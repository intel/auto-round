
import os
os.environ["TOKENIZERS_PARALLELISM"] = "false"
import os.path
import torch
import logging
import pprint
import re
import shutil
import transformers
from typing import TYPE_CHECKING, Optional, Union
import time
    
if __name__ == "__main__":
    import sys
    sys.path.insert(0, './')

EXT_TASKS = ['wikitext2', 'ptb', 'c4', 'ptb-new', 'c4-new']
fewshots_dict = {}
fewshots_dict['paper'] = {
    "lambada_openai": [0],
    "hellaswag": [0],
    "winogrande": [0],
    "piqa": [0],
    "mmlu": [0],
    "wikitext": [0],
    "truthfulqa_mc1": [0],
    "truthfulqa_mc2": [0],
    "openbookqa": [0],
    "boolq": [0],
    "rte": [0],
    "arc_easy": [0],
    "arc_challenge": [0],
    "gsm8k": [0],
    "ceval-valid": [0],
    "cmmlu": [0],
}
fewshots_dict['leadboard'] = {
    "hellaswag": [10],
    "winogrande": [5],
    "arc_easy": [25],
    "arc_challenge": [25],
    "mmlu": [5],
    "drop": [3],
    "gsm8k": [5],
}
fewshots_dict['all'] = {
    "lambada_openai": [0],
    "hellaswag": [0, 10],
    "winogrande": [0, 5],
    "piqa": [0],
    "coqa": [],  ## coqa is not enabled in llamav1 models
    "truthfulqa_mc1": [0],
    "truthfulqa_mc2": [0],
    "openbookqa": [0],
    "boolq": [0],
    "rte": [0],
    "arc_easy": [0, 25],
    "arc_challenge": [0, 25],
    "mmlu": [0, 5],
    "wikitext": [0],
    "drop": [3],
    "gsm8k": [5]
}


def simple_evaluate(
    model,
    model_args: Optional[Union[str, dict, None]] = None,
    tasks=None,
    num_fewshot: Optional[int] = None,
    batch_size: Optional[int] = None,
    max_batch_size: Optional[int] = None,
    device: Optional[str] = None,
    use_cache: Optional[str] = None,
    cache_requests: bool = False,
    rewrite_requests_cache: bool = False,
    delete_requests_cache: bool = False,
    limit: Optional[Union[int, float]] = None,
    bootstrap_iters: int = 100000,
    check_integrity: bool = False,
    decontamination_ngrams_path=None,
    write_out: bool = False,
    log_samples: bool = True,
    gen_kwargs: str = None,
    task_manager=None,
    verbosity: str = "INFO",
    predict_only: bool = False,
    random_seed: int = 1234,
    numpy_random_seed: int = 1234,
    torch_random_seed: int = 1234,
    lm=None
):
    """Instantiate and evaluate a model on a list of tasks.

    :param model: Union[str, LM]
        Name of model, transformers.PreTrainedModel object or LM object, see lm_eval.models.get_model
    :param model_args: Optional[str, dict]
        String or dict arguments for each model class, see LM.create_from_arg_string and LM.create_from_arg_object.
        Ignored if `model` argument is a LM object.
    :param tasks: list[Union[str, dict, Task]]
        List of task names or Task objects. Task objects will be taken to have name task.EVAL_HARNESS_NAME if defined and type(task).__name__ otherwise.
    :param num_fewshot: int
        Number of examples in few-shot context
    :param batch_size: int or str, optional
        Batch size for model
    :param max_batch_size: int, optional
        Maximal batch size to try with automatic batch size detection
    :param device: str, optional
        PyTorch device (e.g. "cpu" or "cuda:0") for running models
    :param use_cache: str, optional
        A path to a sqlite db file for caching model responses. `None` if not caching.
    :param cache_requests: bool, optional
        Speed up evaluation by caching the building of dataset requests. `None` if not caching.
    :param rewrite_requests_cache: bool, optional
        Rewrites all of the request cache if set to `True`. `None` if not desired.
    :param delete_requests_cache: bool, optional
        Deletes all of the request cache if set to `True`. `None` if not desired.
    :param limit: int or float, optional
        Limit the number of examples per task (only use this for testing), If <1, limit is a percentage of the total number of examples.
    :param bootstrap_iters:
        Number of iterations for bootstrap statistics
    :param check_integrity: bool
        Whether to run the relevant part of the test suite for the tasks
    :param write_out: bool
        If True, write out an example document and model input for checking task integrity
    :param log_samples: bool
        If True, write out all model outputs and documents for per-sample measurement and post-hoc analysis
    :param gen_kwargs: str
        String arguments for model generation
        Ignored for all tasks with loglikelihood output_type
    :param predict_only: bool
        If true only model outputs will be generated and returned. Metrics will not be evaluated
    :param random_seed: int
        Random seed for python's random module. If set to None, the seed will not be set.
    :param numpy_random_seed: int
        Random seed for numpy. If set to None, the seed will not be set.
    :param torch_random_seed: int
        Random seed for torch. If set to None, the seed will not be set.

    :return
        Dictionary of results
    """
    from lm_eval.tasks import TaskManager
    import random
    import numpy as np
    import transformers
    import lm_eval.api
    import lm_eval.tasks
    import lm_eval.models
    import lm_eval.api.metrics
    import lm_eval.api.registry
    from lm_eval.evaluator import evaluate
    from lm_eval.logging_utils import add_env_info, get_git_commit_hash
    from lm_eval.tasks import get_task_dict
    
    from lm_eval.utils import (
        eval_logger,
        positional_deprecated,
        run_task_tests,
        simple_parse_args_string,
    )
    
    eval_logger.setLevel(getattr(logging, f"{verbosity}"))

    if delete_requests_cache:
        eval_logger.info("Deleting requests cache...")
        delete_cache()
    
    if random_seed is not None:
        # See https://github.com/EleutherAI/lm-evaluation-harness/pull/1412
        eval_logger.info(f"Setting random seed to {random_seed}")
        random.seed(random_seed)

    if numpy_random_seed is not None:
        eval_logger.info(f"Setting numpy seed to {numpy_random_seed}")
        np.random.seed(numpy_random_seed)

    if torch_random_seed is not None:
        eval_logger.info(f"Setting torch manual seed to {torch_random_seed}")
        torch.manual_seed(torch_random_seed)
    
    if tasks is None:
        tasks = []
        assert (
            tasks != []
        ), "No tasks specified, or no tasks found. Please verify the task names."

    if lm == None:
        if gen_kwargs is not None:
            gen_kwargs = simple_parse_args_string(gen_kwargs)
            eval_logger.warning(
                "generation_kwargs specified through cli, these settings will update set parameters in yaml tasks. Ensure 'do_sample=True' for non-greedy decoding!"
            )
            if gen_kwargs == "":
                gen_kwargs = None

        if isinstance(model, str):
            if model_args is None:
                model_args = ""

            elif isinstance(model_args, dict):
                lm = lm_eval.api.registry.get_model(model).create_from_arg_obj(
                    model_args,
                    {
                        "batch_size": batch_size,
                        "max_batch_size": max_batch_size,
                        "device": device,
                    },
                )

            else:
                lm = lm_eval.api.registry.get_model(model).create_from_arg_string(
                    model_args,
                    {
                        "batch_size": batch_size,
                        "max_batch_size": max_batch_size,
                        "device": device,
                    },
                )
        elif isinstance(model, transformers.PreTrainedModel):
            lm = lm_eval.api.registry.get_model("hf")(
                pretrained=model,
                batch_size=batch_size,
                max_batch_size=max_batch_size,
            )
            use_cache = None
        else:
            assert isinstance(model, lm_eval.api.model.LM)
            lm = model

        if use_cache is not None:
            print(f"Using cache at {use_cache + '_rank' + str(lm.rank) + '.db'}")
            lm = lm_eval.api.model.CachingLM(
                lm,
                "lm_cache/"
                + (model if isinstance(model, str) else model.model.config._name_or_path)
                + "_"
                + model_args.replace("=", "-").replace(",", "_").replace("/", "-")
                + ".db",
            )
            
    if task_manager is None:
        task_manager = TaskManager(verbosity)

    eval_logger.info(
        "get_task_dict has been updated to accept an optional argument, `task_manager`"
        "Read more here:https://github.com/EleutherAI/lm-evaluation-harness/blob/main/docs/interface.md#external-library-usage"
    )
    task_dict = get_task_dict(tasks, task_manager)
    for task_name in task_dict.keys():
        task_obj = task_dict[task_name]
        if isinstance(task_obj, tuple):
            _, task_obj = task_obj
            if task_obj is None:
                continue

        if task_obj.get_config("output_type") == "generate_until":
            if gen_kwargs is not None:
                task_obj.set_config(
                    key="generation_kwargs", value=gen_kwargs, update=True
                )

            if predict_only:
                log_samples = True
                eval_logger.info(
                    f"Processing {task_name} in output-only mode. Metrics will not be calculated!"
                )
                # we have to change the class properties post-hoc. This is pretty hacky.
                task_obj.override_metric(metric_name="bypass")

        if num_fewshot is not None:
            if (default_num_fewshot := task_obj.get_config("num_fewshot")) == 0:
                eval_logger.info(
                    f"num_fewshot has been set to 0 for {task_name} in its config. Manual configuration will be ignored."
                )
            else:
                eval_logger.warning(
                    f"Overwriting default num_fewshot of {task_name} from {default_num_fewshot} to {num_fewshot}"
                )
                task_obj.set_config(key="num_fewshot", value=num_fewshot)

    if check_integrity:
        run_task_tests(task_list=tasks)

    results = evaluate(
        lm=lm,
        task_dict=task_dict,
        limit=limit,
        cache_requests=cache_requests,
        rewrite_requests_cache=rewrite_requests_cache,
        bootstrap_iters=bootstrap_iters,
        decontamination_ngrams_path=decontamination_ngrams_path,
        write_out=write_out,
        log_samples=log_samples,
        verbosity=verbosity,
    )

    if lm.rank == 0:
        if isinstance(model, str):
            model_name = model
        elif hasattr(model, "config") and hasattr(model.config, "_name_or_path"):
            model_name = model.config._name_or_path
        else:
            model_name = type(model).__name__

        # add info about the model and few shot config
        results["config"] = {
            "model": model_name,
            "model_args": model_args,
            "batch_size": batch_size,
            "batch_sizes": (
                list(lm.batch_sizes.values()) if hasattr(lm, "batch_sizes") else []
            ),
            "device": device,
            "use_cache": use_cache,
            "limit": limit,
            "bootstrap_iters": bootstrap_iters,
            "gen_kwargs": gen_kwargs,
        }
        results["git_hash"] = get_git_commit_hash()
        add_env_info(results)  # additional environment info to results
        return results, lm
    else:
        return None


def eval_model(model_path, tasks=["lambada_openai", "hellaswag", "winogrande", "piqa"],
<<<<<<< HEAD
               eval_bs=32, use_accelerate=True, dtype="float16", limit=None,
               device="cuda:0", seed=0, nsamples=128, mark="paper", excel_file="tmp.xlsx", model_tokenizer_pairs = None):
=======
               eval_bs=32, use_accelerate=True, dtype=None, limit=None, trust_remote_code=True,
               device="cuda:0", seed=0, nsamples=128, mark="paper", excel_file="tmp.xlsx"):
>>>>>>> e614d138
    print("evaluation with official lm-eval", flush=True)
    print(f"The result will be saved to {excel_file}")
    try:
        import lm_eval.api
        import lm_eval.tasks
        import lm_eval.models
        import lm_eval.api.metrics
        import lm_eval.api.registry
        from lm_eval.evaluator import evaluate
    
    except:
        raise ImportError("""follow requirements to install dependencies.""")
    
    org_s = time.time()
    if dtype == None:
        from eval.utils import convert_dtype_torch2str_hf
        from transformers import AutoConfig
        config = AutoConfig.from_pretrained(model_path, trust_remote_code=trust_remote_code)
        if hasattr(config, "torch_dtype"):
            dtype = convert_dtype_torch2str_hf(config.torch_dtype)
        else:
            dtype = "float16"
    print(f"Using {dtype} as evaluation data type.")
    
    external_tasks = []
    if isinstance(tasks, str):
        tasks = tasks.split(',')
    for each in EXT_TASKS:
        if each in tasks:
            external_tasks.append(each)
            tasks.remove(each)

    results = {}


    
    model = None
    lm = None
<<<<<<< HEAD
    if model_tokenizer_pairs:
        tokenizer = model_tokenizer_pairs[1]
        model = model_tokenizer_pairs[0]
=======
>>>>>>> e614d138

    for tmp_tasks in tasks:
        try:
            num_fewshot = fewshots_dict[mark][tmp_tasks]
            print(f'********* {tmp_tasks} evaluate ************')
            task_s = time.time()
            for shot in num_fewshot:
                model_type = "hf"
                model_args = f'pretrained={model_path},tokenizer={model_path},dtype={dtype},trust_remote_code={trust_remote_code}'
                if 'gpu' in model_path:
                    model_args = f'pretrained={model_path},tokenizer={model_path},dtype={dtype},autogptq=True,gptq_use_triton=True,trust_remote_code={trust_remote_code}'
                if use_accelerate: # bool(re.search("chatglm", model_path.lower()))
                    model_args += f',parallelize=True'

                if "wikitext" in tmp_tasks:
                    tmp_eval_bs = 1
                else:
                    tmp_eval_bs = eval_bs
<<<<<<< HEAD
                if model_tokenizer_pairs:
                    tmp_results, lm = simple_evaluate(model=model, model_args=model_args, tasks=tmp_tasks,
                                                    num_fewshot=shot, limit=limit, batch_size=tmp_eval_bs,
                                                    max_batch_size=tmp_eval_bs, lm=lm, device=str(device))
                else:
                    tmp_results, lm = simple_evaluate(model=model_type, model_args=model_args, tasks=tmp_tasks,
                                                    num_fewshot=shot, limit=limit, batch_size=tmp_eval_bs,
                                                    max_batch_size=tmp_eval_bs, lm=lm, device=str(device))
                sub_name = f'{tmp_tasks} {shot}-shot'
=======
                tmp_results, lm = simple_evaluate(model=model_type, model_args=model_args, tasks=tmp_tasks,
                                                  num_fewshot=shot, limit=limit, batch_size=tmp_eval_bs,
                                                  max_batch_size=tmp_eval_bs, lm=lm, device=str(device))
                if 'mmlu' in tmp_tasks and 'cmmlu' not in tmp_tasks:
                    sub_name = f'hendrycksTest-* {shot}-shot'
                else:
                    sub_name = f'{tmp_tasks} {shot}-shot'
>>>>>>> e614d138
                print(f'{sub_name}: ')
                pprint.pprint(tmp_results["results"])
                print(f"\n{sub_name} cost time: {time.time() - task_s}\n")
                results[sub_name] = {}
                if 'mmlu' in tmp_tasks and 'cmmlu' not in tmp_tasks:
                    for cata in ['humanities', 'other', 'stem', 'sociology']:
                        results[sub_name][cata] = tmp_results['results'][f'mmlu_{cata}']
                    results[sub_name]['avg'] = tmp_results['results'][f'mmlu']
                else:
                    results[sub_name] = tmp_results['results']
        except Exception as e:
            print(f'********* {tmp_tasks} ERROR ************')
            print(str(e))
            continue
    
    if not model_tokenizer_pairs:
        tokenizer = transformers.AutoTokenizer.from_pretrained(model_path, use_fast=False, trust_remote_code=True)
        model = lm.model
    # for external tasks
    # maybe adjust for specific model
    # if hasattr(lm.model.config, "max_position_embeddings"):
    #     lm.model.seqlen = lm.model.config.max_position_embeddings
    # else:
    #     ## for llama-1, opt
    #     lm.model.seqlen = 2048

    # if "opt" in model_name:
    #     seqlen = model.config.max_position_embeddings
    #     model.seqlen = model.config.max_position_embeddings
    # else:
    #     seqlen = 2048
    #     model.seqlen = seqlen

    model.seqlen = 2048
    from eval.utils import get_loaders, eval_ppl_same_with_gptq
    for dataset in external_tasks:
        try:
            dataloader, testloader = get_loaders(
                dataset, nsamples=nsamples, seed=seed,
                tokenizer=tokenizer, seqlen=model.seqlen
            )
            ppl = eval_ppl_same_with_gptq(model, testloader, device)
            print(dataset, ppl)

            results.update({dataset: ppl})
        except Exception as e:
            print(str(e))
            continue

    print(results, flush=True)
    print("cost time: ", time.time() - org_s)
    import pickle
    from collections import OrderedDict
    new_dict = OrderedDict()
    new_dict["model"] = "tmp"
    new_dict["paper-avg"] = 0
    new_dict["leaderboard-avg"] = 0
    new_dict["wikitext2"] = 0
    new_dict["ptb-new"] = 0
    new_dict["c4-new"] = 0
    new_dict["wikitext 0-shot_word_perplexity"] = 0
    new_dict["wikitext 0-shot_byte_perplexity"] = 0
    new_dict["wikitext 0-shot_bits_per_byte"] = 0
    
    # Special handling of mmlu for compatibility with the old excel results sequence
    search_str = 'hendrycksTest'
    mmlu_matching_keys = [key for key in results.keys() if search_str.lower() in key.lower()]
    for key in mmlu_matching_keys:
        data = results.pop(key)
        for sub_key in data.keys():
            for sub_sub_key in data[sub_key].keys():
                new_key = key + "-" + sub_key + "-" + sub_sub_key
                if "std" in new_key or "alias" in new_key:
                    continue
                new_key = new_key.split(",")[0]
                new_dict[new_key] = data[sub_key][sub_sub_key]
                new_key = new_key + "_norm"
                new_dict[new_key] = data[sub_key][sub_sub_key]

    for key in results.keys():
        if key == "model" or key == "paper-avg" or key == "leaderboard-avg":
            continue
        data = results[key]
        if not isinstance(data, dict):
            new_dict[key] = results[key]
            continue
        for sub_key in data.keys():
            for sub_sub_key in data[sub_key].keys():
                new_key = key + "_" + sub_sub_key
                if "std" in new_key or "alias" in new_key:
                    continue
                new_key = new_key.split(",")[0]
                new_dict[new_key] = data[sub_key][sub_sub_key]
                    

    import pandas as pd
    df = pd.DataFrame(data=new_dict, index=[0])
    df.to_excel(excel_file)


if __name__ == "__main__":
    import time
    import argparse
    parser = argparse.ArgumentParser()
    parser.add_argument(
        "--model_name", default="/models/opt-125m/"
    )
    parser.add_argument(
        "--eval_bs", default=1,
    )
    parser.add_argument(
        "--tasks", default=['wikitext2', 'ptb-new', 'c4-new', 'lambada_openai', 'hellaswag', 'winogrande', 'piqa',
                    "mmlu", "wikitext", "truthfulqa_mc1", "truthfulqa_mc2", "openbookqa", "boolq", "rte",
                    "arc_easy", "arc_challenge"]
    )
    parser.add_argument(
        "--excel_path", default=None,
        help="The path to save eval results with excel format."
    )

    args = parser.parse_args()
    s = time.time()

    test_tasks = args.tasks
    if isinstance(test_tasks, str):
        test_tasks = test_tasks.split(',')
    model_name = args.model_name.rstrip('/')
    if args.excel_path is None:
        excel_name = model_name.split('/')[-1] + ".xlsx"
    else:
        excel_name = args.excel_path
    eval_model(model_path=args.model_name,
               tasks=test_tasks,
               eval_bs=args.eval_bs, limit=None, excel_file=excel_name)

    print("cost time: ", time.time() - s)
<|MERGE_RESOLUTION|>--- conflicted
+++ resolved
@@ -326,13 +326,8 @@
 
 
 def eval_model(model_path, tasks=["lambada_openai", "hellaswag", "winogrande", "piqa"],
-<<<<<<< HEAD
-               eval_bs=32, use_accelerate=True, dtype="float16", limit=None,
-               device="cuda:0", seed=0, nsamples=128, mark="paper", excel_file="tmp.xlsx", model_tokenizer_pairs = None):
-=======
                eval_bs=32, use_accelerate=True, dtype=None, limit=None, trust_remote_code=True,
                device="cuda:0", seed=0, nsamples=128, mark="paper", excel_file="tmp.xlsx"):
->>>>>>> e614d138
     print("evaluation with official lm-eval", flush=True)
     print(f"The result will be saved to {excel_file}")
     try:
@@ -371,12 +366,6 @@
     
     model = None
     lm = None
-<<<<<<< HEAD
-    if model_tokenizer_pairs:
-        tokenizer = model_tokenizer_pairs[1]
-        model = model_tokenizer_pairs[0]
-=======
->>>>>>> e614d138
 
     for tmp_tasks in tasks:
         try:
@@ -395,17 +384,6 @@
                     tmp_eval_bs = 1
                 else:
                     tmp_eval_bs = eval_bs
-<<<<<<< HEAD
-                if model_tokenizer_pairs:
-                    tmp_results, lm = simple_evaluate(model=model, model_args=model_args, tasks=tmp_tasks,
-                                                    num_fewshot=shot, limit=limit, batch_size=tmp_eval_bs,
-                                                    max_batch_size=tmp_eval_bs, lm=lm, device=str(device))
-                else:
-                    tmp_results, lm = simple_evaluate(model=model_type, model_args=model_args, tasks=tmp_tasks,
-                                                    num_fewshot=shot, limit=limit, batch_size=tmp_eval_bs,
-                                                    max_batch_size=tmp_eval_bs, lm=lm, device=str(device))
-                sub_name = f'{tmp_tasks} {shot}-shot'
-=======
                 tmp_results, lm = simple_evaluate(model=model_type, model_args=model_args, tasks=tmp_tasks,
                                                   num_fewshot=shot, limit=limit, batch_size=tmp_eval_bs,
                                                   max_batch_size=tmp_eval_bs, lm=lm, device=str(device))
@@ -413,7 +391,6 @@
                     sub_name = f'hendrycksTest-* {shot}-shot'
                 else:
                     sub_name = f'{tmp_tasks} {shot}-shot'
->>>>>>> e614d138
                 print(f'{sub_name}: ')
                 pprint.pprint(tmp_results["results"])
                 print(f"\n{sub_name} cost time: {time.time() - task_s}\n")
