import argparse
import sys

sys.path.insert(0, '../..')
parser = argparse.ArgumentParser()
import torch
import os
import transformers
import subprocess

os.environ["CUBLAS_WORKSPACE_CONFIG"] = ":4096:8"
torch.use_deterministic_algorithms(True, warn_only=True)
from transformers import AutoModelForCausalLM, AutoTokenizer, AutoModel

from transformers import set_seed
import re

os.environ["TOKENIZERS_PARALLELISM"] = "false"

if __name__ == '__main__':

    parser.add_argument(
        "--model_name", default="facebook/opt-125m"
    )

    parser.add_argument("--bits", default=4, type=int,
                        help="number of  bits")

    parser.add_argument("--group_size", default=128, type=int,
                        help="group size")

    parser.add_argument("--train_bs", default=8, type=int,
                        help="train batch size")

    parser.add_argument("--eval_bs", default=4, type=int,
                        help="eval batch size")

    parser.add_argument("--device", default="auto", type=str,
                        help="The device to be used for tuning. The default is set to auto/None,"
                             "allowing for automatic detection. Currently, device settings support CPU, GPU, and HPU.")

    parser.add_argument("--sym", action='store_true',
                        help=" sym quantization")

    parser.add_argument("--iters", default=200, type=int,
                        help=" iters")

    parser.add_argument("--dataset", default="NeelNanda/pile-10k", type=str,
                        help="The dataset for quantization training. It can be a custom one.")

    parser.add_argument("--enable_quanted_input", action='store_true',
                        help="enable_quanted_input is deprecated.")

    parser.add_argument("--lr", default=None, type=float,
                        help="learning rate, if None, it will be set to 1.0/iters automatically")

    parser.add_argument("--minmax_lr", default=None, type=float,
                        help="minmax learning rate, if None,it will beset to be the same with lr")

    parser.add_argument("--seed", default=42, type=int,
                        help="seed")

    parser.add_argument("--amp", action='store_true',
                        help="amp is deprecated ")

    parser.add_argument("--adam", action='store_true',
                        help="adam")

    parser.add_argument("--seqlen", default=2048, type=int,
                        help="sequence length")

    parser.add_argument("--gradient_accumulate_steps", default=1, type=int, help="gradient accumulate steps")

    parser.add_argument("--nblocks", default=1, type=int, help="num of blocks to tune together")

    parser.add_argument("--nsamples", default=128, type=int,
                        help="number of samples")

    parser.add_argument("--low_gpu_mem_usage", action='store_true',
                        help="lower gpu memory but 50%-100% slower")

    parser.add_argument("--enable_minmax_tuning", action='store_true',
                        help="enable_minmax_tuning is deprecated")

    parser.add_argument("--deployment_device", default='fake', type=str,
                        help="targeted inference acceleration platform,The options are 'fake', 'cpu', 'gpu' and 'xpu'."
                             "default to 'fake', indicating that it only performs fake quantization and won't be exported to any device.")

    parser.add_argument("--scale_dtype", default='fp16',
                        help="which scale data type to use for quantization, 'fp16', 'fp32' or 'bf16'.")

    parser.add_argument("--tasks",
                        default="lambada_openai,hellaswag,winogrande,piqa,mmlu,wikitext,truthfulqa_mc1," \
                                "truthfulqa_mc2,openbookqa,boolq,rte,arc_easy,arc_challenge",
                        help="lm-eval tasks for lm_eval version 0.4")

    parser.add_argument("--output_dir", default="./tmp_autoround", type=str,
                        help="Where to store the final model.")

    parser.add_argument("--disable_eval", action='store_true',
                        help="Whether to do lmeval evaluation.")

    parser.add_argument("--disable_amp", action='store_true',
                        help="disable amp")

    parser.add_argument("--disable_minmax_tuning", action='store_true',
                        help="whether disable  enable weight minmax tuning")

    parser.add_argument("--disable_trust_remote_code", action='store_true',
                        help="Whether to disable trust_remote_code")

    parser.add_argument("--disable_quanted_input", action='store_true',
                        help="whether to disuse the output of quantized block to tune the next block")

    parser.add_argument("--quant_lm_head", action='store_true',
                        help="quant_lm_head")

    parser.add_argument("--model_dtype", default=None, type=str,
                        help="force to convert the dtype, some backends supports fp16 dtype better")
<<<<<<< HEAD
    parser.add_argument("--enable_teq", action='store_true',
                        help="whether to enable teqg")
=======

    parser.add_argument("--act_bits", default=32, type=int,
                        help="activation bits")

>>>>>>> 0126180f
    args = parser.parse_args()

    if args.enable_minmax_tuning:
        print(
            "enable_minmax_tuning is deprecated, it has been set to the default, use disable_minmax_tuning to turn it off")
    if args.amp:
        print(
            "amp is deprecated, it has been set to the default, use disable_amp to turn it off")
    if args.enable_quanted_input:
        print(
            "enable_quanted_input is deprecated. It has been set to the default; use disable_quanted_input to turn it off")

    if args.act_bits <= 8:
        print(
            "Warning, activation quantization is an experiment feature")

    set_seed(args.seed)
    
    tasks = args.tasks
    use_eval_legacy = False

    if "marlin" in args.deployment_device and args.sym is False:
        assert False, "marlin backend only supports sym quantization, please set --sym"

<<<<<<< HEAD
    def get_library_version(library_name):
        try:
            version = subprocess.check_output(['pip', 'show', library_name]).decode().split('\n')[1].split(': ')[1]
            return version
        except subprocess.CalledProcessError:
            return "Library not found"


    lm_eval_version = get_library_version("lm-eval")
    if lm_eval_version == "0.3.0":
        use_eval_legacy = True

    if isinstance(tasks, str):
        tasks = tasks.split(',')
    if not use_eval_legacy:
        from eval import eval_model
    else:
        from eval_legacy import eval_model

        if isinstance(tasks, list):
            if "mmlu" in tasks:
                tasks = ["hendrycksTest-*" if x == "mmlu" else x for x in tasks]
            if "truthfulqa_mc1" in tasks or "truthfulqa_mc2" in tasks:
                tmp_tasks = tasks
                tasks = ["truthfulqa_mc" if "truthfulqa_mc" in x else x for x in tmp_tasks]
            seen = set()
            tmp_tasks = tasks
            tasks = [x for x in tmp_tasks if not (x in seen or seen.add(x))]

    if 'fake' in args.deployment_device and not args.disable_eval:
        if use_eval_legacy:
            print("Using the legacy lm_eval(0.3.0)")
        else:
            print(f"Using the latest {lm_eval_version}")
=======
    if args.act_bits <= 8 and args.deployment_device != "fake":
        assert False, "only support fake mode for activation quantization currently"
>>>>>>> 0126180f

    model_name = args.model_name
    if model_name[-1] == "/":
        model_name = model_name[:-1]
    print(model_name, flush=True)

    from auto_round.utils import detect_device

    device_str = detect_device(args.device)
    torch_dtype = "auto"
    if "hpu" in device_str:
        torch_dtype = torch.bfloat16
    torch_device = torch.device(device_str)

    is_glm = bool(re.search("chatglm", model_name.lower()))
    if is_glm:
        model = AutoModel.from_pretrained(model_name, trust_remote_code=not args.disable_trust_remote_code)
    else:
        model = AutoModelForCausalLM.from_pretrained(
            model_name, low_cpu_mem_usage=True, torch_dtype=torch_dtype,
            trust_remote_code=not args.disable_trust_remote_code
        )

    from auto_round import (AutoRound,
                            AutoAdamRound)

    model = model.eval()
    # align with GPTQ to eval ppl
    if "opt" in model_name:
        seqlen = model.config.max_position_embeddings
        model.seqlen = model.config.max_position_embeddings
    else:
        seqlen = 2048
        model.seqlen = seqlen
    seqlen = args.seqlen

    if args.model_dtype != None:
        if args.model_dtype == "float16" or args.model_dtype == "fp16":
            model = model.to(torch.float16)
        if args.model_dtype == "bfloat16" or args.model_dtype == "bfp16":
            model = model.to(torch.bfloat16)

    tokenizer = AutoTokenizer.from_pretrained(model_name, trust_remote_code=not args.disable_trust_remote_code)

    if hasattr(tokenizer, "model_max_length"):
        if tokenizer.model_max_length < seqlen:
            print(f"change sequence length to {tokenizer.model_max_length} due to the limitation of model_max_length",
                  flush=True)
            seqlen = min(seqlen, tokenizer.model_max_length)
            args.seqlen = seqlen

    excel_name = f"{model_name}_{args.bits}_{args.group_size}"
    if (hasattr(model, 'config') and (model.dtype is torch.bfloat16 or model.config.torch_dtype is torch.bfloat16)):
        dtype = 'bfloat16'
    else:
        if "cpu" not in device_str:
            dtype = 'float16'
        else:
            dtype = 'float32'

    excel_name = f"{model_name}_{args.bits}_{args.group_size}"
    if "bloom" in model_name:
        args.low_gpu_mem_usage = False

    round = AutoRound
    if args.adam:
        round = AutoAdamRound

    layer_config = {}
    for n, m in model.named_modules():
        if isinstance(m, torch.nn.Linear) or isinstance(m, transformers.modeling_utils.Conv1D):
            if m.weight.shape[0] % 32 != 0 or m.weight.shape[1] % 32 != 0:
                layer_config[n] = {"bits": 32}
                print(
                    f"{n} will not be quantized due to its shape not being divisible by 32, resulting in an exporting issue to autogptq")
    lm_head_layer_name = "lm_head"
    for n, _ in model.named_modules():
        lm_head_layer_name = n
    if args.quant_lm_head:
        from transformers import AutoConfig

        config = AutoConfig.from_pretrained(model_name, trust_remote_code=not args.disable_trust_remote_code)
        if config.tie_word_embeddings and hasattr(model, "_tied_weights_keys"):
            tied_keys = model._tied_weights_keys
            for item in tied_keys:
                if lm_head_layer_name in item:  ##TODO extend to encoder-decoder layer, seq classification model
                    args.quant_lm_head = False
                    print(
                        f"warning, disable quant_lm_head as quantizing lm_head with tied weights has not been "
                        f"supported currently")
                    break
    if args.quant_lm_head:
        layer_config[lm_head_layer_name] = {"bits": args.bits}
        transformers_version = [int(item) for item in transformers.__version__.split('.')[:2]]
        if transformers_version[0] == 4 and transformers_version[1] < 38:
            error_message = "Please upgrade transformers>=4.38.0 to support lm-head quantization."
            raise EnvironmentError(error_message)

    if args.quant_lm_head and not args.low_gpu_mem_usage:
        print(f"warning, low_gpu_mem_usage=False is strongly recommended if the whole model could be loaded to "
              f"gpu")

    autoround = round(model, tokenizer, args.bits, args.group_size, sym=args.sym, batch_size=args.train_bs,
                      dataset=args.dataset, seqlen=seqlen, nblocks=args.nblocks, iters=args.iters, lr=args.lr,
                      minmax_lr=args.minmax_lr, enable_quanted_input=not args.disable_quanted_input, device=device_str,
                      amp=not args.disable_amp, nsamples=args.nsamples,
                      low_gpu_mem_usage=args.low_gpu_mem_usage,
                      seed=args.seed, gradient_accumulate_steps=args.gradient_accumulate_steps,
<<<<<<< HEAD
                      scale_dtype=args.scale_dtype, weight_config=weight_config,
                      enable_minmax_tuning=not args.disable_minmax_tuning,
                      enable_teq=args.enable_teq,
                      )
=======
                      scale_dtype=args.scale_dtype, layer_config=layer_config,
                      enable_minmax_tuning=not args.disable_minmax_tuning, act_bits=args.act_bits)
>>>>>>> 0126180f
    model, _ = autoround.quantize()
    model_name = args.model_name.rstrip("/")

    model.eval()
    if "cpu" not in device_str:
        torch.cuda.empty_cache()

    export_dir = args.output_dir + "/" + model_name.split('/')[-1] + f"-autoround-w{args.bits}g{args.group_size}"
    output_dir = args.output_dir + "/" + model_name.split('/')[-1] + f"-autoround-w{args.bits}g{args.group_size}-qdq"

    deployment_device = args.deployment_device.split(',')
    gpu_formats = []
    for item in deployment_device:
        if "gpu" in item or "auto_gptq" in item or "auto_round" in item:
            gpu_formats.append(item)

    if 'gpu' in deployment_device:
        if lm_head_layer_name in layer_config.keys() and layer_config[lm_head_layer_name]["data_type"] == "int":
            gpu_formats.append("auto_round")
        else:
            gpu_formats.append("auto_gptq")
    gpu_formats = list(set(gpu_formats))

    inplace = True if len(deployment_device) < 2 else False
    eval_folder = None
    for gpu_format in gpu_formats:
        if "round" in gpu_format:
            eval_folder = f'{export_dir}-round'
            autoround.save_quantized(eval_folder, format=gpu_format, use_triton=False, inplace=inplace)
        elif "gptq" in gpu_format:
            eval_folder = f'{export_dir}-gpu'
            autoround.save_quantized(eval_folder, format=gpu_format, use_triton=False, inplace=inplace)

    if 'xpu' in deployment_device:
        autoround.save_quantized(f'{export_dir}-xpu', format="itrex_xpu", use_triton=True, inplace=inplace,
                                 compression_dtype=torch.int8, compression_dim=0, use_optimum_format=False,
                                 device="xpu")
    if "cpu" in deployment_device:
        autoround.save_quantized(output_dir=f'{export_dir}-cpu', format='itrex', inplace=inplace)
    if "fake" in deployment_device:
        model = model.to("cpu")
        model.save_pretrained(output_dir)
        tokenizer.save_pretrained(output_dir)
        if eval_folder is None:
            eval_folder = output_dir


    def get_library_version(library_name):
        try:
            version = subprocess.check_output(['pip', 'show', library_name]).decode().split('\n')[1].split(': ')[1]
            return version
        except subprocess.CalledProcessError:
            return "Library not found"


    lm_eval_version = get_library_version("lm-eval")
    if lm_eval_version == "0.3.0":
        use_eval_legacy = True

    if isinstance(tasks, str):
        tasks = tasks.split(',')
    if not use_eval_legacy:
        from eval import eval_model
    else:
        from eval_legacy import eval_model

        if isinstance(tasks, list):
            if "mmlu" in tasks:
                tmp_tasks = tasks
                tasks = ["hendrycksTest-*" if x == "mmlu" else x for x in tmp_tasks]
            if "truthfulqa_mc1" in tasks or "truthfulqa_mc2" in tasks:
                tmp_tasks = tasks
                tasks = ["truthfulqa_mc" if "truthfulqa_mc" in x else x for x in tmp_tasks]
            seen = set()
            tmp_tasks = tasks
            tasks = [x for x in tmp_tasks if not (x in seen or seen.add(x))]

    if 'fake' in args.deployment_device and not args.disable_eval:
        if use_eval_legacy:
            print("Using the legacy lm_eval(0.3.0)")
        else:
            print(f"Using the latest {lm_eval_version}")


    if not args.disable_eval and "fake" in deployment_device and lm_eval_version != "0.4.2":
        excel_name = f"{output_dir}_result.xlsx"
        output_dir += "/"
        print(excel_name, flush=True)
<<<<<<< HEAD
        if args.enable_teq:
            # If `enable_teq`, it introduce `MulLinear`, can't save directly
            eval_model(model_path=output_dir, tasks=tasks, dtype=dtype, limit=None,
                    eval_bs=args.eval_bs, use_accelerate=not args.disable_low_gpu_mem_usage,
                    device=torch_device, excel_file=excel_name,
                    model_tokenizer_pairs=(model.to("cuda").to(pt_dtype), tokenizer)
                    )
        else:
            eval_model(model_path=output_dir, tasks=tasks, dtype=dtype, limit=None,
                    eval_bs=args.eval_bs, use_accelerate=not args.disable_low_gpu_mem_usage,
                    device=torch_device, excel_file=excel_name)
=======
        eval_model(model_path=output_dir, tasks=tasks, dtype=dtype, limit=None,
                   eval_bs=args.eval_bs, use_accelerate=args.low_gpu_mem_usage,
                   device=torch_device, excel_file=excel_name)
>>>>>>> 0126180f

    if not args.disable_eval and lm_eval_version == "0.4.2":
        from eval_042.evaluation import simple_evaluate

        if 'gpu' in deployment_device or len(gpu_formats) > 0:
            model_args = f"pretrained={eval_folder}"
        elif "fake" in deployment_device:
            model_args = f"pretrained={eval_folder}"
        else:
            exit()  ## does not support cpu,xpu model eval
        user_model = None
        if args.act_bits <= 8:
            user_model = model.to(device_str)

        res = simple_evaluate(model="hf", model_args=model_args,
                              tasks=tasks,
                              batch_size=args.eval_bs, user_model=user_model)
        from lm_eval.utils import make_table

        print(make_table(res))<|MERGE_RESOLUTION|>--- conflicted
+++ resolved
@@ -117,15 +117,12 @@
 
     parser.add_argument("--model_dtype", default=None, type=str,
                         help="force to convert the dtype, some backends supports fp16 dtype better")
-<<<<<<< HEAD
     parser.add_argument("--enable_teq", action='store_true',
                         help="whether to enable teqg")
-=======
 
     parser.add_argument("--act_bits", default=32, type=int,
                         help="activation bits")
 
->>>>>>> 0126180f
     args = parser.parse_args()
 
     if args.enable_minmax_tuning:
@@ -150,45 +147,8 @@
     if "marlin" in args.deployment_device and args.sym is False:
         assert False, "marlin backend only supports sym quantization, please set --sym"
 
-<<<<<<< HEAD
-    def get_library_version(library_name):
-        try:
-            version = subprocess.check_output(['pip', 'show', library_name]).decode().split('\n')[1].split(': ')[1]
-            return version
-        except subprocess.CalledProcessError:
-            return "Library not found"
-
-
-    lm_eval_version = get_library_version("lm-eval")
-    if lm_eval_version == "0.3.0":
-        use_eval_legacy = True
-
-    if isinstance(tasks, str):
-        tasks = tasks.split(',')
-    if not use_eval_legacy:
-        from eval import eval_model
-    else:
-        from eval_legacy import eval_model
-
-        if isinstance(tasks, list):
-            if "mmlu" in tasks:
-                tasks = ["hendrycksTest-*" if x == "mmlu" else x for x in tasks]
-            if "truthfulqa_mc1" in tasks or "truthfulqa_mc2" in tasks:
-                tmp_tasks = tasks
-                tasks = ["truthfulqa_mc" if "truthfulqa_mc" in x else x for x in tmp_tasks]
-            seen = set()
-            tmp_tasks = tasks
-            tasks = [x for x in tmp_tasks if not (x in seen or seen.add(x))]
-
-    if 'fake' in args.deployment_device and not args.disable_eval:
-        if use_eval_legacy:
-            print("Using the legacy lm_eval(0.3.0)")
-        else:
-            print(f"Using the latest {lm_eval_version}")
-=======
     if args.act_bits <= 8 and args.deployment_device != "fake":
         assert False, "only support fake mode for activation quantization currently"
->>>>>>> 0126180f
 
     model_name = args.model_name
     if model_name[-1] == "/":
@@ -297,15 +257,12 @@
                       amp=not args.disable_amp, nsamples=args.nsamples,
                       low_gpu_mem_usage=args.low_gpu_mem_usage,
                       seed=args.seed, gradient_accumulate_steps=args.gradient_accumulate_steps,
-<<<<<<< HEAD
-                      scale_dtype=args.scale_dtype, weight_config=weight_config,
-                      enable_minmax_tuning=not args.disable_minmax_tuning,
+                      scale_dtype=args.scale_dtype,
                       enable_teq=args.enable_teq,
-                      )
-=======
-                      scale_dtype=args.scale_dtype, layer_config=layer_config,
-                      enable_minmax_tuning=not args.disable_minmax_tuning, act_bits=args.act_bits)
->>>>>>> 0126180f
+                      scale_dtype=args.scale_dtype,
+                      layer_config=layer_config,
+                      enable_minmax_tuning=not args.disable_minmax_tuning, 
+                      act_bits=args.act_bits)
     model, _ = autoround.quantize()
     model_name = args.model_name.rstrip("/")
 
@@ -394,7 +351,6 @@
         excel_name = f"{output_dir}_result.xlsx"
         output_dir += "/"
         print(excel_name, flush=True)
-<<<<<<< HEAD
         if args.enable_teq:
             # If `enable_teq`, it introduce `MulLinear`, can't save directly
             eval_model(model_path=output_dir, tasks=tasks, dtype=dtype, limit=None,
@@ -404,13 +360,8 @@
                     )
         else:
             eval_model(model_path=output_dir, tasks=tasks, dtype=dtype, limit=None,
-                    eval_bs=args.eval_bs, use_accelerate=not args.disable_low_gpu_mem_usage,
+                    eval_bs=args.eval_bs, use_accelerate=args.low_gpu_mem_usage,
                     device=torch_device, excel_file=excel_name)
-=======
-        eval_model(model_path=output_dir, tasks=tasks, dtype=dtype, limit=None,
-                   eval_bs=args.eval_bs, use_accelerate=args.low_gpu_mem_usage,
-                   device=torch_device, excel_file=excel_name)
->>>>>>> 0126180f
 
     if not args.disable_eval and lm_eval_version == "0.4.2":
         from eval_042.evaluation import simple_evaluate
