--- conflicted
+++ resolved
@@ -1,12 +1,6 @@
 import argparse
 import sys
-
 sys.path.insert(0, '../..')
-<<<<<<< HEAD
-from auto_round import (AutoRound,
-                        AutoAdamRound)
-=======
->>>>>>> afcd62f1
 
 parser = argparse.ArgumentParser()
 import torch
@@ -162,16 +156,7 @@
 
     torch_device = torch.device(device_str)
     is_glm = bool(re.search("chatglm", model_name.lower()))
-<<<<<<< HEAD
     if is_glm:
-=======
-    is_llava = bool(re.search("llava", model_name.lower()))
-    if is_llava:
-        from transformers import LlavaForConditionalGeneration
-
-        model = LlavaForConditionalGeneration.from_pretrained(model_name, low_cpu_mem_usage=True, torch_dtype=torch_dtype)
-    elif is_glm:
->>>>>>> afcd62f1
         model = AutoModel.from_pretrained(model_name, trust_remote_code=True)
     else:
         model = AutoModelForCausalLM.from_pretrained(
