--- conflicted
+++ resolved
@@ -82,15 +82,9 @@
     parser.add_argument("--enable_minmax_tuning", action='store_true',
                         help="enable_minmax_tuning is deprecated")
 
-<<<<<<< HEAD
     parser.add_argument("--format", default=None, type=str,
                         help="targeted inference acceleration platform,The options are 'fake', 'cpu', 'gpu' and 'xpu'."
                              "default to 'fake', indicating that it only performs fake quantization and won't be exported to any device.")
-=======
-    parser.add_argument("--deployment_device", default='auto_round', type=str,
-                        help="targeted inference acceleration platform,The options are 'fake', 'cpu', 'xpu', 'gpu(auto_gptq)' and 'auto_round'."
-                             "default to 'auto_round', 'fake' indicating that it only performs fake quantization and won't be exported to any device.")
->>>>>>> 46f23b96
 
     parser.add_argument("--data_type", default='int',
                         help="data type for tuning, 'int', 'mx_fp' and etc.")
@@ -163,11 +157,8 @@
 
     tasks = args.tasks
     use_eval_legacy = False
-<<<<<<< HEAD
     if args.format is None:
         args.format = "auto_round"
-=======
->>>>>>> 46f23b96
 
     if "gpu" in args.format and args.sym is False:
         print(
