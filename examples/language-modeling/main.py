import argparse
import sys

sys.path.insert(0, '../..')
parser = argparse.ArgumentParser()
import torch
import os
import transformers

os.environ["CUBLAS_WORKSPACE_CONFIG"] = ":4096:8"
torch.use_deterministic_algorithms(True, warn_only=True)
from transformers import AutoModelForCausalLM, AutoTokenizer, AutoModel

from transformers import set_seed

import re

os.environ["TOKENIZERS_PARALLELISM"] = "false"

if __name__ == '__main__':

    parser.add_argument(
        "--model_name", default="facebook/opt-125m"
    )

    parser.add_argument("--bits", default=4, type=int,
                        help="number of  bits")

    parser.add_argument("--group_size", default=128, type=int,
                        help="group size")

    parser.add_argument("--train_bs", default=8, type=int,
                        help="train batch size")

    parser.add_argument("--eval_bs", default=4, type=int,
                        help="eval batch size")

    parser.add_argument("--device", default="auto", type=str,
                        help="The device to be used for tuning. The default is set to auto/None,"
                             "allowing for automatic detection. Currently, device settings support CPU, GPU, and HPU.")

    parser.add_argument("--sym", action='store_true',
                        help=" sym quantization")

    parser.add_argument("--iters", default=200, type=int,
                        help=" iters")

    parser.add_argument("--dataset", default="NeelNanda/pile-10k", type=str,
                        help="The dataset for quantization training. It can be a custom one.")

    parser.add_argument("--use_quant_input", action='store_true',
                        help="whether to use the output of quantized block to tune the next block")

    parser.add_argument("--lr", default=None, type=float,
                        help="learning rate, if None, it will be set to 1.0/iters automatically")

    parser.add_argument("--minmax_lr", default=None, type=float,
                        help="minmax learning rate, if None,it will beset to be the same with lr")

    parser.add_argument("--seed", default=42, type=int,
                        help="seed")

    parser.add_argument("--eval_fp16_baseline", action='store_true',
                        help="whether to eval FP16 baseline")

    parser.add_argument("--amp", action='store_true',
                        help="amp is deprecated ")

    parser.add_argument("--adam", action='store_true',
                        help="adam")

    parser.add_argument("--seqlen", default=2048, type=int,
                        help="sequence length")

    parser.add_argument("--gradient_accumulate_steps", default=1, type=int, help="gradient accumulate steps")

    parser.add_argument("--n_blocks", default=1, type=int, help="num of blocks to tune together")

    parser.add_argument("--n_samples", default=512, type=int,
                        help="number of samples")

    parser.add_argument("--low_gpu_mem_usage", action='store_true',
                        help="low_gpu_mem_usage is deprecated")

    parser.add_argument("--enable_minmax_tuning", action='store_true',
                        help="enable_minmax_tuning is deprecated")

    parser.add_argument("--deployment_device", default='fake', type=str,
                        help="targeted inference acceleration platform,The options are 'fake', 'cpu' and 'gpu'."
                             "default to 'fake', indicating that it only performs fake quantization and won't be exported to any device.")

    parser.add_argument("--scale_dtype", default='fp16',
                        help="which scale data type to use for quantization, 'fp16', 'fp32' or 'bf16'.")

    parser.add_argument("--tasks",
                        default="lambada_openai,hellaswag,winogrande,piqa,mmlu,wikitext,truthfulqa_mc1," \
                        "truthfulqa_mc2,openbookqa,boolq,rte,arc_easy,arc_challenge,wikitext2,ptb-new,c4-new",
                        help="lm-eval tasks for lm_eval version 0.4")

    parser.add_argument("--output_dir", default="./tmp_autoround", type=str,
                        help="Where to store the final model.")

    parser.add_argument("--disable_eval", action='store_true',
                        help="Whether to do lmeval evaluation.")

    parser.add_argument("--disable_amp", action='store_true',
                        help="disable amp")

    parser.add_argument("--disable_low_gpu_mem_usage", action='store_true',
                        help="disable low_gpu_mem_usage")

    parser.add_argument("--disable_minmax_tuning", action='store_true',
                        help="whether disable  enable weight minmax tuning")

    parser.add_argument("--disable_trust_remote_code", action='store_true',
                        help="Whether to disable trust_remote_code")

<<<<<<< HEAD
    parser.add_argument("--quantize_layers_outside_blocks", action='store_true',
                        help="Whether to disable quantize_layers_outside_blocks")

=======
    parser.add_argument("--quant_lm_head", action='store_true',
                        help="quant_lm_head")
>>>>>>> 8a3da144

    args = parser.parse_args()
    if args.low_gpu_mem_usage:
        print(
            "low_gpu_mem_usage is deprecated, it has been set to the default, use disable_low_gpu_mem_usage to turn it off")
    if args.enable_minmax_tuning:
        print(
            "enable_minmax_tuning is deprecated, it has been set to the default, use disable_minmax_tuning to turn it off")
    if args.amp:
        print(
            "amp is deprecated, it has been set to the default, use disable_amp to turn it off")

    set_seed(args.seed)
    tasks = args.tasks
    use_eval_legacy = False
    import subprocess


    def get_library_version(library_name):
        try:
            version = subprocess.check_output(['pip', 'show', library_name]).decode().split('\n')[1].split(': ')[1]
            return version
        except subprocess.CalledProcessError:
            return "Library not found"


    res = get_library_version("lm-eval")
    if res == "0.3.0":
        use_eval_legacy = True

    if isinstance(tasks, str):
        tasks = tasks.split(',')
    if not use_eval_legacy:
        from eval import eval_model
    else:
        from eval_legacy import eval_model

        if isinstance(tasks, list):
            if "mmlu" in tasks:
                tmp_tasks = tasks
                tasks = ["hendrycksTest-*" if x == "mmlu" else x for x in tmp_tasks]
            if "truthfulqa_mc1" in tasks or "truthfulqa_mc2" in tasks:
                tmp_tasks = tasks
                tasks = ["truthfulqa_mc" if "truthfulqa_mc" in x else x for x in tmp_tasks]
            seen = set()
            tmp_tasks = tasks
            tasks = [x for x in tmp_tasks if not (x in seen or seen.add(x))]

    if 'fake' in args.deployment_device and not args.disable_eval:
        if use_eval_legacy:
            print("Using the legacy lm_eval(0.3.0)")
        else:
            print(f"Using the latest {res}")

    model_name = args.model_name
    if model_name[-1] == "/":
        model_name = model_name[:-1]
    print(model_name, flush=True)

    from auto_round.utils import detect_device

    device_str = detect_device(args.device)
    torch_dtype = "auto"
    if "hpu" in device_str:
        torch_dtype = torch.bfloat16
    torch_device = torch.device(device_str)

    is_glm = bool(re.search("chatglm", model_name.lower()))
    if is_glm:
        model = AutoModel.from_pretrained(model_name, trust_remote_code=not args.disable_trust_remote_code)
    else:
        model = AutoModelForCausalLM.from_pretrained(
            model_name, low_cpu_mem_usage=True, torch_dtype=torch_dtype,
            trust_remote_code=not args.disable_trust_remote_code
        )

    from auto_round import (AutoRound,
                            AutoAdamRound)

    model = model.eval()
    # align with GPTQ to eval ppl
    if "opt" in model_name:
        seqlen = model.config.max_position_embeddings
        model.seqlen = model.config.max_position_embeddings
    else:
        seqlen = 2048
        model.seqlen = seqlen
    seqlen = args.seqlen

    # if "llama" in model_name:
    #     from transformers import LlamaTokenizer
    #
    #     tokenizer = LlamaTokenizer.from_pretrained(model_name)
    #     if tokenizer.pad_token is None:
    #         tokenizer.add_special_tokens({'pad_token': '[PAD]'})
    # else:
    tokenizer = AutoTokenizer.from_pretrained(model_name, trust_remote_code=not args.disable_trust_remote_code)

    if hasattr(tokenizer, "model_max_length"):
        if tokenizer.model_max_length < seqlen:
            print(f"change sequence length to {tokenizer.model_max_length} due to the limitation of model_max_length",
                  flush=True)
            seqlen = min(seqlen, tokenizer.model_max_length)
            args.seqlen = seqlen

    excel_name = f"{model_name}_{args.bits}_{args.group_size}"
    pt_dtype = torch.float16
    if (hasattr(model, 'config') and (model.dtype is torch.bfloat16 or model.config.torch_dtype is torch.bfloat16)):
        dtype = 'bfloat16'
        pt_dtype = torch.bfloat16
    else:
        if str(args.device) != "cpu":
            pt_dtype = torch.float16
            dtype = 'float16'
        else:
            pt_dtype = torch.float32
            dtype = 'float32'

    excel_name = f"{model_name}_{args.bits}_{args.group_size}"
    if "bloom" in model_name:
        args.disable_low_gpu_mem_usage = True
    if args.eval_fp16_baseline:
        if args.disable_low_gpu_mem_usage:
            model = model.to(torch_device)
        excel_name += "_fp16.xlsx"
        eval_model(model_path=model_name, tasks=tasks, dtype=dtype, \
                   eval_bs=args.eval_bs, use_accelerate=not args.disable_low_gpu_mem_usage,
                   device=torch_device, excel_file=excel_name)
        exit()

    if args.disable_low_gpu_mem_usage:
        model = model.to(torch_device)

    round = AutoRound
    if args.adam:
        round = AutoAdamRound

    weight_config = {}
    for n, m in model.named_modules():
        if isinstance(m, torch.nn.Linear) or isinstance(m, transformers.modeling_utils.Conv1D):
            if m.weight.shape[0] % 32 != 0 or m.weight.shape[1] % 32 != 0:
                weight_config[n] = {"data_type": "fp"}
                print(
                    f"{n} will not be quantized due to its shape not being divisible by 32, resulting in an exporting issue to autogptq")
    if args.quant_lm_head:
        weight_config['lm_head'] = {"data_type": "int"}
    autoround = round(model, tokenizer, args.bits, args.group_size, sym=args.sym, batch_size=args.train_bs,
                      dataset=args.dataset, seqlen=seqlen, n_blocks=args.n_blocks, iters=args.iters, lr=args.lr,
                      minmax_lr=args.minmax_lr, use_quant_input=args.use_quant_input, device=device_str,
                      amp=not args.disable_amp, n_samples=args.n_samples,
                      low_gpu_mem_usage=not args.disable_low_gpu_mem_usage,
                      seed=args.seed, gradient_accumulate_steps=args.gradient_accumulate_steps,
                      scale_dtype=args.scale_dtype, weight_config=weight_config,
<<<<<<< HEAD
                      enable_minmax_tuning=not args.disable_minmax_tuning, only_quantize_blocks=not args.quantize_layers_outside_blocks)  ##TODO args pass
=======
                      enable_minmax_tuning=not args.disable_minmax_tuning)
>>>>>>> 8a3da144
    model, _ = autoround.quantize()
    model_name = args.model_name.rstrip("/")

    model.eval()
    if args.device != "cpu":
        torch.cuda.empty_cache()

    export_dir = args.output_dir + "/" + model_name.split('/')[-1] + f"-autoround-w{args.bits}g{args.group_size}"
    output_dir = args.output_dir + "/" + model_name.split('/')[-1] + f"-autoround-w{args.bits}g{args.group_size}-qdq"
    deployment_device = args.deployment_device.split(',')
    if 'gpu' in deployment_device:
        autoround.save_quantized(f'{export_dir}-gpu', format="auto_gptq", use_triton=True, inplace=False)
    if 'xpu' in deployment_device:
        autoround.save_quantized(f'{export_dir}-xpu', format="itrex_xpu", use_triton=True, inplace=False,
                                 compression_dtype=torch.int8, compression_dim=0, use_optimum_format=False,
                                 device="xpu")
    if "cpu" in deployment_device:
        autoround.save_quantized(output_dir=f'{export_dir}-cpu', format='itrex', inplace=False)
    if "fake" in deployment_device:
        model = model.to("cpu")
        model.save_pretrained(output_dir)
        tokenizer.save_pretrained(output_dir)

    if not args.disable_eval and "fake" in deployment_device:  ##support autogptq real eval later
        excel_name = f"{output_dir}_result.xlsx"
        output_dir += "/"
        print(excel_name, flush=True)
        eval_model(model_path=output_dir, tasks=tasks, dtype=dtype, limit=None,
                   eval_bs=args.eval_bs, use_accelerate=not args.disable_low_gpu_mem_usage,
                   device=torch_device, excel_file=excel_name)
<|MERGE_RESOLUTION|>--- conflicted
+++ resolved
@@ -115,14 +115,8 @@
     parser.add_argument("--disable_trust_remote_code", action='store_true',
                         help="Whether to disable trust_remote_code")
 
-<<<<<<< HEAD
-    parser.add_argument("--quantize_layers_outside_blocks", action='store_true',
-                        help="Whether to disable quantize_layers_outside_blocks")
-
-=======
     parser.add_argument("--quant_lm_head", action='store_true',
                         help="quant_lm_head")
->>>>>>> 8a3da144
 
     args = parser.parse_args()
     if args.low_gpu_mem_usage:
@@ -276,11 +270,7 @@
                       low_gpu_mem_usage=not args.disable_low_gpu_mem_usage,
                       seed=args.seed, gradient_accumulate_steps=args.gradient_accumulate_steps,
                       scale_dtype=args.scale_dtype, weight_config=weight_config,
-<<<<<<< HEAD
-                      enable_minmax_tuning=not args.disable_minmax_tuning, only_quantize_blocks=not args.quantize_layers_outside_blocks)  ##TODO args pass
-=======
                       enable_minmax_tuning=not args.disable_minmax_tuning)
->>>>>>> 8a3da144
     model, _ = autoround.quantize()
     model_name = args.model_name.rstrip("/")
 
@@ -311,3 +301,4 @@
         eval_model(model_path=output_dir, tasks=tasks, dtype=dtype, limit=None,
                    eval_bs=args.eval_bs, use_accelerate=not args.disable_low_gpu_mem_usage,
                    device=torch_device, excel_file=excel_name)
+
