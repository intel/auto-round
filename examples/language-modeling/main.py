import argparse
import sys

sys.path.insert(0, '../..')
parser = argparse.ArgumentParser()
import torch
import os
import transformers

os.environ["CUBLAS_WORKSPACE_CONFIG"] = ":4096:8"
torch.use_deterministic_algorithms(True, warn_only=True)
from transformers import AutoModelForCausalLM, AutoTokenizer, AutoModel

from transformers import set_seed

import re

os.environ["TOKENIZERS_PARALLELISM"] = "false"

if __name__ == '__main__':

    parser.add_argument(
        "--model_name", default="facebook/opt-125m"
    )

    parser.add_argument("--bits", default=4, type=int,
                        help="number of  bits")

    parser.add_argument("--group_size", default=128, type=int,
                        help="group size")

    parser.add_argument("--train_bs", default=8, type=int,
                        help="train batch size")

    parser.add_argument("--eval_bs", default=4, type=int,
                        help="eval batch size")

    parser.add_argument("--device", default="auto", type=str,
                        help="The device to be used for tuning. The default is set to auto/None,"
                             "allowing for automatic detection. Currently, device settings support CPU, GPU, and HPU.")

    parser.add_argument("--sym", action='store_true',
                        help=" sym quantization")

    parser.add_argument("--iters", default=200, type=int,
                        help=" iters")

    parser.add_argument("--dataset", default="NeelNanda/pile-10k", type=str,
                        help="The dataset for quantization training. It can be a custom one.")

    parser.add_argument("--enable_quanted_input", action='store_true',
                        help="enable_quanted_input is deprecated.")

    parser.add_argument("--lr", default=None, type=float,
                        help="learning rate, if None, it will be set to 1.0/iters automatically")

    parser.add_argument("--minmax_lr", default=None, type=float,
                        help="minmax learning rate, if None,it will beset to be the same with lr")

    parser.add_argument("--seed", default=42, type=int,
                        help="seed")

    parser.add_argument("--eval_fp16_baseline", action='store_true',
                        help="whether to eval FP16 baseline")

    parser.add_argument("--amp", action='store_true',
                        help="amp is deprecated ")

    parser.add_argument("--adam", action='store_true',
                        help="adam")

    parser.add_argument("--seqlen", default=2048, type=int,
                        help="sequence length")

    parser.add_argument("--gradient_accumulate_steps", default=1, type=int, help="gradient accumulate steps")

    parser.add_argument("--n_blocks", default=1, type=int, help="num of blocks to tune together")

    parser.add_argument("--n_samples", default=512, type=int,
                        help="number of samples")

    parser.add_argument("--low_gpu_mem_usage", action='store_true',
                        help="low_gpu_mem_usage is deprecated")

    parser.add_argument("--enable_minmax_tuning", action='store_true',
                        help="enable_minmax_tuning is deprecated")

    parser.add_argument("--deployment_device", default='fake', type=str,
                        help="targeted inference acceleration platform,The options are 'fake', 'cpu' and 'gpu'."
                             "default to 'fake', indicating that it only performs fake quantization and won't be exported to any device.")

    parser.add_argument("--scale_dtype", default='fp16',
                        help="which scale data type to use for quantization, 'fp16', 'fp32' or 'bf16'.")

    parser.add_argument("--tasks",
                        default="lambada_openai,hellaswag,winogrande,piqa,mmlu,wikitext,truthfulqa_mc1," \
                                "truthfulqa_mc2,openbookqa,boolq,rte,arc_easy,arc_challenge,wikitext2,ptb-new,c4-new",
                        help="lm-eval tasks for lm_eval version 0.4")

    parser.add_argument("--output_dir", default="./tmp_autoround", type=str,
                        help="Where to store the final model.")

    parser.add_argument("--disable_eval", action='store_true',
                        help="Whether to do lmeval evaluation.")

    parser.add_argument("--disable_amp", action='store_true',
                        help="disable amp")

    parser.add_argument("--disable_low_gpu_mem_usage", action='store_true',
                        help="disable low_gpu_mem_usage")

    parser.add_argument("--disable_minmax_tuning", action='store_true',
                        help="whether disable  enable weight minmax tuning")

    parser.add_argument("--disable_trust_remote_code", action='store_true',
                        help="Whether to disable trust_remote_code")

    parser.add_argument("--disable_quanted_input", action='store_true',
                        help="whether to disuse the output of quantized block to tune the next block")

    parser.add_argument("--quant_lm_head", action='store_true',
                        help="quant_lm_head")

    args = parser.parse_args()
    if args.low_gpu_mem_usage:
        print(
            "low_gpu_mem_usage is deprecated, it has been set to the default, use disable_low_gpu_mem_usage to turn it off")
    if args.enable_minmax_tuning:
        print(
            "enable_minmax_tuning is deprecated, it has been set to the default, use disable_minmax_tuning to turn it off")
    if args.amp:
        print(
            "amp is deprecated, it has been set to the default, use disable_amp to turn it off")
    if args.enable_quanted_input:
        print(
            "enable_quanted_input is deprecated. It has been set to the default; use disable_quanted_input to turn it off")

    set_seed(args.seed)
    tasks = args.tasks
    use_eval_legacy = False
    import subprocess


    def get_library_version(library_name):
        try:
            version = subprocess.check_output(['pip', 'show', library_name]).decode().split('\n')[1].split(': ')[1]
            return version
        except subprocess.CalledProcessError:
            return "Library not found"


    res = get_library_version("lm-eval")
    if res == "0.3.0":
        use_eval_legacy = True

    if isinstance(tasks, str):
        tasks = tasks.split(',')
    if not use_eval_legacy:
        from eval import eval_model
    else:
        from eval_legacy import eval_model

        if isinstance(tasks, list):
            if "mmlu" in tasks:
                tmp_tasks = tasks
                tasks = ["hendrycksTest-*" if x == "mmlu" else x for x in tmp_tasks]
            if "truthfulqa_mc1" in tasks or "truthfulqa_mc2" in tasks:
                tmp_tasks = tasks
                tasks = ["truthfulqa_mc" if "truthfulqa_mc" in x else x for x in tmp_tasks]
            seen = set()
            tmp_tasks = tasks
            tasks = [x for x in tmp_tasks if not (x in seen or seen.add(x))]

    if 'fake' in args.deployment_device and not args.disable_eval:
        if use_eval_legacy:
            print("Using the legacy lm_eval(0.3.0)")
        else:
            print(f"Using the latest {res}")

    model_name = args.model_name
    if model_name[-1] == "/":
        model_name = model_name[:-1]
    print(model_name, flush=True)

    from auto_round.utils import detect_device

    device_str = detect_device(args.device)
    torch_dtype = "auto"
    if "hpu" in device_str:
        torch_dtype = torch.bfloat16
    torch_device = torch.device(device_str)

    is_glm = bool(re.search("chatglm", model_name.lower()))
    if is_glm:
        model = AutoModel.from_pretrained(model_name, trust_remote_code=not args.disable_trust_remote_code)
    else:
        model = AutoModelForCausalLM.from_pretrained(
            model_name, low_cpu_mem_usage=True, torch_dtype=torch_dtype,
            trust_remote_code=not args.disable_trust_remote_code
        )

    from auto_round import (AutoRound,
                            AutoAdamRound)

    model = model.eval()
    # align with GPTQ to eval ppl
    if "opt" in model_name:
        seqlen = model.config.max_position_embeddings
        model.seqlen = model.config.max_position_embeddings
    else:
        seqlen = 2048
        model.seqlen = seqlen
    seqlen = args.seqlen

    # if "llama" in model_name:
    #     from transformers import LlamaTokenizer
    #
    #     tokenizer = LlamaTokenizer.from_pretrained(model_name)
    #     if tokenizer.pad_token is None:
    #         tokenizer.add_special_tokens({'pad_token': '[PAD]'})
    # else:
    tokenizer = AutoTokenizer.from_pretrained(model_name, trust_remote_code=not args.disable_trust_remote_code)

    if hasattr(tokenizer, "model_max_length"):
        if tokenizer.model_max_length < seqlen:
            print(f"change sequence length to {tokenizer.model_max_length} due to the limitation of model_max_length",
                  flush=True)
            seqlen = min(seqlen, tokenizer.model_max_length)
            args.seqlen = seqlen

    excel_name = f"{model_name}_{args.bits}_{args.group_size}"
    pt_dtype = torch.float16
    if (hasattr(model, 'config') and (model.dtype is torch.bfloat16 or model.config.torch_dtype is torch.bfloat16)):
        dtype = 'bfloat16'
        pt_dtype = torch.bfloat16
    else:
        if str(args.device) != "cpu":
            pt_dtype = torch.float16
            dtype = 'float16'
        else:
            pt_dtype = torch.float32
            dtype = 'float32'

    excel_name = f"{model_name}_{args.bits}_{args.group_size}"
    if "bloom" in model_name:
        args.disable_low_gpu_mem_usage = True
    if args.eval_fp16_baseline:
        if args.disable_low_gpu_mem_usage:
            model = model.to(torch_device)
        excel_name += "_fp16.xlsx"
        eval_model(model_path=model_name, tasks=tasks, dtype=dtype, \
                   eval_bs=args.eval_bs, use_accelerate=not args.disable_low_gpu_mem_usage,
                   device=torch_device, excel_file=excel_name)
        exit()

    round = AutoRound
    if args.adam:
        round = AutoAdamRound

    weight_config = {}
    for n, m in model.named_modules():
        if isinstance(m, torch.nn.Linear) or isinstance(m, transformers.modeling_utils.Conv1D):
            if m.weight.shape[0] % 32 != 0 or m.weight.shape[1] % 32 != 0:
                weight_config[n] = {"data_type": "fp"}
                print(
                    f"{n} will not be quantized due to its shape not being divisible by 32, resulting in an exporting issue to autogptq")
    lm_head_layer_name = "lm_head"
    for n, _ in model.named_modules():
        lm_head_layer_name = n
    if args.quant_lm_head:
        from transformers import AutoConfig

        config = AutoConfig.from_pretrained(model_name, trust_remote_code=not args.disable_trust_remote_code)
        if config.tie_word_embeddings and hasattr(model, "_tied_weights_keys"):
            tied_keys = model._tied_weights_keys
            for item in tied_keys:
                if lm_head_layer_name in item:  ##TODO extend to encoder-decoder layer, seq classification model
                    args.quant_lm_head = False
                    print(
                        f"warning, disable quant_lm_head as quantizing lm_head with tied weights has not been "
                        f"supported currently")
                    break
    if args.quant_lm_head:
        weight_config[lm_head_layer_name] = {"data_type": "int"}

    if args.quant_lm_head and not args.disable_low_gpu_mem_usage:
        print(f"warning, disable_low_gpu_mem_usage is strongly recommended if the whole model could be loaded to "
              f"gpu")
    deployment_device = args.deployment_device.split(',')
    gpu_format = "auto_gptq"
    if 'gpu' in deployment_device:
        if lm_head_layer_name in weight_config.keys():
            gpu_format = "autoround"

    autoround = round(model, tokenizer, args.bits, args.group_size, sym=args.sym, batch_size=args.train_bs,
                      dataset=args.dataset, seqlen=seqlen, n_blocks=args.n_blocks, iters=args.iters, lr=args.lr,
                      minmax_lr=args.minmax_lr, enable_quanted_input=not args.disable_quanted_input, device=device_str,
                      amp=not args.disable_amp, n_samples=args.n_samples,
                      low_gpu_mem_usage=not args.disable_low_gpu_mem_usage,
                      seed=args.seed, gradient_accumulate_steps=args.gradient_accumulate_steps,
                      scale_dtype=args.scale_dtype, weight_config=weight_config,
                      enable_minmax_tuning=not args.disable_minmax_tuning)
    model, _ = autoround.quantize()
    model_name = args.model_name.rstrip("/")

    model.eval()
    if args.device != "cpu":
        torch.cuda.empty_cache()

    export_dir = args.output_dir + "/" + model_name.split('/')[-1] + f"-autoround-w{args.bits}g{args.group_size}"
    output_dir = args.output_dir + "/" + model_name.split('/')[-1] + f"-autoround-w{args.bits}g{args.group_size}-qdq"

    inplace = True if len(deployment_device) < 2 else False
<<<<<<< HEAD
    if 'gpu' in deployment_device :
        if lm_head_layer_name in weight_config.keys():
            autoround.save_quantized(f'{export_dir}-gpu', format="autoround", use_triton=True, inplace=inplace)
        else:
            autoround.save_quantized(f'{export_dir}-gpu', format="auto_gptq", use_triton=True, inplace=inplace)
    if deployment_device == ['gpu'] and args.bits == 4:
        autoround.save_quantized(f'{export_dir}-awq', format="auto_awq", model_path=args.model_name)
=======
    if 'gpu' in deployment_device:
            autoround.save_quantized(f'{export_dir}-gpu', format=gpu_format, use_triton=True, inplace=inplace)
>>>>>>> 02a6660e
    if 'xpu' in deployment_device:
        autoround.save_quantized(f'{export_dir}-xpu', format="itrex_xpu", use_triton=True, inplace=inplace,
                                 compression_dtype=torch.int8, compression_dim=0, use_optimum_format=False,
                                 device="xpu")
    if "cpu" in deployment_device:
        autoround.save_quantized(output_dir=f'{export_dir}-cpu', format='itrex', inplace=inplace)
    if "fake" in deployment_device:
        model = model.to("cpu")
        model.save_pretrained(output_dir)
        tokenizer.save_pretrained(output_dir)

    if not args.disable_eval and "fake" in deployment_device:  ##support autogptq real eval later
        excel_name = f"{output_dir}_result.xlsx"
        output_dir += "/"
        print(excel_name, flush=True)
        eval_model(model_path=output_dir, tasks=tasks, dtype=dtype, limit=None,
                   eval_bs=args.eval_bs, use_accelerate=not args.disable_low_gpu_mem_usage,
                   device=torch_device, excel_file=excel_name)<|MERGE_RESOLUTION|>--- conflicted
+++ resolved
@@ -311,18 +311,10 @@
     output_dir = args.output_dir + "/" + model_name.split('/')[-1] + f"-autoround-w{args.bits}g{args.group_size}-qdq"
 
     inplace = True if len(deployment_device) < 2 else False
-<<<<<<< HEAD
-    if 'gpu' in deployment_device :
-        if lm_head_layer_name in weight_config.keys():
-            autoround.save_quantized(f'{export_dir}-gpu', format="autoround", use_triton=True, inplace=inplace)
-        else:
-            autoround.save_quantized(f'{export_dir}-gpu', format="auto_gptq", use_triton=True, inplace=inplace)
     if deployment_device == ['gpu'] and args.bits == 4:
         autoround.save_quantized(f'{export_dir}-awq', format="auto_awq", model_path=args.model_name)
-=======
     if 'gpu' in deployment_device:
             autoround.save_quantized(f'{export_dir}-gpu', format=gpu_format, use_triton=True, inplace=inplace)
->>>>>>> 02a6660e
     if 'xpu' in deployment_device:
         autoround.save_quantized(f'{export_dir}-xpu', format="itrex_xpu", use_triton=True, inplace=inplace,
                                  compression_dtype=torch.int8, compression_dim=0, use_optimum_format=False,
