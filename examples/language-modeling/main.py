import argparse
import sys

sys.path.insert(0, '../..')
parser = argparse.ArgumentParser()
import torch
import os
import transformers

os.environ["CUBLAS_WORKSPACE_CONFIG"] = ":4096:8"
torch.use_deterministic_algorithms(True, warn_only=True)
from transformers import AutoModelForCausalLM, AutoTokenizer, AutoModel

from transformers import set_seed

import re

os.environ["TOKENIZERS_PARALLELISM"] = "false"

if __name__ == '__main__':

    parser.add_argument(
        "--model_name", default="facebook/opt-125m"
    )

    parser.add_argument("--bits", default=4, type=int,
                        help="number of  bits")

    parser.add_argument("--group_size", default=128, type=int,
                        help="group size")

    parser.add_argument("--train_bs", default=8, type=int,
                        help="train batch size")

    parser.add_argument("--eval_bs", default=4, type=int,
                        help="eval batch size")

    parser.add_argument("--device", default="auto", type=str,
                        help="The device to be used for tuning. The default is set to auto/None,"
                             "allowing for automatic detection. Currently, device settings support CPU, GPU, and HPU.")

    parser.add_argument("--sym", action='store_true',
                        help=" sym quantization")

    parser.add_argument("--iters", default=200, type=int,
                        help=" iters")

    parser.add_argument("--dataset", default="NeelNanda/pile-10k", type=str,
                        help="The dataset for quantization training. It can be a custom one.")

    parser.add_argument("--enable_quanted_input", action='store_true',
                        help="enable_quanted_input is deprecated.")

    parser.add_argument("--lr", default=None, type=float,
                        help="learning rate, if None, it will be set to 1.0/iters automatically")

    parser.add_argument("--minmax_lr", default=None, type=float,
                        help="minmax learning rate, if None,it will beset to be the same with lr")

    parser.add_argument("--seed", default=42, type=int,
                        help="seed")

    parser.add_argument("--eval_fp16_baseline", action='store_true',
                        help="whether to eval FP16 baseline")

    parser.add_argument("--amp", action='store_true',
                        help="amp is deprecated ")

    parser.add_argument("--adam", action='store_true',
                        help="adam")

    parser.add_argument("--seqlen", default=2048, type=int,
                        help="sequence length")

    parser.add_argument("--gradient_accumulate_steps", default=1, type=int, help="gradient accumulate steps")

    parser.add_argument("--n_blocks", default=1, type=int, help="num of blocks to tune together")

    parser.add_argument("--n_samples", default=512, type=int,
                        help="number of samples")

    parser.add_argument("--low_gpu_mem_usage", action='store_true',
                        help="low_gpu_mem_usage is deprecated")

    parser.add_argument("--enable_minmax_tuning", action='store_true',
                        help="enable_minmax_tuning is deprecated")

    parser.add_argument("--deployment_device", default='fake', type=str,
                        help="targeted inference acceleration platform,The options are 'fake', 'cpu' and 'gpu'."
                             "default to 'fake', indicating that it only performs fake quantization and won't be exported to any device.")

    parser.add_argument("--scale_dtype", default='fp16',
                        help="which scale data type to use for quantization, 'fp16', 'fp32' or 'bf16'.")

    parser.add_argument("--tasks",
                        default="lambada_openai,hellaswag,winogrande,piqa,mmlu,wikitext,truthfulqa_mc1," \
                                "truthfulqa_mc2,openbookqa,boolq,rte,arc_easy,arc_challenge,wikitext2,ptb-new,c4-new",
                        help="lm-eval tasks for lm_eval version 0.4")

    parser.add_argument("--output_dir", default="./tmp_autoround", type=str,
                        help="Where to store the final model.")

    parser.add_argument("--disable_eval", action='store_true',
                        help="Whether to do lmeval evaluation.")

    parser.add_argument("--disable_amp", action='store_true',
                        help="disable amp")

    parser.add_argument("--disable_low_gpu_mem_usage", action='store_true',
                        help="disable low_gpu_mem_usage")

    parser.add_argument("--disable_minmax_tuning", action='store_true',
                        help="whether disable  enable weight minmax tuning")

    parser.add_argument("--disable_trust_remote_code", action='store_true',
                        help="Whether to disable trust_remote_code")

    parser.add_argument("--disable_quanted_input", action='store_true',
                        help="whether to disuse the output of quantized block to tune the next block")

    parser.add_argument("--quant_lm_head", action='store_true',
                        help="quant_lm_head")

    args = parser.parse_args()
    if args.low_gpu_mem_usage:
        print(
            "low_gpu_mem_usage is deprecated, it has been set to the default, use disable_low_gpu_mem_usage to turn it off")
    if args.enable_minmax_tuning:
        print(
            "enable_minmax_tuning is deprecated, it has been set to the default, use disable_minmax_tuning to turn it off")
    if args.amp:
        print(
            "amp is deprecated, it has been set to the default, use disable_amp to turn it off")
    if args.enable_quanted_input:
        print(
            "enable_quanted_input is deprecated. It has been set to the default; use disable_quanted_input to turn it off")

    deployment_device = args.deployment_device.split(',')

    # TODO re-enable after testing
    # if 'gpu' in deployment_device and args.quant_lm_head:
    #     raise ValueError("quant_lm_head is not supported for deployment on gpu due to incompatibility with autogptq. "
    #                      "Please disable quant_lm_head or remove gpu from deployment_device.")

    set_seed(args.seed)
    tasks = args.tasks
    use_eval_legacy = False
    import subprocess


    def get_library_version(library_name):
        try:
            version = subprocess.check_output(['pip', 'show', library_name]).decode().split('\n')[1].split(': ')[1]
            return version
        except subprocess.CalledProcessError:
            return "Library not found"


    res = get_library_version("lm-eval")
    if not args.disable_eval and res is None:
        raise ValueError("Please install lm-eval")

    if res == "0.3.0":
        use_eval_legacy = True

    if isinstance(tasks, str):
        tasks = tasks.split(',')
    if not use_eval_legacy:
        from eval import eval_model
    else:
        from eval_legacy import eval_model

        if isinstance(tasks, list):
            if "mmlu" in tasks:
                tmp_tasks = tasks
                tasks = ["hendrycksTest-*" if x == "mmlu" else x for x in tmp_tasks]
            if "truthfulqa_mc1" in tasks or "truthfulqa_mc2" in tasks:
                tmp_tasks = tasks
                tasks = ["truthfulqa_mc" if "truthfulqa_mc" in x else x for x in tmp_tasks]
            seen = set()
            tmp_tasks = tasks
            tasks = [x for x in tmp_tasks if not (x in seen or seen.add(x))]

    if 'fake' in args.deployment_device and not args.disable_eval:
        if use_eval_legacy:
            print("Using the legacy lm_eval(0.3.0)")
        else:
            print(f"Using the latest lm_eval({res})")

    model_name = args.model_name
    if model_name[-1] == "/":
        model_name = model_name[:-1]
    print(model_name, flush=True)

    from auto_round.utils import detect_device

    device_str = detect_device(args.device)
    torch_dtype = "auto"
    if "hpu" in device_str:
        torch_dtype = torch.bfloat16
    torch_device = torch.device(device_str)

    is_glm = bool(re.search("chatglm", model_name.lower()))
    if is_glm:
        model = AutoModel.from_pretrained(model_name, trust_remote_code=not args.disable_trust_remote_code)
    else:
        model = AutoModelForCausalLM.from_pretrained(
            model_name, low_cpu_mem_usage=True, torch_dtype=torch_dtype,
            trust_remote_code=not args.disable_trust_remote_code
        )

    from auto_round import (AutoRound,
                            AutoAdamRound)

    model = model.eval()
    # align with GPTQ to eval ppl
    if "opt" in model_name:
        seqlen = model.config.max_position_embeddings
        model.seqlen = model.config.max_position_embeddings
    else:
        seqlen = 2048
        model.seqlen = seqlen
    seqlen = args.seqlen

    # if "llama" in model_name:
    #     from transformers import LlamaTokenizer
    #
    #     tokenizer = LlamaTokenizer.from_pretrained(model_name)
    #     if tokenizer.pad_token is None:
    #         tokenizer.add_special_tokens({'pad_token': '[PAD]'})
    # else:
    tokenizer = AutoTokenizer.from_pretrained(model_name, trust_remote_code=not args.disable_trust_remote_code)

    if hasattr(tokenizer, "model_max_length"):
        if tokenizer.model_max_length < seqlen:
            print(f"change sequence length to {tokenizer.model_max_length} due to the limitation of model_max_length",
                  flush=True)
            seqlen = min(seqlen, tokenizer.model_max_length)
            args.seqlen = seqlen

    excel_name = f"{model_name}_{args.bits}_{args.group_size}"
    pt_dtype = torch.float16
    if (hasattr(model, 'config') and (model.dtype is torch.bfloat16 or model.config.torch_dtype is torch.bfloat16)):
        dtype = 'bfloat16'
        pt_dtype = torch.bfloat16
    else:
        if str(args.device) != "cpu":
            pt_dtype = torch.float16
            dtype = 'float16'
        else:
            pt_dtype = torch.float32
            dtype = 'float32'

    excel_name = f"{model_name}_{args.bits}_{args.group_size}"
    if "bloom" in model_name:
        args.disable_low_gpu_mem_usage = True
    if args.eval_fp16_baseline:
        if args.disable_low_gpu_mem_usage:
            model = model.to(torch_device)
        excel_name += "_fp16.xlsx"
        eval_model(model_path=model_name, tasks=tasks, dtype=dtype, \
                   eval_bs=args.eval_bs, use_accelerate=not args.disable_low_gpu_mem_usage,
                   device=torch_device, excel_file=excel_name)
        exit()

    if args.disable_low_gpu_mem_usage:
        model = model.to(torch_device)

    round = AutoRound
    if args.adam:
        round = AutoAdamRound

    weight_config = {}
    for n, m in model.named_modules():
        if isinstance(m, torch.nn.Linear) or isinstance(m, transformers.modeling_utils.Conv1D):
            if m.weight.shape[1] % 32 != 0:
                weight_config[n] = {"data_type": "fp"}
                print(
                    f"{n} will not be quantized due to its infeatures not being divisible by 32, resulting in an exporting issue to autogptq")
    if args.quant_lm_head:
        from transformers import AutoConfig

        config = AutoConfig.from_pretrained(model_name)
        if config.tie_word_embeddings:
            if hasattr(model, "_tied_weights_keys"):
                tied_keys = model._tied_weights_keys
                for item in tied_keys:
                    if "lm_head" in item:##TODO extend to encoder-decoder layer, seq classification model
                        args.quant_lm_head = False
                        print(
                            f"warning, disable quant_lm_head as quantizing lm_head with tied weights has not been "
                            f"supported currently")
                        break
    if args.quant_lm_head:
        weight_config['lm_head'] = {"data_type": "int"}

<<<<<<< HEAD
    print(f"weight_config: {weight_config}")
=======
    if args.quant_lm_head and not args.disable_low_gpu_mem_usage:
        print(f"warning, disable_low_gpu_mem_usage is strongly recommended if the whole model could be loaded to "
              f"gpu")
>>>>>>> 1fe6aae5
    autoround = round(model, tokenizer, args.bits, args.group_size, sym=args.sym, batch_size=args.train_bs,
                      dataset=args.dataset, seqlen=seqlen, n_blocks=args.n_blocks, iters=args.iters, lr=args.lr,
                      minmax_lr=args.minmax_lr, enable_quanted_input=not args.disable_quanted_input, device=device_str,
                      amp=not args.disable_amp, n_samples=args.n_samples,
                      low_gpu_mem_usage=not args.disable_low_gpu_mem_usage,
                      seed=args.seed, gradient_accumulate_steps=args.gradient_accumulate_steps,
                      scale_dtype=args.scale_dtype, weight_config=weight_config,
                      enable_minmax_tuning=not args.disable_minmax_tuning)
    model, _ = autoround.quantize()
    model_name = args.model_name.rstrip("/")

    model.eval()
    if args.device != "cpu":
        torch.cuda.empty_cache()

    export_dir = args.output_dir + "/" + model_name.split('/')[-1] + f"-autoround-w{args.bits}g{args.group_size}"
    output_dir = args.output_dir + "/" + model_name.split('/')[-1] + f"-autoround-w{args.bits}g{args.group_size}-qdq"
<<<<<<< HEAD

=======
    deployment_device = args.deployment_device.split(',')
    inplace = True if len(deployment_device) < 2 else False
>>>>>>> 1fe6aae5
    if 'gpu' in deployment_device:
        autoround.save_quantized(f'{export_dir}-gpu', format="auto_gptq", use_triton=True, inplace=inplace)
    if 'xpu' in deployment_device:
        autoround.save_quantized(f'{export_dir}-xpu', format="itrex_xpu", use_triton=True, inplace=inplace,
                                 compression_dtype=torch.int8, compression_dim=0, use_optimum_format=False,
                                 device="xpu")
    if "cpu" in deployment_device:
        autoround.save_quantized(output_dir=f'{export_dir}-cpu', format='itrex', inplace=inplace)
    if "fake" in deployment_device:
        model = model.to("cpu")
        model.save_pretrained(output_dir)
        tokenizer.save_pretrained(output_dir)

    if not args.disable_eval and "fake" in deployment_device:  ##support autogptq real eval later
        excel_name = f"{output_dir}_result.xlsx"
        output_dir += "/"
        print(excel_name, flush=True)
        eval_model(model_path=output_dir, tasks=tasks, dtype=dtype, limit=None,
                   eval_bs=args.eval_bs, use_accelerate=not args.disable_low_gpu_mem_usage,
                   device=torch_device, excel_file=excel_name)<|MERGE_RESOLUTION|>--- conflicted
+++ resolved
@@ -294,13 +294,7 @@
     if args.quant_lm_head:
         weight_config['lm_head'] = {"data_type": "int"}
 
-<<<<<<< HEAD
     print(f"weight_config: {weight_config}")
-=======
-    if args.quant_lm_head and not args.disable_low_gpu_mem_usage:
-        print(f"warning, disable_low_gpu_mem_usage is strongly recommended if the whole model could be loaded to "
-              f"gpu")
->>>>>>> 1fe6aae5
     autoround = round(model, tokenizer, args.bits, args.group_size, sym=args.sym, batch_size=args.train_bs,
                       dataset=args.dataset, seqlen=seqlen, n_blocks=args.n_blocks, iters=args.iters, lr=args.lr,
                       minmax_lr=args.minmax_lr, enable_quanted_input=not args.disable_quanted_input, device=device_str,
@@ -318,12 +312,9 @@
 
     export_dir = args.output_dir + "/" + model_name.split('/')[-1] + f"-autoround-w{args.bits}g{args.group_size}"
     output_dir = args.output_dir + "/" + model_name.split('/')[-1] + f"-autoround-w{args.bits}g{args.group_size}-qdq"
-<<<<<<< HEAD
-
-=======
+
     deployment_device = args.deployment_device.split(',')
     inplace = True if len(deployment_device) < 2 else False
->>>>>>> 1fe6aae5
     if 'gpu' in deployment_device:
         autoround.save_quantized(f'{export_dir}-gpu', format="auto_gptq", use_triton=True, inplace=inplace)
     if 'xpu' in deployment_device:
