import argparse
import sys

sys.path.insert(0, '../..')
parser = argparse.ArgumentParser()
import torch
import os
import transformers

os.environ["CUBLAS_WORKSPACE_CONFIG"] = ":4096:8"
torch.use_deterministic_algorithms(True, warn_only=True)
from transformers import AutoModelForCausalLM, AutoTokenizer, AutoModel

from transformers import set_seed

import re

os.environ["TOKENIZERS_PARALLELISM"] = "false"

if __name__ == '__main__':

    parser.add_argument(
        "--model_name", default="facebook/opt-125m"
    )

    parser.add_argument("--bits", default=4, type=int,
                        help="number of  bits")

    parser.add_argument("--group_size", default=128, type=int,
                        help="group size")

    parser.add_argument("--train_bs", default=8, type=int,
                        help="train batch size")

    parser.add_argument("--eval_bs", default=4, type=int,
                        help="eval batch size")

    parser.add_argument("--device", default="auto", type=str,
                        help="The device to be used for tuning. The default is set to auto/None,"
                             "allowing for automatic detection. Currently, device settings support CPU, GPU, and HPU.")

    parser.add_argument("--sym", action='store_true',
                        help=" sym quantization")

    parser.add_argument("--iters", default=200, type=int,
                        help=" iters")

    parser.add_argument("--dataset", default="NeelNanda/pile-10k", type=str,
                        help="The dataset for quantization training. It can be a custom one.")

    parser.add_argument("--enable_quanted_input", action='store_true',
                        help="enable_quanted_input is deprecated.")

    parser.add_argument("--lr", default=None, type=float,
                        help="learning rate, if None, it will be set to 1.0/iters automatically")

    parser.add_argument("--minmax_lr", default=None, type=float,
                        help="minmax learning rate, if None,it will beset to be the same with lr")

    parser.add_argument("--seed", default=42, type=int,
                        help="seed")

    parser.add_argument("--eval_fp16_baseline", action='store_true',
                        help="whether to eval FP16 baseline")

    parser.add_argument("--amp", action='store_true',
                        help="amp is deprecated ")

    parser.add_argument("--adam", action='store_true',
                        help="adam")

    parser.add_argument("--seqlen", default=2048, type=int,
                        help="sequence length")

    parser.add_argument("--gradient_accumulate_steps", default=1, type=int, help="gradient accumulate steps")

    parser.add_argument("--n_blocks", default=1, type=int, help="num of blocks to tune together")

    parser.add_argument("--n_samples", default=512, type=int,
                        help="number of samples")

    parser.add_argument("--low_gpu_mem_usage", action='store_true',
                        help="low_gpu_mem_usage is deprecated")

    parser.add_argument("--enable_minmax_tuning", action='store_true',
                        help="enable_minmax_tuning is deprecated")

    parser.add_argument("--deployment_device", default='fake', type=str,
                        help="targeted inference acceleration platform,The options are 'fake', 'cpu', 'gpu' and 'xpu'."
                             "default to 'fake', indicating that it only performs fake quantization and won't be exported to any device.")

    parser.add_argument("--scale_dtype", default='fp16',
                        help="which scale data type to use for quantization, 'fp16', 'fp32' or 'bf16'.")

    parser.add_argument("--tasks",
                        default="lambada_openai,hellaswag,winogrande,piqa,mmlu,wikitext,truthfulqa_mc1," \
                                "truthfulqa_mc2,openbookqa,boolq,rte,arc_easy,arc_challenge",
                        help="lm-eval tasks for lm_eval version 0.4")

    parser.add_argument("--output_dir", default="./tmp_autoround", type=str,
                        help="Where to store the final model.")

    parser.add_argument("--disable_eval", action='store_true',
                        help="Whether to do lmeval evaluation.")

    parser.add_argument("--disable_amp", action='store_true',
                        help="disable amp")

    parser.add_argument("--disable_low_gpu_mem_usage", action='store_true',
                        help="disable low_gpu_mem_usage")

    parser.add_argument("--disable_minmax_tuning", action='store_true',
                        help="whether disable  enable weight minmax tuning")

    parser.add_argument("--disable_trust_remote_code", action='store_true',
                        help="Whether to disable trust_remote_code")

    parser.add_argument("--disable_quanted_input", action='store_true',
                        help="whether to disuse the output of quantized block to tune the next block")

    parser.add_argument("--quant_lm_head", action='store_true',
                        help="quant_lm_head")

<<<<<<< HEAD
    parser.add_argument("--layer_wise", action='store_true',
                        help="whether use layer wise mode")
=======
    parser.add_argument("--model_dtype", default=None, type=str,
                        help="force to convert the dtype, some backends supports fp16 dtype better")
>>>>>>> 31c566cc

    args = parser.parse_args()
    if args.low_gpu_mem_usage:
        print(
            "low_gpu_mem_usage is deprecated, it has been set to the default, use disable_low_gpu_mem_usage to turn it off")
    if args.enable_minmax_tuning:
        print(
            "enable_minmax_tuning is deprecated, it has been set to the default, use disable_minmax_tuning to turn it off")
    if args.amp:
        print(
            "amp is deprecated, it has been set to the default, use disable_amp to turn it off")
    if args.enable_quanted_input:
        print(
            "enable_quanted_input is deprecated. It has been set to the default; use disable_quanted_input to turn it off")

    set_seed(args.seed)
    tasks = args.tasks
    use_eval_legacy = False
    import subprocess


    def get_library_version(library_name):
        try:
            version = subprocess.check_output(['pip', 'show', library_name]).decode().split('\n')[1].split(': ')[1]
            return version
        except subprocess.CalledProcessError:
            return "Library not found"


    lm_eval_version = get_library_version("lm-eval")
    if lm_eval_version == "0.3.0":
        use_eval_legacy = True

    if isinstance(tasks, str):
        tasks = tasks.split(',')
    if not use_eval_legacy:
        from eval import eval_model
    else:
        from eval_legacy import eval_model

        if isinstance(tasks, list):
            if "mmlu" in tasks:
                tmp_tasks = tasks
                tasks = ["hendrycksTest-*" if x == "mmlu" else x for x in tmp_tasks]
            if "truthfulqa_mc1" in tasks or "truthfulqa_mc2" in tasks:
                tmp_tasks = tasks
                tasks = ["truthfulqa_mc" if "truthfulqa_mc" in x else x for x in tmp_tasks]
            seen = set()
            tmp_tasks = tasks
            tasks = [x for x in tmp_tasks if not (x in seen or seen.add(x))]

    if 'fake' in args.deployment_device and not args.disable_eval:
        if use_eval_legacy:
            print("Using the legacy lm_eval(0.3.0)")
        else:
            print(f"Using the latest {lm_eval_version}")

    model_name = args.model_name
    if model_name[-1] == "/":
        model_name = model_name[:-1]
    print(model_name, flush=True)

    from auto_round.utils import detect_device

    device_str = detect_device(args.device)
    torch_dtype = "auto"
    if "hpu" in device_str:
        torch_dtype = torch.bfloat16
    torch_device = torch.device(device_str)

    is_glm = bool(re.search("chatglm", model_name.lower()))
    if args.layer_wise:
        from auto_round.layer_wise.utils import load_model_with_hooks
        if is_glm:
            model = load_model_with_hooks(
                model_name,
                AutoModel,
                device=device_str,
                clean_weight=True,
                saved_path="./layer_wise_tmp",
                torch_dtype=torch_dtype,
                trust_remote_code=not args.disable_trust_remote_code
                )
        else:
            model = load_model_with_hooks(
                model_name,
                AutoModelForCausalLM,
                device=device_str,
                clean_weight=True,
                saved_path="./layer_wise_tmp",
                torch_dtype=torch_dtype,
                trust_remote_code=not args.disable_trust_remote_code
                )
            # convert_model(model, './layer_wise_tmp')
    elif is_glm:
        model = AutoModel.from_pretrained(model_name, trust_remote_code=not args.disable_trust_remote_code)
    else:
        model = AutoModelForCausalLM.from_pretrained(
            model_name, low_cpu_mem_usage=True, torch_dtype=torch_dtype,
            trust_remote_code=not args.disable_trust_remote_code
        )

    from auto_round import (AutoRound,
                            AutoAdamRound)

    model = model.eval()
    # align with GPTQ to eval ppl
    if "opt" in model_name:
        seqlen = model.config.max_position_embeddings
        model.seqlen = model.config.max_position_embeddings
    else:
        seqlen = 2048
        model.seqlen = seqlen
    seqlen = args.seqlen

    if args.model_dtype != None:
        if args.model_dtype == "float16" or args.model_dtype == "fp16":
            model = model.to(torch.float16)
        if args.model_dtype == "bfloat16" or args.model_dtype == "bfp16":
            model = model.to(torch.bfloat16)

    tokenizer = AutoTokenizer.from_pretrained(model_name, trust_remote_code=not args.disable_trust_remote_code)

    if hasattr(tokenizer, "model_max_length"):
        if tokenizer.model_max_length < seqlen:
            print(f"change sequence length to {tokenizer.model_max_length} due to the limitation of model_max_length",
                  flush=True)
            seqlen = min(seqlen, tokenizer.model_max_length)
            args.seqlen = seqlen

    excel_name = f"{model_name}_{args.bits}_{args.group_size}"
    if (hasattr(model, 'config') and (model.dtype is torch.bfloat16 or model.config.torch_dtype is torch.bfloat16)):
        dtype = 'bfloat16'
    else:
        if "cpu" not in device_str:
            dtype = 'float16'
        else:
            dtype = 'float32'

    excel_name = f"{model_name}_{args.bits}_{args.group_size}"
    if "bloom" in model_name:
        args.disable_low_gpu_mem_usage = True
    if args.eval_fp16_baseline:
        if args.disable_low_gpu_mem_usage:
            model = model.to(torch_device)
        excel_name += "_fp16.xlsx"
        eval_model(model_path=model_name, tasks=tasks, dtype=dtype, \
                   eval_bs=args.eval_bs, use_accelerate=not args.disable_low_gpu_mem_usage,
                   device=torch_device, excel_file=excel_name)
        exit()

    round = AutoRound
    if args.adam:
        round = AutoAdamRound

    weight_config = {}
    for n, m in model.named_modules():
        if isinstance(m, torch.nn.Linear) or isinstance(m, transformers.modeling_utils.Conv1D):
            if m.weight.shape[0] % 32 != 0 or m.weight.shape[1] % 32 != 0:
                weight_config[n] = {"data_type": "fp"}
                print(
                    f"{n} will not be quantized due to its shape not being divisible by 32, resulting in an exporting issue to autogptq")
    lm_head_layer_name = "lm_head"
    for n, _ in model.named_modules():
        lm_head_layer_name = n
    if args.quant_lm_head:
        from transformers import AutoConfig

        config = AutoConfig.from_pretrained(model_name, trust_remote_code=not args.disable_trust_remote_code)
        if config.tie_word_embeddings and hasattr(model, "_tied_weights_keys"):
            tied_keys = model._tied_weights_keys
            for item in tied_keys:
                if lm_head_layer_name in item:  ##TODO extend to encoder-decoder layer, seq classification model
                    args.quant_lm_head = False
                    print(
                        f"warning, disable quant_lm_head as quantizing lm_head with tied weights has not been "
                        f"supported currently")
                    break
    if args.quant_lm_head:
        weight_config[lm_head_layer_name] = {"data_type": "int"}
        transformers_version = [int(item) for item in transformers.__version__.split('.')[:2]]
        if transformers_version[0] == 4 and transformers_version[1] < 38:
            error_message = "Please upgrade transformers>=4.38.0 to support lm-head quantization."
            raise EnvironmentError(error_message)

    if args.quant_lm_head and not args.disable_low_gpu_mem_usage:
        print(f"warning, disable_low_gpu_mem_usage is strongly recommended if the whole model could be loaded to "
              f"gpu")
    deployment_device = args.deployment_device.split(',')
    gpu_format = "auto_gptq"
    if 'gpu' in deployment_device:
        if lm_head_layer_name in weight_config.keys() and weight_config[lm_head_layer_name]["data_type"] == "int":
            gpu_format = "auto_round"

    if "autoround" in deployment_device or "auto-round" in deployment_device or "auto_round" in deployment_device:
        gpu_format = "auto_round"

    autoround = round(model, tokenizer, args.bits, args.group_size, sym=args.sym, batch_size=args.train_bs,
                      dataset=args.dataset, seqlen=seqlen, n_blocks=args.n_blocks, iters=args.iters, lr=args.lr,
                      minmax_lr=args.minmax_lr, enable_quanted_input=not args.disable_quanted_input, device=device_str,
                      amp=not args.disable_amp, n_samples=args.n_samples,
                      low_gpu_mem_usage=not args.disable_low_gpu_mem_usage,
                      seed=args.seed, gradient_accumulate_steps=args.gradient_accumulate_steps,
                      scale_dtype=args.scale_dtype, weight_config=weight_config,
                      enable_minmax_tuning=not args.disable_minmax_tuning,
                      layer_wise=args.layer_wise)
    model, _ = autoround.quantize()
    model_name = args.model_name.rstrip("/")

    model.eval()
    if "cpu" not in device_str:
        torch.cuda.empty_cache()

    export_dir = args.output_dir + "/" + model_name.split('/')[-1] + f"-autoround-w{args.bits}g{args.group_size}"
    output_dir = args.output_dir + "/" + model_name.split('/')[-1] + f"-autoround-w{args.bits}g{args.group_size}-qdq"

    inplace = True if len(deployment_device) < 2 else False
    if 'gpu' in deployment_device or "auto_round" in gpu_format or "auto-round" in gpu_format:
        autoround.save_quantized(f'{export_dir}-gpu', format=gpu_format, use_triton=True, inplace=inplace)
    if 'xpu' in deployment_device:
        autoround.save_quantized(f'{export_dir}-xpu', format="itrex_xpu", use_triton=True, inplace=inplace,
                                 compression_dtype=torch.int8, compression_dim=0, use_optimum_format=False,
                                 device="xpu")
    if "cpu" in deployment_device:
        autoround.save_quantized(output_dir=f'{export_dir}-cpu', format='itrex', inplace=inplace)
    if "fake" in deployment_device:
        model = model.to("cpu")
        model.save_pretrained(output_dir)
        tokenizer.save_pretrained(output_dir)

    if not args.disable_eval and "fake" in deployment_device and lm_eval_version != "0.4.2":
        excel_name = f"{output_dir}_result.xlsx"
        output_dir += "/"
        print(excel_name, flush=True)
        eval_model(model_path=output_dir, tasks=tasks, dtype=dtype, limit=None,
                   eval_bs=args.eval_bs, use_accelerate=not args.disable_low_gpu_mem_usage,
                   device=torch_device, excel_file=excel_name)

    if not args.disable_eval and lm_eval_version == "0.4.2":
        if "round" in deployment_device:
            from auto_round.auto_quantizer import AutoHfQuantizer
        from eval_042.evaluation import simple_evaluate

        if 'gpu' in deployment_device or "auto_round" in gpu_format or "auto-round" in gpu_format:
            model_args = f"pretrained={export_dir}-gpu"
        else:
            model_args = f"pretrained={output_dir}"

        res = simple_evaluate(model="hf", model_args=model_args,
                              tasks=tasks,
                              batch_size=args.eval_bs)
        from lm_eval.utils import make_table

        print(make_table(res))
<|MERGE_RESOLUTION|>--- conflicted
+++ resolved
@@ -121,13 +121,10 @@
     parser.add_argument("--quant_lm_head", action='store_true',
                         help="quant_lm_head")
 
-<<<<<<< HEAD
     parser.add_argument("--layer_wise", action='store_true',
                         help="whether use layer wise mode")
-=======
     parser.add_argument("--model_dtype", default=None, type=str,
                         help="force to convert the dtype, some backends supports fp16 dtype better")
->>>>>>> 31c566cc
 
     args = parser.parse_args()
     if args.low_gpu_mem_usage:
