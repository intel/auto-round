--- conflicted
+++ resolved
@@ -121,7 +121,6 @@
                         help="quant_lm_head")
 
     parser.add_argument("--low_cpu_mem_mode", default=0, type=int,
-<<<<<<< HEAD
                         help="Choose which low cpu memory mode to use. Can significantly reduse cpu memory footprint but cost more time."
                         "1 means choose block-wise mode, load the weights of each block from disk when tuning and release the memory of the block after tuning."
                         "2 means chosse layer-wise mode, load the weights of each layer from disk when tuning, minimum memory consumption and also slowest runing speed."
@@ -129,9 +128,6 @@
                         
     parser.add_argument("--low_cpu_mem_tmp_dir", default=None, type=str,
                         help="temp work space to store the temporary files when using low cpu memory mode. Will remove after tuning.")
-=======
-                        help="choose low cpu memory mode, 1 for block-wise, 2 for layer-wise, others means not use low cpu memory.")
->>>>>>> 72f5ce80
 
     parser.add_argument("--model_dtype", default=None, type=str,
                         help="force to convert the dtype, some backends supports fp16 dtype better")
