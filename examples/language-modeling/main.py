import argparse
import sys

sys.path.insert(0, '../..')
parser = argparse.ArgumentParser()
import torch
import os
import transformers
import subprocess

os.environ["CUBLAS_WORKSPACE_CONFIG"] = ":4096:8"
torch.use_deterministic_algorithms(True, warn_only=True)
from transformers import AutoModelForCausalLM, AutoTokenizer, AutoModel

from transformers import set_seed

import re

os.environ["TOKENIZERS_PARALLELISM"] = "false"

if __name__ == '__main__':

    parser.add_argument(
        "--model_name", default="facebook/opt-125m"
    )

    parser.add_argument("--bits", default=4, type=int,
                        help="number of  bits")

    parser.add_argument("--group_size", default=128, type=int,
                        help="group size")

    parser.add_argument("--train_bs", default=8, type=int,
                        help="train batch size")

    parser.add_argument("--eval_bs", default=4, type=int,
                        help="eval batch size")

    parser.add_argument("--device", default="auto", type=str,
                        help="The device to be used for tuning. The default is set to auto/None,"
                             "allowing for automatic detection. Currently, device settings support CPU, GPU, and HPU.")

    parser.add_argument("--sym", action='store_true',
                        help=" sym quantization")

    parser.add_argument("--iters", default=200, type=int,
                        help=" iters")

    parser.add_argument("--dataset", default="NeelNanda/pile-10k", type=str,
                        help="The dataset for quantization training. It can be a custom one.")

    parser.add_argument("--enable_quanted_input", action='store_true',
                        help="enable_quanted_input is deprecated.")

    parser.add_argument("--lr", default=None, type=float,
                        help="learning rate, if None, it will be set to 1.0/iters automatically")

    parser.add_argument("--minmax_lr", default=None, type=float,
                        help="minmax learning rate, if None,it will beset to be the same with lr")

    parser.add_argument("--seed", default=42, type=int,
                        help="seed")

    parser.add_argument("--amp", action='store_true',
                        help="amp is deprecated ")

    parser.add_argument("--adam", action='store_true',
                        help="adam")

    parser.add_argument("--seqlen", default=2048, type=int,
                        help="sequence length")

    parser.add_argument("--gradient_accumulate_steps", default=1, type=int, help="gradient accumulate steps")

    parser.add_argument("--nblocks", default=1, type=int, help="num of blocks to tune together")

    parser.add_argument("--nsamples", default=128, type=int,
                        help="number of samples")

    parser.add_argument("--low_gpu_mem_usage", action='store_true',
                        help="lower gpu memory but 50%-100% slower")

    parser.add_argument("--enable_minmax_tuning", action='store_true',
                        help="enable_minmax_tuning is deprecated")

    parser.add_argument("--deployment_device", default='fake', type=str,
                        help="targeted inference acceleration platform,The options are 'fake', 'cpu', 'gpu' and 'xpu'."
                             "default to 'fake', indicating that it only performs fake quantization and won't be exported to any device.")

    parser.add_argument("--scale_dtype", default='fp16',
                        help="which scale data type to use for quantization, 'fp16', 'fp32' or 'bf16'.")

    parser.add_argument("--tasks",
                        default="lambada_openai,hellaswag,winogrande,piqa,mmlu,wikitext,truthfulqa_mc1," \
                                "truthfulqa_mc2,openbookqa,boolq,rte,arc_easy,arc_challenge",
                        help="lm-eval tasks for lm_eval version 0.4")

    parser.add_argument("--output_dir", default="./tmp_autoround", type=str,
                        help="Where to store the final model.")

    parser.add_argument("--disable_eval", action='store_true',
                        help="Whether to do lmeval evaluation.")

    parser.add_argument("--disable_amp", action='store_true',
                        help="disable amp")

    parser.add_argument("--disable_minmax_tuning", action='store_true',
                        help="whether disable  enable weight minmax tuning")

    parser.add_argument("--disable_trust_remote_code", action='store_true',
                        help="Whether to disable trust_remote_code")

    parser.add_argument("--disable_quanted_input", action='store_true',
                        help="whether to disuse the output of quantized block to tune the next block")

    parser.add_argument("--quant_lm_head", action='store_true',
                        help="quant_lm_head")

    parser.add_argument("--layer_wise", action='store_true',
                        help="whether use layer wise mode")
    parser.add_argument("--block_wise", action='store_true',
                        help="whether use block wise mode")
    parser.add_argument("--model_dtype", default=None, type=str,
                        help="force to convert the dtype, some backends supports fp16 dtype better")

    parser.add_argument("--act_bits", default=32, type=int,
                        help="activation bits")

    args = parser.parse_args()

    if args.enable_minmax_tuning:
        print(
            "enable_minmax_tuning is deprecated, it has been set to the default, use disable_minmax_tuning to turn it off")
    if args.amp:
        print(
            "amp is deprecated, it has been set to the default, use disable_amp to turn it off")
    if args.enable_quanted_input:
        print(
            "enable_quanted_input is deprecated. It has been set to the default; use disable_quanted_input to turn it off")

    if args.act_bits <= 8:
        print(
            "Warning, activation quantization is an experiment feature")

    set_seed(args.seed)
    tasks = args.tasks
    use_eval_legacy = False

    if "marlin" in args.deployment_device and args.sym == False:
        assert False, "marlin backend only supports sym quantization, please set --sym"

    if args.act_bits <= 8 and args.deployment_device != "fake":
        assert False, "only support fake mode for activation quantization currently"

    model_name = args.model_name
    if model_name[-1] == "/":
        model_name = model_name[:-1]
    print(model_name, flush=True)

    from auto_round.utils import detect_device

    device_str = detect_device(args.device)
    torch_dtype = "auto"
    if "hpu" in device_str:
        torch_dtype = torch.bfloat16
    torch_device = torch.device(device_str)

    is_glm = bool(re.search("chatglm", model_name.lower()))
    if args.layer_wise:
        from auto_round.layer_wise.utils import load_model_with_hooks
        if is_glm:
            model = load_model_with_hooks(
                model_name,
                AutoModel,
                device=device_str,
                clean_weight=True,
                saved_path="./layer_wise_tmp",
                torch_dtype=torch_dtype,
                trust_remote_code=not args.disable_trust_remote_code
                )
        else:
            model = load_model_with_hooks(
                model_name,
                AutoModelForCausalLM,
                device=device_str,
                clean_weight=True,
                saved_path="./layer_wise_tmp",
                torch_dtype=torch_dtype,
                trust_remote_code=not args.disable_trust_remote_code
                )
            # convert_model(model, './layer_wise_tmp')
    elif args.block_wise:
        from auto_round.layer_wise.utils import load_empty_model
        if is_glm:
            model = load_empty_model(
                model_name,
                AutoModel,
                device=device_str,
                clean_weight=True,
                torch_dtype=torch_dtype,
                trust_remote_code=not args.disable_trust_remote_code
                )
        else:
            model = load_empty_model(
                model_name,
                AutoModelForCausalLM,
                device=device_str,
                clean_weight=True,
                torch_dtype=torch_dtype,
                trust_remote_code=not args.disable_trust_remote_code
                )

    elif is_glm:
        model = AutoModel.from_pretrained(model_name, trust_remote_code=not args.disable_trust_remote_code)
    else:
        model = AutoModelForCausalLM.from_pretrained(
            model_name, low_cpu_mem_usage=True, torch_dtype=torch_dtype,
            trust_remote_code=not args.disable_trust_remote_code
        )

    from auto_round import (AutoRound,
                            AutoAdamRound)

    model = model.eval()
    # align with GPTQ to eval ppl
    if "opt" in model_name:
        seqlen = model.config.max_position_embeddings
        model.seqlen = model.config.max_position_embeddings
    else:
        seqlen = 2048
        model.seqlen = seqlen
    seqlen = args.seqlen

    if args.model_dtype != None:
        if args.model_dtype == "float16" or args.model_dtype == "fp16":
            model = model.to(torch.float16)
        if args.model_dtype == "bfloat16" or args.model_dtype == "bfp16":
            model = model.to(torch.bfloat16)

    tokenizer = AutoTokenizer.from_pretrained(model_name, trust_remote_code=not args.disable_trust_remote_code)

    if hasattr(tokenizer, "model_max_length"):
        if tokenizer.model_max_length < seqlen:
            print(f"change sequence length to {tokenizer.model_max_length} due to the limitation of model_max_length",
                  flush=True)
            seqlen = min(seqlen, tokenizer.model_max_length)
            args.seqlen = seqlen

    excel_name = f"{model_name}_{args.bits}_{args.group_size}"
    if (hasattr(model, 'config') and (model.dtype is torch.bfloat16 or model.config.torch_dtype is torch.bfloat16)):
        dtype = 'bfloat16'
    else:
        if "cpu" not in device_str:
            dtype = 'float16'
        else:
            dtype = 'float32'

    excel_name = f"{model_name}_{args.bits}_{args.group_size}"
    if "bloom" in model_name:
        args.low_gpu_mem_usage = False

    round = AutoRound
    if args.adam:
        round = AutoAdamRound

    layer_config = {}
    for n, m in model.named_modules():
        if isinstance(m, torch.nn.Linear) or isinstance(m, transformers.modeling_utils.Conv1D):
            if m.weight.shape[0] % 32 != 0 or m.weight.shape[1] % 32 != 0:
                layer_config[n] = {"bits": 32}
                print(
                    f"{n} will not be quantized due to its shape not being divisible by 32, resulting in an exporting issue to autogptq")
    lm_head_layer_name = "lm_head"
    for n, _ in model.named_modules():
        lm_head_layer_name = n
    if args.quant_lm_head:
        from transformers import AutoConfig

        config = AutoConfig.from_pretrained(model_name, trust_remote_code=not args.disable_trust_remote_code)
        if config.tie_word_embeddings and hasattr(model, "_tied_weights_keys"):
            tied_keys = model._tied_weights_keys
            for item in tied_keys:
                if lm_head_layer_name in item:  ##TODO extend to encoder-decoder layer, seq classification model
                    args.quant_lm_head = False
                    print(
                        f"warning, disable quant_lm_head as quantizing lm_head with tied weights has not been "
                        f"supported currently")
                    break
    if args.quant_lm_head:
        layer_config[lm_head_layer_name] = {"bits": args.bits}
        transformers_version = [int(item) for item in transformers.__version__.split('.')[:2]]
        if transformers_version[0] == 4 and transformers_version[1] < 38:
            error_message = "Please upgrade transformers>=4.38.0 to support lm-head quantization."
            raise EnvironmentError(error_message)

    if args.quant_lm_head and not args.low_gpu_mem_usage:
        print(f"warning, low_gpu_mem_usage=False is strongly recommended if the whole model could be loaded to "
              f"gpu")

    autoround = round(model, tokenizer, args.bits, args.group_size, sym=args.sym, batch_size=args.train_bs,
                      dataset=args.dataset, seqlen=seqlen, nblocks=args.nblocks, iters=args.iters, lr=args.lr,
                      minmax_lr=args.minmax_lr, enable_quanted_input=not args.disable_quanted_input, device=device_str,
                      amp=not args.disable_amp, nsamples=args.nsamples,
                      low_gpu_mem_usage=args.low_gpu_mem_usage,
                      seed=args.seed, gradient_accumulate_steps=args.gradient_accumulate_steps,
<<<<<<< HEAD
                      scale_dtype=args.scale_dtype, weight_config=weight_config,
                      enable_minmax_tuning=not args.disable_minmax_tuning,
                      layer_wise=args.layer_wise, block_wise=args.block_wise)
=======
                      scale_dtype=args.scale_dtype, layer_config=layer_config,
                      enable_minmax_tuning=not args.disable_minmax_tuning, act_bits=args.act_bits)
>>>>>>> 5f67048c
    model, _ = autoround.quantize()
    model_name = args.model_name.rstrip("/")

    model.eval()
    if "cpu" not in device_str:
        torch.cuda.empty_cache()

    export_dir = args.output_dir + "/" + model_name.split('/')[-1] + f"-autoround-w{args.bits}g{args.group_size}"
    output_dir = args.output_dir + "/" + model_name.split('/')[-1] + f"-autoround-w{args.bits}g{args.group_size}-qdq"

    deployment_device = args.deployment_device.split(',')
    gpu_formats = []
    for item in deployment_device:
        if "gpu" in item or "auto_gptq" in item or "auto_round" in item:
            gpu_formats.append(item)

    if 'gpu' in deployment_device:
        if lm_head_layer_name in layer_config.keys() and layer_config[lm_head_layer_name]["data_type"] == "int":
            gpu_formats.append("auto_round")
        else:
            gpu_formats.append("auto_gptq")
    gpu_formats = list(set(gpu_formats))

    inplace = True if len(deployment_device) < 2 else False
    eval_folder = None
    for gpu_format in gpu_formats:
        if "round" in gpu_format:
            eval_folder = f'{export_dir}-round'
            autoround.save_quantized(eval_folder, format=gpu_format, use_triton=False, inplace=inplace)
        elif "gptq" in gpu_format:
            eval_folder = f'{export_dir}-gpu'
            autoround.save_quantized(eval_folder, format=gpu_format, use_triton=False, inplace=inplace)

    if 'xpu' in deployment_device:
        autoround.save_quantized(f'{export_dir}-xpu', format="itrex_xpu", use_triton=True, inplace=inplace,
                                 compression_dtype=torch.int8, compression_dim=0, use_optimum_format=False,
                                 device="xpu")
    if "cpu" in deployment_device:
        autoround.save_quantized(output_dir=f'{export_dir}-cpu', format='itrex', inplace=inplace)
    if "fake" in deployment_device:
        model = model.to("cpu")
        model.save_pretrained(output_dir)
        tokenizer.save_pretrained(output_dir)
        if eval_folder is None:
            eval_folder = output_dir


    def get_library_version(library_name):
        try:
            version = subprocess.check_output(['pip', 'show', library_name]).decode().split('\n')[1].split(': ')[1]
            return version
        except subprocess.CalledProcessError:
            return "Library not found"


    lm_eval_version = get_library_version("lm-eval")
    if lm_eval_version == "0.3.0":
        use_eval_legacy = True

    if isinstance(tasks, str):
        tasks = tasks.split(',')
    if not use_eval_legacy:
        from eval import eval_model
    else:
        from eval_legacy import eval_model

        if isinstance(tasks, list):
            if "mmlu" in tasks:
                tmp_tasks = tasks
                tasks = ["hendrycksTest-*" if x == "mmlu" else x for x in tmp_tasks]
            if "truthfulqa_mc1" in tasks or "truthfulqa_mc2" in tasks:
                tmp_tasks = tasks
                tasks = ["truthfulqa_mc" if "truthfulqa_mc" in x else x for x in tmp_tasks]
            seen = set()
            tmp_tasks = tasks
            tasks = [x for x in tmp_tasks if not (x in seen or seen.add(x))]

    if 'fake' in args.deployment_device and not args.disable_eval:
        if use_eval_legacy:
            print("Using the legacy lm_eval(0.3.0)")
        else:
            print(f"Using the latest {lm_eval_version}")

    if not args.disable_eval and "fake" in deployment_device and lm_eval_version != "0.4.2":
        excel_name = f"{output_dir}_result.xlsx"
        output_dir += "/"
        print(excel_name, flush=True)
        eval_model(model_path=output_dir, tasks=tasks, dtype=dtype, limit=None,
                   eval_bs=args.eval_bs, use_accelerate=args.low_gpu_mem_usage,
                   device=torch_device, excel_file=excel_name)

    if not args.disable_eval and lm_eval_version == "0.4.2":
        if "round" in eval_folder:
            from auto_round.auto_quantizer import AutoHfQuantizer
        from eval_042.evaluation import simple_evaluate

        if 'gpu' in deployment_device or len(gpu_formats) > 0:
            model_args = f"pretrained={eval_folder}"
        elif "fake" in deployment_device:
            model_args = f"pretrained={eval_folder}"
        else:
            exit()  ## does not support cpu,xpu model eval
        user_model = None
        if args.act_bits <= 8:
            user_model = model.to(device_str)

        res = simple_evaluate(model="hf", model_args=model_args,
                              tasks=tasks,
                              batch_size=args.eval_bs, user_model=user_model)
        from lm_eval.utils import make_table

        print(make_table(res))<|MERGE_RESOLUTION|>--- conflicted
+++ resolved
@@ -303,14 +303,9 @@
                       amp=not args.disable_amp, nsamples=args.nsamples,
                       low_gpu_mem_usage=args.low_gpu_mem_usage,
                       seed=args.seed, gradient_accumulate_steps=args.gradient_accumulate_steps,
-<<<<<<< HEAD
-                      scale_dtype=args.scale_dtype, weight_config=weight_config,
-                      enable_minmax_tuning=not args.disable_minmax_tuning,
+                      scale_dtype=args.scale_dtype, layer_config=layer_config,
+                      enable_minmax_tuning=not args.disable_minmax_tuning, act_bits=args.act_bits,
                       layer_wise=args.layer_wise, block_wise=args.block_wise)
-=======
-                      scale_dtype=args.scale_dtype, layer_config=layer_config,
-                      enable_minmax_tuning=not args.disable_minmax_tuning, act_bits=args.act_bits)
->>>>>>> 5f67048c
     model, _ = autoround.quantize()
     model_name = args.model_name.rstrip("/")
 
