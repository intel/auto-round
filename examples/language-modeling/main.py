import argparse
import sys

sys.path.insert(0, '../..')
parser = argparse.ArgumentParser()
import torch
import os
import transformers
import subprocess

os.environ["CUBLAS_WORKSPACE_CONFIG"] = ":4096:8"
torch.use_deterministic_algorithms(True, warn_only=True)
from transformers import AutoModelForCausalLM, AutoTokenizer, AutoModel
from auto_round import (AutoRound,
                        AutoAdamRound)
from transformers import set_seed

import re

os.environ["TOKENIZERS_PARALLELISM"] = "false"

if __name__ == '__main__':

    parser.add_argument(
        "--model_name", default="facebook/opt-125m"
    )

    parser.add_argument("--bits", default=4, type=int,
                        help="number of  bits")

    parser.add_argument("--group_size", default=128, type=int,
                        help="group size")

    parser.add_argument("--train_bs", default=None, type=int,
                        help="train batch size")

    parser.add_argument("--eval_bs", default=4, type=int,
                        help="eval batch size")

    parser.add_argument("--device", default="auto", type=str,
                        help="The device to be used for tuning. The default is set to auto/None,"
                             "allowing for automatic detection. Currently, device settings support CPU, GPU, and HPU.")

    parser.add_argument("--sym", action='store_true',
                        help=" sym quantization")

    parser.add_argument("--iters", default=200, type=int,
                        help=" iters")

    parser.add_argument("--dataset", default="NeelNanda/pile-10k", type=str,
                        help="The dataset for quantization training. It can be a custom one.")

    parser.add_argument("--enable_quanted_input", action='store_true',
                        help="enable_quanted_input is deprecated.")

    parser.add_argument("--lr", default=None, type=float,
                        help="learning rate, if None, it will be set to 1.0/iters automatically")

    parser.add_argument("--minmax_lr", default=None, type=float,
                        help="minmax learning rate, if None,it will beset to be the same with lr")

    parser.add_argument("--seed", default=42, type=int,
                        help="seed")

    parser.add_argument("--amp", action='store_true',
                        help="amp is deprecated ")

    parser.add_argument("--adam", action='store_true',
                        help="adam")

    parser.add_argument("--seqlen", default=None, type=int,
                        help="sequence length, 512 with enable_fast_quant else 2048")

    parser.add_argument("--gradient_accumulate_steps", default=1, type=int, help="gradient accumulate steps")

    parser.add_argument("--nblocks", default=1, type=int, help="num of blocks to tune together")

    parser.add_argument("--nsamples", default=None, type=int,
                        help="number of samples, 128 with enable_fast_quant else 512")

    parser.add_argument("--low_gpu_mem_usage", action='store_true',
                        help="low_gpu_mem_usage is deprecated")

    parser.add_argument("--enable_minmax_tuning", action='store_true',
                        help="enable_minmax_tuning is deprecated")

    parser.add_argument("--deployment_device", default='fake', type=str,
                        help="targeted inference acceleration platform,The options are 'fake', 'cpu', 'gpu' and 'xpu'."
                             "default to 'fake', indicating that it only performs fake quantization and won't be exported to any device.")

    parser.add_argument("--scale_dtype", default='fp16',
                        help="which scale data type to use for quantization, 'fp16', 'fp32' or 'bf16'.")

    parser.add_argument("--tasks",
                        default="lambada_openai,hellaswag,winogrande,piqa,mmlu,wikitext,truthfulqa_mc1," \
                                "truthfulqa_mc2,openbookqa,boolq,rte,arc_easy,arc_challenge",
                        help="lm-eval tasks for lm_eval version 0.4")

    parser.add_argument("--output_dir", default="./tmp_autoround", type=str,
                        help="Where to store the final model.")

    parser.add_argument("--disable_eval", action='store_true',
                        help="Whether to do lmeval evaluation.")

    parser.add_argument("--disable_amp", action='store_true',
                        help="disable amp")

    parser.add_argument("--disable_low_gpu_mem_usage", action='store_true',
                        help="disable low_gpu_mem_usage")

    parser.add_argument("--disable_minmax_tuning", action='store_true',
                        help="whether disable  enable weight minmax tuning")

    parser.add_argument("--disable_trust_remote_code", action='store_true',
                        help="Whether to disable trust_remote_code")

    parser.add_argument("--disable_quanted_input", action='store_true',
                        help="whether to disuse the output of quantized block to tune the next block")

    parser.add_argument("--quant_lm_head", action='store_true',
                        help="quant_lm_head")

    parser.add_argument("--model_dtype", default=None, type=str,
                        help="force to convert the dtype, some backends supports fp16 dtype better")

    parser.add_argument("--dynamic_iters_gap", default=-1, type=int,
                        help="dynamic_iters_gap")

<<<<<<< HEAD
    parser.add_argument("--disable_fast_quant", action='store_true',
=======
    parser.add_argument("--enable_fast_quant", action='store_true',
>>>>>>> 9bda2430
                        help="disable_fast_quant")

    args = parser.parse_args()
    if args.low_gpu_mem_usage:
        print(
            "low_gpu_mem_usage is deprecated, it has been set to the default, use disable_low_gpu_mem_usage to turn it off")
    if args.enable_minmax_tuning:
        print(
            "enable_minmax_tuning is deprecated, it has been set to the default, use disable_minmax_tuning to turn it off")
    if args.amp:
        print(
            "amp is deprecated, it has been set to the default, use disable_amp to turn it off")
    if args.enable_quanted_input:
        print(
            "enable_quanted_input is deprecated. It has been set to the default; use disable_quanted_input to turn it off")

    set_seed(args.seed)
    tasks = args.tasks
    use_eval_legacy = False

<<<<<<< HEAD
    if "marlin" in args.deployment_device and args.sym == False:
        assert False, "marlin backend only supports sym quantization, please set --sym"

=======
>>>>>>> 9bda2430
    model_name = args.model_name
    if model_name[-1] == "/":
        model_name = model_name[:-1]
    print(model_name, flush=True)

    from auto_round.utils import detect_device

    device_str = detect_device(args.device)
    torch_dtype = "auto"
    if "hpu" in device_str:
        torch_dtype = torch.bfloat16
    torch_device = torch.device(device_str)

    is_glm = bool(re.search("chatglm", model_name.lower()))
    if is_glm:
        model = AutoModel.from_pretrained(model_name, trust_remote_code=not args.disable_trust_remote_code)
    else:
        model = AutoModelForCausalLM.from_pretrained(
            model_name, low_cpu_mem_usage=True, torch_dtype=torch_dtype,
            trust_remote_code=not args.disable_trust_remote_code
        )


    model = model.eval()
    if args.seqlen is None or args.seqlen < 0:
        args.seqlen = 512 if args.enable_fast_quant else 2048
    # align with GPTQ to eval ppl
    if "opt" in model_name:
        seqlen = model.config.max_position_embeddings
        model.seqlen = model.config.max_position_embeddings
    else:
        seqlen = 2048
        model.seqlen = seqlen
    seqlen = args.seqlen

    if args.model_dtype != None:
        if args.model_dtype == "float16" or args.model_dtype == "fp16":
            model = model.to(torch.float16)
        if args.model_dtype == "bfloat16" or args.model_dtype == "bfp16":
            model = model.to(torch.bfloat16)

    tokenizer = AutoTokenizer.from_pretrained(model_name, trust_remote_code=not args.disable_trust_remote_code)

    if hasattr(tokenizer, "model_max_length"):
        if tokenizer.model_max_length < seqlen:
            print(f"change sequence length to {tokenizer.model_max_length} due to the limitation of model_max_length",
                  flush=True)
            seqlen = min(seqlen, tokenizer.model_max_length)
            args.seqlen = seqlen


    if "bloom" in model_name:
        args.disable_low_gpu_mem_usage = True
<<<<<<< HEAD

=======
>>>>>>> 9bda2430
    round = AutoRound
    if args.adam:
        round = AutoAdamRound

    weight_config = {}
    for n, m in model.named_modules():
        if isinstance(m, torch.nn.Linear) or isinstance(m, transformers.modeling_utils.Conv1D):
            if m.weight.shape[0] % 32 != 0 or m.weight.shape[1] % 32 != 0:
                weight_config[n] = {"data_type": "fp"}
                print(
                    f"{n} will not be quantized due to its shape not being divisible by 32, resulting in an exporting issue to autogptq")
    lm_head_layer_name = "lm_head"
    for n, _ in model.named_modules():
        lm_head_layer_name = n
    if args.quant_lm_head:
        from transformers import AutoConfig

        config = AutoConfig.from_pretrained(model_name, trust_remote_code=not args.disable_trust_remote_code)
        if config.tie_word_embeddings and hasattr(model, "_tied_weights_keys"):
            tied_keys = model._tied_weights_keys
            for item in tied_keys:
                if lm_head_layer_name in item:  ##TODO extend to encoder-decoder layer, seq classification model
                    args.quant_lm_head = False
                    print(
                        f"warning, disable quant_lm_head as quantizing lm_head with tied weights has not been "
                        f"supported currently")
                    break
    if args.quant_lm_head:
        weight_config[lm_head_layer_name] = {"data_type": "int"}
        transformers_version = [int(item) for item in transformers.__version__.split('.')[:2]]
        if transformers_version[0] == 4 and transformers_version[1] < 38:
            error_message = "Please upgrade transformers>=4.38.0 to support lm-head quantization."
            raise EnvironmentError(error_message)

    if args.quant_lm_head and not args.disable_low_gpu_mem_usage:
        print(f"warning, disable_low_gpu_mem_usage is strongly recommended if the whole model could be loaded to "
              f"gpu")
<<<<<<< HEAD

=======
    deployment_device = args.deployment_device.split(',')
    gpu_format = "auto_gptq"
    if 'gpu' in deployment_device:
        if lm_head_layer_name in weight_config.keys() and weight_config[lm_head_layer_name]["data_type"] == "int":
            gpu_format = "auto_round"

    if "autoround" in deployment_device or "auto-round" in deployment_device or "auto_round" in deployment_device:
        gpu_format = "auto_round"
    low_gpu_mem_usage = None
    if args.disable_low_gpu_mem_usage:
        low_gpu_mem_usage = False
>>>>>>> 9bda2430
    autoround = round(model, tokenizer, args.bits, args.group_size, sym=args.sym, batch_size=args.train_bs,
                      dataset=args.dataset, seqlen=seqlen, nblocks=args.nblocks, iters=args.iters, lr=args.lr,
                      minmax_lr=args.minmax_lr, enable_quanted_input=not args.disable_quanted_input, device=device_str,
                      amp=not args.disable_amp, nsamples=args.nsamples,
                      low_gpu_mem_usage=low_gpu_mem_usage,
                      seed=args.seed, gradient_accumulate_steps=args.gradient_accumulate_steps,
                      scale_dtype=args.scale_dtype, weight_config=weight_config,
                      enable_minmax_tuning=not args.disable_minmax_tuning, dynamic_iters_gap=args.dynamic_iters_gap,
<<<<<<< HEAD
                      use_fast_quant= not args.disable_fast_quant)
=======
                      enable_fast_quant=args.enable_fast_quant)
>>>>>>> 9bda2430
    model, _ = autoround.quantize()
    model_name = args.model_name.rstrip("/")

    model.eval()
    if "cpu" not in device_str:
        torch.cuda.empty_cache()

    export_dir = args.output_dir + "/" + model_name.split('/')[-1] + f"-autoround-w{args.bits}g{args.group_size}"
    output_dir = args.output_dir + "/" + model_name.split('/')[-1] + f"-autoround-w{args.bits}g{args.group_size}-qdq"

    deployment_device = args.deployment_device.split(',')
    gpu_formats = []
    for item in deployment_device:
        if "gpu" in item or "auto_gptq" in item or "auto_round" in item:
            gpu_formats.append(item)

    if 'gpu' in deployment_device:
        if lm_head_layer_name in weight_config.keys() and weight_config[lm_head_layer_name]["data_type"] == "int":
            gpu_formats.append("auto_round")
        else:
            gpu_formats.append("auto_gptq")
    gpu_formats = list(set(gpu_formats))

    inplace = True if len(deployment_device) < 2 else False
    eval_folder = None
    for gpu_format in gpu_formats:
        if "round" in gpu_format:
            eval_folder = f'{export_dir}-round'
            autoround.save_quantized(eval_folder, format=gpu_format, use_triton=False, inplace=inplace)
        elif "gptq" in gpu_format:
            eval_folder = f'{export_dir}-gpu'
            autoround.save_quantized(eval_folder, format=gpu_format, use_triton=False, inplace=inplace)

    if 'xpu' in deployment_device:
        autoround.save_quantized(f'{export_dir}-xpu', format="itrex_xpu", use_triton=True, inplace=inplace,
                                 compression_dtype=torch.int8, compression_dim=0, use_optimum_format=False,
                                 device="xpu")
    if "cpu" in deployment_device:
        autoround.save_quantized(output_dir=f'{export_dir}-cpu', format='itrex', inplace=inplace)
    if "fake" in deployment_device:
        model = model.to("cpu")
        model.save_pretrained(output_dir)
        tokenizer.save_pretrained(output_dir)
        if eval_folder is None:
            eval_folder = output_dir


    def get_library_version(library_name):
        try:
            version = subprocess.check_output(['pip', 'show', library_name]).decode().split('\n')[1].split(': ')[1]
            return version
        except subprocess.CalledProcessError:
            return "Library not found"


    lm_eval_version = get_library_version("lm-eval")
    if lm_eval_version == "0.3.0":
        use_eval_legacy = True

    if isinstance(tasks, str):
        tasks = tasks.split(',')
    if not use_eval_legacy:
        from eval import eval_model
    else:
        from eval_legacy import eval_model

        if isinstance(tasks, list):
            if "mmlu" in tasks:
                tmp_tasks = tasks
                tasks = ["hendrycksTest-*" if x == "mmlu" else x for x in tmp_tasks]
            if "truthfulqa_mc1" in tasks or "truthfulqa_mc2" in tasks:
                tmp_tasks = tasks
                tasks = ["truthfulqa_mc" if "truthfulqa_mc" in x else x for x in tmp_tasks]
            seen = set()
            tmp_tasks = tasks
            tasks = [x for x in tmp_tasks if not (x in seen or seen.add(x))]

    if 'fake' in args.deployment_device and not args.disable_eval:
        if use_eval_legacy:
            print("Using the legacy lm_eval(0.3.0)")
        else:
            print(f"Using the latest {lm_eval_version}")

    excel_name = f"{model_name}_{args.bits}_{args.group_size}"
    if (hasattr(model, 'config') and (model.dtype is torch.bfloat16 or model.config.torch_dtype is torch.bfloat16)):
        dtype = 'bfloat16'
    else:
        if "cpu" not in device_str:
            dtype = 'float16'
        else:
            dtype = 'float32'

    lm_eval_version = get_library_version("lm-eval")
    if lm_eval_version == "0.3.0":
        use_eval_legacy = True

    if isinstance(tasks, str):
        tasks = tasks.split(',')
    if not use_eval_legacy:
        from eval import eval_model
    else:
        from eval_legacy import eval_model

        if isinstance(tasks, list):
            if "mmlu" in tasks:
                tmp_tasks = tasks
                tasks = ["hendrycksTest-*" if x == "mmlu" else x for x in tmp_tasks]
            if "truthfulqa_mc1" in tasks or "truthfulqa_mc2" in tasks:
                tmp_tasks = tasks
                tasks = ["truthfulqa_mc" if "truthfulqa_mc" in x else x for x in tmp_tasks]
            seen = set()
            tmp_tasks = tasks
            tasks = [x for x in tmp_tasks if not (x in seen or seen.add(x))]

    if 'fake' in args.deployment_device and not args.disable_eval:
        if use_eval_legacy:
            print("Using the legacy lm_eval(0.3.0)")
        else:
            print(f"Using the latest {lm_eval_version}")

    if not args.disable_eval and "fake" in deployment_device and lm_eval_version != "0.4.2":
        excel_name = f"{output_dir}_result.xlsx"
        output_dir += "/"
        print(excel_name, flush=True)
        eval_model(model_path=output_dir, tasks=tasks, dtype=dtype, limit=None,
                   eval_bs=args.eval_bs, use_accelerate=not args.disable_low_gpu_mem_usage,
                   device=torch_device, excel_file=excel_name)

    if not args.disable_eval and lm_eval_version == "0.4.2":
        if "round" in eval_folder:
            from auto_round.auto_quantizer import AutoHfQuantizer
        from eval_042.evaluation import simple_evaluate

        if 'gpu' in deployment_device or len(gpu_formats) > 0:
            model_args = f"pretrained={eval_folder}"
        elif "fake" in deployment_device:
            model_args = f"pretrained={eval_folder}"
        else:
            exit()  ## does not support cpu,xpu model eval

        res = simple_evaluate(model="hf", model_args=model_args,
                              tasks=tasks,
                              batch_size=args.eval_bs)
        from lm_eval.utils import make_table

        print(make_table(res))<|MERGE_RESOLUTION|>--- conflicted
+++ resolved
@@ -126,12 +126,8 @@
     parser.add_argument("--dynamic_iters_gap", default=-1, type=int,
                         help="dynamic_iters_gap")
 
-<<<<<<< HEAD
-    parser.add_argument("--disable_fast_quant", action='store_true',
-=======
     parser.add_argument("--enable_fast_quant", action='store_true',
->>>>>>> 9bda2430
-                        help="disable_fast_quant")
+                        help="enable_fast_quant")
 
     args = parser.parse_args()
     if args.low_gpu_mem_usage:
@@ -151,12 +147,9 @@
     tasks = args.tasks
     use_eval_legacy = False
 
-<<<<<<< HEAD
     if "marlin" in args.deployment_device and args.sym == False:
         assert False, "marlin backend only supports sym quantization, please set --sym"
 
-=======
->>>>>>> 9bda2430
     model_name = args.model_name
     if model_name[-1] == "/":
         model_name = model_name[:-1]
@@ -178,7 +171,6 @@
             model_name, low_cpu_mem_usage=True, torch_dtype=torch_dtype,
             trust_remote_code=not args.disable_trust_remote_code
         )
-
 
     model = model.eval()
     if args.seqlen is None or args.seqlen < 0:
@@ -207,13 +199,9 @@
             seqlen = min(seqlen, tokenizer.model_max_length)
             args.seqlen = seqlen
 
-
     if "bloom" in model_name:
         args.disable_low_gpu_mem_usage = True
-<<<<<<< HEAD
-
-=======
->>>>>>> 9bda2430
+
     round = AutoRound
     if args.adam:
         round = AutoAdamRound
@@ -251,21 +239,7 @@
     if args.quant_lm_head and not args.disable_low_gpu_mem_usage:
         print(f"warning, disable_low_gpu_mem_usage is strongly recommended if the whole model could be loaded to "
               f"gpu")
-<<<<<<< HEAD
-
-=======
-    deployment_device = args.deployment_device.split(',')
-    gpu_format = "auto_gptq"
-    if 'gpu' in deployment_device:
-        if lm_head_layer_name in weight_config.keys() and weight_config[lm_head_layer_name]["data_type"] == "int":
-            gpu_format = "auto_round"
-
-    if "autoround" in deployment_device or "auto-round" in deployment_device or "auto_round" in deployment_device:
-        gpu_format = "auto_round"
-    low_gpu_mem_usage = None
-    if args.disable_low_gpu_mem_usage:
-        low_gpu_mem_usage = False
->>>>>>> 9bda2430
+
     autoround = round(model, tokenizer, args.bits, args.group_size, sym=args.sym, batch_size=args.train_bs,
                       dataset=args.dataset, seqlen=seqlen, nblocks=args.nblocks, iters=args.iters, lr=args.lr,
                       minmax_lr=args.minmax_lr, enable_quanted_input=not args.disable_quanted_input, device=device_str,
@@ -274,11 +248,8 @@
                       seed=args.seed, gradient_accumulate_steps=args.gradient_accumulate_steps,
                       scale_dtype=args.scale_dtype, weight_config=weight_config,
                       enable_minmax_tuning=not args.disable_minmax_tuning, dynamic_iters_gap=args.dynamic_iters_gap,
-<<<<<<< HEAD
-                      use_fast_quant= not args.disable_fast_quant)
-=======
                       enable_fast_quant=args.enable_fast_quant)
->>>>>>> 9bda2430
+
     model, _ = autoround.quantize()
     model_name = args.model_name.rstrip("/")
 
