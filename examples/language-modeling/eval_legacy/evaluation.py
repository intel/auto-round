--- conflicted
+++ resolved
@@ -208,18 +208,9 @@
 
 
 def eval_model(model_path=None, tasks=["lambada_openai", "hellaswag", "winogrande", "piqa"],
-<<<<<<< HEAD
-               eval_bs=32, use_accelerate=True, dtype="float16", limit=None,
-               device="cuda:0", seed=0, nsamples=128, mark="paper", excel_file="tmp.xlsx",
-               model_tokenizer_pairs = None
-               
-               ):
-    print("evaluation with official lm-eval [!!!Legacy!!!]", flush=True)
-=======
                eval_bs=32, use_accelerate=True, dtype=None, limit=None, trust_remote_code=True,
                device="cuda:0", seed=0, nsamples=128, mark="paper", excel_file="tmp.xlsx"):
     print("evaluation with official lm-eval", flush=True)
->>>>>>> e614d138
     try:
         import lm_eval
         from lm_eval import evaluator
@@ -260,15 +251,9 @@
             task_names = lm_eval.utils.pattern_match([tmp_tasks], ALL_TASKS)
             print(f'********* {tmp_tasks} evaluate ************')
             task_s = time.time()
-<<<<<<< HEAD
-            for shot in num_fewshot:                
-                if bool(re.search("chatglm", str(model_path).lower())):
-                    model_args = f'pretrained={model_path},tokenizer={model_path},dtype={dtype},trust_remote_code=True'
-=======
             for shot in num_fewshot:
                 if bool(re.search("chatglm", model_path.lower())):
                     model_args = f'pretrained={model_path},tokenizer={model_path},dtype={dtype},trust_remote_code={trust_remote_code}'
->>>>>>> e614d138
                     model_type = "hf-causal"
                 else:
                     model_args = f'pretrained={model_path},tokenizer={model_path},dtype={dtype},use_accelerate={use_accelerate},trust_remote_code={trust_remote_code}'
