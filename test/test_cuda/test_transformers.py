--- conflicted
+++ resolved
@@ -30,12 +30,6 @@
 if is_torch_available():
     import torch
 
-<<<<<<< HEAD
-=======
-os.environ["CUBLAS_WORKSPACE_CONFIG"] = ":4096:8"
-
-
->>>>>>> cf82f329
 # @slow
 @require_torch_gpu
 @require_accelerate
