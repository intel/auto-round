import copy
import shutil

import pytest
import torch
import transformers
from transformers import AutoConfig, AutoModelForCausalLM, AutoTokenizer

from auto_round import AutoRound
from auto_round.testing_utils import require_awq, require_optimum


class TestAutoRound:
    @classmethod
    def setup_class(self):
        self.model_name = "facebook/opt-125m"
        self.save_dir = "./saved"

    @classmethod
    def teardown_class(self):
        shutil.rmtree("./saved", ignore_errors=True)
        shutil.rmtree("runs", ignore_errors=True)

    def test_fp8input_mxfp4_llmcompressor_format(self, dataloader):
        model_name = "/models/Qwen3-0.6B-FP8"
        scheme = "mxfp4"
        ar = AutoRound(
            model=model_name,
            iters=2,
            seqlen=2,
            scheme=scheme,
            dataset=dataloader,
        )
        compressed_model, _ = ar.quantize_and_save(output_dir=self.save_dir, format="llm_compressor")
        tmp_layer = compressed_model.model.layers[3].self_attn.q_proj
        assert (
            hasattr(tmp_layer, "weight_scale")
            and hasattr(tmp_layer, "weight_packed")
            and tmp_layer.weight_scale.dtype is torch.uint8
            and tmp_layer.weight_scale.shape[0] == 2048
        ), "Illegal MXFP4 packing name or data_type or shape"
        quantization_config = AutoConfig.from_pretrained(self.save_dir, trust_remote_code=True).quantization_config
        assert (
            quantization_config["format"] == "float-quantized"
            and quantization_config["config_groups"]["group_0"]["weights"]["is_mx"] is True
            and quantization_config["config_groups"]["group_0"]["weights"]["num_bits"] == 4
        ), f"Invalid MXFP4 quantization configuration: {quantization_config}"
        shutil.rmtree(self.save_dir, ignore_errors=True)

    def test_nvfp4_llmcompressor_format(self, dataloader):
        scheme = "nvfp4"
        autoround = AutoRound(
            self.model_name,
            scheme=scheme,
            iters=2,
            seqlen=2,
            dataset=dataloader,
        )
        quantized_model_path = self.save_dir
        compressed_model, _ = autoround.quantize_and_save(output_dir=quantized_model_path, format="llm_compressor")
        tmp_layer = compressed_model.model.decoder.layers[3].self_attn.q_proj
        assert (
            hasattr(tmp_layer, "weight_scale")
            and hasattr(tmp_layer, "weight_global_scale")
            and hasattr(tmp_layer, "input_global_scale")
            and tmp_layer.weight_packed.dtype is torch.uint8
            and tmp_layer.weight_scale.dtype is torch.float8_e4m3fn
            and tmp_layer.weight_scale.shape[0] == 768
        ), "Illegal NVFP4 packing name or data_type or shape"
        quantization_config = AutoConfig.from_pretrained(
            quantized_model_path, trust_remote_code=True
        ).quantization_config
        assert (
            quantization_config["format"] == "nvfp4-pack-quantized"
            and quantization_config["config_groups"]["group_0"]["input_activations"]["num_bits"] == 4
        ), f"Invalid NVFP4 quantization configuration: {quantization_config}"
        shutil.rmtree("./saved", ignore_errors=True)
        # from vllm import LLM, SamplingParams
        # prompts = [
        #     "The capital of France is",
        #     "The future of AI is",
        # ]
        ## Create a sampling params object.
        # sampling_params = SamplingParams(temperature=0.8, top_p=0.95, max_tokens=20)
        # QUANTIZATION = "compressed-tensors"
        # llm = LLM(model=quantized_model_path,
        #         #   quantization=QUANTIZATION,
        #           trust_remote_code=True,
        #           tensor_parallel_size=1,
        #           enforce_eager=True,
        #           gpu_memory_utilization=0.7,
        # )
        # outputs = llm.generate(prompts, sampling_params)
        # # Print the outputs.
        # for output in outputs:
        #     prompt = output.prompt
        #     generated_text = output.outputs[0].text
        #     if "France" in prompt:
        #         assert "Paris" in generated_text

    def test_nvfp4_moe_actmax_rtn(self, dataloader):
        model_name = "/data0/deepseek-ai/DeepSeek-V2-Lite"
        scheme = "nvfp4"
        autoround = AutoRound(
            model_name,
            scheme=scheme,
            iters=0,
            seqlen=2,
            nsamples=2,
            dataset=dataloader,
        )
        autoround.quantize()
        quantized_model_path = self.save_dir
        autoround.save_quantized(output_dir=quantized_model_path, inplace=False, format="auto_round")

    def test_nvfp4_moe_actmax_ar(self, dataloader):
        model_name = "/data0/deepseek-ai/DeepSeek-V2-Lite"
        scheme = "nvfp4"
        autoround = AutoRound(
            model_name,
            scheme=scheme,
            iters=1,
            seqlen=2,
            nsamples=2,
            dataset=dataloader,
        )
        autoround.quantize()
        quantized_model_path = self.save_dir
        autoround.save_quantized(output_dir=quantized_model_path, inplace=False, format="auto_round")

    def test_qwen_moe_quant_infer(self, dataloader):
        model_name = "/models/Qwen1.5-MoE-A2.7B"
        layer_config = {
            "layers\.(?:[3-9]|1[0-9]|2[0-3])": {"bits": 16, "act_bits": 16},
        }
        scheme = "nvfp4"
        autoround = AutoRound(
            model_name,
            scheme=scheme,
            iters=1,
            seqlen=3,
            nsamples=2,
            dataset=dataloader,
            layer_config=layer_config,
        )
        quantized_model_path = self.save_dir
        autoround.quantize_and_save(output_dir=quantized_model_path, inplace=True, format="auto_round")
        model = AutoModelForCausalLM.from_pretrained(quantized_model_path, torch_dtype="auto", device_map="auto")
        tokenizer = AutoTokenizer.from_pretrained(quantized_model_path)
        from auto_round.eval.evaluation import simple_evaluate_user_model

        result = simple_evaluate_user_model(model, tokenizer, batch_size=16, tasks="piqa")
        print(result["results"]["piqa"]["acc,none"])
<<<<<<< HEAD
        assert result["results"]["piqa"]["acc,none"] > 0.7
        shutil.rmtree(quantized_model_path, ignore_errors=True)
=======
        self.assertGreater(result["results"]["piqa"]["acc,none"], 0.49)
        shutil.rmtree(quantized_model_path, ignore_errors=True)


if __name__ == "__main__":
    unittest.main()
>>>>>>> b53ead7d
<|MERGE_RESOLUTION|>--- conflicted
+++ resolved
@@ -151,14 +151,5 @@
 
         result = simple_evaluate_user_model(model, tokenizer, batch_size=16, tasks="piqa")
         print(result["results"]["piqa"]["acc,none"])
-<<<<<<< HEAD
-        assert result["results"]["piqa"]["acc,none"] > 0.7
-        shutil.rmtree(quantized_model_path, ignore_errors=True)
-=======
-        self.assertGreater(result["results"]["piqa"]["acc,none"], 0.49)
-        shutil.rmtree(quantized_model_path, ignore_errors=True)
-
-
-if __name__ == "__main__":
-    unittest.main()
->>>>>>> b53ead7d
+        assert result["results"]["piqa"]["acc,none"] > 0.49
+        shutil.rmtree(quantized_model_path, ignore_errors=True)