import copy
import re
import shutil
import sys
import unittest

from transformers import AutoModelForCausalLM, AutoTokenizer

sys.path.insert(0, "../..")
<<<<<<< HEAD
from transformers import AutoModelForCausalLM, AutoTokenizer
=======
import torch
import transformers
from lm_eval.utils import make_table  # pylint: disable=E0401
>>>>>>> 89d5f4b4

from auto_round import AutoRound, AutoRoundConfig


class TestCustomizedData(unittest.TestCase):
    @classmethod
    def setUpClass(self):
        self.save_dir = "./saved"
        self.tasks = "lambada_openai"

    @classmethod
    def tearDownClass(self):
        shutil.rmtree("./saved", ignore_errors=True)
        shutil.rmtree("runs", ignore_errors=True)

    def test_mixed_attention_mask(self):
        model_name = "/models/Qwen3-0.6B"
        model = AutoModelForCausalLM.from_pretrained(model_name, device_map="auto", torch_dtype="auto")
        tokenizer = AutoTokenizer.from_pretrained(model_name)

        # 多个 prompts
        texts = [
            "There is a girl who likes adventure,",
            "Tell me a story about a brave robot,",
            "Explain why the sky is blue,",
        ]

        # 批处理输入（padding 到同长度）
<<<<<<< HEAD
        inputs = tokenizer(
            texts,
            padding=True, truncation=True,
            max_length=9,
            return_tensors="pt"
        ).to(model.device)
=======
        inputs = tokenizer(texts, padding=True, truncation=True, max_length=9, return_tensors="pt").to(model.device)

>>>>>>> 89d5f4b4
        inputs = inputs["input_ids"]
        inputs = inputs.split(dim=0, split_size=1)
        ar = AutoRound(model_name, dataset=inputs, seqlen=9)
        ar.quantize()<|MERGE_RESOLUTION|>--- conflicted
+++ resolved
@@ -3,17 +3,8 @@
 import shutil
 import sys
 import unittest
-
+sys.path.insert(0, "../..")
 from transformers import AutoModelForCausalLM, AutoTokenizer
-
-sys.path.insert(0, "../..")
-<<<<<<< HEAD
-from transformers import AutoModelForCausalLM, AutoTokenizer
-=======
-import torch
-import transformers
-from lm_eval.utils import make_table  # pylint: disable=E0401
->>>>>>> 89d5f4b4
 
 from auto_round import AutoRound, AutoRoundConfig
 
@@ -42,17 +33,9 @@
         ]
 
         # 批处理输入（padding 到同长度）
-<<<<<<< HEAD
-        inputs = tokenizer(
-            texts,
-            padding=True, truncation=True,
-            max_length=9,
-            return_tensors="pt"
-        ).to(model.device)
-=======
+
         inputs = tokenizer(texts, padding=True, truncation=True, max_length=9, return_tensors="pt").to(model.device)
 
->>>>>>> 89d5f4b4
         inputs = inputs["input_ids"]
         inputs = inputs.split(dim=0, split_size=1)
         ar = AutoRound(model_name, dataset=inputs, seqlen=9)
