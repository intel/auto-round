import shutil

import pytest
import torch
<<<<<<< HEAD
import torch.nn as nn
from transformers import AutoConfig, AutoTokenizer, Llama4ForConditionalGeneration
from transformers.models.gpt_oss.modeling_gpt_oss import GptOssForCausalLM
from transformers.models.qwen3.modeling_qwen3 import Qwen3Config, Qwen3ForCausalLM, Qwen3MLP
=======
from transformers import AutoConfig, AutoProcessor, AutoTokenizer, Llama4ForConditionalGeneration
from transformers.models.gpt_oss.modeling_gpt_oss import GptOssForCausalLM
from transformers.models.qwen3_vl_moe.modeling_qwen3_vl_moe import Qwen3VLMoeForConditionalGeneration
>>>>>>> d1935065

from auto_round import AutoRound
from auto_round.modelling.replace_modules import ReplacementModuleBase
from auto_round.utils import LazyImport, logger, unsupported_meta_device


@pytest.fixture
def setup_gpt_oss():
    """Fixture to set up the GPT-OSS model and tokenizer."""
    model_name = "/models/gpt-oss-20b-BF16"
    tokenizer = AutoTokenizer.from_pretrained(model_name, trust_remote_code=True)
    config = AutoConfig.from_pretrained(model_name, trust_remote_code=True)
    config.num_hidden_layers = 1  # Reduce layers for testing
    model = GptOssForCausalLM(config)
    output_dir = "test_quantized_gpt_oss"
    return model, tokenizer, output_dir, config


@pytest.fixture
def setup_llama4():
    """Fixture to set up the llama4 model and tokenizer."""
    model_name = "/dataset/Llama-4-Scout-17B-16E-Instruct"
    tokenizer = AutoTokenizer.from_pretrained(model_name, trust_remote_code=True)
    config = AutoConfig.from_pretrained(model_name, trust_remote_code=True)
    config.vision_config.num_hidden_layers = 2  # Reduce layers for testing
    config.text_config.num_hidden_layers = 2
    model = Llama4ForConditionalGeneration(config)
    output_dir = "test_quantized_llama4"
    return model, tokenizer, output_dir, config


@pytest.fixture
def setup_qwen3_vl_moe():
    """Fixture to set up the qwen3_vl_moe model and tokenizer."""
    model_name = "/models/Qwen3-VL-30B-A3B-Instruct"
    tokenizer = AutoTokenizer.from_pretrained(model_name)
    config = AutoConfig.from_pretrained(model_name)
    config.vision_config.num_hidden_layers = 1
    config.text_config.num_hidden_layers = 1
    config.num_hidden_layers = 1  # Reduce layers for testing
    processor = AutoProcessor.from_pretrained(model_name)
    model = Qwen3VLMoeForConditionalGeneration(config)
    output_dir = "/tmp/test_quantized_qwen3_vl_moe"
    return model, tokenizer, processor, output_dir, config


def quantize_model(model, tokenizer, output_dir, scheme, iters=0):
    """Helper function to quantize the model with the given scheme."""
    autoround = AutoRound(
        model,
        tokenizer,
        scheme=scheme,
        nsamples=2,
        iters=iters,
        fp_layers="self_attn,router,lm_head,mlp.gate",
    )
    quantized_model, save_folder = autoround.quantize_and_save(format="auto_round", output_dir=output_dir)
    return quantized_model


def test_gptoss(setup_gpt_oss):
    model, tokenizer, output_dir, config = setup_gpt_oss

    # Below parameter is set to be same as the full model
    # Remove it to avoid mismatch during quantized model loading
    delattr(model.config, "layer_types")

    quantized_model = quantize_model(model, tokenizer, output_dir, "MXFP4")

    # Ensure the quantized model is not None
    assert quantized_model is not None, "Quantized model should not be None."

    loaded_model = GptOssForCausalLM.from_pretrained(output_dir)
    quantized_model.to("cuda")
    loaded_model.to("cuda")
    for n, m in quantized_model.named_modules():
        if m.__class__.__name__ == "QuantLinear":
            loaded_m = loaded_model.get_submodule(n)
            assert (loaded_m.weight_packed == m.weight_packed).all()

    inp = torch.randint(0, 100, (1, 64)).to("cuda")
    with torch.inference_mode():
        loaded_out = loaded_model(inp)

    # clean the output directory after test
    shutil.rmtree(output_dir, ignore_errors=True)


def test_llama4(setup_llama4):
    model, tokenizer, output_dir, config = setup_llama4

    # Below parameters are set to be same as the full model
    # Remove them to avoid mismatch during quantized model loading
    model.config.text_config.no_rope_layers = []
    delattr(model.config.text_config, "moe_layers")
    delattr(model.config.text_config, "layer_types")

    quantized_model = quantize_model(model, tokenizer, output_dir, "MXFP4")

    # Ensure the quantized model is not None
    assert quantized_model is not None, "Quantized model should not be None."

    loaded_model = Llama4ForConditionalGeneration.from_pretrained(output_dir)
    quantized_model.to("cuda")
    loaded_model.to("cuda")
    for n, m in quantized_model.named_modules():
        if m.__class__.__name__ == "QuantLinear":
            loaded_m = loaded_model.get_submodule(n)
            assert (loaded_m.weight_packed == m.weight_packed).all()

    inp = torch.randint(0, 100, (1, 64)).to("cuda")
    with torch.inference_mode():
        loaded_out = loaded_model(inp)

    # clean the output directory after test
    shutil.rmtree(output_dir, ignore_errors=True)


<<<<<<< HEAD
class NewQwen3MLP(ReplacementModuleBase):
    def __init__(self, original: Qwen3MLP, config: Qwen3Config):
        super().__init__()
        self.config = config
        self.hidden_size = config.hidden_size
        self.intermediate_size = config.intermediate_size
        self.new_gate_proj = original.gate_proj
        self.new_up_proj = original.up_proj
        self.new_down_proj = original.down_proj
        self.act_fn = nn.GELU()

    def forward(self, x):
        gate = self.new_gate_proj(x)
        up = self.new_up_proj(x)
        gate_act = self.act_fn(gate)
        act = gate_act * up
        out = self.new_down_proj(act)
        return out

    @classmethod
    def original_module_class(cls) -> str:
        return "Qwen3MLP"

    @classmethod
    def from_original(cls, original: Qwen3MLP, config: Qwen3Config):
        return cls(original, config)


@pytest.fixture
def setup_qwen3():
    """Fixture to set up the qwen3 model and tokenizer."""
    model_name = "/models/Qwen3-0.6B"
    tokenizer = AutoTokenizer.from_pretrained(model_name)
    config = AutoConfig.from_pretrained(model_name)
    config.num_hidden_layers = 2  # Reduce layers for testing
    config.layer_types = config.layer_types[:2]  # Reduce layers for testing
    model = Qwen3ForCausalLM(config)
    output_dir = "test_quantized_qwen3"
    return model, tokenizer, output_dir, config


def has_module(model: torch.nn.Module, module_name: str) -> bool:
    for n, m in model.named_modules():
        if module_name in n:
            return True
    return False


def test_register_module_out_of_tree_base():
    from auto_round.modelling.replace_modules import ReplacementModuleBase

    for name, subclass in ReplacementModuleBase._replacement_registry.items():
        if name == "Qwen3MLP":
            assert subclass == NewQwen3MLP, "Qwen3MLP not registered correctly."


def test_register_module_out_of_tree_model(setup_qwen3):
    model, tokenizer, output_dir, config = setup_qwen3
    quantized_model = quantize_model(model, tokenizer, output_dir, "MXFP4")
    # Ensure the quantized model is not None
    assert quantized_model is not None, "Quantized model should not be None."
    check_module_names = ["new_gate_proj", "new_up_proj", "new_down_proj"]
    for name in check_module_names:
        assert has_module(quantized_model, name), f"Module {name} not found in quantized model."
    loaded_model = Qwen3ForCausalLM.from_pretrained(output_dir)
    quantized_model.to("cuda")

    for name in check_module_names:
        assert has_module(loaded_model, name), f"Module {name} not found in loaded model."
    loaded_model.to("cuda")
=======
def test_qwen3_vl_moe_mxfp(setup_qwen3_vl_moe):
    model, tokenizer, processor, output_dir, config = setup_qwen3_vl_moe
    autoround = AutoRound(
        model,
        tokenizer=tokenizer,
        processor=processor,
        scheme="MXFP4",
        nsamples=2,
        seqlen=32,
        iters=1,
        fp_layers="self_attn,lm_head,mlp.gate",
    )
    quantized_model, _ = autoround.quantize_and_save(format="auto_round", output_dir=output_dir)
    assert quantized_model is not None, "Quantized model should not be None."
    loaded_model = Qwen3VLMoeForConditionalGeneration.from_pretrained(output_dir)
    loaded_model.to("cuda")
    quantized_model.to("cuda")
>>>>>>> d1935065
    for n, m in quantized_model.named_modules():
        if m.__class__.__name__ == "QuantLinear":
            loaded_m = loaded_model.get_submodule(n)
            assert (loaded_m.weight_packed == m.weight_packed).all()
<<<<<<< HEAD

    inp = torch.randint(0, 100, (1, 64)).to("cuda")
    with torch.inference_mode():
        loaded_out = loaded_model(inp)

=======
    # test generation
    tokenizer = AutoTokenizer.from_pretrained(output_dir)
    text = "There is a girl who likes adventure,"
    inputs = tokenizer(text, return_tensors="pt").to(device=loaded_model.device)
    print(tokenizer.decode(loaded_model.generate(**inputs, max_new_tokens=50)[0]))
>>>>>>> d1935065
    # clean the output directory after test
    shutil.rmtree(output_dir, ignore_errors=True)<|MERGE_RESOLUTION|>--- conflicted
+++ resolved
@@ -2,16 +2,11 @@
 
 import pytest
 import torch
-<<<<<<< HEAD
 import torch.nn as nn
-from transformers import AutoConfig, AutoTokenizer, Llama4ForConditionalGeneration
+from transformers import AutoConfig, AutoProcessor, AutoTokenizer, Llama4ForConditionalGeneration
 from transformers.models.gpt_oss.modeling_gpt_oss import GptOssForCausalLM
 from transformers.models.qwen3.modeling_qwen3 import Qwen3Config, Qwen3ForCausalLM, Qwen3MLP
-=======
-from transformers import AutoConfig, AutoProcessor, AutoTokenizer, Llama4ForConditionalGeneration
-from transformers.models.gpt_oss.modeling_gpt_oss import GptOssForCausalLM
 from transformers.models.qwen3_vl_moe.modeling_qwen3_vl_moe import Qwen3VLMoeForConditionalGeneration
->>>>>>> d1935065
 
 from auto_round import AutoRound
 from auto_round.modelling.replace_modules import ReplacementModuleBase
@@ -130,7 +125,6 @@
     shutil.rmtree(output_dir, ignore_errors=True)
 
 
-<<<<<<< HEAD
 class NewQwen3MLP(ReplacementModuleBase):
     def __init__(self, original: Qwen3MLP, config: Qwen3Config):
         super().__init__()
@@ -201,7 +195,8 @@
     for name in check_module_names:
         assert has_module(loaded_model, name), f"Module {name} not found in loaded model."
     loaded_model.to("cuda")
-=======
+
+
 def test_qwen3_vl_moe_mxfp(setup_qwen3_vl_moe):
     model, tokenizer, processor, output_dir, config = setup_qwen3_vl_moe
     autoround = AutoRound(
@@ -219,23 +214,19 @@
     loaded_model = Qwen3VLMoeForConditionalGeneration.from_pretrained(output_dir)
     loaded_model.to("cuda")
     quantized_model.to("cuda")
->>>>>>> d1935065
     for n, m in quantized_model.named_modules():
         if m.__class__.__name__ == "QuantLinear":
             loaded_m = loaded_model.get_submodule(n)
             assert (loaded_m.weight_packed == m.weight_packed).all()
-<<<<<<< HEAD
 
     inp = torch.randint(0, 100, (1, 64)).to("cuda")
     with torch.inference_mode():
         loaded_out = loaded_model(inp)
 
-=======
     # test generation
     tokenizer = AutoTokenizer.from_pretrained(output_dir)
     text = "There is a girl who likes adventure,"
     inputs = tokenizer(text, return_tensors="pt").to(device=loaded_model.device)
     print(tokenizer.decode(loaded_model.generate(**inputs, max_new_tokens=50)[0]))
->>>>>>> d1935065
     # clean the output directory after test
     shutil.rmtree(output_dir, ignore_errors=True)