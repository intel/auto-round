--- conflicted
+++ resolved
@@ -112,11 +112,8 @@
         model_name = "/models/Qwen3-0.6B"
         target_bits = 5.265
         # for device_map in ["auto", "0,1", "0", None]:
-<<<<<<< HEAD
         scheme = AutoScheme(avg_bits=target_bits, options=("NVFP4"),low_gpu_mem_usage=False,device_map="auto")
-=======
-        scheme = AutoScheme(avg_bits=target_bits, options=("NVFP4"), low_gpu_mem_usage=False)
->>>>>>> 5057b5ef
+
         ar = AutoRound(model=model_name, scheme=scheme, iters=0, nsamples=1)
         model, layer_config = ar.quantize()
         avg_bits, _ = compute_avg_bits_for_model(model)
