import os

import pytest
import torch
import transformers


# Automatic choose local path or model name.
def get_model_path(model_name: str) -> str:
    ut_path = f"/tf_dataset/auto_round/models/{model_name}"
    local_path = f"/models/{model_name.split('/')[-1]}"

    if os.path.exists(ut_path):
        return ut_path
    elif os.path.exists(local_path):
        return local_path
    else:
        return model_name


opt_name_or_path = get_model_path("facebook/opt-125m")
qwen_name_or_path = get_model_path("Qwen/Qwen3-0.6B")
lamini_name_or_path = get_model_path("MBZUAI/LaMini-GPT-124M")
gptj_name_or_path = get_model_path("hf-internal-testing/tiny-random-GPTJForCausalLM")
phi2_name_or_path = get_model_path("microsoft/phi-2")


# Slice model into tiny model for speedup
<<<<<<< HEAD
def get_tiny_model(model_name_or_path, num_layers=3, **kwargs):
    kwargs["dtype"] = "auto" if "auto" not in kwargs else kwargs["dtype"]
    kwargs["trust_remote_code"] = True if "trust_remote_code" not in kwargs else kwargs["trust_remote_code"]
    model = transformers.AutoModelForCausalLM.from_pretrained(model_name_or_path, **kwargs)

    if hasattr(model.config, "num_hidden_layers"):
        model.config.num_hidden_layers = num_layers
=======
def get_tiny_model(model_name_or_path, num_layers=2):
>>>>>>> b15adc8d

    def slice_layers(module):
        for name, child in module.named_children():
            if isinstance(child, torch.nn.ModuleList) and len(child) > num_layers:
                new_layers = torch.nn.ModuleList(child[:num_layers])
                setattr(module, name, new_layers)
                return True
            if slice_layers(child):
                return True
        return False

    model = transformers.AutoModelForCausalLM.from_pretrained(model_name_or_path, dtype="auto", trust_remote_code=True)
    slice_layers(model)

    if hasattr(model.config, "num_hidden_layers"):
        model.config.num_hidden_layers = num_layers
    if hasattr(model.config, "layer_types"):
        model.config.layer_types = model.config.layer_types[:num_layers]

    return model


# for fixture usage only
def save_tiny_model(model_name_or_path, tiny_model_path):
    model = get_tiny_model(model_name_or_path, num_layers=2)
    tokenizer = transformers.AutoTokenizer.from_pretrained(model_name_or_path, trust_remote_code=True)
    test_path = os.path.dirname(__file__)
    tiny_model_path = os.path.join(test_path, tiny_model_path)
    model.save_pretrained(tiny_model_path)
    tokenizer.save_pretrained(tiny_model_path)
    print(f"[Fixture]: built tiny model path:{tiny_model_path} for testing in session")
    return tiny_model_path


# HPU mode checking
def is_pytest_mode_compile():
    return pytest.mode == "compile"


def is_pytest_mode_lazy():
    return pytest.mode == "lazy"


# General model inference code
def model_infer(model, tokenizer, apply_chat_template=False):
    prompts = [
        "Hello,my name is",
        # "The president of the United States is",
        # "The capital of France is",
        # "The future of AI is",
    ]
    if apply_chat_template:
        texts = []
        for prompt in prompts:
            messages = [{"role": "user", "content": prompt}]
            text = tokenizer.apply_chat_template(messages, tokenize=False, add_generation_prompt=True)
            texts.append(text)
        prompts = texts

    inputs = tokenizer(prompts, return_tensors="pt", padding=False, truncation=True)

    outputs = model.generate(
        input_ids=inputs["input_ids"].to(model.device),
        attention_mask=inputs["attention_mask"].to(model.device),
        do_sample=False,  ## change this to follow official usage
        max_new_tokens=5,
    )
    generated_ids = [output_ids[len(input_ids) :] for input_ids, output_ids in zip(inputs["input_ids"], outputs)]

    decoded_outputs = tokenizer.batch_decode(generated_ids, skip_special_tokens=True)

    for i, prompt in enumerate(prompts):
        print(f"Prompt: {prompt}")
        print(f"Generated: {decoded_outputs[i]}")
        print("-" * 50)
    return decoded_outputs[0]<|MERGE_RESOLUTION|>--- conflicted
+++ resolved
@@ -26,7 +26,6 @@
 
 
 # Slice model into tiny model for speedup
-<<<<<<< HEAD
 def get_tiny_model(model_name_or_path, num_layers=3, **kwargs):
     kwargs["dtype"] = "auto" if "auto" not in kwargs else kwargs["dtype"]
     kwargs["trust_remote_code"] = True if "trust_remote_code" not in kwargs else kwargs["trust_remote_code"]
@@ -34,9 +33,6 @@
 
     if hasattr(model.config, "num_hidden_layers"):
         model.config.num_hidden_layers = num_layers
-=======
-def get_tiny_model(model_name_or_path, num_layers=2):
->>>>>>> b15adc8d
 
     def slice_layers(module):
         for name, child in module.named_children():
