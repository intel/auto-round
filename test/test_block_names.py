--- conflicted
+++ resolved
@@ -174,7 +174,7 @@
         assert quant_config.to_quant_block_names is not None
         shutil.rmtree("./saved", ignore_errors=True)
         
-<<<<<<< HEAD
+
     def test_mm_block_name(self):
         from auto_round.utils import get_multimodal_block_names, get_block_names
         from transformers import Qwen2VLForConditionalGeneration
@@ -186,7 +186,7 @@
         block_name = get_multimodal_block_names(model, quant_vision=False)
         self.assertTrue(len(block_name) == 1)
         self.assertTrue(block_name == get_block_names(model)) 
-=======
+
     def test_moe(self):
         from auto_round.utils import get_block_names
         model_name = "Qwen/Qwen1.5-MoE-A2.7B"
@@ -218,7 +218,7 @@
         # quant_config = model.config.quantization_config
         # assert quant_config.to_quant_block_names is not None
 
->>>>>>> ee890b2c
+
         
 
 if __name__ == "__main__":
