import sys
import unittest

sys.path.insert(0, "..")

from auto_round import AutoRoundMLLM

from transformers import AutoProcessor, AutoTokenizer, Qwen2VLForConditionalGeneration

import shutil


class FakeDataLoader:
    def __init__(self):
        self.batch_size = 1

        self.data = {
            "text": [{
                'role': 'user',
                'content': '<image>\nWhat are the colors of the bus in the image?'
            }, {
                'role': 'assistant',
                'content': 'The bus in the image is white and red.'
            }],
            "image": "http://images.cocodataset.org/train2017/000000033471.jpg"
        }

    def __iter__(self):
        for i in range(4):
            yield self.data


class TestAutoRoundMLLM(unittest.TestCase):
    @classmethod
    def setUpClass(self):
        self.model_name = "Qwen/Qwen2-VL-2B-Instruct"
        self.dataset = FakeDataLoader()

    @classmethod
    def tearDownClass(self):
        shutil.rmtree("./saved", ignore_errors=True)
        shutil.rmtree("runs", ignore_errors=True)

        return super().tearDownClass()

    def test_tune(self):
        tokenizer = AutoTokenizer.from_pretrained(self.model_name)
        processor = AutoProcessor.from_pretrained(self.model_name, trust_remote_code=True)
        model = Qwen2VLForConditionalGeneration.from_pretrained(
            self.model_name, trust_remote_code=True, device_map="auto")
        bits, group_size = 4, 128
        autoround = AutoRoundMLLM(
            model, tokenizer, processor=processor,
            bits=bits, group_size=group_size,
            nsamples=1,
            batch_size=1, iters=2, dataset=self.dataset,seqlen=10)
        autoround.quantize()
        autoround.save_quantized("./saved/", format="auto_gptq", inplace=False)
        autoround.save_quantized("./saved/", format="auto_round", inplace=False)

    def test_quant_vision(self): ## bug need to fix
        tokenizer = AutoTokenizer.from_pretrained(self.model_name)
        processor = AutoProcessor.from_pretrained(self.model_name, trust_remote_code=True)
        model = Qwen2VLForConditionalGeneration.from_pretrained(
            self.model_name, trust_remote_code=True, device_map="auto")
        bits, group_size = 4, 128
        autoround = AutoRoundMLLM(
            model, tokenizer, processor=processor,
            bits=bits, group_size=group_size,
            nsamples=5,
            batch_size=3, iters=2, dataset=self.dataset, quant_nontext_module=True, seqlen=10)
        autoround.quantize()
        autoround.save_quantized("./saved/", format="auto_round", inplace=True)

    def test_quant_block_names(self):
        from auto_round.utils import get_block_names,find_matching_blocks
        tokenizer = AutoTokenizer.from_pretrained(self.model_name)
        processor = AutoProcessor.from_pretrained(self.model_name, trust_remote_code=True)
        model = Qwen2VLForConditionalGeneration.from_pretrained(
            self.model_name, trust_remote_code=True, device_map="auto")
        to_quant_block_names = 'visual.*12,layers.0,model.layers.*9'
        target_blocks = [['visual.blocks.12'], ['model.layers.0', 'model.layers.9', 'model.layers.19']]
        all_blocks = get_block_names(model, quant_vision=True)
        blocks = find_matching_blocks(model, all_blocks, to_quant_block_names)
        assert target_blocks == blocks

    def test_dataset_check(self):
        from auto_round.mllm.mllm_dataset import MLLM_DATASET
        class Myclass:
            model_type=None
        dataset = MLLM_DATASET['liuhaotian/llava'](template=Myclass(), model=None, tokenzier=None, dataset_path="liuhaotian/llava", seqlen=32, nsamples=32)
        self.assertEqual(len(dataset.questions), 32)
        dataset = MLLM_DATASET['liuhaotian/llava'](template=Myclass(), model=None, tokenzier=None, dataset_path="liuhaotian/llava", seqlen=2048, nsamples=512)
        self.assertEqual(len(dataset.questions), 512)

    def test_diff_dataset(self):
        tokenizer = AutoTokenizer.from_pretrained(self.model_name)
        processor = AutoProcessor.from_pretrained(self.model_name, trust_remote_code=True)
        model = Qwen2VLForConditionalGeneration.from_pretrained(
            self.model_name, trust_remote_code=True, device_map="auto")
        bits, group_size = 4, 128
        dataset = ["dataset test", "list test"]
        autoround = AutoRoundMLLM(
            model, tokenizer, processor=processor,
            bits=bits, group_size=group_size,
            nsamples=2,
            batch_size=1, iters=2, dataset=dataset, seqlen=1)
        autoround.quantize()
    
    def test_pure_text_model_check(self):
        from transformers import AutoModelForCausalLM
        from auto_round.utils import is_pure_text_model
        model = Qwen2VLForConditionalGeneration.from_pretrained(
            self.model_name, trust_remote_code=True, device_map="auto")
        self.assertFalse(is_pure_text_model(model))
        model = AutoModelForCausalLM.from_pretrained("facebook/opt-125m", trust_remote_code=True)
        self.assertTrue(is_pure_text_model(model))
    
    def test_str_input(self):
        tokenizer = AutoTokenizer.from_pretrained(self.model_name)
        processor = AutoProcessor.from_pretrained(self.model_name, trust_remote_code=True)
        model = Qwen2VLForConditionalGeneration.from_pretrained(
            self.model_name, trust_remote_code=True, device_map="auto")
        bits, group_size = 4, 128
        dataset = ["test pure text", "input for mllm"]
        autoround = AutoRoundMLLM(
            model, tokenizer, processor=processor,
            bits=bits, group_size=group_size,
            nsamples=2,
            batch_size=1, iters=2, dataset=dataset, seqlen=1)
        autoround.quantize()
        quantized_model_path = "./saved"
        autoround.save_quantized(quantized_model_path, format="auto_round", inplace=False)

        from auto_round import AutoRoundConfig
        import requests
        from PIL import Image

<<<<<<< HEAD
        model = Qwen2VLForConditionalGeneration.from_pretrained(
            quantized_model_path,
            torch_dtype="float16",
            device_map="auto",
        )
        processor = AutoProcessor.from_pretrained(quantized_model_path)
        image_url = "https://qianwen-res.oss-cn-beijing.aliyuncs.com/Qwen-VL/assets/demo.jpeg"
        messages = [
            {
                "role": "user",
                "content": [
                    {
                        "type": "image",
                        "image": image_url,
                    },
                    {"type": "text", "text": "Describe this image."},
                ],
            }
        ]

        # Preparation for inference
        text = processor.apply_chat_template(
            messages, tokenize=False, add_generation_prompt=True
        )
        image_inputs = Image.open(requests.get(image_url, stream=True).raw)
        inputs = processor(
            text=[text],
            images=image_inputs,
            padding=True,
            return_tensors="pt",
        )
        inputs = inputs.to(model.device)

        generated_ids = model.generate(**inputs, max_new_tokens=128)
        generated_ids_trimmed = [
            out_ids[len(in_ids) :] for in_ids, out_ids in zip(inputs.input_ids, generated_ids)
        ]
        output_text = processor.batch_decode(
            generated_ids_trimmed, skip_special_tokens=True, clean_up_tokenization_spaces=False
        )
        print(output_text[0])



=======

>>>>>>> 9c7a443d
if __name__ == "__main__":
    unittest.main()<|MERGE_RESOLUTION|>--- conflicted
+++ resolved
@@ -15,6 +15,13 @@
         self.batch_size = 1
 
         self.data = {
+            "text": [{
+                'role': 'user',
+                'content': '<image>\nWhat are the colors of the bus in the image?'
+            }, {
+                'role': 'assistant',
+                'content': 'The bus in the image is white and red.'
+            }],
             "text": [{
                 'role': 'user',
                 'content': '<image>\nWhat are the colors of the bus in the image?'
@@ -115,7 +122,7 @@
         self.assertFalse(is_pure_text_model(model))
         model = AutoModelForCausalLM.from_pretrained("facebook/opt-125m", trust_remote_code=True)
         self.assertTrue(is_pure_text_model(model))
-    
+
     def test_str_input(self):
         tokenizer = AutoTokenizer.from_pretrained(self.model_name)
         processor = AutoProcessor.from_pretrained(self.model_name, trust_remote_code=True)
@@ -136,7 +143,6 @@
         import requests
         from PIL import Image
 
-<<<<<<< HEAD
         model = Qwen2VLForConditionalGeneration.from_pretrained(
             quantized_model_path,
             torch_dtype="float16",
@@ -180,9 +186,5 @@
         print(output_text[0])
 
 
-
-=======
-
->>>>>>> 9c7a443d
 if __name__ == "__main__":
     unittest.main()