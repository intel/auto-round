import os
import shutil

import pytest
import torch
from transformers import AutoModelForCausalLM, AutoRoundConfig, AutoTokenizer

from auto_round import AutoRound

from ..helpers import get_model_path, opt_name_or_path


def _get_folder_size(path: str) -> float:
    """Return folder size in GB."""
    total_size = 0
    for dirpath, _, filenames in os.walk(path):
        for f in filenames:
            fp = os.path.join(dirpath, f)
            if os.path.isfile(fp):
                total_size += os.path.getsize(fp)
    return total_size / (1024**3)  # convert to GB


class TestAutoRound:
    @classmethod
    def setup_class(self):
        self.model_name = opt_name_or_path
        self.save_dir = "./saved"
        self.model = AutoModelForCausalLM.from_pretrained(self.model_name, torch_dtype="auto", trust_remote_code=True)
        self.tokenizer = AutoTokenizer.from_pretrained(self.model_name, trust_remote_code=True)

    @classmethod
    def teardown_class(self):
        shutil.rmtree("./saved", ignore_errors=True)
        shutil.rmtree("runs", ignore_errors=True)

    def test_autogptq_format(self, dataloader):
        for group_size in [-1, 32, 128]:
            bits, sym = 4, False
            model_name = self.model_name
            autoround = AutoRound(
                model=model_name,
                bits=bits,
                group_size=group_size,
                sym=sym,
                iters=2,
                seqlen=2,
                dataset=dataloader,
            )

            quantized_model_path = "./saved"
            autoround.quantize_and_save(output_dir=quantized_model_path, format="auto_gptq")

            if group_size == -1:
                shutil.rmtree("./saved", ignore_errors=True)
                continue
            quantization_config = AutoRoundConfig()
            model = AutoModelForCausalLM.from_pretrained(
                quantized_model_path, device_map="auto", trust_remote_code=True, quantization_config=quantization_config
            )
            tokenizer = AutoTokenizer.from_pretrained(quantized_model_path)
            text = "There is a girl who likes adventure,"
            inputs = tokenizer(text, return_tensors="pt").to(model.device)
            print(tokenizer.decode(model.generate(**inputs, max_new_tokens=50)[0]))
            shutil.rmtree("./saved", ignore_errors=True)

    def test_autoround_format(self, dataloader):
        for group_size in [-1, 32, 128]:
            bits, sym = 4, True
            model_name = self.model_name
            autoround = AutoRound(
                model=model_name,
                bits=bits,
                group_size=group_size,
                sym=sym,
                iters=2,
                seqlen=2,
                dataset=dataloader,
            )
            quantized_model_path = "./saved"
            autoround.quantize_and_save(output_dir=quantized_model_path, format="auto_round")

            if group_size == -1:
                shutil.rmtree("./saved", ignore_errors=True)
                continue
            model = AutoModelForCausalLM.from_pretrained(quantized_model_path, device_map="cpu")
            tokenizer = AutoTokenizer.from_pretrained(quantized_model_path)
            text = "There is a girl who likes adventure,"
            inputs = tokenizer(text, return_tensors="pt").to(model.device)
            print(tokenizer.decode(model.generate(**inputs, max_new_tokens=50)[0]))
            shutil.rmtree("./saved", ignore_errors=True)

    def test_autoround_awq_format(self, dataloader):
        for group_size in [-1, 32, 128]:
            bits, sym = 4, False
            model_name = self.model_name
            autoround = AutoRound(
                model=model_name,
                bits=bits,
                group_size=group_size,
                sym=sym,
                iters=2,
                seqlen=2,
                dataset=dataloader,
            )
            quantized_model_path = "./saved"

            autoround.quantize_and_save(output_dir=quantized_model_path, format="auto_round:auto_awq")

            # quantization_config = AutoRoundConfig(
            #     backend="cpu"
            # )
            if group_size == -1:
                continue

            model = AutoModelForCausalLM.from_pretrained(quantized_model_path, device_map="cpu")
            tokenizer = AutoTokenizer.from_pretrained(quantized_model_path)
            text = "There is a girl who likes adventure,"
            inputs = tokenizer(text, return_tensors="pt").to(model.device)
            print(tokenizer.decode(model.generate(**inputs, max_new_tokens=50)[0]))
            shutil.rmtree("./saved", ignore_errors=True)

    def test_autoawq_format(self, dataloader):
        for group_size in [-1, 32, 128]:
            bits, sym = 4, False
            autoround = AutoRound(
                self.model,
                self.tokenizer,
                bits=bits,
                group_size=group_size,
                sym=sym,
                iters=2,
                seqlen=2,
                dataset=dataloader,
            )
            autoround.quantize()
            quantized_model_path = "./saved"

            autoround.save_quantized(output_dir=quantized_model_path, inplace=False, format="auto_awq")
            if group_size == -1:
                shutil.rmtree("./saved", ignore_errors=True)
                continue
            quantization_config = AutoRoundConfig()

            model = AutoModelForCausalLM.from_pretrained(
                quantized_model_path, device_map="cpu", quantization_config=quantization_config
            )
            tokenizer = AutoTokenizer.from_pretrained(quantized_model_path)
            text = "There is a girl who likes adventure,"
            inputs = tokenizer(text, return_tensors="pt").to(model.device)
            print(tokenizer.decode(model.generate(**inputs, max_new_tokens=50)[0]))
            shutil.rmtree("./saved", ignore_errors=True)

    def test_autoround_3bit_asym_format(self, dataloader):
        bits, group_size, sym = 3, 128, False
        autoround = AutoRound(
            self.model,
            self.tokenizer,
            bits=bits,
            group_size=group_size,
            sym=sym,
            iters=2,
            seqlen=2,
            dataset=dataloader,
        )
        autoround.quantize()
        quantized_model_path = self.save_dir

        autoround.save_quantized(output_dir=quantized_model_path, inplace=False, format="auto_round")
        device = "cpu"  ##cpu, hpu, cuda
        model = AutoModelForCausalLM.from_pretrained(quantized_model_path, device_map=device)
        tokenizer = AutoTokenizer.from_pretrained(quantized_model_path)
        text = "There is a girl who likes adventure,"
        inputs = tokenizer(text, return_tensors="pt").to(model.device)
        print(tokenizer.decode(model.generate(**inputs, max_new_tokens=50)[0]))
        shutil.rmtree(quantized_model_path, ignore_errors=True)

    def test_autoround_3bit_sym_format(self, dataloader):
        bits, group_size, sym = 3, 128, True
        autoround = AutoRound(
            self.model,
            self.tokenizer,
            bits=bits,
            group_size=group_size,
            sym=sym,
            iters=2,
            seqlen=2,
            dataset=dataloader,
        )
        autoround.quantize()
        quantized_model_path = self.save_dir

        autoround.save_quantized(output_dir=quantized_model_path, inplace=False, format="auto_round")
        device = "cpu"  ##cpu, hpu, cuda
        model = AutoModelForCausalLM.from_pretrained(quantized_model_path, device_map=device)
        tokenizer = AutoTokenizer.from_pretrained(quantized_model_path)
        text = "There is a girl who likes adventure,"
        inputs = tokenizer(text, return_tensors="pt").to(model.device)
        print(tokenizer.decode(model.generate(**inputs, max_new_tokens=50)[0]))
        shutil.rmtree(quantized_model_path, ignore_errors=True)

    @pytest.mark.parametrize("static_kv_dtype", ["fp8", "float16"])
    def test_static_afp8_export(self, static_kv_dtype):
        import os

        from safetensors import safe_open

        model_name = self.model_name
        model = AutoModelForCausalLM.from_pretrained(model_name, torch_dtype="auto", trust_remote_code=True)
        autoround = AutoRound(
            model,
            self.tokenizer,
            bits=8,
            group_size=-1,
            iters=0,
            act_bits=8,
            nsamples=2,
            seqlen=2,
            data_type="fp8",
            act_data_type="fp8",
            act_dynamic=False,
            act_group_size=0,
            static_kv_dtype=static_kv_dtype,
        )
        quantized_model_path = "./saved"
        autoround.quantize_and_save(output_dir=quantized_model_path, format="auto_round")
        f = safe_open(os.path.join(quantized_model_path, "model.safetensors"), framework="pt")
        assert "model.decoder.layers.8.self_attn.k_proj.input_scale" in f.keys()
        assert "model.decoder.layers.8.self_attn.k_proj.weight_scale" in f.keys()
        assert f.get_tensor("model.decoder.layers.5.self_attn.v_proj.input_scale").shape == torch.Size([1])
        assert f.get_tensor("model.decoder.layers.5.self_attn.v_proj.weight").dtype == torch.float8_e4m3fn
        if static_kv_dtype is None:
            with torch.no_grad():
                import transformers

                model = transformers.AutoModelForCausalLM.from_pretrained(
                    quantized_model_path,
                    torch_dtype="auto",
                    low_cpu_mem_usage=True,
                    trust_remote_code=True,
                )
                model.eval()
                assert (
                    model.model.decoder.layers[0].self_attn.k_proj.__class__.__name__
                    == "WeightFP8ActFP8StaticQuantLinear"
                ), f"Expected WeightFP8ActFP8StaticQuantLinear, got {model.model.decoder.layers[0].self_attn.k_proj.__class__.__name__}"
                tokenizer = transformers.AutoTokenizer.from_pretrained(quantized_model_path)
                prompt = "AI is "
                encode = tokenizer.encode(prompt, return_tensors="pt")
                with torch.no_grad():
                    output_tokens = model.generate(
                        encode,
                        max_length=10,
                    )
                    output = tokenizer.decode(output_tokens[0], skip_special_tokens=True)
                    print(f"Prompt: {prompt}")
                    print(f"Output: {output}")
                    assert output is not None, "Output should not be None"

        if static_kv_dtype == "fp8":
            assert "model.decoder.layers.8.self_attn.k_scale" in f.keys()
            assert "model.decoder.layers.8.self_attn.v_scale" in f.keys()
            assert f.get_tensor("model.decoder.layers.5.self_attn.v_scale").shape == torch.Size([1])
            assert f.get_tensor("model.decoder.layers.5.self_attn.k_scale").shape == torch.Size([1])
            assert f.get_tensor("model.decoder.layers.5.self_attn.k_scale").dtype == torch.float32
        shutil.rmtree(quantized_model_path, ignore_errors=True)

        model = AutoModelForCausalLM.from_pretrained(model_name, torch_dtype="auto", trust_remote_code=True)
        autoround = AutoRound(
            model,
            self.tokenizer,
            bits=8,
            group_size=-1,
            iters=1,
            act_bits=8,
            nsamples=2,
            seqlen=2,
            data_type="fp8",
            act_data_type="fp8",
            act_dynamic=False,
            act_group_size=0,
        )
        quantized_model_path = "./saved"
        autoround.quantize_and_save(output_dir=quantized_model_path, format="auto_round")

        f = safe_open(os.path.join(quantized_model_path, "model.safetensors"), framework="pt")
        assert "model.decoder.layers.8.self_attn.k_proj.input_scale" in f.keys()
        assert "model.decoder.layers.8.self_attn.k_proj.weight_scale" in f.keys()
        assert f.get_tensor("model.decoder.layers.5.self_attn.v_proj.input_scale").shape == torch.Size([1])
        assert f.get_tensor("model.decoder.layers.5.self_attn.v_proj.weight").dtype == torch.float8_e4m3fn
        shutil.rmtree(quantized_model_path, ignore_errors=True)

    def test_static_fp8_attn(self):
        import os

        from safetensors import safe_open

        model_name = self.model_name
        model = AutoModelForCausalLM.from_pretrained(model_name, torch_dtype="auto", trust_remote_code=True)
        autoround = AutoRound(
            model,
            self.tokenizer,
            iters=0,
            nsamples=2,
            seqlen=2,
            scheme="FP8_STATIC",
            static_attention_dtype="fp8",
        )
        quantized_model_path = "./saved"
        autoround.quantize_and_save(output_dir=quantized_model_path, format="auto_round")
        f = safe_open(os.path.join(quantized_model_path, "model.safetensors"), framework="pt")
        assert "model.decoder.layers.8.self_attn.k_proj.input_scale" in f.keys()
        assert "model.decoder.layers.8.self_attn.k_proj.weight_scale" in f.keys()
        assert f.get_tensor("model.decoder.layers.5.self_attn.v_proj.input_scale").shape == torch.Size([1])
        assert f.get_tensor("model.decoder.layers.5.self_attn.v_proj.weight").dtype == torch.float8_e4m3fn
        check_attrs = ["k_scale", "v_scale", "q_scale"]
        for attr in check_attrs:
            weight_name = f"model.decoder.layers.8.self_attn.{attr}"
            assert weight_name in f.keys()
            assert f.get_tensor(weight_name).shape == torch.Size([1])
            assert f.get_tensor(weight_name).dtype == torch.float32

        shutil.rmtree(quantized_model_path, ignore_errors=True)

    def test_awq_lmhead_export(self, dataloader):
        bits, sym, group_size = 4, False, 128
        model_name = get_model_path("microsoft/phi-2")
        layer_config = {
            "lm_head": {"bits": 4},  # set lm_head quant
            "layer": {"bits": 16},
        }
        autoround = AutoRound(
            model=model_name,
            bits=bits,
            group_size=group_size,
            sym=sym,
            iters=2,
            nsamples=2,
            seqlen=2,
            layer_config=layer_config,
            dataset=dataloader,
        )
        quantized_model_path = "./saved"
        compressed_model, _ = autoround.quantize_and_save(output_dir=quantized_model_path, format="auto_awq")
        lm_head = compressed_model.lm_head
        from auto_round.export.export_to_awq.utils import WQLinear_GEMM

        assert isinstance(lm_head, WQLinear_GEMM), "Illegal AWQ quantization for lm_head layer"
        shutil.rmtree(quantized_model_path, ignore_errors=True)

    def test_gptq_lmhead_export(self, dataloader):
        bits, sym, group_size = 4, True, 128
        # Note that, to save UT tuning time, the local model is intentionally kept lightweight, using only 2 hidden layers.
        model_name = get_model_path("microsoft/phi-2")
        layer_config = {
            "lm_head": {"bits": 4},  # set lm_head quant
            "layer": {"bits": 16},
        }
        autoround = AutoRound(
            model=model_name,
            bits=bits,
            group_size=group_size,
            sym=sym,
            nsamples=2,
            iters=2,
            seqlen=2,
            layer_config=layer_config,
            dataset=dataloader,
        )
        quantized_model_path = "./saved"
        compressed_model, _ = autoround.quantize_and_save(output_dir=quantized_model_path, format="auto_gptq")
        lm_head = compressed_model.lm_head
        assert hasattr(lm_head, "bits") and lm_head.bits == 4, "Illegal GPTQ quantization for lm_head layer"
        quantization_config = AutoRoundConfig()
        model = AutoModelForCausalLM.from_pretrained(
            quantized_model_path, device_map="cpu", quantization_config=quantization_config
        )
        tokenizer = AutoTokenizer.from_pretrained(quantized_model_path)
        text = "There is a girl who likes adventure,"
        inputs = tokenizer(text, return_tensors="pt").to(model.device)
        res = tokenizer.decode(model.generate(**inputs, max_new_tokens=5)[0])
        print(res)
<<<<<<< HEAD
        shutil.rmtree(quantized_model_path, ignore_errors=True)
=======
        shutil.rmtree(quantized_model_path, ignore_errors=True)

    def test_export_format(self):
        from auto_round.formats import get_formats

        autoround = AutoRound(
            self.model_name,
            scheme="FP8_STATIC",
        )
        format_list = get_formats("auto_round, llm_compressor, auto_round:llm_compressor", autoround)
        self.assertEqual(len(format_list), 3)
        self.assertEqual(format_list[0].output_format, "auto_round")
        self.assertEqual(format_list[0].get_backend_name(), "auto_round:fp8_static")
        self.assertEqual(format_list[1].output_format, "llm_compressor")
        self.assertEqual(format_list[1].get_backend_name(), "llm_compressor:fp8_static")
        self.assertEqual(format_list[2].output_format, "auto_round")
        self.assertEqual(format_list[2].get_backend_name(), "auto_round:llm_compressor:fp8_static")

        autoround = AutoRound(
            self.model_name,
            scheme="W4A16",
        )
        format_list = get_formats("auto_round:auto_awq, auto_gptq", autoround)
        self.assertEqual(format_list[0].output_format, "auto_round")
        self.assertEqual(format_list[0].get_backend_name(), "auto_round:auto_awq")
        self.assertEqual(format_list[1].output_format, "auto_gptq")
        self.assertEqual(format_list[1].get_backend_name(), "auto_gptq")


if __name__ == "__main__":
    unittest.main()
>>>>>>> 0dc5e9cf
<|MERGE_RESOLUTION|>--- conflicted
+++ resolved
@@ -380,9 +380,6 @@
         inputs = tokenizer(text, return_tensors="pt").to(model.device)
         res = tokenizer.decode(model.generate(**inputs, max_new_tokens=5)[0])
         print(res)
-<<<<<<< HEAD
-        shutil.rmtree(quantized_model_path, ignore_errors=True)
-=======
         shutil.rmtree(quantized_model_path, ignore_errors=True)
 
     def test_export_format(self):
@@ -393,25 +390,24 @@
             scheme="FP8_STATIC",
         )
         format_list = get_formats("auto_round, llm_compressor, auto_round:llm_compressor", autoround)
-        self.assertEqual(len(format_list), 3)
-        self.assertEqual(format_list[0].output_format, "auto_round")
-        self.assertEqual(format_list[0].get_backend_name(), "auto_round:fp8_static")
-        self.assertEqual(format_list[1].output_format, "llm_compressor")
-        self.assertEqual(format_list[1].get_backend_name(), "llm_compressor:fp8_static")
-        self.assertEqual(format_list[2].output_format, "auto_round")
-        self.assertEqual(format_list[2].get_backend_name(), "auto_round:llm_compressor:fp8_static")
+        assert len(format_list) == 3
+        assert format_list[0].output_format == "auto_round"
+        assert format_list[0].get_backend_name() == "auto_round:fp8_static"
+        assert format_list[1].output_format == "llm_compressor"
+        assert format_list[1].get_backend_name() == "llm_compressor:fp8_static"
+        assert format_list[2].output_format == "auto_round"
+        assert format_list[2].get_backend_name() == "auto_round:llm_compressor:fp8_static"
 
         autoround = AutoRound(
             self.model_name,
             scheme="W4A16",
         )
         format_list = get_formats("auto_round:auto_awq, auto_gptq", autoround)
-        self.assertEqual(format_list[0].output_format, "auto_round")
-        self.assertEqual(format_list[0].get_backend_name(), "auto_round:auto_awq")
-        self.assertEqual(format_list[1].output_format, "auto_gptq")
-        self.assertEqual(format_list[1].get_backend_name(), "auto_gptq")
+        assert format_list[0].output_format == "auto_round"
+        assert format_list[0].get_backend_name() == "auto_round:auto_awq"
+        assert format_list[1].output_format == "auto_gptq"
+        assert format_list[1].get_backend_name() == "auto_gptq"
 
 
 if __name__ == "__main__":
-    unittest.main()
->>>>>>> 0dc5e9cf
+    unittest.main()