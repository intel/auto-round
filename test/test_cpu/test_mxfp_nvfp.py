--- conflicted
+++ resolved
@@ -383,11 +383,6 @@
     )
     def test_fp8_kv_attn(self, scheme, static_kv_dtype, static_attention_dtype):
         model_name = self.model_name
-<<<<<<< HEAD
-
-        autoround = AutoRound(
-            model_name,
-=======
         from transformers import AutoConfig, AutoModelForCausalLM, AutoTokenizer
         from transformers.models.opt.modeling_opt import OPTForCausalLM
 
@@ -399,7 +394,6 @@
         autoround = AutoRound(
             model,
             tokenizer,
->>>>>>> f81af704
             scheme=scheme,
             iters=0,
             seqlen=2,
@@ -414,13 +408,9 @@
             format="auto_round",
         )
 
-<<<<<<< HEAD
-        attn = compressed_model.model.decoder.layers[3].self_attn
-=======
         attn = compressed_model.model.decoder.layers[0].self_attn
->>>>>>> f81af704
         q_proj = attn.q_proj
-
+        
         # weight_scale should exist for all quantized schemes
         assert hasattr(q_proj, "weight_scale"), f"Missing weight_scale in q_proj for scheme={scheme}"
         if static_kv_dtype == "fp8":
