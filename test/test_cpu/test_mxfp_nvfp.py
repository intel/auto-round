--- conflicted
+++ resolved
@@ -111,7 +111,7 @@
         self.assertGreater(result["results"]["piqa"]["acc,none"], 0.7)
         shutil.rmtree(self.save_dir, ignore_errors=True)
 
-<<<<<<< HEAD
+
     def test_mxfp4_moe_ar(self):
         model_name = "/tf_dataset/auto_round/models/deepseek-ai/DeepSeek-V2-Lite"
         layer_config = {
@@ -434,331 +434,6 @@
                 getattr(attn, "q_scale", None) is not None
             ), f"Missing q_scale in attention for scheme={scheme}, static_attention_dtype={static_attention_dtype}"
         shutil.rmtree(quantized_model_path, ignore_errors=True)
-=======
-    #
-    # def test_mxfp4_moe_ar(self):
-    #     model_name = "/tf_dataset/auto_round/models/deepseek-ai/DeepSeek-V2-Lite"
-    #     layer_config = {
-    #         "q_proj": {"bits": 16, "act_bits": 16, "data_type": "float"},
-    #         "mlp.shared_experts": {"bits": 16, "act_bits": 16, "data_type": "float"},
-    #         "experts.*2": {"bits": 16, "act_bits": 16, "data_type": "float"},
-    #         "experts.*5": {"bits": 16, "act_bits": 16, "data_type": "float"},
-    #         "lm_head": {"bits": 4, "act_bits": 4},  ## test lm_head quantization and exporting
-    #     }
-    #     scheme = "mxfp4"
-    #     autoround = AutoRound(
-    #         model_name,
-    #         scheme=scheme,
-    #         iters=1,
-    #         seqlen=2,
-    #         nsamples=2,
-    #         dataset=self.llm_dataloader,
-    #         layer_config=layer_config,
-    #     )
-    #     compressed_model, _ = autoround.quantize_and_save(output_dir=self.save_dir, inplace=True, format="auto_round")
-    #     lm_head = compressed_model.lm_head
-    #     assert (
-    #         hasattr(lm_head, "weight_scale")
-    #         and hasattr(lm_head, "weight_packed")
-    #         and lm_head.weight_scale.dtype is torch.uint8
-    #     ), "Illegal MXFP4 packing for lm_head layer"
-    #     shutil.rmtree(self.save_dir, ignore_errors=True)
-    #
-    # def test_mxfp4_llmcompressor_format(self):
-    #     model_name = self.model_name
-    #     from transformers import AutoConfig
-    #
-    #     scheme = "MXFP4"
-    #     layer_config = {"k_proj": {"bits": 16, "act_bits": 16, "data_type": "float"}}
-    #     autoround = AutoRound(
-    #         model_name,
-    #         scheme=scheme,
-    #         iters=2,
-    #         seqlen=2,
-    #         layer_config=layer_config,
-    #         dataset=self.llm_dataloader,
-    #     )
-    #     quantized_model_path = self.save_dir
-    #     autoround.quantize()
-    #     compressed_model = autoround.save_quantized(
-    #         output_dir=quantized_model_path, inplace=True, format="llm_compressor"
-    #     )
-    #     tmp_layer = compressed_model.model.decoder.layers[3].self_attn.q_proj
-    #     skip_layer = compressed_model.model.decoder.layers[3].self_attn.k_proj
-    #     assert (
-    #         hasattr(tmp_layer, "weight_scale")
-    #         and hasattr(tmp_layer, "weight_packed")
-    #         and tmp_layer.weight_scale.dtype is torch.uint8
-    #         and tmp_layer.weight_scale.shape[0] == 768
-    #     ), "Illegal MXFP4 packing name or data_type or shape"
-    #     assert not hasattr(skip_layer, "weight_scale") and not hasattr(  ## check skipped layers
-    #         skip_layer, "weight_packed"
-    #     ), "Illegal MXFP4 quantization for fp_layers"
-    #     quantization_config = AutoConfig.from_pretrained(
-    #         quantized_model_path, trust_remote_code=True
-    #     ).quantization_config
-    #     assert (
-    #         quantization_config["format"] == "float-quantized"
-    #         and quantization_config["config_groups"]["group_0"]["weights"]["is_mx"] is True
-    #         and quantization_config["config_groups"]["group_0"]["weights"]["num_bits"] == 4
-    #     ), f"Invalid MXFP4 quantization configuration: {quantization_config}"
-    #     shutil.rmtree(quantized_model_path, ignore_errors=True)
-    #
-    # def test_rtn_mxfp4_llmcompressor_format(self):
-    #     model_name = self.model_name
-    #     from transformers import AutoConfig
-    #
-    #     scheme = "MXFP4"
-    #     layer_config = {"k_proj": {"bits": 16, "act_bits": 16, "data_type": "float"}}
-    #     autoround = AutoRound(
-    #         model_name,
-    #         scheme=scheme,
-    #         iters=0,
-    #         seqlen=2,
-    #         layer_config=layer_config,
-    #         dataset=self.llm_dataloader,
-    #     )
-    #     quantized_model_path = self.save_dir
-    #     autoround.quantize()
-    #     compressed_model = autoround.save_quantized(
-    #         output_dir=quantized_model_path, inplace=True, format="llm_compressor"
-    #     )
-    #     tmp_layer = compressed_model.model.decoder.layers[3].self_attn.q_proj
-    #     skip_layer = compressed_model.model.decoder.layers[3].self_attn.k_proj
-    #     assert (
-    #         hasattr(tmp_layer, "weight_scale")
-    #         and hasattr(tmp_layer, "weight_packed")
-    #         and tmp_layer.weight_scale.dtype is torch.uint8
-    #         and tmp_layer.weight_scale.shape[0] == 768
-    #     ), "Illegal MXFP4 packing name or data_type or shape"
-    #     assert not hasattr(skip_layer, "weight_scale") and not hasattr(  ## check skipped layers
-    #         skip_layer, "weight_packed"
-    #     ), "Illegal MXFP4 quantization for fp_layers"
-    #     quantization_config = AutoConfig.from_pretrained(
-    #         quantized_model_path, trust_remote_code=True
-    #     ).quantization_config
-    #     assert (
-    #         quantization_config["format"] == "float-quantized"
-    #         and quantization_config["config_groups"]["group_0"]["weights"]["is_mx"] is True
-    #         and quantization_config["config_groups"]["group_0"]["weights"]["num_bits"] == 4
-    #     ), f"Invalid MXFP4 quantization configuration: {quantization_config}"
-    #     shutil.rmtree(quantized_model_path, ignore_errors=True)
-    #
-    # def test_mxfp8_llmcompressor_format(self):
-    #     model_name = self.model_name
-    #     from transformers import AutoConfig
-    #
-    #     scheme = "MXFP8"
-    #     autoround = AutoRound(
-    #         model_name,
-    #         scheme=scheme,
-    #         iters=2,
-    #         seqlen=2,
-    #         dataset=self.llm_dataloader,
-    #     )
-    #     quantized_model_path = self.save_dir
-    #     compressed_model, _ = autoround.quantize_and_save(output_dir=quantized_model_path, format="llm_compressor")
-    #     tmp_layer = compressed_model.model.decoder.layers[3].self_attn.q_proj
-    #     assert (
-    #         hasattr(tmp_layer, "weight_scale")
-    #         and hasattr(tmp_layer, "weight")
-    #         and tmp_layer.weight.dtype is torch.float8_e4m3fn
-    #         and tmp_layer.weight_scale.dtype is torch.uint8
-    #         and tmp_layer.weight_scale.shape[0] == 768
-    #     ), "Illegal MXFP8 packing name or data_type or shape"
-    #     quantization_config = AutoConfig.from_pretrained(
-    #         quantized_model_path, trust_remote_code=True
-    #     ).quantization_config
-    #     assert (
-    #         quantization_config["format"] == "float-quantized"
-    #         and quantization_config["config_groups"]["group_0"]["weights"]["is_mx"] is True
-    #         and quantization_config["config_groups"]["group_0"]["weights"]["num_bits"] == 8
-    #     ), f"Invalid MXFP8 quantization configuration: {quantization_config}"
-    #     folder_size_gb = _get_folder_size(quantized_model_path)
-    #     # Original opt-125m is < 0.5GB -> quantized mxfp8 model should be smaller but not empty
-    #     assert (
-    #         0.15 < folder_size_gb < 0.2
-    #     ), f"Quantized model folder size {folder_size_gb:.2f} GB is outside the expected range (0.1~0.2 GB)"
-    #     shutil.rmtree(quantized_model_path, ignore_errors=True)
-    #
-    # def test_nvfp4_llmcompressor_format(self):
-    #     model_name = self.model_name
-    #     from transformers import AutoConfig
-    #
-    #     scheme = "NVFP4"
-    #     autoround = AutoRound(
-    #         model_name,
-    #         scheme=scheme,
-    #         iters=2,
-    #         seqlen=2,
-    #         dataset=self.llm_dataloader,
-    #     )
-    #     quantized_model_path = self.save_dir
-    #     compressed_model, _ = autoround.quantize_and_save(output_dir=quantized_model_path, format="llm_compressor")
-    #     tmp_layer = compressed_model.model.decoder.layers[3].self_attn.q_proj
-    #     assert (
-    #         hasattr(tmp_layer, "weight_scale")
-    #         and hasattr(tmp_layer, "weight_global_scale")
-    #         and hasattr(tmp_layer, "input_global_scale")
-    #         and tmp_layer.weight_packed.dtype is torch.uint8
-    #         and tmp_layer.weight_scale.dtype is torch.float8_e4m3fn
-    #         and tmp_layer.weight_scale.shape[0] == 768
-    #     ), "Illegal NVFP4 packing name or data_type or shape"
-    #     quantization_config = AutoConfig.from_pretrained(
-    #         quantized_model_path, trust_remote_code=True
-    #     ).quantization_config
-    #     assert (
-    #         quantization_config["format"] == "nvfp4-pack-quantized"
-    #         and quantization_config["config_groups"]["group_0"]["input_activations"]["num_bits"] == 4
-    #     ), f"Invalid NVFP4 quantization configuration: {quantization_config}"
-    #     folder_size_gb = _get_folder_size(quantized_model_path)
-    #     # Original opt-125m is < 0.5GB -> quantized nvfp4 model should be smaller but not empty
-    #     assert (
-    #         0.1 < folder_size_gb < 0.15
-    #     ), f"Quantized model folder size {folder_size_gb:.2f} GB is outside the expected range (0.1~0.15 GB)"
-    #     shutil.rmtree(quantized_model_path, ignore_errors=True)
-    #
-    # def test_nvfp4_autoround_format(self):
-    #     model_name = self.model_name
-    #     from transformers import AutoConfig
-    #
-    #     scheme = "NVFP4"
-    #     autoround = AutoRound(
-    #         model_name,
-    #         scheme=scheme,
-    #         iters=2,
-    #         seqlen=2,
-    #         dataset=self.llm_dataloader,
-    #     )
-    #     quantized_model_path = self.save_dir
-    #     compressed_model, _ = autoround.quantize_and_save(output_dir=quantized_model_path, format="auto_round")
-    #     tmp_layer = compressed_model.model.decoder.layers[3].self_attn.q_proj
-    #     assert (
-    #         hasattr(tmp_layer, "weight_scale")
-    #         and hasattr(tmp_layer, "weight_global_scale")
-    #         and hasattr(tmp_layer, "input_global_scale")
-    #         and tmp_layer.weight_packed.dtype is torch.uint8
-    #         and tmp_layer.weight_scale.dtype is torch.float8_e4m3fn
-    #         and tmp_layer.weight_scale.shape[0] == 768
-    #     ), "Illegal NVFP4 packing name or data_type or shape"
-    #     shutil.rmtree(quantized_model_path, ignore_errors=True)
-    #
-    # def test_nvfp4_autoround_save_quantized(self):
-    #     model_name = self.model_name
-    #     from transformers import AutoConfig
-    #
-    #     scheme = "NVFP4"
-    #     autoround = AutoRound(
-    #         model_name,
-    #         scheme=scheme,
-    #         iters=2,
-    #         seqlen=2,
-    #         dataset=self.llm_dataloader,
-    #     )
-    #     quantized_model_path = self.save_dir
-    #     autoround.quantize()
-    #     compressed_model = autoround.save_quantized(output_dir=quantized_model_path, format="auto_round")
-    #     tmp_layer = compressed_model.model.decoder.layers[3].self_attn.q_proj
-    #     assert (
-    #         hasattr(tmp_layer, "weight_scale")
-    #         and hasattr(tmp_layer, "weight_global_scale")
-    #         and hasattr(tmp_layer, "input_global_scale")
-    #         and tmp_layer.weight_packed.dtype is torch.uint8
-    #         and tmp_layer.weight_scale.dtype is torch.float8_e4m3fn
-    #         and tmp_layer.weight_scale.shape[0] == 768
-    #     ), "Illegal NVFP4 packing name or data_type or shape"
-    #     shutil.rmtree(quantized_model_path, ignore_errors=True)
-    #
-    # def test_qwen_moe_quant_infer(self):
-    #     model_name = "/tf_dataset/auto_round/models/Qwen/Qwen1.5-MoE-A2.7B"
-    #     layer_config = {
-    #         "layers\.(?:[3-9]|1[0-9]|2[0-3])": {"bits": 16, "act_bits": 16},
-    #     }
-    #     scheme = "nvfp4"
-    #     autoround = AutoRound(
-    #         model_name,
-    #         scheme=scheme,
-    #         iters=1,
-    #         seqlen=2,
-    #         nsamples=2,
-    #         dataset=self.llm_dataloader,
-    #         layer_config=layer_config,
-    #     )
-    #     quantized_model_path = self.save_dir
-    #     autoround.quantize_and_save(output_dir=quantized_model_path, inplace=True, format="auto_round")
-    #     model = AutoModelForCausalLM.from_pretrained(quantized_model_path, torch_dtype="auto", device_map="cpu")
-    #     tokenizer = AutoTokenizer.from_pretrained(quantized_model_path)
-    #     from auto_round.eval.evaluation import simple_evaluate_user_model
-    #
-    #     result = simple_evaluate_user_model(model, tokenizer, batch_size=16, tasks="piqa", limit=10)
-    #     print(result["results"]["piqa"]["acc,none"])
-    #     self.assertGreater(result["results"]["piqa"]["acc,none"], 0.60)
-    #     shutil.rmtree(quantized_model_path, ignore_errors=True)
-    #
-    # @parameterized.expand(
-    #     [
-    #         # scheme,  static_kv_dtype, static_attention_dtype
-    #         ("MXFP4", None, "fp8"),
-    #         ("MXFP4", "fp8", None),
-    #         ("MXFP8", None, "fp8"),
-    #         ("MXFP8", "fp8", None),
-    #         ("NVFP4", None, "fp8"),
-    #         ("NVFP4", "fp8", None),
-    #     ]
-    # )
-    # def test_fp8_kv_attn(self, scheme, static_kv_dtype, static_attention_dtype):
-    #     model_name = self.model_name
-    #     from transformers import AutoConfig, AutoModelForCausalLM, AutoTokenizer
-    #     from transformers.models.opt.modeling_opt import OPTForCausalLM
-    #
-    #     config = AutoConfig.from_pretrained(model_name)
-    #     config.num_hidden_layers = 1
-    #     model = OPTForCausalLM(config)
-    #     tokenizer = AutoTokenizer.from_pretrained(model_name)
-    #
-    #     autoround = AutoRound(
-    #         model,
-    #         tokenizer,
-    #         scheme=scheme,
-    #         iters=0,
-    #         seqlen=2,
-    #         dataset=self.llm_dataloader,
-    #         static_kv_dtype=static_kv_dtype,
-    #         static_attention_dtype=static_attention_dtype,
-    #     )
-    #
-    #     quantized_model_path = self.save_dir
-    #     compressed_model, _ = autoround.quantize_and_save(
-    #         output_dir=quantized_model_path,
-    #         format="auto_round",
-    #     )
-    #
-    #     attn = compressed_model.model.decoder.layers[0].self_attn
-    #     q_proj = attn.q_proj
-    #
-    #     # weight_scale should exist for all quantized schemes
-    #     assert hasattr(q_proj, "weight_scale"), f"Missing weight_scale in q_proj for scheme={scheme}"
-    #     if static_kv_dtype == "fp8":
-    #         assert (
-    #             compressed_model.config.quantization_config["static_kv_dtype"] == "fp8"
-    #         ), f"Invalid static_kv_dtype in config for scheme={scheme}, static_kv_dtype={static_kv_dtype}"
-    #
-    #     # Only when static_kv_dtype / static_attention_dtype are fp8 do we expect FP8 KV scales
-    #     if static_kv_dtype == "fp8" or static_attention_dtype == "fp8":
-    #         assert attn.k_scale is not None and attn.v_scale is not None, (
-    #             f"Missing k_scale/v_scale in attention for scheme={scheme}, "
-    #             f"static_kv_dtype={static_kv_dtype}, static_attention_dtype={static_attention_dtype}"
-    #         )
-    #
-    #     if static_attention_dtype == "fp8":
-    #         assert (
-    #             compressed_model.config.quantization_config["static_attention_dtype"] == "fp8"
-    #         ), f"Invalid static_attention_dtype in config for scheme={scheme}, static_attention_dtype={static_attention_dtype}"
-    #         assert (
-    #             getattr(attn, "q_scale", None) is not None
-    #         ), f"Missing q_scale in attention for scheme={scheme}, static_attention_dtype={static_attention_dtype}"
-    #     shutil.rmtree(quantized_model_path, ignore_errors=True)
->>>>>>> b7da9113
 
 
 if __name__ == "__main__":
