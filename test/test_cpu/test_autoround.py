--- conflicted
+++ resolved
@@ -117,11 +117,7 @@
             model, self.tokenizer, batch_size="auto:8", tasks="lambada_openai", limit=100
         )
         print(result["results"]["lambada_openai"]["acc,none"])
-<<<<<<< HEAD
         self.assertGreater(result["results"]["lambada_openai"]["acc,none"], 0.3) # 0.39
-=======
-        self.assertGreater(result["results"]["lambada_openai"]["acc,none"], 0.35)  # 0.39
->>>>>>> bedc94bf
 
     def test_nv_fp4(self):
         bits, group_size, sym = 4, 16, False
