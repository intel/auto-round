import copy
import shutil
import sys
import unittest

from parameterized import parameterized

sys.path.insert(0, "../..")

import torch
from _test_helpers import model_infer
from transformers import AutoModelForCausalLM, AutoRoundConfig, AutoTokenizer

from auto_round import AutoRound
from auto_round.eval.evaluation import simple_evaluate_user_model
from auto_round.utils import get_module


class LLMDataLoader:
    def __init__(self):
        self.batch_size = 1

    def __iter__(self):
        for i in range(3):
            yield torch.ones([1, 10], dtype=torch.long)


class TestAutoRound(unittest.TestCase):
    @classmethod
    def setUpClass(self):
        model_name = "/tf_dataset/auto_round/models/facebook/opt-125m"
        self.model = AutoModelForCausalLM.from_pretrained(model_name, torch_dtype="auto", trust_remote_code=True)
        self.tokenizer = AutoTokenizer.from_pretrained(model_name, trust_remote_code=True)
        self.llm_dataloader = LLMDataLoader()
        self.save_folder = "./saved"

    @classmethod
    def tearDownClass(self):
        shutil.rmtree(self.save_folder, ignore_errors=True)
        shutil.rmtree("runs", ignore_errors=True)

    def test_bits_setting(self):
        layer_config = {"model.decoder.layers.0.self_attn.k_proj": {"data_type": "mx_fp8", "group_size": 32}}
        autoround = AutoRound(
            "/tf_dataset/auto_round/models/facebook/opt-125m", iters=2, seqlen=2, nsamples=1, layer_config=layer_config
        )
        autoround.quantize()
        module = get_module(autoround.model, "model.decoder.layers.0.self_attn.k_proj")
        if module.bits != 8:
            raise ValueError(f"Expected bits to be 8, but got {module.bits}")

    def test_layer_config(self):
        model_name = "/tf_dataset/auto_round/models/facebook/opt-125m"
        layer_config = {"self_attn": {"bits": 4, "data_type": "nv_fp", "act_bits": 16, "group_size": 16}}
        autoround = AutoRound(
            model_name,
            self.tokenizer,
            scheme="NVFP4",
            iters=0,
            seqlen=2,
            dataset=self.llm_dataloader,
            layer_config=layer_config,
            amp=False,
        )
        autoround.quantize_and_save(self.save_folder, inplace=False, format="fake")
        shutil.rmtree(self.save_folder)

    def test_remove_whole_block(self):
        model_name = "/tf_dataset/auto_round/models/facebook/opt-125m"
        layer_config = {
            "model.decoder.layers.0.self_attn.k_proj": {"bits": 32},
            "model.decoder.layers.0.self_attn.v_proj": {"bits": 32},
            "model.decoder.layers.0.self_attn.q_proj": {"bits": 32},
            "model.decoder.layers.0.self_attn.out_proj": {"bits": 32},
            "model.decoder.layers.0.fc1": {"bits": 32},
            "model.decoder.layers.0.fc2": {"bits": 32},
        }
        bits, group_size, sym = 4, 128, False
        autoround = AutoRound(
            model_name,
            bits=bits,
            group_size=group_size,
            sym=sym,
            iters=2,
            seqlen=2,
            dataset=self.llm_dataloader,
            layer_config=layer_config,
        )
        autoround.quantize()

    def test_consecutive_quant(self):
        bits, group_size, sym = 4, -1, False
        autoround = AutoRound(
            self.model,
            self.tokenizer,
            bits=bits,
            group_size=group_size,
            sym=sym,
            iters=2,
            seqlen=2,
            dataset=self.llm_dataloader,
        )
        autoround.quantize()

        model = AutoModelForCausalLM.from_pretrained(
            "/tf_dataset/auto_round/models/microsoft/phi-2", torch_dtype="auto", trust_remote_code=True
        )
        tokenizer = AutoTokenizer.from_pretrained(
            "/tf_dataset/auto_round/models/microsoft/phi-2", trust_remote_code=True
        )
        autoround = AutoRound(
            model,
            tokenizer,
            bits=bits,
            group_size=group_size,
            sym=sym,
            iters=2,
            seqlen=2,
            dataset=self.llm_dataloader,
        )
        autoround.quantize()

    def test_mx_fp4(self):
        model_name = "/tf_dataset/auto_round/models/facebook/opt-125m"
        bits, group_size, sym = 4, 32, False
        autoround = AutoRound(
            model_name,
            bits=bits,
            act_bits=bits,
            group_size=group_size,
            sym=sym,
            iters=2,
            nsamples=2,
            seqlen=128,
            data_type="mx_fp4",
            act_data_type="mx_fp_rceil",
        )
        model, _ = autoround.quantize()
        result = simple_evaluate_user_model(
            model, self.tokenizer, batch_size="auto:8", tasks="lambada_openai", limit=32
        )
        print(result["results"]["lambada_openai"]["acc,none"])
        self.assertGreater(result["results"]["lambada_openai"]["acc,none"], 0.3)  # 0.375

    def test_nv_fp4(self):
        model_name = "/tf_dataset/auto_round/models/facebook/opt-125m"
        bits, group_size, sym = 4, 16, False
        autoround = AutoRound(
            model_name,
            bits=bits,
            group_size=group_size,
            sym=sym,
            iters=2,
            seqlen=2,
            dataset=self.llm_dataloader,
            data_type="nv_fp4",
        )
        model, _ = autoround.quantize()
        result = simple_evaluate_user_model(
            model, self.tokenizer, batch_size="auto:8", tasks="lambada_openai", limit=32
        )
        print(result["results"]["lambada_openai"]["acc,none"])
        self.assertGreater(result["results"]["lambada_openai"]["acc,none"], 0.35)

    def test_default(self):
        bits, group_size, sym = 4, 128, False
        autoround = AutoRound(
            self.model,
            self.tokenizer,
            bits=bits,
            group_size=group_size,
            sym=sym,
            iters=2,
            seqlen=2,
            dataset=self.llm_dataloader,
        )
        autoround.quantize()

        autoround.save_quantized(output_dir="./saved", inplace=False, format="itrex")
        try:
            import auto_gptq
        except:
            return
        if torch.cuda.is_available():
            autoround.save_quantized(output_dir="./saved", inplace=False)

    def test_w4g1(self):
        model_name = "/tf_dataset/auto_round/models/facebook/opt-125m"
        bits, group_size, sym = 4, -1, True
        autoround = AutoRound(
            model_name,
            bits=bits,
            group_size=group_size,
            sym=sym,
            iters=2,
            seqlen=10,
            dataset=self.llm_dataloader,
        )
        autoround.quantize()

    @parameterized.expand([(2,), (3,), (4,)])
    def test_g128(self, bits):
        model_name = "/tf_dataset/auto_round/models/facebook/opt-125m"
        group_size, sym = 128, True
        autoround = AutoRound(
            model_name,
            bits=bits,
            group_size=group_size,
            sym=sym,
            iters=2,
            seqlen=10,
            dataset=self.llm_dataloader,
        )
        model, _ = autoround.quantize()
        if bits > 2:
            result = simple_evaluate_user_model(
                model, self.tokenizer, batch_size="auto:8", tasks="lambada_openai", limit=32
            )
            print(result["results"]["lambada_openai"]["acc,none"])
            self.assertGreater(result["results"]["lambada_openai"]["acc,none"], 0.3)

    def test_disable_quanted_input(self):
        bits, group_size, sym = 4, -1, True
        autoround = AutoRound(
            self.model,
            self.tokenizer,
            bits=bits,
            group_size=group_size,
            sym=sym,
            iters=2,
            seqlen=10,
            enable_quanted_input=False,
            dataset=self.llm_dataloader,
        )
        autoround.quantize()

    def test_enable_norm_bias_tuning_qwen3(self):
        bits, group_size, sym = 4, 128, True
        model_name = "/tf_dataset/auto_round/models/Qwen/Qwen3-0.6B"
        model = AutoModelForCausalLM.from_pretrained(model_name, torch_dtype="auto", trust_remote_code=True)
        tokenizer = AutoTokenizer.from_pretrained(model_name, trust_remote_code=True)
        autoround = AutoRound(
            model,
            tokenizer,
            bits=bits,
            group_size=group_size,
            sym=sym,
            iters=2,
            seqlen=10,
            enable_norm_bias_tuning=True,
            dataset=self.llm_dataloader,
        )
        autoround.quantize()

    def test_enable_norm_bias_tuning(self):
        bits, group_size, sym = 4, -1, True
        autoround = AutoRound(
            self.model,
            self.tokenizer,
            bits=bits,
            group_size=group_size,
            sym=sym,
            iters=2,
            seqlen=10,
            enable_quanted_input=False,
            enable_norm_bias_tuning=True,
            dataset=self.llm_dataloader,
        )
        autoround.quantize()

    def test_disable_minmax_tuning(self):
        bits, group_size, sym = 4, -1, True
        autoround = AutoRound(
            self.model,
            self.tokenizer,
            bits=bits,
            group_size=group_size,
            sym=sym,
            iters=2,
            seqlen=10,
            enable_minmax_tuning=False,
            dataset=self.llm_dataloader,
        )
        autoround.quantize()

    #
    def test_signround(self):
        model_name = "/tf_dataset/auto_round/models/facebook/opt-125m"
        bits, group_size, sym = 4, -1, False
        autoround = AutoRound(
            model_name,
            bits=bits,
            group_size=group_size,
            sym=sym,
            iters=2,
            seqlen=10,
            enable_minmax_tuning=False,
            enable_quanted_input=False,
            dataset=self.llm_dataloader,
        )
        autoround.quantize()

    def test_lm_head_layer_config_way(self):
        bits, group_size, sym = 4, -1, False
        layer_config = {"lm_head": {"data_type": "int"}}
        autoround = AutoRound(
            self.model,
            self.tokenizer,
            bits=bits,
            group_size=group_size,
            sym=sym,
            iters=2,
            seqlen=10,
            enable_minmax_tuning=False,
            enable_quanted_input=False,
            dataset=self.llm_dataloader,
            layer_config=layer_config,
        )
        autoround.quantize()

    def test_wa_quant(self):
        model_name = "/tf_dataset/auto_round/models/facebook/opt-125m"
        bits, group_size, sym, act_bits = 4, 128, False, 4
        autoround = AutoRound(
            model_name,
            bits=bits,
            group_size=group_size,
            sym=sym,
            iters=2,
            seqlen=2,
            dataset=self.llm_dataloader,
            act_bits=act_bits,
        )
        autoround.quantize()

    def test_auto_device_map(self):
        bits, group_size, sym = 4, 128, False
        model_name = "/tf_dataset/auto_round/models/facebook/opt-125m"
        model = AutoModelForCausalLM.from_pretrained(
            model_name, torch_dtype="auto", trust_remote_code=True, device_map="auto"
        )
        autoround = AutoRound(
            model,
            self.tokenizer,
            bits=bits,
            group_size=group_size,
            sym=sym,
            iters=2,
            seqlen=2,
            dataset=self.llm_dataloader,
        )
        autoround.quantize()

    def test_device_map_dict(self):
        bits, group_size, sym = 4, 128, False
        device_map = {".*": "cpu"}
        autoround = AutoRound(
            self.model,
            self.tokenizer,
            bits=bits,
            group_size=group_size,
            sym=sym,
            iters=2,
            seqlen=2,
            dataset=self.llm_dataloader,
            device_map=device_map,
        )
        autoround.quantize()

        # test model_name
        model_name = "/tf_dataset/auto_round/models/facebook/opt-125m"
        autoround = AutoRound(
            model_name,
            self.tokenizer,
            bits=bits,
            group_size=group_size,
            sym=sym,
            iters=2,
            seqlen=2,
            dataset=self.llm_dataloader,
            device_map=device_map,
        )
        autoround.quantize()

    def test_fp32(self):
        bits, group_size, sym = 4, 128, False
        model_name = "/tf_dataset/auto_round/models/facebook/opt-125m"
        model = AutoModelForCausalLM.from_pretrained(
            model_name, torch_dtype=torch.float32, trust_remote_code=True, device_map="auto"
        )
        autoround = AutoRound(
            model,
            self.tokenizer,
            bits=bits,
            group_size=group_size,
            sym=sym,
            iters=2,
            seqlen=2,
            dataset=self.llm_dataloader,
            amp=False,
        )
        autoround.quantize()

    def test_tensor_reshape(self):
        bits, group_size, sym = 4, 100, False
        autoround = AutoRound(
            self.model,
            self.tokenizer,
            bits=bits,
            group_size=group_size,
            sym=sym,
            iters=2,
            seqlen=2,
            dataset=self.llm_dataloader,
        )
        autoround.quantize()

    def test_rtn(self):
        model_name = "/tf_dataset/auto_round/models/facebook/opt-125m"
        model = AutoModelForCausalLM.from_pretrained(model_name, torch_dtype="auto", trust_remote_code=True)
        tokenizer = AutoTokenizer.from_pretrained(model_name, trust_remote_code=True)

        bits, group_size, sym = 4, 128, True
        autoround = AutoRound(model, tokenizer, bits=bits, group_size=group_size, sym=sym, iters=0, nsamples=1)
        quantized_model_path = self.save_folder
        autoround.quantize_and_save(output_dir=quantized_model_path, format="auto_round")
        model = AutoModelForCausalLM.from_pretrained(
            self.save_folder,
            torch_dtype=torch.float16,
            device_map="auto",
        )

        tokenizer = AutoTokenizer.from_pretrained(self.save_folder)
        model_infer(model, tokenizer)
        shutil.rmtree(self.save_folder)

    def test_embed_quant(self):
        bits, group_size, sym = 4, 128, True
        model_name = "/tf_dataset/auto_round/models/facebook/opt-125m"
        layer_config = {
            "model.decoder.embed_tokens": {"bits": 4},
        }
        autoround = AutoRound(
            model_name,
            bits=bits,
            group_size=group_size,
            sym=sym,
            iters=2,
            seqlen=2,
            nsamples=3,
            dataset=self.llm_dataloader,
            layer_config=layer_config,
        )
        autoround.quantize()

    def test_fallback_layers(self):
        bits, group_size, sym = 4, 128, True
        model_name = "/tf_dataset/auto_round/models/facebook/opt-125m"
        model = AutoModelForCausalLM.from_pretrained(
            model_name, torch_dtype=torch.float32, trust_remote_code=True, device_map="auto"
        )
        layer_config = {
            "model.decoder.layers.0.self_attn.q_proj": {"bits": 16},
            "model.decoder.layers.1.self_attn.k_proj": {"bits": 16},
            "model.decoder.embed_tokens": {"bits": 16},
        }
        autoround = AutoRound(
            model,
            self.tokenizer,
            bits=bits,
            group_size=group_size,
            sym=sym,
            iters=2,
            seqlen=2,
            dataset=self.llm_dataloader,
            layer_config=layer_config,
        )
        autoround.quantize()
        quantized_model_path = self.save_folder

        autoround.save_quantized(output_dir=quantized_model_path, format="auto_round", inplace=True)
        quantization_config = AutoRoundConfig(backend="ipex")

        model = AutoModelForCausalLM.from_pretrained(
            quantized_model_path, device_map="cpu", quantization_config=quantization_config
        )
        tokenizer = AutoTokenizer.from_pretrained(quantized_model_path)
        text = "There is a girl who likes adventure,"
        inputs = tokenizer(text, return_tensors="pt").to(model.device)
        res = tokenizer.decode(model.generate(**inputs, max_new_tokens=1)[0])
        shutil.rmtree(self.save_folder, ignore_errors=True)

    def test_not_convert_modules(self):
        import requests
        from PIL import Image
        from transformers import AutoProcessor, Qwen2VLForConditionalGeneration

        from auto_round_extension.ipex.qlinear_ipex_awq import QuantLinear

        model_name = "/tf_dataset/auto_round/models/Qwen/Qwen2-VL-2B-Instruct-AWQ"
        quantization_config = AutoRoundConfig()
        model = Qwen2VLForConditionalGeneration.from_pretrained(
            model_name, quantization_config=quantization_config, device_map="cpu", torch_dtype=torch.float16
        )
        self.assertTrue(isinstance(model.visual.blocks[0].attn.qkv, torch.nn.Linear))
        self.assertFalse(isinstance(model.visual.merger.mlp[0], QuantLinear))
        if hasattr(model.model, "language_model"):
            self.assertTrue(isinstance(model.model.language_model.layers[0].self_attn.v_proj, QuantLinear))
        else:
            self.assertTrue(isinstance(model.model.layers[0].self_attn.v_proj, QuantLinear))

        processor = AutoProcessor.from_pretrained(model_name, size=None)
        image_url = "https://qianwen-res.oss-cn-beijing.aliyuncs.com/Qwen-VL/assets/demo.jpeg"
        messages = [
            {
                "role": "user",
                "content": [
                    {
                        "type": "image",
                        "image": image_url,
                    },
                    {"type": "text", "text": "Describe this image."},
                ],
            }
        ]

        # Preparation for inference
        text = processor.apply_chat_template(messages, tokenize=False, add_generation_prompt=True)
        image_inputs = Image.open(requests.get(image_url, stream=True).raw)
        inputs = processor(
            text=[text],
            images=image_inputs,
            padding=True,
            return_tensors="pt",
        )

        # Inference: Generation of the output
        generated_ids = model.generate(**inputs, max_new_tokens=1)
        generated_ids_trimmed = [out_ids[len(in_ids) :] for in_ids, out_ids in zip(inputs.input_ids, generated_ids)]
        output_text = processor.batch_decode(
            generated_ids_trimmed, skip_special_tokens=True, clean_up_tokenization_spaces=False
        )
        print(output_text)

    def test_fallback_layers_regex_awq(self):
        model_name = "/tf_dataset/auto_round/models/facebook/opt-125m"
        bits, group_size, sym = 4, 128, True
        model = AutoModelForCausalLM.from_pretrained(model_name, torch_dtype="auto", trust_remote_code=True)
        tokenizer = AutoTokenizer.from_pretrained(model_name, trust_remote_code=True)
        layer_config = {
            r"model\.decoder\.layers\.(?:[0-9]|1[0-1])\.self_attn\.q_proj": {"bits": 16},
            "model.decoder.layers.1.self_attn.k_proj": {"bits": 16},
        }
        autoround = AutoRound(
            model,
            tokenizer=tokenizer,
            bits=bits,
            group_size=group_size,
            sym=sym,
            iters=2,
            seqlen=2,
            dataset=self.llm_dataloader,
            layer_config=layer_config,
        )
        autoround.quantize()
        quantized_model_path = self.save_folder

        autoround.save_quantized(output_dir=quantized_model_path, format="auto_awq", inplace=True)
        quantization_config = AutoRoundConfig()

        model = AutoModelForCausalLM.from_pretrained(
            quantized_model_path, device_map="auto", quantization_config=quantization_config
        )
        tokenizer = AutoTokenizer.from_pretrained(quantized_model_path)
        text = "There is a girl who likes adventure,"
        inputs = tokenizer(text, return_tensors="pt").to(model.device)
        res = tokenizer.decode(model.generate(**inputs, max_new_tokens=5)[0])
        print(res)
        shutil.rmtree(self.save_folder, ignore_errors=True)

    def test_fallback_layers_regex_gptq(self):
        model_name = "/tf_dataset/auto_round/models/facebook/opt-125m"
        bits, group_size, sym = 4, 128, True
        model = AutoModelForCausalLM.from_pretrained(model_name, torch_dtype="auto", trust_remote_code=True)
        tokenizer = AutoTokenizer.from_pretrained(model_name, trust_remote_code=True)
        layer_config = {
            r"model\.decoder\.layers\.(?:[0-9]|1[0-1])\.self_attn\.q_proj": {"bits": 16},
            ##"model.decoder.layers.1.self_attn.k_proj": {"bits": 16}
        }
        autoround = AutoRound(
            model,
            tokenizer=tokenizer,
            bits=bits,
            group_size=group_size,
            sym=sym,
            iters=2,
            seqlen=2,
            dataset=self.llm_dataloader,
            layer_config=layer_config,
        )
        autoround.quantize()
        quantized_model_path = self.save_folder

        autoround.save_quantized(output_dir=quantized_model_path, format="auto_gptq", inplace=True)
        quantization_config = AutoRoundConfig()

        model = AutoModelForCausalLM.from_pretrained(
            quantized_model_path, device_map="auto", quantization_config=quantization_config
        )
        tokenizer = AutoTokenizer.from_pretrained(quantized_model_path)
        text = "There is a girl who likes adventure,"
        inputs = tokenizer(text, return_tensors="pt").to(model.device)
        res = tokenizer.decode(model.generate(**inputs, max_new_tokens=5)[0])
        print(res)
        shutil.rmtree(self.save_folder, ignore_errors=True)

    def test_fallback_layers_regex_round(self):
        model_name = "/tf_dataset/auto_round/models/facebook/opt-125m"
        bits, group_size, sym = 4, 128, True
        model = AutoModelForCausalLM.from_pretrained(model_name, torch_dtype="auto", trust_remote_code=True)
        tokenizer = AutoTokenizer.from_pretrained(model_name, trust_remote_code=True)
        layer_config = {
            r"model\.decoder\.layers\.(?:[0-9]|1[0-1])\.self_attn\.q_proj": {"bits": 16},
            r"model.decoder.layers.1.self_attn.k_proj": {"bits": 16},
        }
        autoround = AutoRound(
            model,
            tokenizer=tokenizer,
            bits=bits,
            group_size=group_size,
            sym=sym,
            iters=2,
            seqlen=2,
            dataset=self.llm_dataloader,
            layer_config=layer_config,
        )
        autoround.quantize()
        quantized_model_path = self.save_folder

        autoround.save_quantized(output_dir=quantized_model_path, format="auto_round", inplace=True)
        quantization_config = AutoRoundConfig()

        model = AutoModelForCausalLM.from_pretrained(
            quantized_model_path, device_map="auto", quantization_config=quantization_config
        )
        tokenizer = AutoTokenizer.from_pretrained(quantized_model_path)
        text = "There is a girl who likes adventure,"
        inputs = tokenizer(text, return_tensors="pt").to(model.device)
        res = tokenizer.decode(model.generate(**inputs, max_new_tokens=5)[0])
        print(res)
        shutil.rmtree(self.save_folder, ignore_errors=True)

    def test_fallback_layers_regex_exception(self):
        model_name = "/tf_dataset/auto_round/models/facebook/opt-125m"
        bits, group_size, sym = 4, 128, True
        model = AutoModelForCausalLM.from_pretrained(model_name, torch_dtype="auto", trust_remote_code=True)
        tokenizer = AutoTokenizer.from_pretrained(model_name, trust_remote_code=True)
        layer_config = {"model.decoder.layers.12.self_attn.k_proj": {"bits": 16}}
        with self.assertRaises(ValueError):
            autoround = AutoRound(
                model,
                tokenizer=tokenizer,
                bits=bits,
                group_size=group_size,
                sym=sym,
                iters=2,
                seqlen=2,
                dataset=self.llm_dataloader,
                layer_config=layer_config,
            )
            autoround.quantize()

    # def test_fp8_model_input_rtn_generation(self):
    #     model_name = "Qwen/Qwen3-0.6B-FP8"
    #     ar = AutoRound(model=model_name, iters=0)
    #     ar.quantize_and_save(output_dir=self.save_folder)
    #     model = AutoModelForCausalLM.from_pretrained(self.save_folder, torch_dtype="auto", trust_remote_code=True)
    #     tokenizer = AutoTokenizer.from_pretrained(self.save_folder)
    #     text = "There is a girl who likes adventure,"
    #     inputs = tokenizer(text, return_tensors="pt").to(model.device)
    #     print(tokenizer.decode(model.generate(**inputs, max_new_tokens=50)[0]))

    def test_dequant_fp8_weight(self):
        from auto_round.utils import dequant_block_fp8_weight

        # test pad and unpad
        weight = torch.randn(587, 7168)
        weight_scale = torch.randn(5, 56)
        block_size = [128, 128]
        dequant_weight = dequant_block_fp8_weight(weight, weight_scale, block_size)
        self.assertEqual(dequant_weight.shape.numel(), 4207616)

        # test experts are stacked.
        weight = torch.randn([32, 5760, 1440])
        weight_scale = torch.randn([32, 5760, 90])
        block_size = [1, 16]
        dequant_weight = dequant_block_fp8_weight(weight, weight_scale, block_size)
        self.assertEqual(len(dequant_weight.shape), 3)
        self.assertEqual(dequant_weight.shape[0], 32)
        self.assertEqual(dequant_weight.shape.numel(), 32 * 5760 * 1440)

    def test_mixed_bit_setting(self):
        model_name = "/tf_dataset/auto_round/models/facebook/opt-125m"
        layer_config = {"model.decoder.layers.7.fc1": {"bits": 8, "act_bits": 8}}
        ar = AutoRound(model_name, data_type="mx_fp4", act_bits=4, iters=0, layer_config=layer_config)
        ar.quantize()
        layer_config = ar.layer_config
        if (
            layer_config["model.decoder.layers.7.fc1"]["bits"] != 8
            or layer_config["model.decoder.layers.7.fc1"]["act_bits"] != 8
        ):
            raise ValueError("mixed bits is not correct")

    def test_alg_ext(self):
        model_name = "/tf_dataset/auto_round/models/facebook/opt-125m"
        ar = AutoRound(model_name, scheme="W2A16", iters=1, nsamples=1, enable_alg_ext=True)
        ar.quantize()

    def test_alg_ext_import(self):
        from auto_round.alg_ext import quantize_block_ext

    def test_invalid_layer_config(self):
        with self.assertRaises(ValueError):
            layer_config = {"model.decoder.layers.2.self_attnx": {"bits": 2}}
            ar = AutoRound(
                "/tf_dataset/auto_round/models/facebook/opt-125m",
                scheme="W3A16",
                nsamples=1,
                iters=1,
                layer_config=layer_config,
            )
            ar.quantize()
        with self.assertRaises(ValueError):
            layer_config = {"model.decoder.layers.2.self_attn": {"bit": 2}}  # should be bits
            ar = AutoRound(
                "/tf_dataset/auto_round/models/facebook/opt-125m",
                scheme="W3A16",
                nsamples=1,
                iters=1,
                layer_config=layer_config,
            )
            ar.quantize()

    def test_quant_lm_head(self):
        model_name = "/tf_dataset/auto_round/models/Qwen/Qwen3-8B"
        ar = AutoRound(model_name, quant_lm_head=True, iters=0, disable_opt_rtn=True)
        ar.quantize_and_save(output_dir=self.save_folder, format="auto_round")
        model = AutoModelForCausalLM.from_pretrained(self.save_folder, device_map="cpu")
        assert "lm_head" in model.config.quantization_config.extra_config
        assert model.config.quantization_config.extra_config["lm_head"]["bits"] == 4

    def test_quant_lm_head_layer_config(self):
        model_name = "/tf_dataset/auto_round/models/Qwen/Qwen3-8B"
        layer_config = {"lm_head": {"bits": 4}}
        ar = AutoRound(model_name, quant_lm_head=True, iters=0, disable_opt_rtn=True, layer_config=layer_config)
        ar.quantize_and_save(output_dir=self.save_folder, format="auto_round")
        model = AutoModelForCausalLM.from_pretrained(self.save_folder, device_map="cpu")
        assert "lm_head" in model.config.quantization_config.extra_config
        assert model.config.quantization_config.extra_config["lm_head"]["bits"] == 4

    def test_compressor(self):
        model_name = "Qwen/Qwen2-VL-2B-Instruct"
        ar = AutoRound(model_name, enable_adam=True)
        self.assertEqual(ar.optimizer, torch.optim.AdamW)
        self.assertTrue(ar.mllm)

        # test old api
        from auto_round import AutoRoundMLLM

        ar = AutoRoundMLLM(model_name)
        self.assertTrue(ar.mllm)

    def test_attention_mask_in_dataset(self):
        from transformers import AutoTokenizer

        model_name = "/tf_dataset/auto_round/models/Qwen/Qwen3-0.6B"
        # model_name = "/models/Qwen3-0.6B"
        tokenizer = AutoTokenizer.from_pretrained(model_name)
        text = ["haha", "hello world"]
        res = tokenizer(text, return_tensors="pt", max_length=8, padding="max_length", truncation=True)
        data = [res.data]

        text = ["qudd", "hfd"]
        res = tokenizer(text, return_tensors="pt", max_length=8, padding="max_length", truncation=True)
        data.append(res.data)
        from auto_round import AutoRound

        ar = AutoRound(model_name, iters=1, dataset=data, seqlen=8)
        ar.quantize()

    def test_attention_mask_via_tokenize_in_dataset(self):
        from transformers import AutoTokenizer

        model_name = "/tf_dataset/auto_round/models/Qwen/Qwen3-0.6B"
        # model_name = "/models/Qwen3-0.6B"
        tokenizer = AutoTokenizer.from_pretrained(model_name)
        text = ["haha", "hello world"]
        res = tokenizer(text, return_tensors="pt", max_length=8, padding="max_length", truncation=True)
        res.data.pop("attention_mask")
        data = [res.data]

        text = ["qudd", "hfd"]
        res = tokenizer(text, return_tensors="pt", max_length=8, padding="max_length", truncation=True)
        res.data.pop("attention_mask")
        data.append(res.data)
        from auto_round import AutoRound

        ar = AutoRound(model_name, iters=1, dataset=data, seqlen=8)
        ar.quantize()

<<<<<<< HEAD
    def test_low_cpu_mem_usage(self):
        bits, group_size = 4, 32
        model_name = "/tf_dataset/auto_round/models/facebook/opt-125m"
        model = AutoModelForCausalLM.from_pretrained(model_name, torch_dtype="auto", trust_remote_code=True)
        tokenizer = AutoTokenizer.from_pretrained(model_name, trust_remote_code=True)
        quantized_model_path = self.save_folder
        autoround = AutoRound(
            model,
            tokenizer,
            bits=bits,
            group_size=group_size,
            iters=2,
            seqlen=10,
            dataset=self.llm_dataloader,
            is_packing_immediate=True,
            save_block_immediate=True,
            device_map="cpu"
        )
        autoround.quantize_and_save(output_dir=quantized_model_path, format="auto_round")
        shutil.rmtree(quantized_model_path, ignore_errors=True)
=======
    def test_create_adam(self):
        model_name = "/tf_dataset/auto_round/models/Qwen/Qwen3-0.6B"
        from auto_round import AutoRound

        ar = AutoRound(model=model_name, enable_adam=True)
>>>>>>> 284eecdd


if __name__ == "__main__":
    unittest.main()<|MERGE_RESOLUTION|>--- conflicted
+++ resolved
@@ -808,7 +808,6 @@
         ar = AutoRound(model_name, iters=1, dataset=data, seqlen=8)
         ar.quantize()
 
-<<<<<<< HEAD
     def test_low_cpu_mem_usage(self):
         bits, group_size = 4, 32
         model_name = "/tf_dataset/auto_round/models/facebook/opt-125m"
@@ -829,13 +828,12 @@
         )
         autoround.quantize_and_save(output_dir=quantized_model_path, format="auto_round")
         shutil.rmtree(quantized_model_path, ignore_errors=True)
-=======
+
     def test_create_adam(self):
         model_name = "/tf_dataset/auto_round/models/Qwen/Qwen3-0.6B"
         from auto_round import AutoRound
 
         ar = AutoRound(model=model_name, enable_adam=True)
->>>>>>> 284eecdd
 
 
 if __name__ == "__main__":
