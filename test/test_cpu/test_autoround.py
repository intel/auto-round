--- conflicted
+++ resolved
@@ -112,8 +112,9 @@
             act_data_type="mx_fp_rceil",
         )
         model, _ = autoround.quantize()
-<<<<<<< HEAD
-        result = simple_evaluate_user_model(model, self.tokenizer, batch_size="auto:8", tasks="lambada_openai", limit=32)
+        result = simple_evaluate_user_model(
+            model, self.tokenizer, batch_size="auto:8", tasks="lambada_openai", limit=100
+        )
         print(result["results"]["lambada_openai"]["acc,none"])
         self.assertGreater(result["results"]["lambada_openai"]["acc,none"], 0.35) # 0.39
 
@@ -134,13 +135,6 @@
         result = simple_evaluate_user_model(model, self.tokenizer, batch_size="auto:8", tasks="lambada_openai", limit=32)
         print(result["results"]["lambada_openai"]["acc,none"])
         self.assertGreater(result["results"]["lambada_openai"]["acc,none"], 0.35) 
-=======
-        result = simple_evaluate_user_model(
-            model, self.tokenizer, batch_size="auto:8", tasks="lambada_openai", limit=100
-        )
-        print(result["results"]["lambada_openai"]["acc,none"])
-        self.assertGreater(result["results"]["lambada_openai"]["acc,none"], 0.35)  # 0.39
->>>>>>> 0e63e16c
 
     def test_nsample(self):
         autoround = AutoRound(
@@ -205,16 +199,7 @@
             seqlen=10,
             dataset=self.llm_dataloader,
         )
-<<<<<<< HEAD
-        autoround.quantize()
-=======
-        model, _ = autoround.quantize()
-        result = simple_evaluate_user_model(
-            model, self.tokenizer, batch_size="auto:8", tasks="lambada_openai", limit=100
-        )
-        print(result["results"]["lambada_openai"]["acc,none"])
-        self.assertGreater(result["results"]["lambada_openai"]["acc,none"], 0.15)  #  0.19
->>>>>>> 0e63e16c
+        autoround.quantize()
 
     @parameterized.expand([(2,), (3,), (4,)])
     def test_g128(self, bits):
@@ -230,20 +215,11 @@
             dataset=self.llm_dataloader,
         )
         model, _ = autoround.quantize()
-<<<<<<< HEAD
         if bits > 2:
             result = simple_evaluate_user_model(model, self.tokenizer, batch_size="auto:8", tasks="lambada_openai", limit=32)
             print(result["results"]["lambada_openai"]["acc,none"])
             self.assertGreater(result["results"]["lambada_openai"]["acc,none"], 0.3) 
     
-=======
-        result = simple_evaluate_user_model(
-            model, self.tokenizer, batch_size="auto:8", tasks="lambada_openai", limit=100
-        )
-        print(result["results"]["lambada_openai"]["acc,none"])
-        self.assertGreater(result["results"]["lambada_openai"]["acc,none"], 0.2)  #  0.23
-
->>>>>>> 0e63e16c
     def test_disable_quanted_input(self):
         bits, group_size, sym = 4, -1, True
         autoround = AutoRound(
