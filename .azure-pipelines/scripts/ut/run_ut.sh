--- conflicted
+++ resolved
@@ -5,13 +5,8 @@
 echo "##[group]set up UT env..."
 export TQDM_MININTERVAL=60
 pip install pytest-cov pytest-html
-<<<<<<< HEAD
-pip install -r /auto-round/test/test_cpu/requirements.txt
-
-=======
 pip install -r /auto-round/test/requirements.txt --extra-index-url https://download.pytorch.org/whl/cpu
 pip list
->>>>>>> 1bad5ee2
 # install latest gguf for ut test
 git clone https://github.com/ggml-org/llama.cpp.git && cd llama.cpp/gguf-py && pip install .
 echo "##[endgroup]"
