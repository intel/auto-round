#
# Copyright (c) 2022 Intel Corporation
#
# Licensed under the Apache License, Version 2.0 (the "License");
# you may not use this file except in compliance with the License.
# You may obtain a copy of the License at
#
#   http://www.apache.org/licenses/LICENSE-2.0
#
# Unless required by applicable law or agreed to in writing, software
# distributed under the License is distributed on an "AS IS" BASIS,
# WITHOUT WARRANTIES OR CONDITIONS OF ANY KIND, either express or implied.
# See the License for the specific language governing permissions and
# limitations under the License.
ARG UBUNTU_VER=24.04
FROM ubuntu:${UBUNTU_VER}

# See http://bugs.python.org/issue19846
ENV LANG C.UTF-8

RUN apt-get update && apt-get install -y --no-install-recommends --fix-missing \
    python3 \
    python3-pip \
    python3.12-dev \
    autoconf \
    build-essential \
    git \
    libomp-dev \
    numactl \
    time \
    wget \
    bc \
    jq \
    vim

RUN ln -sf $(which python3) /usr/bin/python

ARG USER_ID=1000
ARG GROUP_ID=1000

RUN groupadd -g ${GROUP_ID} hostgroup && \
    useradd -m -u ${USER_ID} -g ${GROUP_ID} hostuser

USER hostuser

<<<<<<< HEAD
ENV PATH="/home/hostuser/.local/bin:$PATH"
RUN pip config set global.break-system-packages true
=======
ENV PATH="/home/hostuser/.local/bin:${PATH}"
RUN python -m pip install --no-cache-dir --upgrade pip
RUN python -m pip install --no-cache-dir setuptools

>>>>>>> e8bc3536
RUN pip list

WORKDIR /
<|MERGE_RESOLUTION|>--- conflicted
+++ resolved
@@ -43,15 +43,9 @@
 
 USER hostuser
 
-<<<<<<< HEAD
 ENV PATH="/home/hostuser/.local/bin:$PATH"
 RUN pip config set global.break-system-packages true
-=======
-ENV PATH="/home/hostuser/.local/bin:${PATH}"
-RUN python -m pip install --no-cache-dir --upgrade pip
-RUN python -m pip install --no-cache-dir setuptools
-
->>>>>>> e8bc3536
+RUN python -m pip install --no-cache-dir --upgrade pip setuptools
 RUN pip list
 
 WORKDIR /
