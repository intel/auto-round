parameters:
  - name: dockerConfigName
    type: string
    default: "commonDockerConfig"
  - name: repo
    type: string
    default: "https://github.com/intel/auto-round"
  - name: utScriptFileName
    type: string
  - name: uploadPath
    type: string
  - name: utArtifact
    type: string
  - name: utTestMode
    type: string
    default: "coverage"
  - name: utContainerName
    type: string
    default: "AutoRoundUnitTest"
  - name: imageSource
    type: string
    default: "build"

steps:
  - template: docker-template.yml
    parameters:
      dockerConfigName: ${{ parameters.dockerConfigName }}
      repoName: "auto-round"
      repoTag: "py312"
      dockerFileName: "Dockerfile"
      containerName: ${{ parameters.utContainerName }}
      repo: ${{ parameters.repo }}
      imageSource: ${{ parameters.imageSource }}

  - ${{ if eq(parameters.imageSource, 'build') }}:
    - script: |
        docker exec ${{ parameters.utContainerName }} bash -c "cd /auto-round \
<<<<<<< HEAD
          && uv pip install torch==2.8.0 torchvision --index-url https://download.pytorch.org/whl/cpu \
          && uv pip install intel-extension-for-pytorch==2.8.0 \
          && uv pip install -r requirements.txt \
          && uv pip install -r requirements-cpu.txt \
          && uv pip list"
=======
          && pip install torch==2.8.0 torchvision --index-url https://download.pytorch.org/whl/cpu \
          && pip install intel-extension-for-pytorch==2.8.0 \
          && pip install -r requirements-cpu.txt \
          && pip install transformers==4.57.1 \
          && pip install . \
          && pip list"
>>>>>>> ede64fa4
      displayName: "Env Setup"

  - ${{ if eq(parameters.imageSource, 'pull') }}:
    - script: |
        docker exec ${{ parameters.utContainerName }} bash -c "cd /auto-round \
          && python setup.py bdist_wheel lib \
          && pip install dist/*.whl \
          && pip list"
      displayName: "HPU Env Setup"

  - script: |
      docker exec ${{ parameters.utContainerName }} bash -c "cd /auto-round/.azure-pipelines/scripts \
        && bash ut/${{ parameters.utScriptFileName }}.sh ${{ parameters.utTestMode }}"
    displayName: "Run UT"

  - task: PublishPipelineArtifact@1
    condition: succeeded()
    inputs:
      targetPath: ${{ parameters.uploadPath }}
      artifact: ${{ parameters.utArtifact }}_coverage
      publishLocation: "pipeline"

  - task: Bash@3
    condition: always()
    inputs:
      targetType: "inline"
      script: |
        docker stop ${{ parameters.utContainerName }}
        docker rm -vf ${{ parameters.utContainerName }} || true
    displayName: "Docker clean up"<|MERGE_RESOLUTION|>--- conflicted
+++ resolved
@@ -35,20 +35,12 @@
   - ${{ if eq(parameters.imageSource, 'build') }}:
     - script: |
         docker exec ${{ parameters.utContainerName }} bash -c "cd /auto-round \
-<<<<<<< HEAD
           && uv pip install torch==2.8.0 torchvision --index-url https://download.pytorch.org/whl/cpu \
           && uv pip install intel-extension-for-pytorch==2.8.0 \
+          && uv pip install transformers==4.57.1 \
           && uv pip install -r requirements.txt \
           && uv pip install -r requirements-cpu.txt \
           && uv pip list"
-=======
-          && pip install torch==2.8.0 torchvision --index-url https://download.pytorch.org/whl/cpu \
-          && pip install intel-extension-for-pytorch==2.8.0 \
-          && pip install -r requirements-cpu.txt \
-          && pip install transformers==4.57.1 \
-          && pip install . \
-          && pip list"
->>>>>>> ede64fa4
       displayName: "Env Setup"
 
   - ${{ if eq(parameters.imageSource, 'pull') }}:
