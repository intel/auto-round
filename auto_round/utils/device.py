# Copyright (c) 2025 Intel Corporation
#
# Licensed under the Apache License, Version 2.0 (the "License");
# you may not use this file except in compliance with the License.
# You may obtain a copy of the License at
#
#    http://www.apache.org/licenses/LICENSE-2.0
#
# Unless required by applicable law or agreed to in writing, software
# distributed under the License is distributed on an "AS IS" BASIS,
# WITHOUT WARRANTIES OR CONDITIONS OF ANY KIND, either express or implied.
# See the License for the specific language governing permissions and
# limitations under the License.
import gc
import os
import re
from functools import lru_cache
from itertools import combinations
from threading import Lock
from typing import Callable, Union

import cpuinfo
import psutil
import torch

from auto_round.logger import logger
from auto_round.utils.model import check_to_quantized, get_block_names, get_layer_features, get_module

# Note on HPU usage:
# There are two modes available for enabling auto-round on HPU:
# 1. Compile Mode
#   1) Use PyTorch version ≥ 2.4 (Intel® Gaudi® v1.18 or later)
#   2) Set `PT_HPU_LAZY_MODE=0` and `PT_ENABLE_INT64_SUPPORT=1`
#   The compile mode can speed up quantization process but still in experimental stage.
# 2. Lazy Mode (By default)


################ Check available sys.module to decide behavior #################
def is_package_available(package_name: str) -> bool:
    """Check if the package exists in the environment without importing.

    Args:
        package_name (str): package name
    """
    from importlib.util import find_spec

    package_spec = find_spec(package_name)
    return package_spec is not None


def is_autoround_exllamav2_available():
    """Checks if the AutoRound ExLlamaV2 kernels are available.

    Returns:
        bool:
            True if the AutoRound ExLlamaV2 kernels are available, False otherwise.
    """
    res = True
    try:
        from autoround_exllamav2_kernels import gemm_half_q_half, make_q_matrix
    except ImportError as e:
        res = False
    return res


def is_hpu_lazy_mode():
    return os.getenv("PT_HPU_LAZY_MODE") != "0"


def _use_hpu_compile_mode():
    from auto_round.utils.common import TORCH_VERSION_AT_LEAST_2_4

    return TORCH_VERSION_AT_LEAST_2_4 and not is_hpu_lazy_mode()


def compile_func_on_hpu(func):
    if _use_hpu_compile_mode():
        return torch.compile(func, backend="hpu_backend")
    return func


def compile_func_on_cuda_or_cpu(func):
    return torch.compile(func)


def compile_func(
    fun: Union[torch.nn.Module, Callable], device: Union[str, torch.device, int]
) -> Union[torch.nn.Module, Callable]:
    """Compile function on the specified device."""
    if "hpu" in str(device):
        return compile_func_on_hpu(fun)  ## use auto by default
    else:
        return compile_func_on_cuda_or_cpu(fun)


def is_numba_available():  # pragma: no cover
    """Check if Numba is available."""
    try:
        import numba

        return True
    except ImportError:
        return False


def _is_tbb_installed():  # pragma: no cover
    import importlib.metadata

    try:
        importlib.metadata.version("tbb")
        return True
    except importlib.metadata.PackageNotFoundError:
        return False


def _is_tbb_configured():  # pragma: no cover
    try:
        from numba.np.ufunc.parallel import _check_tbb_version_compatible

        # check if TBB is present and compatible
        _check_tbb_version_compatible()

        return True
    except ImportError as e:
        logger.warning_once(f"TBB not available: {e}")
        return False


def is_tbb_available():  # pragma: no cover
    """Check if TBB is available."""
    if not _is_tbb_installed():
        logger.warning_once("TBB is not installed, please install it with `pip install tbb`.")
        return False
    if not _is_tbb_configured():
        logger.warning_once(
            (
                "TBB is installed but not configured correctly. \n"
                "Please add the TBB library path to `LD_LIBRARY_PATH`, "
                "for example: `export LD_LIBRARY_PATH=$LD_LIBRARY_PATH:/usr/local/lib/`."
            )
        )
        return False
    return True


def can_pack_with_numba():  # pragma: no cover
    """Check if Numba and TBB are available for packing.

    To pack tensor with Numba, both Numba and TBB are required, and TBB should be configured correctly.
    """
    if not is_numba_available():
        logger.warning_once("Numba is not installed, please install it with `pip install numba`.")
        return False
    if not is_tbb_available():
        return False
    return True


## check hpex
if is_package_available("habana_frameworks"):
    _hpex_available = True
    import habana_frameworks.torch.hpex  # pylint: disable=E0401
else:
    _hpex_available = False


@torch._dynamo.disable()
@lru_cache(None)
def is_hpex_available():
    return _hpex_available


def check_is_cpu(device):
    """Check if the device is a CPU.

    Args:
        device: The device to be checked.

    Returns:
        bool: True if the device is a CPU, False otherwise.
    """
    return device == torch.device("cpu") or device == "cpu"


def detect_device_count():
    """Detects the number of available computation devices.

    This function checks if CUDA is available. If it is, it returns the count
    of available CUDA devices. If not, it attempts to import the Habana
    device framework to return the count of Habana devices. If the import
    fails or no devices are found, it returns 0.

    Returns:
        int: The number of available devices (CUDA or Habana).
    """
    if torch.cuda.is_available():
        return torch.cuda.device_count()
    elif hasattr(torch, "xpu") and torch.xpu.is_available():
        return torch.xpu.device_count()
    else:
        try:
            import habana_frameworks.torch.hpu as hthpu  # pylint: disable=E0401

            return hthpu.device_count()
        except ImportError:
            return 0


def detect_device(device: Union[None, str, int, torch.device] = None) -> str:
    """Detects the appropriate computation device.

    This function determines the device to use for computations. It can take
    a specific device index or default to 'auto'. The function checks for
    available devices in the following order: CUDA, Habana, and finally CPU.

    Args:
        device (str, int, or torch.device, optional): The desired device.
            If 'auto' or None, the function will determine the best device
            automatically.

    Returns:
        str: The device to use for computations, formatted as a string.
    """

    def is_valid_digit(s):
        try:
            num = int(s)
            return 0 <= num
        except:
            return False

    dev_idx = None
    if is_valid_digit(device):
        dev_idx = int(device)
        device = "auto"
    if isinstance(device, str) and "," in device:  # device is "0,1,2"
        device_list = [int(dev) for dev in device.split(",") if dev.isdigit()]
        dev_idx = device_list[0] if device_list else None
        device = "auto"
    if device is None or device == "auto":
        if torch.cuda.is_available():
            device = torch.device("cuda")
            # logger.info("Using GPU device")
        elif is_hpex_available():  # pragma: no cover
            device = torch.device("hpu")
            # logger.info("Using HPU device")
        elif torch.xpu.is_available():  # pragma: no cover
            device = torch.device("xpu")
        # Use CPU as a fallback
        else:
            device = torch.device("cpu")
            # logger.info("Using CPU device")
        if dev_idx is not None and str(device) != "cpu":
            device = str(device) + f":{dev_idx}"
        return str(device)
    elif isinstance(device, torch.device):
        device = str(device)
    elif isinstance(device, str):  ## for cuda:0
        if device == "tp":  # pragma: no cover
            # should not specify card, e.g., cuda:0
            if torch.cuda.is_available():
                device = "cuda"
            elif is_hpex_available():
                device = "hpu"
            else:
                device = "cpu"
        else:
            device = device
    return device


def get_device_and_parallelism(device: Union[str, torch.device, int]) -> tuple[str, bool]:
    if isinstance(device, str):
        devices = device.replace(" ", "").split(",")
    elif isinstance(device, int):
        devices = [str(device)]
    else:
        devices = [device]
    if all(s.isdigit() for s in devices) and len(devices) > 1 and torch.cuda.is_available():
        device = "cuda"
        parallelism = True
    elif all(s.isdigit() for s in devices) and len(devices) > 1 and torch.xpu.is_available():
        device = "xpu"
        parallelism = False
    # pragma: no cover
    elif device == "auto":
        device = detect_device(device)
        parallelism = True
    else:
        device = detect_device(device)
        parallelism = False
    return device, parallelism


def set_cuda_visible_devices(device):
    devices = device.replace(" ", "").split(",")
    if all(s.isdigit() for s in devices):
        if "CUDA_VISIBLE_DEVICES" in os.environ:
            current_visible_devices = os.environ["CUDA_VISIBLE_DEVICES"]
            current_visible_devices = current_visible_devices.split(",")
            indices = [int(device) for device in devices]
            try:
                pick_device = [current_visible_devices[i] for i in indices]
            except:
                raise ValueError(
                    "Invalid '--device' value: It must be smaller than the number of available devices."
                    " For example, with CUDA_VISIBLE_DEVICES=4,5, "
                    "--device 0,1 is valid, but --device 4,5 is not supported."
                )
            visible_devices = ",".join(pick_device)
            os.environ["CUDA_VISIBLE_DEVICES"] = visible_devices
        else:
            os.environ["CUDA_VISIBLE_DEVICES"] = device


def set_fake_cuda_device_capability(func=None):
    if func is not None:
        torch.cuda.get_device_capability = func
        return func

    def fake_cuda():
        return 100, 1

    orig_func = torch.cuda.get_device_capability
    torch.cuda.get_device_capability = fake_cuda
    return orig_func


def get_packing_device(device: str | torch.device | None = "auto") -> torch.device:
    """
    Selects the packing device.
    - "auto": choose best available (CUDA > XPU > CPU).
    - str: parsed by torch.device (e.g., "cuda:2", "cpu").
    - torch.device: returned as-is.
    - None: treated as "auto".

    Args:
        device: Target device spec ("auto", "cuda:0", "xpu:0", "cpu", or torch.device).

    Returns:
        torch.device: The resolved device.
    """
    if device is None or (isinstance(device, str) and device.lower() == "auto"):
        if torch.cuda.is_available():
            return torch.device("cuda:0")
        if hasattr(torch, "xpu") and torch.xpu.is_available():
            return torch.device("xpu:0")
        return torch.device("cpu")

    if isinstance(device, torch.device):
        return device

    if isinstance(device, str):
        try:
            return torch.device(device)
        except Exception as e:
            raise ValueError(f"Invalid device string: {device}") from e

    raise TypeError(f"Unsupported device type: {type(device)} ({device})")


def is_auto_device_mapping(device_map: str | int | dict | None):
    if device_map is None or isinstance(device_map, int):
        return False
    elif device_map == "auto":
        return True
    elif isinstance(device_map, str) and "," in device_map:
        return True
    elif isinstance(device_map, dict):
        return False
    else:
        return False


class CpuInfo(object):
    """Get CPU Info."""

    def __init__(self):
        """Get whether the cpu numerical format is bf16, the number of sockets, cores and cores per socket."""
        self._bf16 = False
        info = cpuinfo.get_cpu_info()
        if "arch" in info and "X86" in info["arch"]:
            cpuid = cpuinfo.CPUID()
            max_extension_support = cpuid.get_max_extension_support()
            if max_extension_support >= 7:
                eax = cpuid._run_asm(
                    b"\xb9\x01\x00\x00\x00",  # mov ecx, 1
                    b"\xb8\x07\x00\x00\x00" b"\x0f\xa2" b"\xc3",  # mov eax, 7  # cpuid  # ret
                )
                self._bf16 = bool(eax & (1 << 5))

    @property
    def bf16(self):
        """Get whether it is bf16."""
        return self._bf16


def bytes_to_gigabytes(bytes) -> int:
    """
    Converts bytes to gigabytes.

    Args:
        bytes (int): The number of bytes.

    Returns:
        int: The equivalent number of gigabytes.
    """
    return bytes / 1024 / 1024 / 1024


def _clear_memory_for_cpu_and_cuda(
    tensor: torch.Tensor | list[torch.Tensor] | None = None, device_list: tuple | list | None = None
):
    if isinstance(tensor, list):
        for i in range(len(tensor)):
            tensor[i] = None
    if tensor is not None:
        del tensor
    gc.collect()
    if torch.cuda.is_available():
        if device_list is None:
            torch.cuda.synchronize()
            # Fix https://github.com/intel/auto-round/issues/1004
            torch.cuda.empty_cache()

        elif len(device_list) > 1:
            devices = []
            for device in device_list:
                if not device.startswith("cuda"):
                    continue
                if ":" in device:
                    device = device.split(":")[-1]
                else:
                    device = 0
                devices.append(int(device))
            for device in devices:
                torch.cuda.synchronize(device)
            torch.cuda.empty_cache()
    if torch.xpu.is_available():
        torch.xpu.empty_cache()


@torch._dynamo.disable()
def clear_memory(tensor: torch.Tensor | None | list[torch.Tensor] = None, device_list: list | tuple | None = None):
    from auto_round.utils.device import is_hpex_available

    memory_monitor.update(device_list=device_list)
    if is_hpex_available():
        # hpu does not have empty_cache
        return
    else:
        _clear_memory_for_cpu_and_cuda(tensor, device_list)


def clear_memory_if_reached_threshold(threshold=0.85, device_list=None):
    """Check all available devices and clear memory if any device is using close to the threshold.

    Args:
        threshold (float): Memory usage threshold (default: 0.85 for 85%).
                            If any device exceeds this percentage, clear_memory() will be called.

    Returns:
        bool: True if memory was cleared, False otherwise.
    """
    # Detect CUDA/XPU devices
    if torch.cuda.is_available():
        name, device_api = "cuda", torch.cuda
    elif hasattr(torch, "xpu") and torch.xpu.is_available():
        name, device_api = "xpu", torch.xpu
    else:
        return False

    num_devices = device_api.device_count()
    for i in range(num_devices):
        try:
            total_memory = device_api.get_device_properties(i).total_memory
            reserved_memory = device_api.memory_reserved(i)
            memory_usage_ratio = reserved_memory / total_memory

            if memory_usage_ratio >= threshold:
                logger.warning_once(
                    f"Major device ({name}:{i}) has reached memory threshold. "
                    + "Memory clearing operation will be called during each iteration, which "
                    + "will result in more time consumption."
                )
                logger.warning_once(
                    "To alleviate high memory usage on the major device, consider reducing the `batch_size` "
                    + "(and correspondingly increasing `gradient_accumulation_steps) or shortening the seqlen."
                )
                clear_memory(device_list=device_list)
                return True
        except Exception as e:
            logger.warning_once(f"Failed to check memory for {name}:{i}: {e}")
    return False


def check_memory_availability(device, inputs, weight, org_seqlen, org_bs):
    """Checks the availability of memory on the specified device for processing inputs using a given weight tensor.

    Args:
        device (str): The device type ('cuda' for GPU or 'hpu' for HPU).
        inputs (torch.Tensor): Input tensor.
        weight (torch.Tensor): Weight tensor.
        org_seqlen (int): Original sequence length.
        org_bs (int): Original batch size.

    Returns:
        tuple: A tuple containing availability status (bool), modified sequence length (int),
                and modified batch size (int).
    """
    weight_memory = weight.numel() * weight.element_size()
    if "cuda" in device:
        current_gpu_index = torch.cuda.current_device()
        total_memory = torch.cuda.get_device_properties(current_gpu_index).total_memory
        used_memory = torch.cuda.memory_allocated(current_gpu_index)
        free_space = total_memory - used_memory
    elif "hpu" in device:  # pragma: no cover
        current_hpu_index = torch.hpu.current_device()
        free_space = torch.hpu.memory_reserved(current_hpu_index)
    else:
        return True, org_seqlen, org_bs

    free_space = free_space - weight_memory * 10  # for min_max_scale & grad usage
    seqlen = org_seqlen
    bs = org_bs
    in_feature = weight.shape[1]
    out_feature = weight.shape[0]
    while seqlen >= 128:
        input_size = bs * seqlen * in_feature
        output_size = bs * seqlen * out_feature
        input_output_memory = 2 * (input_size * inputs.element_size() + output_size * inputs.element_size())
        if input_output_memory < free_space:
            return True, seqlen, bs
        seqlen = seqlen // 2
        bs = 1

    return False, seqlen, bs


def out_of_vram(error_msg):
    error_msg = str(error_msg)
    # CUDA
    if "CUDA out of memory" in error_msg:
        return True
    # gaudi
    if "MODULE:PT_DEVMEM" in error_msg:
        return True
    # XPU
    if "UR_RESULT_ERROR_OUT_OF_DEVICE_MEMORY" in error_msg:
        return True
    # ROCM
    if "HIP out of memory. Tried to allocate" in error_msg:
        return True
    return False


def get_max_vram(ratio: float = 0.9) -> dict:
    max_memory = {}
    if torch.cuda.is_available():  # NVIDIA CUDA
        num_devices = torch.cuda.device_count()
        for i in range(num_devices):
            total_mem = torch.cuda.get_device_properties(i).total_memory
            max_mem_gb = int(total_mem / 1024**3 * ratio)
            max_memory[i] = f"{max_mem_gb}GiB"
    elif torch.xpu.is_available():  # TODO need verification
        num_devices = torch.xpu.device_count()
        for i in range(num_devices):
            total_mem = torch.xpu.get_device_properties(i).total_memory
            max_mem_gb = int(total_mem / 1024**3 * ratio)
            max_memory[i] = f"{max_mem_gb}GiB"

    else:
        raise RuntimeError("No CUDA or XPU devices found.")
    return max_memory


def get_device_memory(i: int = 0) -> int:
    """
    Gets the available memory on the specified device.

    Args:
        i (int, optional): Device index. Defaults to 0.

    Returns:
        int: Available memory in gigabytes.
    """
    if torch.cuda.is_available():
        total_memory = bytes_to_gigabytes(torch.cuda.get_device_properties(i).total_memory)
    elif torch.xpu.is_available():
        total_memory = bytes_to_gigabytes(torch.xpu.get_device_properties(i).total_memory)
    else:
        raise RuntimeError("No supported device found (CUDA or XPU).")
    return total_memory


def get_major_device(device_map: Union[None, str, torch.device, int, dict]) -> str:
    if device_map is None or isinstance(device_map, (str, torch.device, int)):
        device = detect_device(device_map)
        return device

    if isinstance(device_map, dict) and device_map:
        tmp_devices = []
        for val in device_map.values():
            if isinstance(val, (str, torch.device, int)):  # could optimize
                tmp_device = detect_device(val)
                tmp_device = tmp_device.split(":")[0]
                tmp_devices.append(tmp_device)
        tmp_devices = list(set(tmp_devices))
        device = None
        for tmp_device in tmp_devices:
            if tmp_device != "cpu":
                device = tmp_device
                break
        if device is None:
            device = tmp_devices[0]
        if len(tmp_devices) > 1:
            logger.warning_once(
                f"there are multiple device types in the device_map, "
                f"please make sure they are correct,use the first none-cpu device {device} as the core device "
            )

        return device
    logger.warning_once(f"device_map should be [str, torch.device, int, dict], but got {type(device_map)}")
    return "cpu"


def set_tuning_device_for_layer(model, name: str, device: str) -> None:
    """Sets the device for a module if it matches the given name."""
    module = get_module(model, name)
    if hasattr(module, "tuning_device") and module.tuning_device != device:
        logger.warning(
            f"multiple devices have been set for layer {name}, keeping original device {module.tuning_device}"
        )
    else:
        module.tuning_device = device


def set_non_auto_device_map(
    model: torch.nn.Module, device_map: Union[str, int, dict], quant_layer_names: Union[None, list, tuple] = None
) -> None:
    if not device_map or device_map == "auto" or isinstance(device_map, int):
        return
    if isinstance(device_map, str):
        if "," in device_map:  # auto device map
            return
        device_map = device_map.replace(" ", "")
        infos = device_map.split(",")
        device_map_dict = {}
        for info in infos:
            if ":" not in info:
                continue
            index = info.find(":")
            key = info[:index]
            value = info[index + 1 :]
            device_map_dict[key] = value
        device_map = device_map_dict
    if quant_layer_names is not None:
        names = quant_layer_names
    else:
        names = [
            n for n, m in model.named_modules() if len(list(m.children())) == 0
        ]  # if it's a block, it will be incorrect
    for key, device in device_map.items():
        if isinstance(device, str) and device.isdigit():
            device = int(device)
        device = detect_device(device)
        if key in names:
            module = get_module(model, key)
            module.tuning_device = device
        else:
            matching_names = [name for name in names if re.match(key, name)]
            for name in matching_names:
                set_tuning_device_for_layer(model, name, device)
            if not matching_names:
                logger.warning(f"{key} in `device_map` dose not match any modules, please have a check")


def _allocate_layers_to_devices(
    layer_memory_dict: dict, device_memory: dict, gpu_devices: list, mem_per_param: float
) -> tuple[dict, list]:
    """
    Allocates layers to devices using a load-balancing strategy.

    Strategy:
    1. Sort layers by memory size (descending), preserve order for equal sizes
    2. Assign largest N layers to higher-index devices (N = num_devices)
    3. Remaining layers use memory availability + layer continuity scorings

    Args:
        layer_memory_dict (dict): Mapping of layer names to memory info (order preserved)
        device_memory (dict): Available memory for each device (will be modified)
        gpu_devices (list): List of device names (e.g., ["cuda:0", "cuda:1"])
        mem_per_param (float): Memory multiplier per parameter GB

    Returns:
        tuple[dict, list]: (device_map, names)

    Example:
        Input:
            device_memory = {"cuda:0": 30.0, "cuda:1": 40.0, "cuda:2": 40.0}
            layer_memory_dict = {
                "q_proj": {"param_memory": 4.0}, "k_proj": {"param_memory": 1.0},
                "v_proj": {"param_memory": 1.0}, "o_proj": {"param_memory": 4.0},
                "gate_proj": {"param_memory": 11.0}, "up_proj": {"param_memory": 11.0},
                "down_proj": {"param_memory": 11.0}
            }
            mem_per_param = 2.0

        Result (allocation order by size):
            1. gate_proj (22GB) -> cuda:2 (largest, prefer last device)
            2. up_proj (22GB) -> cuda:1 (2nd largest, prefer 2nd last device)
            3. down_proj (22GB) -> cuda:0 (3rd largest, cuda:0 has 30GB available)
            4. q_proj (8GB) -> cuda:2 (neighbor of gate_proj, continuity bonus)
            5. o_proj (8GB) -> cuda:2 (neighbor of q_proj, continuity bonus)
            6. k_proj (2GB) -> cuda:1 (neighbor of q_proj via original order)
            7. v_proj (2GB) -> cuda:1 (neighbor of k_proj, continuity bonus)
    """
    device_map = {}
    names = []
    layer_names_in_order = list(layer_memory_dict.keys())
    layer_order = {name: idx for idx, name in enumerate(layer_names_in_order)}
    sorted_layers = sorted(layer_memory_dict.items(), key=lambda x: (-x[1]["param_memory"], -layer_order[x[0]]))
    num_devices = len(gpu_devices)

    def find_best_device(layer_name, estimated_memory, layer_idx):
        """Find the best device for a layer."""
        # Phase 1: Direct assign largest layers to higher-index devices first
        if layer_idx < num_devices - 1:
            return gpu_devices[-(layer_idx + 1)]

        # Phase 2: Choose device with best score (memory + continuity)
        best_device = None
        best_score = float("-inf")
        current_layer_order = layer_order[layer_name]

        for device in gpu_devices:
            if device_memory[device] < estimated_memory:
                continue

            # Memory score (normalized)
            memory_score = device_memory[device] / estimated_memory

            # Continuity bonus for adjacent layers
            continuity_bonus = 0
            for offset in [-1, 1]:  # Check previous and next neighbors
                neighbor_idx = current_layer_order + offset
                if 0 <= neighbor_idx < len(layer_names_in_order):
                    neighbor_name = layer_names_in_order[neighbor_idx]
                    if neighbor_name in device_map and device_map[neighbor_name] == device:
                        continuity_bonus += 1.0

            total_score = memory_score + continuity_bonus
            if total_score > best_score:
                best_score = total_score
                best_device = device

        # Fallback: device with most available memory
        return best_device or max(gpu_devices, key=lambda d: device_memory[d])

    # Allocate layers
    for layer_idx, (layer_name, mem_info) in enumerate(sorted_layers):
        names.append(layer_name)
        estimated_memory = mem_info["param_memory"] * mem_per_param
        best_device = find_best_device(layer_name, estimated_memory, layer_idx)
        device_map[layer_name] = best_device
        device_memory[best_device] -= estimated_memory

    # Restore original order
    ordered_device_map = {name: device_map[name] for name in layer_names_in_order if name in device_map}
    return ordered_device_map, names


def get_first_available_attr(obj, attr_names: list[str], default=None):
    """
    Get the first available attribute from a list of attribute names.

    Args:
        obj: The object to get the attribute from.
        attr_names (list[str]): List of attribute names to try in order.
        default: Default value to return if none of the attributes exist.

    Returns:
        The value of the first available attribute, or default if none exist.
    """
    for attr_name in attr_names:
        value = getattr(obj, attr_name, None)
        if value is not None:
            return value
    return default


def get_moe_memory_ratio(block: torch.nn.Module) -> float:
    """
    Calculate the memory ratio for MoE (Mixture of Experts) models.

    For MoE models, only num_experts_per_tok experts are activated per token,
    not all experts. This function returns the ratio of active experts to total experts.

    Args:
        block (torch.nn.Module): The model block to analyze.

    Returns:
        float: Memory ratio (num_experts_per_tok / num_experts).
               Returns 1.0 for non-MoE models.
        bool: True if the model is MoE, False otherwise.

    Examples:
        - Non-MoE model: returns 1.0
        - Mixtral (2/8 experts): returns 0.25
        - Qwen2MoE (4/60 experts): returns ~0.067
    """
    from auto_round.utils.model import is_moe

    for name, module in block.named_modules():
        if not is_moe(module):
            continue

        config = getattr(block, "config", None)
        if config is None:
            break

        # Try to get num_experts_per_tok (active experts count)
        # Mixtral, Qwen2MoE, DeepSeek, GPT-OSS, Llama4, LLaDAMoE, SmallThinker
        num_experts_per_tok = get_first_available_attr(
            config, ["num_experts_per_tok", "moe_num_active_primary_experts"]
        )

        # HunYuan MoE uses moe_topk (array), get first element
        if num_experts_per_tok is None:
            moe_topk = getattr(config, "moe_topk", None)  # HunYuan MoE V1
            if moe_topk is not None and isinstance(moe_topk, (list, tuple)) and len(moe_topk) > 0:
                num_experts_per_tok = moe_topk[0]
            elif moe_topk is not None:
                num_experts_per_tok = moe_topk

        if num_experts_per_tok is None:
            break

        # Get total number of experts
        # Mixtral, PhiMoE, Grok, Llama4, Qwen2MoE, Olmo, BailingMoE, GroveMoE, HunYuan, LLaDAMoE, SmallThinker, DeepSeek
        num_experts = get_first_available_attr(
            config, ["num_local_experts", "num_experts", "moe_num_primary_experts", "n_routed_experts"]
        )

        if num_experts is not None and num_experts > 0:
            moe_ratio = num_experts_per_tok / num_experts
            logger.debug(
                f"MoE detected: {num_experts_per_tok}/{num_experts} experts active per token, "
                f"activation memory ratio: {moe_ratio:.2f}"
            )
            logger.debug(f"Using MoE memory ratio: {moe_ratio:.4f}")
            return moe_ratio, True
        break  # Only check once per block

    return 1.0, False  # Default ratio for non-MoE models


def estimate_tuning_block_mem(
    block: torch.nn.Module, input_ids: list[torch.Tensor], batch_size: int
) -> tuple[dict, float]:
    """
    Calculates the memory consumption of a specific block in the model.

    Args:
        block (torch.nn.Module): The block of the model to analyze.
        input_ids (list[torch.Tensor]): A list of input tensors for the block.
        batch_size (int): Number of samples to consider for memory estimation.

    Returns:
        tuple: A tuple containing the following:
            - layer_memory_dict (dict): A dictionary mapping layer names to their memory consumption (in GB).
                Format: {layer_name: {"param_memory": float, "output_memory": float}}
            - input_output_memory (float): The memory consumption (in GB) for input and output
                tensors of the block.
            - additional_memory (float): Additional memory overhead (in GB) for operations like attention.
    """
    # Calculate all block parameters memory and build layer-wise memory dict
    from auto_round.utils.model import get_layer_features, is_moe

    layer_memory_dict = {}

    # Calculate batch_size and sequence_length from input_ids for output memory estimation
    seq_len = input_ids[0].shape[1] if input_ids and len(input_ids[0].shape) >= 2 else 1
    element_size = input_ids[0].element_size() if input_ids else 2  # Default to 2 bytes (fp16/bf16)

    moe_ratio, has_moe = get_moe_memory_ratio(block)  # Get MoE memory ratio (1.0 for non-MoE models)

    for name, module in block.named_modules():
        if check_to_quantized(module):
            enable_act_quant = module.act_bits <= 8
            layer_name = name
            param_size = module.weight.nbytes
            param_memory_gb = param_size / 1024**3
            param_memory_gb *= 2  # considering the v tensor for weight rounding

            # Estimate output memory based on input_features and out_features
            in_features, out_features = get_layer_features(module)
            if in_features is not None and out_features is not None:
                # Output tensor size: batch_size * seq_len * out_features * element_size
                output_size = batch_size * seq_len * out_features * element_size
                output_memory_gb = output_size / 1024**3

                # If enable_act_quant, add input tensor memory to param_memory
                if enable_act_quant:
                    input_size = batch_size * seq_len * in_features * element_size
                    input_memory_gb = input_size / 1024**3
                    param_memory_gb += input_memory_gb
            else:
                output_memory_gb = 0.0

            if has_moe:
                pparent_module = get_module(block, layer_name.rsplit(".", 2)[0]) if "." in layer_name else block
                is_moe_expert = "expert" in layer_name.lower() and isinstance(pparent_module, torch.nn.ModuleList)
            else:
                is_moe_expert = False

            # memory * 2, because it contains grad tensor.
            layer_memory_dict[layer_name] = {
                "param_memory": param_memory_gb * 2,
                "output_memory": output_memory_gb * 2,
                "is_moe_expert": is_moe_expert,
            }

    # Assuming bfloat16 or float32, input and output
    block_input_output_memory = 2 * sum(tensor.nbytes for tensor in input_ids) / 1024**3

    # Roughly estimate additional memory for attention and other operations
    # For MoE expert layers, multiply activation memory by the ratio of active experts
    # For non-MoE layers (attention, norm, etc.), use full activation memory
    layer_activation_memory = 0.0
    for layer_name, info in layer_memory_dict.items():
        if info.get("is_moe_expert", False):
            # MoE expert layer: only a fraction of experts are active
            layer_activation_memory += info["output_memory"] * moe_ratio
        else:
            # Non-MoE layer: use full activation memory
            layer_activation_memory += info["output_memory"]

    # layer_activation_memory considers other ops activation memory
    # 1GB considers norm weight, sdpa, reference_output, etc.
    additional_memory = layer_activation_memory + 1  # GB
    if has_moe:
        # TODO: Cannot estimate the memory usage correctly for MoE models yet.
        # For MoE models, additional memory usage can be higher due to routing, gating,
        # and multiple expert activations. Here we use a conservative estimate.
        moe_additional_memory = additional_memory * 6  # GB
        additional_memory += moe_additional_memory
    if torch.xpu.is_available():
        # https://github.com/intel/torch-xpu-ops/issues/2232
        # TODO: XPU takes more memory than expected. for llama 8B, it's about 12 GB
        xpu_additional_memory = 12  # GB
        additional_memory += xpu_additional_memory
    # logger.warning_once(
    #     "[Memory Estimation]: If there is an abnormal memory issue, please collect log with "
    #     + "AR_LOG_LEVEL=debug and raise issue to us."
    # )

    return layer_memory_dict, layer_activation_memory, block_input_output_memory, additional_memory


def set_auto_device_map_for_block_with_tuning(
    block: torch.nn.Module,
    device_map,
    input_ids: list[torch.Tensor],
    low_gpu_mem_usage: bool = False,
    batch_size: int = 8,
    output_device: str | torch.device = None,
    card_0_threshold: float = 0.9,
):
    """
    Automatically sets the device map for the block based on available GPUs and memory constraints.

    Args:
        block (torch.nn.Module): The model block whose device map is to be set.
        device_map (str | int | dict): Specifies the device mapping.
        input_ids (list[torch.Tensor]): List of input tensors used for estimating memory requirements.
        low_gpu_mem_usage (bool, optional): If True, ignoring input/output memory. Defaults to False.
        batch_size (int, optional): Number of samples to consider for memory estimation. Defaults to 8.
        output_device (str | torch.device, optional): Device to move unassigned modules to. Defaults to None.
        card_0_threshold (float, optional): Threshold ratio to determine if the first device is at high risk of
            running out of memory. Defaults to 0.9 (90%).

    Returns:
        card_0_in_high_risk (bool): True if the first device is at risk of running out of memory, False otherwise.
            card_0_in_high_risk = card_0_used_memory / device_0_memory > card_0_threshold
            card_0_used_memory = card_0_left_memory + block_input_output_memory + additional_memory
            We may need to clear card 0 memory more frequently during training/inference in that case.

    Raises:
        RuntimeError: If no CUDA or XPU devices are found.

    Note:
        This function is intended for internal use in device memory management and tuning.
    """
    card_0_in_high_risk, loss_device = False, output_device
    if torch.cuda.is_available():
        num_devices = torch.cuda.device_count()
        device_name = "cuda"
    elif torch.xpu.is_available():
        num_devices = torch.xpu.device_count()
        device_name = "xpu"
    else:
        return card_0_in_high_risk, loss_device

    if not (
        device_map == "auto" or ((isinstance(device_map, str) and "," in device_map)) or num_devices > 1
    ):  # Only 1 card is available or non-auto device map
        block = block.to(output_device)
        return card_0_in_high_risk, loss_device

    device_list = None
    if isinstance(device_map, str) and "," in device_map:
        device_list = [int(dev) for dev in device_map.split(",") if dev.isdigit()]

    if device_list:
        gpu_devices = [f"{device_name}:{i}" for i in device_list]
        device_0 = gpu_devices[0]
        device_1 = gpu_devices[1]
    else:
        gpu_devices = [f"{device_name}:{i}" for i in range(num_devices)]
        device_0 = f"{device_name}:0"
        device_1 = f"{device_name}:1"

    device_0_memory = get_device_memory(device_list[0] if device_list else 0)
    device_1_memory = get_device_memory(device_list[1] if device_list else 1)
    layer_memory_dict, layer_activation_memory, block_input_output_memory, additional_memory = (
        estimate_tuning_block_mem(block, input_ids, batch_size)
    )
    loss_memory = block_input_output_memory / 2  # GB, rough estimate for loss tensor memory
    if low_gpu_mem_usage:
        block_input_output_memory = 0

    total_block_param_memory = sum(info["param_memory"] for info in layer_memory_dict.values())

    # Average dispatch strategy
    # card_0_left_memory = card_0_mem - block_input_output_memory - additional_memory - layer_outputs_memory
    card_0_used_memory = block_input_output_memory + layer_activation_memory + additional_memory
    logger.debug(f"Card 0 used memory details [Estimated]: {card_0_used_memory} GB")
    logger.debug(f"  Block input output cache memory: {block_input_output_memory} GB")
    logger.debug(f"  Quantized layer outputs memory: {layer_activation_memory} GB")
    logger.debug(f"  Additional_memory from other ops: {additional_memory} GB")

    card_0_left_memory = max(0, (device_0_memory - card_0_used_memory))
    card_0_in_high_risk = card_0_used_memory / device_0_memory >= card_0_threshold
    card_1_left_memory = max(0, device_1_memory - loss_memory) if card_0_in_high_risk else device_1_memory
    loss_device = device_1 if card_0_in_high_risk else output_device

    # Calculate total available memory across all devices
    total_available_memory = card_0_left_memory + card_1_left_memory
    for i in range(2, len(gpu_devices)):
        device_idx = device_list[i] if device_list else i
        total_available_memory += get_device_memory(device_idx)

    # Calculate total params (in GB, considering param_memory only for calculation)
    total_params = total_block_param_memory
    mem_per_param = total_available_memory / total_params

    # Initialize device memory tracking
    device_memory = {device_0: card_0_left_memory}
    for i in range(1, len(gpu_devices)):
        device_idx = device_list[i] if device_list else i
        device_memory[gpu_devices[i]] = get_device_memory(device_idx)

    # Allocate layers to devices using load-balancing strategy
    device_map, names = _allocate_layers_to_devices(layer_memory_dict, device_memory, gpu_devices, mem_per_param)

    logger.debug(f"Auto device map for block: {device_map}")
    set_non_auto_device_map(block, device_map, names)

    # Ensure all remaining modules with parameters/buffers are moved to expected device, by default device_0
    output_device = device_0 if output_device is None else output_device
    for name, module in block.named_modules():
        if name not in names:  # This module wasn't assigned a device
            # Check if module has any parameters or buffers
            has_params = any(True for _ in module.parameters(recurse=False))
            has_buffers = any(True for _ in module.buffers(recurse=False))
            if has_params or has_buffers:
                module = module.to(output_device)

    return card_0_in_high_risk, loss_device


def partition_dict_numbers(number_dict, n):
    """
    Partition a dictionary of numbers into N groups with approximately equal sums
    """
    # Edge cases
    if n > len(number_dict):
        groups = []
        for key, value in number_dict.items():
            groups.append({key: value})
        for _ in range(n - len(number_dict)):
            groups.append({})
        return groups

    if n == len(number_dict):
        return [{key: value} for key, value in number_dict.items()]

    total_sum = sum(number_dict.values())
    # target = total_sum / n  # Use float for better precision

    items = list(number_dict.items())
    result = []
    remaining = items.copy()

    def find_optimal_subset(arr, target):
        """Find subset with sum closest to target"""
        best_subset = []
        best_diff = float("inf")

        # Try all possible subset sizes
        for r in range(1, len(arr) + 1):
            for combo in combinations(arr, r):
                current_sum = sum(value for _, value in combo)
                current_diff = abs(current_sum - target)

                # If we found a perfect match, return immediately
                if current_diff == 0:
                    return list(combo)

                # Update the best subset if this is better
                if current_diff < best_diff and current_sum <= total_sum:
                    best_diff = current_diff
                    best_subset = list(combo)

        return best_subset

    # Distribute items into n-1 groups
    for i in range(n - 1):
        if not remaining:
            break

        # Calculate dynamic target based on remaining items
        remaining_target = sum(value for _, value in remaining) / (n - i)
        subset = find_optimal_subset(remaining, remaining_target)

        result.append(dict(subset))

        # Remove allocated items
        for item in subset:
            remaining.remove(item)

    # Last group gets all remaining items
    result.append(dict(remaining))

    return result


def set_avg_auto_device_map(model: torch.nn.Module, device_map):
    block_name_list = get_block_names(model)
    device_list = parse_available_devices(device_map)
    gpu_devices = []
    for device in device_list:
        if device.startswith("hpu") and len(device_list) > 1:
            logger.warning_once("Auto-scheme does not support multiple HPUs.")
        if device.startswith("cpu") or device.startswith("hpu"):
            continue
        gpu_devices.append(device)
    num_devices = len(gpu_devices)
    if num_devices <= 1:
        return

    for block_names in block_name_list:
        for block_name in block_names:
            params_dict = {}
            block_module = get_module(model, block_name)
            for n, m in block_module.named_modules():
                in_features, out_features = get_layer_features(m)
                if in_features is None:
                    continue
                params_dict[n] = in_features * out_features

            res_list = partition_dict_numbers(params_dict, num_devices)
            device_index = 0
            for res in res_list:
                for key in res.keys():
                    set_tuning_device_for_layer(block_module, key, gpu_devices[device_index])
                device_index += 1


if __name__ == "__main__":
    # Example usage
    number_dict = {"item1": 90, "item2": 20, "item3": 30, "item4": 40, "item5": 50, "item6": 60}

    groups = partition_dict_numbers(number_dict, 10)
    for i, group in enumerate(groups):
        print(f"Group {i + 1}: {group}, Sum: {sum(group.values())}")

    groups = partition_dict_numbers(number_dict, 6)
    for i, group in enumerate(groups):
        print(f"Group {i + 1}: {group}, Sum: {sum(group.values())}")

    groups = partition_dict_numbers(number_dict, 4)
    for i, group in enumerate(groups):
        print(f"Group {i + 1}: {group}, Sum: {sum(group.values())}")

    groups = partition_dict_numbers(number_dict, 3)
    for i, group in enumerate(groups):
        print(f"Group {i + 1}: {group}, Sum: {sum(group.values())}")

    groups = partition_dict_numbers(number_dict, 2)
    for i, group in enumerate(groups):
        print(f"Group {i + 1}: {group}, Sum: {sum(group.values())}")


def parse_available_devices(device_map: Union[str, torch.device, int, dict, None] = None) -> list:
    """
    Parse the device map and return a list of all available devices.

    Supported input formats:
        - None: Automatically detect all available devices
        - int: A single device index (e.g., 0)
        - str: Examples:
            "cpu"
            "cuda:0,cuda:1"
            "0,1" (numeric device indices)
        - dict: Extract all device values from the dictionary
        - torch.device: e.g. torch.device("cuda:0")

    Returns:
        list[str]: Normalized device names, e.g., ["cuda:0", "cuda:1"] or ["cpu"]
    """

    # === Step 1. Detect available device types ===
    device_types = []
    if torch.cuda.is_available():
        device_types.append("cuda")
    if hasattr(torch, "xpu") and torch.xpu.is_available():
        device_types.append("xpu")
    if hasattr(torch, "hpu") and is_hpex_available():
        device_types.append("hpu")

    # Always include CPU as a fallback
    if not device_types:
        device_types = ["cpu"]

    # === Step 2. Parse different input formats ===
    if device_map is None:
        # Automatically detect one available device
        if "cuda" in device_types:
            return ["cuda:0"]
        elif "xpu" in device_types:
            return ["xpu:0"]
        elif "hpu" in device_types:
            return ["hpu:0"]
        else:
            return ["cpu"]

    if isinstance(device_map, torch.device):
        # Handle torch.device objects
        dev_type = device_map.type
        index = device_map.index
        if dev_type == "cpu":
            return ["cpu"]
        if index is None:
            index = 0
        return [f"{dev_type}:{index}"]

    if isinstance(device_map, int):
        # Integer input → use primary available device type
        device_type = device_types[0]
        return [f"{device_type}:{device_map}"] if device_type != "cpu" else ["cpu"]

    # ---- dict-like string ----
    if isinstance(device_map, str) and ":" in device_map and "," in device_map:
        pairs = [p.strip() for p in device_map.split(",") if ":" in p]
        devices = []
        for pair in pairs:
            try:
                key, *value_parts = pair.split(":")
                value = ":".join(value_parts).strip()
                if value.isdigit() and device_types[0] != "cpu":
                    value = device_types[0] + ":" + value
                devices.append(value)
            except ValueError:
                continue
        return devices

    if isinstance(device_map, str):
        # Remove whitespace
        device_map = device_map.strip()
        if device_map.lower() == "cpu":
            return ["cpu"]
        if device_map.lower() == "auto":
            device_count = detect_device_count()
            if "cuda" in device_types:
                return [f"cuda:{i}" for i in range(device_count)]
            elif "xpu" in device_types:
                return [f"xpu:{i}" for i in range(device_count)]
            elif "hpu" in device_types:
                return [f"hpu:{i}" for i in range(device_count)]
            else:
                return ["cpu"]
        # Split by commas
        parts = [x.strip() for x in device_map.split(",") if x.strip()]
        parsed = []
        for p in parts:
            if p.isdigit():
                # Numeric → assign to first available device type
                device_type = device_types[0]
                parsed.append(f"{device_type}:{p}" if device_type != "cpu" else "cpu")
            else:
                parsed.append(p)
        return list(set(parsed))

    if isinstance(device_map, dict):
        # Extract all devices recursively from dict values
        devices = set()
        for v in device_map.values():
            devices.update(parse_available_devices(v))
        return sorted(devices)

    raise TypeError(f"Unsupported device_map type: {type(device_map)}")


class MemoryMonitor:
    """Global memory monitor for tracking peak RAM and VRAM usage."""

    _instance = None
    _lock = Lock()
    _initialized = False

    def __new__(cls):
        if cls._instance is None:
            with cls._lock:
                if cls._instance is None:
                    cls._instance = super().__new__(cls)
                    cls._instance._initialized = False
        return cls._instance

    def __init__(self):
        if self._initialized:
            return
        self._initialized = True
        self.peak_ram = 0.0  # GB
        self.peak_vram = {}  # {device_id: peak_mb}
        self.enabled = True

    def update(self, device_list=None):
        """Update current memory usage and track peaks."""
        if not self.enabled:
            return
        # Track RAM
        process = psutil.Process()
        current_ram = process.memory_info().rss / 1024 / 1024 / 1024  # GB
        self.peak_ram = max(self.peak_ram, current_ram)
        if device_list is not None:
            if not isinstance(device_list, (list, tuple)):
                device_list = [device_list]
        else:
            if torch.cuda.is_available():
                device_list = list(range(torch.cuda.device_count()))
            elif torch.xpu.is_available():
                device_list = list(range(torch.xpu.device_count()))

        for device in device_list:
            if device == "cpu":
                continue
            if torch.cuda.is_available():
                current_vram = torch.cuda.memory_reserved(device) / 1024**3  # GB
            elif torch.xpu.is_available():
                current_vram = torch.xpu.memory_reserved(device) / 1024**3 # GB
            else:
                return

            device = str(device).split(":")[-1]
            if device not in self.peak_vram:
                self.peak_vram[device] = 0.0
            self.peak_vram[device] = max(self.peak_vram[device], current_vram)

    def update_cpu(self):
        if not self.enabled:
            return
        process = psutil.Process()
        current_ram = process.memory_info().rss / 1024**3  # GB
        self.peak_ram = max(self.peak_ram, current_ram)

    def reset(self):
        """Reset all statistics."""
        self.peak_ram = 0.0
        self.peak_vram = {}

    def get_summary(self):
        """Get summary of peak memory usage."""
<<<<<<< HEAD
        summary = f"'peak_ram': {round(self.peak_ram, 2)}GB"
        if len(self.peak_vram) > 0:
            sorted_items = sorted(self.peak_vram.items())
            items_str = ", ".join([f"'{k}': {round(v, 2)}GB" for k, v in sorted_items])
            summary += f", 'peak_vram': {{{items_str}}}"
=======
        summary = {
            "peak_ram_gb": round(self.peak_ram, 2),
            "peak_vram_gb": {f"device:{k}": round(v, 2) for k, v in self.peak_vram.items()},
        }
>>>>>>> e76800bf
        return summary

    def log_summary(self):
        """Log memory usage summary."""
        summary = self.get_summary()
<<<<<<< HEAD
        logger.info(summary)
=======
        logger.info(f"Peak RAM usage: {summary['peak_ram_gb']:.2f} GB")
        for device, vram in summary["peak_vram_gb"].items():
            logger.info(f"Peak VRAM usage ({device}): {vram:.2f} GB")
>>>>>>> e76800bf
        return summary


# Global singleton instance
memory_monitor = MemoryMonitor()<|MERGE_RESOLUTION|>--- conflicted
+++ resolved
@@ -1382,30 +1382,18 @@
 
     def get_summary(self):
         """Get summary of peak memory usage."""
-<<<<<<< HEAD
         summary = f"'peak_ram': {round(self.peak_ram, 2)}GB"
         if len(self.peak_vram) > 0:
             sorted_items = sorted(self.peak_vram.items())
             items_str = ", ".join([f"'{k}': {round(v, 2)}GB" for k, v in sorted_items])
             summary += f", 'peak_vram': {{{items_str}}}"
-=======
-        summary = {
-            "peak_ram_gb": round(self.peak_ram, 2),
-            "peak_vram_gb": {f"device:{k}": round(v, 2) for k, v in self.peak_vram.items()},
-        }
->>>>>>> e76800bf
         return summary
 
     def log_summary(self):
         """Log memory usage summary."""
         summary = self.get_summary()
-<<<<<<< HEAD
         logger.info(summary)
-=======
-        logger.info(f"Peak RAM usage: {summary['peak_ram_gb']:.2f} GB")
-        for device, vram in summary["peak_vram_gb"].items():
-            logger.info(f"Peak VRAM usage ({device}): {vram:.2f} GB")
->>>>>>> e76800bf
+
         return summary
 
 
