# Copyright (c) 2025 Intel Corporation
#
# Licensed under the Apache License, Version 2.0 (the "License");
# you may not use this file except in compliance with the License.
# You may obtain a copy of the License at
#
#    http://www.apache.org/licenses/LICENSE-2.0
#
# Unless required by applicable law or agreed to in writing, software
# distributed under the License is distributed on an "AS IS" BASIS,
# WITHOUT WARRANTIES OR CONDITIONS OF ANY KIND, either express or implied.
# See the License for the specific language governing permissions and
# limitations under the License.
from __future__ import annotations

import importlib
import os
import re
import sys
from typing import Any

import torch
import transformers
from packaging import version
from functools import wraps
from auto_round.export.export_to_gguf.config import GGUF_CONFIG
from auto_round.logger import logger


def compare_versions(v1, v2):
    return version.parse(v1) >= version.parse(v2)


def torch_version_at_least(version_string):
    return compare_versions(torch.__version__, version_string)


TORCH_VERSION_AT_LEAST_2_6_PRE_RELEASE = torch_version_at_least("2.5.99")
TORCH_VERSION_AT_LEAST_2_6 = torch_version_at_least("2.6.0")
TORCH_VERSION_AT_LEAST_2_5 = torch_version_at_least("2.5.0")
TORCH_VERSION_AT_LEAST_2_4 = torch_version_at_least("2.4.0")


class LazyImport(object):
    """Lazy import python module till use."""

    def __init__(self, module_name):
        """Init LazyImport object.

        Args:
            module_name (string): The name of module imported later
        """
        self.module_name = module_name
        self.module = None

    def __getattr__(self, name):
        """Get the attributes of the module by name."""
        try:
            self.module = importlib.import_module(self.module_name)
            mod = getattr(self.module, name)
        except:
            spec = importlib.util.find_spec(str(self.module_name + "." + name))
            mod = importlib.util.module_from_spec(spec)
            spec.loader.exec_module(mod)
        return mod

    def __call__(self, *args, **kwargs):
        """Call the function in that module."""
        function_name = self.module_name.split(".")[-1]
        module_name = self.module_name.split(f".{function_name}")[0]
        self.module = importlib.import_module(module_name)
        function = getattr(self.module, function_name)
        return function(*args, **kwargs)


def rename_kwargs(**name_map):
<<<<<<< HEAD
=======
    from functools import wraps

>>>>>>> 88174531
    def decorator(func):
        @wraps(func)
        def wrapper(*args, **kwargs):
            for old_name, new_name in name_map.items():
                if old_name in kwargs:
                    if new_name in kwargs:
                        raise TypeError(f"Cannot specify both {old_name} and {new_name}")
                    kwargs[new_name] = kwargs.pop(old_name)
            return func(*args, **kwargs)

        return wrapper


# TODO this is not very robust as only AutoModelForCausalLM is patched


# TODO this is not very robust as only AutoModelForCausaLM is patched
def monkey_patch_transformers():
    if version.parse(transformers.__version__) >= version.parse("4.56.0"):
        transformers.AutoModelForCausalLM.from_pretrained = rename_kwargs(torch_dtype="dtype")(
            transformers.AutoModelForCausalLM.from_pretrained
        )
    else:
        transformers.AutoModelForCausalLM.from_pretrained = rename_kwargs(dtype="torch_dtype")(
            transformers.AutoModelForCausalLM.from_pretrained
        )


def monkey_patch():
    monkey_patch_transformers()


auto_gptq = LazyImport("auto_gptq")
htcore = LazyImport("habana_frameworks.torch.core")


class SupportedFormats:

    def __init__(self):
        self._support_format = (
            "auto_round",
            "auto_gptq",
            "auto_awq",
            "auto_round:auto_gptq",
            "auto_round:gptqmodel",
            "auto_round:auto_awq",
            "auto_round:llm_compressor",
            "fake",
            "llm_compressor",
        )
        self._gguf_format = tuple(sorted(GGUF_CONFIG.keys()))
        self._support_list = self._support_format + self._gguf_format

    def __contains__(self, key):
        return True if key in self._support_list else False

    def __str__(self):
        # Return "(%s)" % ', '.join(self._support_format + ("gguf:q*_0", "gguf:q*_1", "gguf:q*_k_s"))
        return "(%s)" % ", ".join(self._support_list)

    def __getitem__(self, key):
        return self._support_list[key]


SHARED_CACHE_KEYS = ("position_ids", "cache_position", "position_embeddings")

deepspeed_exists = False
if importlib.util.find_spec("deepspeed"):  # check if deepspeed is installed
    deepspeed_exists = True

SUPPORTED_DTYPES = ("int", "mx_fp", "fp", "nv_fp")
SUPPORTED_FORMATS = SupportedFormats()
SUPPORTED_LAYER_TYPES = (torch.nn.Linear, transformers.pytorch_utils.Conv1D)
# Changed to str as it relies on triton or others lib to load this
INNER_SUPPORTED_LAYER_TYPES = ("FP8Linear",)
# transformers.integrations.finegrained_fp8.FP8Linear
if deepspeed_exists:
    from deepspeed.module_inject import LinearAllreduce, LinearLayer

    SUPPORTED_LAYER_TYPES = SUPPORTED_LAYER_TYPES + (LinearLayer, LinearAllreduce)

MM_KEYS = [
    "multi_modal_projector",
    "vision_tower",
    "multimodal_projector",
    "thinker",
    "visual",
    "audio",
    "talker",
    "token2wav",
    "vision_model",
    "audio_tower",
    "vision_encoder",
    "vision_language_adapter",
    "patch_merger",
    "pre_mm_projector_norm",
    "vision",
]


def is_debug_mode():
    """Checks if the Python interpreter is running in debug mode.

    Returns:
        bool: True if debugging is enabled, False otherwise.
    """
    return sys.gettrace() is not None or sys.flags.debug == 1


def is_local_path(path):
    """Checks if a given path exists locally.

    Args:
        path (str): The path to check.

    Returns:
        bool: True if the path exists locally, False otherwise.
    """
    format_list = (
        "json",
        "txt",
    )
    flag = None
    for x in format_list:
        flag = True if x in path else flag
    return flag and os.path.exists(path)


def get_library_version(library_name):
    from packaging.version import Version

    python_version = Version(sys.version.split()[0])
    if python_version < Version("3.8"):
        import warnings

        warnings.filterwarnings("ignore", category=DeprecationWarning)
        import pkg_resources  # pylint: disable=E0401

        try:
            version = pkg_resources.get_distribution(library_name).version
            return version
        except pkg_resources.DistributionNotFound:
            return f"{library_name} is not installed"
    else:
        import importlib.metadata  # pylint: disable=E0401

        try:
            version = importlib.metadata.version(library_name)
            return version
        except importlib.metadata.PackageNotFoundError:
            return f"{library_name} is not installed"


def str2bool(v):
    import argparse

    if isinstance(v, bool):
        return v
    if v.lower() in ("yes", "true", "t", "y", "1"):
        return True
    elif v.lower() in ("no", "false", "f", "n", "0"):
        return False
    else:
        raise argparse.ArgumentTypeError("Boolean value expected.")


def flatten_list(nested_list):
    flattened = []
    for item in nested_list:
        if isinstance(item, (list, tuple)):
            flattened.extend(flatten_list(item))
        else:
            flattened.append(item)
    return flattened


def to_standard_regex(pattern: str) -> str:
    """
    Convert a user-specified string into a standardized regex for layer matching.

    Rules:
    - If the pattern already contains regex tokens ('.*', '^', '$', etc.),
      keep them as-is.
    - Otherwise, wrap the pattern with `.*` on both sides to allow substring matching.
    - Always ensure the returned regex is valid (compilable by re).

    Examples:
    >>> to_standard_regex("model.embed_tokens")
    '.*model\\.embed_tokens.*'
    >>> to_standard_regex("mlp.gate")
    '.*mlp\\.gate.*'
    >>> to_standard_regex("mlp.gate$")
    '.*mlp\\.gate$'
    >>> to_standard_regex("mlp.*gate")
    '.*mlp.*gate.*'
    """
    # Heuristic: if pattern contains regex meta characters, assume partial regex
    meta_chars = {".*", "^", "$", "|", "(", ")", "[", "]", "?", "+"}
    has_regex = any(tok in pattern for tok in meta_chars)
    if not has_regex:
        # Escape literal dots, etc., and wrap with .* for substring matching
        pattern = re.escape(pattern)
        regex = f".*{pattern}.*"
    else:
        # Only escape bare dots that are not already part of regex constructs
        # Avoid double escaping .* sequences
        tmp = []
        i = 0
        while i < len(pattern):
            if pattern[i] == ".":
                if i + 1 < len(pattern) and pattern[i + 1] == "*":
                    tmp.append(".*")  # keep regex token
                    i += 2
                    continue
                else:
                    tmp.append("\\.")  # escape bare dot
            else:
                tmp.append(pattern[i])
            i += 1
        regex = "".join(tmp)
        # If no anchors are provided, allow substring matching
        if not regex.startswith("^") and not regex.startswith(".*"):
            regex = ".*" + regex
        if not regex.endswith("$") and not regex.endswith(".*"):
            regex = regex + ".*"
    # Validate regex
    try:
        re.compile(regex)
    except re.error as e:
        raise ValueError(f"Invalid regex generated from pattern '{pattern}': {e}")
    return regex


def matches_any_regex(layer_name: str, regex_config: dict[str, dict]) -> bool:
    """
    Check whether `layer_name` matches any regex pattern key in `regex_config`.
    Args:
        layer_name (str): The layer name to test.
        regex_config (dict[str, dict]): A mapping of regex patterns to configs.
    Returns:
        bool: True if any pattern matches `layer_name`, otherwise False.
    """
    if not regex_config:
        return False

    for pattern in regex_config:
        # Strip dynamic prefixes (e.g., "+:" or "-:")
        raw_pattern = pattern[2:] if pattern.startswith(("+:", "-:")) else pattern

        try:
            if re.search(raw_pattern, layer_name):
                return True
        except re.error as e:
            logger.warning("Skipping invalid regex pattern %r: %s", pattern, e)
            continue

    return False


def json_serialize(obj: Any):
    """Convert non-JSON-serializable objects into JSON-friendly formats."""
    if isinstance(obj, torch.dtype):
        return str(obj).split(".")[-1]  # e.g., torch.float16 -> "float16"
    raise TypeError(f"Object of type {type(obj).__name__} is not JSON serializable")


def get_reciprocal(tensor):
    """
    Memory-frugal reciprocal:
    - Inplace operations on original tensor
    - Only allocates small boolean mask
    """
    eps = 1e-5 if tensor.dtype == torch.float16 else 1e-30

    # Create mask for very small elements (small overhead)
    mask = tensor.abs() < eps

    # Prepare output in place: reuse tensor if allowed, otherwise create once
    recip = torch.empty_like(tensor)

    # Safe reciprocal: for nonzero elements
    nonzero_mask = ~mask
    recip[nonzero_mask] = 1.0 / tensor[nonzero_mask]

    # Zero out elements below threshold
    recip[mask] = 0.0

    return recip<|MERGE_RESOLUTION|>--- conflicted
+++ resolved
@@ -74,11 +74,6 @@
 
 
 def rename_kwargs(**name_map):
-<<<<<<< HEAD
-=======
-    from functools import wraps
-
->>>>>>> 88174531
     def decorator(func):
         @wraps(func)
         def wrapper(*args, **kwargs):
