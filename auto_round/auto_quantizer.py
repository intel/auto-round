# Copyright (c) 2024 Intel Corporation
#
# Licensed under the Apache License, Version 2.0 (the "License");
# you may not use this file except in compliance with the License.
# You may obtain a copy of the License at
#
#    http://www.apache.org/licenses/LICENSE-2.0
#
# Unless required by applicable law or agreed to in writing, software
# distributed under the License is distributed on an "AS IS" BASIS,
# WITHOUT WARRANTIES OR CONDITIONS OF ANY KIND, either express or implied.
# See the License for the specific language governing permissions and
# limitations under the License.

# coding=utf-8
# Copyright 2023 HuggingFace Inc. team and GPTQ and AutoGPTQ authors.
#
# Licensed under the Apache License, Version 2.0 (the "License");
# you may not use this file except in compliance with the License.
# You may obtain a copy of the License at
#
#     http://www.apache.org/licenses/LICENSE-2.0
#
# Unless required by applicable law or agreed to in writing, software
# distributed under the License is distributed on an "AS IS" BASIS,
# WITHOUT WARRANTIES OR CONDITIONS OF ANY KIND, either express or implied.
# See the License for the specific language governing permissions and
# limitations under the License.
import gc
import importlib.util
import warnings
from dataclasses import dataclass
from logging import getLogger
from typing import Any, Dict, List, Optional, Tuple, Union

import torch
import torch.nn as nn
from packaging import version
from transformers.modeling_utils import PreTrainedModel
from transformers.pytorch_utils import Conv1D
from transformers.quantizers import AutoQuantizationConfig, HfQuantizer
from transformers.quantizers.auto import AUTO_QUANTIZER_MAPPING
from transformers.utils.quantization_config import AwqConfig, GPTQConfig, QuantizationConfigMixin, QuantizationMethod

from auto_round.utils import (get_module, set_module, is_hpu_supported, get_block_names,
                              get_multimodal_block_names, find_matching_blocks)

from auto_round.backend import get_layer_backend, dynamic_import_inference_linear

from auto_round.backend import BackendInfos
from transformers.utils.versions import require_version
from enum import Enum
from tqdm import tqdm
import copy
import re

logger = getLogger(__name__)
import sys

if sys.version_info < (3, 8):
    import importlib_metadata
else:
    import importlib.metadata as importlib_metadata

AUTOROUND_MINIMUM_VERSION = version.parse("0.2")


def _is_package_available(pkg_name: str, return_version: bool = False) -> Union[Tuple[bool, str], bool]:
    # Check we're not importing a "pkg_name" directory somewhere but the actual library by trying to grab the version
    try:  ##TODO remove it later
        import auto_round
        return True, auto_round.__version__
    except:
        pass

    package_exists = importlib.util.find_spec(pkg_name) is not None
    package_version = "N/A"
    if package_exists:
        try:
            package_version = importlib.metadata.version(pkg_name)
            package_exists = True
        except importlib.metadata.PackageNotFoundError:
            package_exists = False
    if return_version:
        return package_exists, package_version
    else:
        return package_exists


_auto_round_available = _is_package_available("auto_round")


def is_auto_round_available():
    try:
        import auto_round
        return True
    except:
        pass
    if _auto_round_available:
        version_autoround = version.parse(importlib_metadata.version("auto_round"))
        if AUTOROUND_MINIMUM_VERSION < version_autoround:
            return True
        else:
            raise ImportError(
                f"Found an incompatible version of auto-round. Found version {version_autoround},"
                f" but only version above {AUTOROUND_MINIMUM_VERSION} are supported"
            )


#
def get_device(obj: Union[torch.Tensor, nn.Module]):
    if isinstance(obj, torch.Tensor):
        return obj.device
    return next(obj.parameters()).device


class AutoHfQuantizer:
    """The Auto-HF quantizer class that takes care of automatically instantiating to the correct
    `HfQuantizer` given the `QuantizationConfig`."""

    @classmethod
    def from_config(cls, quantization_config: Union[QuantizationConfigMixin, Dict], **kwargs):
        # Convert it to a QuantizationConfig if the q_config is a dict
        if isinstance(quantization_config, dict):
            if "auto-round" in quantization_config["quant_method"]:
                quantization_config = AutoRoundConfig.from_dict(quantization_config)
            else:
                quantization_config = AutoQuantizationConfig.from_dict(quantization_config)  # pylint: disable=E1101
        quant_method = quantization_config.quant_method

        # Again, we need a special care for bnb as we have a single quantization config
        # class for both 4-bit and 8-bit quantization
        if quant_method == QuantizationMethod.BITS_AND_BYTES:
            if quantization_config.load_in_8bit:
                quant_method += "_8bit"
            else:
                quant_method += "_4bit"

        if quant_method not in AUTO_QUANTIZER_MAPPING.keys() and "auto-round" not in quant_method:
            raise ValueError(
                f"Unknown quantization type, got {quant_method} - supported types are:"
                f" {list(AUTO_QUANTIZER_MAPPING.keys())}"
            )
        if "auto-round" in quant_method or is_hpu_supported():  # pragma: no cover
            target_cls = AutoRoundQuantizer
        else:
            target_cls = AUTO_QUANTIZER_MAPPING[quant_method]

        return target_cls(quantization_config, **kwargs)

    @classmethod
    def from_pretrained(cls, pretrained_model_name_or_path, **kwargs):
        quantization_config = AutoQuantizationConfig.from_pretrained(pretrained_model_name_or_path, **kwargs)
        return cls.from_config(quantization_config)

    @classmethod
    def merge_quantization_configs(
            cls,
            quantization_config: Union[dict, QuantizationConfigMixin],
            quantization_config_from_args: Optional[QuantizationConfigMixin],
    ):
        """Handles situations where both quantization_config
        from args and quantization_config from model config are present."""
        if quantization_config_from_args is not None:
            warning_msg = (
                "You passed `quantization_config` or equivalent parameters to "
                "`from_pretrained` but the model you're loading"
                " already has a `quantization_config` attribute. The `quantization_config` from the model will be used."
            )
        else:
            warning_msg = ""

        if isinstance(quantization_config, dict):
            if "auto-round" in quantization_config["quant_method"]:
                quantization_config = AutoRoundConfig.from_dict(quantization_config)
            else:
                quantization_config = AutoQuantizationConfig.from_dict(quantization_config)  # pylint: disable=E1101

        if isinstance(quantization_config,
                      (GPTQConfig, AwqConfig, AutoRoundConfig)) and quantization_config_from_args is not None:
            # special case for GPTQ / AWQ config collision
            loading_attr_dict = quantization_config_from_args.get_loading_attributes()
            for attr, val in loading_attr_dict.items():
                setattr(quantization_config, attr, val)
            warning_msg += (
                f"However, loading attributes (e.g. {list(loading_attr_dict.keys())}) "
                f"will be overwritten with the one you passed to `from_pretrained`. The rest will be ignored."
            )

        if warning_msg != "":
            warnings.warn(warning_msg)

        return quantization_config


class AutoRoundQuantizationMethod(str, Enum):
    AutoRound = "intel/auto-round"


@dataclass
class AutoRoundConfig(QuantizationConfigMixin):
    """This is a wrapper class about all possible attributes and features that you can play with a model that has been
    loaded AutoRound quantization.

    Args:
        bits (`int`):
            The number of bits to quantize to, supported numbers are (2, 3, 4, 8).
        tokenizer (`str` or `PreTrainedTokenizerBase`, *optional*):
            The tokenizer used to process the dataset. You can pass either:
                - A custom tokenizer object.
                - A string, the *model id* of a predefined tokenizer hosted inside a model repo on huggingface.co.
                - A path to a *directory* containing vocabulary files required by the tokenizer, for instance saved
                    using the [`~PreTrainedTokenizer.save_pretrained`] method, e.g., `./my_model_directory/`.
    """

    def __init__(
            self,
            bits: int = 4,
            tokenizer: Any = None,
            dataset: str = None,
            group_size: int = 128,
            sym: bool = False,
            backend="auto",
            layer_config: dict = None,
            **kwargs,
    ):

        self.bits = bits
        self.tokenizer = tokenizer
        self.dataset = dataset
        self.group_size = group_size
        self.sym = sym
        self.backend = backend
        self.layer_config = layer_config
        if kwargs is not None:
            for key in kwargs.keys():
                setattr(self, key, kwargs[key])
        self.quant_method = AutoRoundQuantizationMethod.AutoRound
        self.post_init()

    def post_init(self):
        r"""Safety checker that arguments are correct."""
        if self.bits not in [2, 4, 8]:
            raise ValueError(f"Only support quantization to [2,4,8] bits but found {self.bits}")
        if self.group_size != -1 and self.group_size <= 0:
            raise ValueError("group_size must be greater than 0 or equal to -1")

    def get_loading_attributes(self):
        # attributes_dict = copy.deepcopy(self.__dict__)
        loading_attibutes_dict = {"target_backend": self.backend}
        # loading_attributes = ["backend"]
        # loading_attibutes_dict = {i: j for i, j in attributes_dict.items() if i in loading_attributes}
        return loading_attibutes_dict

    def to_dict(self):
        config_dict = super().to_dict()
        config_dict.pop("disable_exllama", None)
        return config_dict


class AutoRoundQuantizer(HfQuantizer):
    """Quantizer of the AutoRound method, currently only triton and exllamav2 backend has been supported."""

    requires_calibration = False
    required_packages = ["auto_round"]
    optimum_quantizer = None

    def __init__(self, quantization_config: QuantizationConfigMixin, **kwargs):
        super().__init__(quantization_config, **kwargs)

    def validate_environment(self, *args, **kwargs):
        if not is_auto_round_available():
            raise ImportError("Loading a AutoRound quantized model requires auto-round library (`pip install "
                              "auto-round`)")
        else:
            try:
                import auto_round
                autoround_version = version.parse(auto_round.__version__)
            except:
                autoround_version = version.parse(importlib.metadata.version("auto_round"))
            if autoround_version < version.parse("0.2.0"):
                raise ImportError("You need a version of auto_round > 0.2.0 to use AutoRound: `pip install --upgrade "
                                  "auto-round` or install from source")

    def update_torch_dtype(self, torch_dtype: "torch.dtype") -> "torch.dtype":
        if torch_dtype is None:
            torch_dtype = torch.float16
        return torch_dtype

    def find_backend(self, target_backend: str):
        """Finds the matching backend key based on the target backend or its alias.

        This function checks if the provided `target_backend` is directly present in `BackendInfos`.
        If not, it iterates through the backends to see if the `target_backend` matches any backend's alias.

        Args:
            target_backend (str):
                The name of the backend or alias to find.

        Returns:
            str or None:
                The backend key if a match is found, otherwise `None`.
        """
        # Directly return if target_backend exists in BackendInfos
        if target_backend in BackendInfos:
            return target_backend

        # Search through BackendInfos to check if target_backend matches any backend alias
        for key in BackendInfos.keys():
            backendInfo = BackendInfos[key]
            if backendInfo.alias is not None and target_backend in backendInfo.alias:
                return key

        # Return None if no matching backend or alias is found
        return None

    def detect_device(self, target_backend, orig_backend):
        """Detects the appropriate device for the specified backend.

        This function determines the device type based on the target backend. If the target backend is
        not specified, it defaults to the original backend. The function checks for the availability
        of CUDA, HPU, or CPU, and returns the appropriate device type.

        Args:
            target_backend (str or None):
                The name of the target backend. If None, defaults to `orig_backend`.
            orig_backend (str):
                The original backend name to fall back on if `target_backend` is None.

        Returns:
            str:
                The type of device detected ('cuda', 'hpu', or 'cpu').

        Raises:
            ValueError:
                If the specified backend cannot be found.
        """
        # Default to the original backend if target_backend is not provided
        if target_backend is None:
            target_backend = orig_backend

        # Check for specific device types based on the target backend
        if "cuda" in target_backend:
            return "cuda"
        elif "hpu" in target_backend:
            return "hpu"
        elif "cpu" in target_backend:
            return "cpu"

        # Determine the device automatically based on availability
        if target_backend.split(":")[0] == "auto":
            if torch.cuda.is_available():
                return "cuda"
            elif is_hpu_supported():
                return "hpu"
            else:
                return "cpu"

        # Find the backend and determine the device type from BackendInfos
        backend = self.find_backend(target_backend)
        if backend is None:
            raise ValueError("Backend not found, please set it to 'auto' to have a try ")

        device = BackendInfos[backend].device[0]
        if "cuda" in device and torch.cuda.is_available():
            return device
        elif "hpu" in device and is_hpu_supported():
            return device
        else:
            return "cpu"

    def convert_model(self, model: nn.Module):
        """Converts the given model to an AutoRound model by replacing its layers with quantized layers.

        This method extracts the quantization configuration from the model and adjusts its layers
        according to the specified quantization parameters. It supports different backends and
        ensures that the model's data type is compatible with the selected hardware.

        Args:
            model (nn.Module):
                The model to be converted into an AutoRound model.

        Returns:
            nn.Module:
                The converted AutoRound model with quantized layers.

        Raises:
            ValueError:
                If the quantization backend is not specified in the configuration.
        """

        from auto_round.utils import get_layer_names_in_block

        quantization_config = model.config.quantization_config
        if not hasattr(quantization_config, "target_backend"):
            quantization_config.target_backend = quantization_config.backend

        target_device = self.detect_device(quantization_config.target_backend, quantization_config.backend)

        self.target_device = target_device

        if hasattr(quantization_config, "backend"):  # pragma: no cover
            if ("hpu" == target_device or "cpu" == target_device) and model.dtype != torch.bfloat16:
                logger.info(f"Change the dtype to `bfloat16` as {target_device.upper()} does not support float16")
                model = model.to(torch.bfloat16)
            elif "cuda" == target_device and model.dtype != torch.float16:
                logger.info(f"Change the dtype to `float16` for better performance")
                model = model.to(torch.float16)

        bits = quantization_config.bits
        group_size = quantization_config.group_size
        data_type = quantization_config.data_type if hasattr(quantization_config,
                                                             "data_type") else "int"  # pragma: no cover
        sym = quantization_config.sym
        
        quant_block_list = quantization_config.quant_block_list if hasattr(quantization_config,
<<<<<<< HEAD
                                                                           "quant_block_list") else None
        if to_quant_block_names is None:  # TODO check compatibility
            all_blocks = get_block_names(model)
        else:
            all_blocks = get_multimodal_block_names(model, quant_vision=True)
=======
                                                                                   "quant_block_list") else None
        
>>>>>>> 7714796a
        if quant_block_list is None:
            to_quant_block_names = quantization_config.to_quant_block_names if hasattr(quantization_config,
                                                                                   "to_quant_block_names") else None
            if to_quant_block_names is not None:
                if isinstance(to_quant_block_names, (list, tuple)):
                    quant_block_list = to_quant_block_names
                else:
                    quant_block_list = []
                    for block in to_quant_block_names.split(','):
                        quant_block_list.append([f'{block}.{i}' for i in range(len(get_module(model, block)))])
            else:
                all_blocks = get_block_names(model)
                quant_block_list = find_matching_blocks(model, all_blocks, to_quant_block_names)

        layer_names = get_layer_names_in_block(model, quant_block_list=quant_block_list)

        extra_config = {}
        if hasattr(quantization_config, "extra_config"):
            extra_config = quantization_config.extra_config

        layer_names += extra_config.keys()
        layer_names = list(set(layer_names))

        layer_configs = {}
        for layer_name in layer_names:
            layer_configs[layer_name] = {}
            if layer_name not in extra_config:
                layer_configs[layer_name]["bits"] = bits
                layer_configs[layer_name]["group_size"] = group_size
                layer_configs[layer_name]["data_type"] = data_type
                layer_configs[layer_name]["sym"] = sym
                layer_configs[layer_name]["clip"] = False
            else:
                layer_configs[layer_name]["bits"] = extra_config[layer_name].get("bits", bits)
                layer_configs[layer_name]["group_size"] = extra_config[layer_name].get("group_size", group_size)
                layer_configs[layer_name]["data_type"] = extra_config[layer_name].get("data_type", data_type)
                layer_configs[layer_name]["sym"] = extra_config[layer_name].get("sym", sym)
                layer_configs[layer_name]["clip"] = extra_config[layer_name].get("clip", False)

        if hasattr(quantization_config, "backend"):  # pragma: no cover
            backend = quantization_config.backend
        elif 'gptq' in quantization_config.quant_method:  # pragma: no cover
            backend = 'gptq'
        else:  # pragma: no cover
            logger.error("Please specify quantization backend")
            raise ValueError("Quantization backend must be specified.")

        self._replace_by_quant_layers(model, layer_configs, quantization_config.target_backend, target_device, backend)
        return model

    def _replace_by_quant_layers(self, module: nn.Module, layer_configs, target_backend, target_device, orig_backend):
        """Replaces linear layers in the given module with quantized layers.

        This method iterates over the specified layer configurations and replaces
        the original layers in the module with instances of `QuantLinear`. It handles
        various layer types and ensures that the correct quantization parameters are applied.

        Args:
            module (nn.Module):
                The module containing layers to be quantized.
            layer_configs (dict):
                A dictionary containing configuration for each layer's quantization.
            target_backend (str):
                The backend to use for quantization, which includes device and format information.
            target_device (str):
                The device on which the model will run (e.g., 'cuda', 'cpu', 'hpu').
            orig_backend (str):
                The original backend of the packing.

        Raises:
            AssertionError:
                If any condition related to backend or quantization configuration is not met.
        """

        def remove_device_str(s, device_str):
            if s and s.startswith(device_str):
                return s[len(device_str):].lstrip(":")
            return s

        if "auto" == target_backend.split(':')[0]:
            target_backend = target_backend[4:]  # Remove 'auto'
            if len(target_backend) >= 1 and target_backend[0] == ":":
                target_backend = target_backend[1:]

        # Remove device info from target_backend
        target_backend = remove_device_str(target_backend, "cpu")
        target_backend = remove_device_str(target_backend, "hpu")
        target_backend = remove_device_str(target_backend, "cuda")
        orig_backend = self.find_backend(orig_backend)
        if orig_backend is None:
            orig_backend = "gptq:exllamav2"

        if target_backend == "":
            target_backend = orig_backend

        self.need_marlin_repacking = False

        for layer_name in layer_configs.keys():
            config = layer_configs[layer_name]
            bits = config["bits"]
            group_size = config["group_size"]
            data_type = config["data_type"]
            sym = config["sym"]
            clip = config["clip"]

            if not (bits <= 8):
                continue

            layer = get_module(module, layer_name)
            if isinstance(layer, nn.Linear):
                in_features = layer.in_features
                out_features = layer.out_features
            elif isinstance(layer, nn.Conv2d):  # Not supported currently
                in_features = layer.in_channels
                out_features = layer.out_channels
            elif isinstance(layer, Conv1D):  # TODO: Needs verification
                in_features = layer.weight.shape[0]
                out_features = layer.weight.shape[1]
            else:
                continue

            if "marlin" in target_backend and "marlin" not in orig_backend:
                # Need to repack
                assert sym == True, "Marlin only supports symmetric quantization"
                assert target_device == "cuda", "Marlin only supports CUDA device"
                assert not "awq" in orig_backend, "Marlin does not support repacking from AWQ format"
                self.need_marlin_repacking = True
                # Using original backend to load the layer then replace
                layer_backend = orig_backend
            else:
                target_backend = self.find_backend(target_backend)  # TODO: Move out if have supported marlin
                layer_backend = get_layer_backend(
                    target_device, target_backend, orig_backend, bits, group_size, sym, in_features, out_features
                )
            if "gptq" in layer_backend and "exllamav2" in layer_backend:
                try:
                    from exllamav2_kernels import gemm_half_q_half, make_q_matrix  # pylint: disable=E0611, E0401
                except:
                    logger.warning_once(
                        "For better inference performance, please install exllamav2 kernel "
                        "via `pip install git+https://github.com/AutoGPTQ/AutoGPTQ.git@b8b4127`")

            QuantLinear = dynamic_import_inference_linear(layer_backend, bits, group_size, sym)

            layer_device = get_device(layer)

            bias = layer.bias is not None
            from auto_round_extension.qbits.qbits_awq import QuantLinear as QBitsAWQQuantLinear
            if "awq" in layer_backend and isinstance(QuantLinear, QBitsAWQQuantLinear):
                new_layer = QuantLinear.from_linear(  # pylint: disable=E1123
                    layer,
                    bits,
                    group_size,
                    init_only=True,
                    has_zero_points=not sym
                )
            elif "awq" in layer_backend:
                new_layer = QuantLinear.from_linear(  # pylint: disable=E1123
                    layer,
                    bits,
                    group_size,
                    init_only=True
                )
            else:
                try:
                    new_layer = QuantLinear(  # pylint: disable=E1123
                        bits,
                        group_size,
                        in_features,
                        out_features,
                        bias,
                        weight_dtype=layer.weight.dtype,
                        clip=clip
                    )
                except:
                    new_layer = QuantLinear(  # pylint: disable=E1123
                        bits,
                        group_size,
                        in_features,
                        out_features,
                        bias,
                        weight_dtype=layer.weight.dtype,
                    )

            new_layer.device = layer_device
            set_module(module, layer_name, new_layer)

    def cpu_post_init(self, model):
        message = "Repacking to CPU format"
        from auto_round_extension.qbits import qbits_qlinear_classes, qbits_awq_classes
        from auto_round_extension.ipex import ipex_qlinear_classes
        cpu_layers = tuple(list(qbits_qlinear_classes) + list(ipex_qlinear_classes) + list(qbits_awq_classes))
        layers = []  ## ipex post_init  will add one more layer
        for n, m in model.named_modules():
            if isinstance(m, cpu_layers):
                layers.append((n, m))
        for n, layer in tqdm(layers, desc=message, total=len(layers),
                             leave=True):
            layer.post_init()


        return model

    def repack_marlin(self, model):
        """Repack the model to use Marlin format for quantized layers.

        This method iterates through the model's modules, identifies instances of
        `QuantLinear`, and replaces them with `MarlinInferenceQuantLinear`. It
        handles the initialization of various parameters and the repacking of
        quantized weights and scales for optimized performance on Marlin.

        Args:
            model (nn.Module):
                The model to be repacked into Marlin format.

        Raises:
            ImportError:
                If the required modules for Marlin inference cannot be imported.
        """
        message = "Repacking to Marlin format"

        for n, m in tqdm(model.named_modules(), desc=message, total=len(list(model.named_modules()))):
            if m.__class__.__name__ == "QuantLinear":
                try:
                    from gptqmodel.nn_modules.qlinear.qlinear_marlin_inference import (  # pylint: disable=E0401
                        MarlinInferenceQuantLinear,
                        marlin_permute_scales,
                        marlin_make_workspace
                    )
                except ImportError:
                    raise ImportError("Failed to import Marlin inference modules.")

                with torch.device("meta"):
                    # Create a new MarlinInferenceQuantLinear module with the appropriate parameters.
                    new_module = MarlinInferenceQuantLinear(
                        bits=4,
                        group_size=m.group_size,
                        sym=True,
                        desc_act=False,
                        infeatures=m.infeatures,
                        outfeatures=m.outfeatures,
                        bias=m.bias is not None,
                    )

                device = m.qweight.device
                import gptqmodel_marlin_cuda_inference  # pylint: disable=E0401

                # Initialize the necessary parameters for the new module.
                new_module.g_idx = torch.nn.Parameter(torch.empty(0, dtype=torch.int, device=device),
                                                      requires_grad=False)
                new_module.g_idx_sort_indices = torch.nn.Parameter(torch.empty(0, dtype=torch.int, device=device),
                                                                   requires_grad=False)
                new_module.zp = torch.nn.Parameter(torch.empty(0, dtype=torch.int, device=device),
                                                   requires_grad=False)
                new_module.bias = m.bias

                # Repack the quantized weight for the Marlin format.
                marlin_qweight = gptqmodel_marlin_cuda_inference.gptq_marlin_repack(  # pylint: disable=E0401
                    m.qweight,
                    new_module.g_idx_sort_indices,
                    m.infeatures,
                    m.outfeatures,
                    m.bits
                )
                new_module.qweight.resize_(marlin_qweight.shape)
                new_module.qweight = nn.Parameter(marlin_qweight, requires_grad=False)

                # Permute scales for the new module's configuration.
                marlin_scales = marlin_permute_scales(
                    m.scales,
                    size_k=m.infeatures,
                    size_n=m.outfeatures,
                    group_size=m.group_size
                )

                new_module.scales.resize_(marlin_scales.shape)
                new_module.scales = nn.Parameter(marlin_scales, requires_grad=False)

                # Create a workspace for the new module.
                new_module.workspace = marlin_make_workspace(  # TODO: Consider moving this to post-init.
                    new_module.outfeatures, device
                )

                # Replace the original module in the model with the new Marlin module.
                set_module(model, n, new_module)

                # Clear cache and perform garbage collection to free memory.
                torch.cuda.empty_cache()
                gc.collect()

    def post_init_model(self, model):
        """Post-initialization that require device information, for example buffers initialization on device.

        Args:
            model (`nn.Module`):
                The input model
        """

        class StoreAttr(object):
            pass

        model.quantize_config = StoreAttr()
        if self.need_marlin_repacking:
            require_version("gptqmodel",
                            "marlin format requires gptqmodel to be installed, "
                            "`pip install -v gptqmodel --no-build-isolation `")
            self.repack_marlin(model)
        from auto_round_extension.cuda.post_init import autoround_post_init
        model = autoround_post_init(model)
        # there are no side-effects after call qbits_post_init when model quant-type not equal to qbits.
        if self.target_device == "cpu":
            model = self.cpu_post_init(model)

        return model

    def _process_model_before_weight_loading(self, model: "PreTrainedModel", **kwargs):
        if model.__class__.main_input_name != "input_ids":
            logger.warning("We can only quantize pure text models and " \
                           "certain types(Llava/Qwen-VL/Phi-3-vision) of multimodal models.")

        if self.pre_quantized:
            model = self.convert_model(model)

    def _process_model_after_weight_loading(self, model: "PreTrainedModel", **kwargs):
        if self.pre_quantized:
            model = self.post_init_model(model)
        else:
            raise NotImplementedError

    @property
    def is_trainable(self, model: Optional["PreTrainedModel"] = None):
        return True

    @property
    def is_serializable(self):
        return True


import transformers

if version.parse(transformers.__version__) < version.parse("4.38.0"):
    logger.error("Please upgrade transformers>=4.38.0 to support lm-head quantization")

transformers.quantizers.auto.AutoHfQuantizer = AutoHfQuantizer
transformers.modeling_utils.AutoHfQuantizer = AutoHfQuantizer<|MERGE_RESOLUTION|>--- conflicted
+++ resolved
@@ -414,16 +414,8 @@
         sym = quantization_config.sym
         
         quant_block_list = quantization_config.quant_block_list if hasattr(quantization_config,
-<<<<<<< HEAD
-                                                                           "quant_block_list") else None
-        if to_quant_block_names is None:  # TODO check compatibility
-            all_blocks = get_block_names(model)
-        else:
-            all_blocks = get_multimodal_block_names(model, quant_vision=True)
-=======
                                                                                    "quant_block_list") else None
-        
->>>>>>> 7714796a
+
         if quant_block_list is None:
             to_quant_block_names = quantization_config.to_quant_block_names if hasattr(quantization_config,
                                                                                    "to_quant_block_names") else None
