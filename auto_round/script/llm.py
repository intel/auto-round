--- conflicted
+++ resolved
@@ -240,7 +240,6 @@
             help="the template for building training dataset. It can be a custom one.",
         )
 
-<<<<<<< HEAD
         ## ===================== diffusion model ==================
         self.add_argument(
             "--guidance_scale",
@@ -269,7 +268,7 @@
         )
         self.add_argument(
             "--image_save_dir", default="./tmp_image_save", type=str, help="path to save generated images"
-=======
+
         ## ======================= eval =======================
         self.add_argument(
             "--disable_eval", action="store_true", help="whether to disable lm-eval evaluation after tuning"
@@ -300,7 +299,6 @@
 
         self.add_argument(
             "--eval_model_dtype", default=None, type=str, help="the torch_dytpe to load the model for evaluation."
->>>>>>> dc81a878
         )
 
 
