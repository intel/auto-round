--- conflicted
+++ resolved
@@ -28,13 +28,9 @@
 import os
 import re
 import argparse
-<<<<<<< HEAD
-
 from auto_round.utils import  get_fp_layer_names, set_cuda_visible_devices, clear_memory
-=======
+
 os.environ["CUBLAS_WORKSPACE_CONFIG"] = ":4096:8"
-from auto_round.utils import detect_device, get_fp_layer_names
->>>>>>> a9b5ae4f
 
 class BasicArgumentParser(argparse.ArgumentParser):
 
@@ -168,15 +164,10 @@
 
         self.add_argument("--act_data_type", default=None, type=str, help="activation data type")
 
-<<<<<<< HEAD
         self.add_argument("--disable_act_dynamic", action='store_true', help="activation static quantization")
-=======
-        self.add_argument("--disable_act_dynamic", action='store_true',
-                          help="activation static quantization")
         
         self.add_argument("--disable_deterministic_algorithms",  action='store_true',
                           help="disable torch deterministic algorithms.")
->>>>>>> a9b5ae4f
 
         self.add_argument("--device_map", default=None, type=str, help="device_map for block in tuning phase")
 
@@ -343,36 +334,8 @@
     if "marlin" in args.format and args.asym is True:
         assert False, "marlin backend only supports sym quantization, please remove --asym"
 
-<<<<<<< HEAD
     ##must set this before import torch
     device_str, use_auto_mapping = set_cuda_visible_devices(args.device)
-=======
-    ## must set this before import torch
-    devices = args.device.replace(" ", "").split(',')
-    use_auto_mapping = False
-    if all(s.isdigit() for s in devices):
-        if "CUDA_VISIBLE_DEVICES" in os.environ:
-            current_visible_devices = os.environ["CUDA_VISIBLE_DEVICES"]
-            current_visible_devices = current_visible_devices.split(',')
-            indices = [int(device) for device in devices]
-            try:
-                pick_device = [current_visible_devices[i] for i in indices]
-            except:
-                raise ValueError(
-                    "Invalid '--device' value: It must be smaller than the number of available devices. "
-                    "For example, with CUDA_VISIBLE_DEVICES=4,5, "
-                    "--device 0,1 is valid, but --device 4,5 is not supported.")
-            visible_devices = ','.join(pick_device)
-            os.environ["CUDA_VISIBLE_DEVICES"] = visible_devices
-        else:
-            os.environ["CUDA_VISIBLE_DEVICES"] = args.device
-            args.device = ",".join(map(str, range(len(devices))))
-            devices = args.device.replace(" ", "").split(',')
-        if len(devices) > 1:  ##for 70B model on single card, use auto will cause some layer offload to cpu
-            use_auto_mapping = True
-    elif args.device == "auto":
-        use_auto_mapping = True
->>>>>>> a9b5ae4f
 
     import torch
     if not args.disable_deterministic_algorithms:
