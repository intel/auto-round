# Copyright (c) 2024 Intel Corporation
#
# Licensed under the Apache License, Version 2.0 (the "License");
# you may not use this file except in compliance with the License.
# You may obtain a copy of the License at
#
#    http://www.apache.org/licenses/LICENSE-2.0
#
# Unless required by applicable law or agreed to in writing, software
# distributed under the License is distributed on an "AS IS" BASIS,
# WITHOUT WARRANTIES OR CONDITIONS OF ANY KIND, either express or implied.
# See the License for the specific language governing permissions and
# limitations under the License.

import argparse
import logging

# Copyright (c) 2024 Intel Corporation
#
# Licensed under the Apache License, Version 2.0 (the "License");
# you may not use this file except in compliance with the License.
# You may obtain a copy of the License at
#
#    http://www.apache.org/licenses/LICENSE-2.0
#
# Unless required by applicable law or agreed to in writing, software
# distributed under the License is distributed on an "AS IS" BASIS,
# WITHOUT WARRANTIES OR CONDITIONS OF ANY KIND, either express or implied.
# See the License for the specific language governing permissions and
# limitations under the License.
import os
import re
import sys

from auto_round.schemes import PRESET_SCHEMES
from auto_round.utils import (
    clear_memory,
    get_device_and_parallelism,
    get_fp_layer_names,
    get_model_dtype,
    infer_bits_by_data_type,
    set_cuda_visible_devices,
)


class BasicArgumentParser(argparse.ArgumentParser):

    def __init__(self, *args, **kwargs):
        super().__init__(*args, **kwargs)
        self.add_argument(
            "--model", "--model_name", "--model_name_or_path", default="facebook/opt-125m", help="model name or path"
        )

        self.add_argument("--mllm", action="store_true", help="whether to quant multi-modal model.")

        self.add_argument("--eval", action="store_true", help="whether to use eval only mode")

        self.add_argument(
            "--scheme",
            default="W4A16",
            type=str,
            # choices=["W4A16", "W2A16", "W3A16", "W8A16", "MXFP4", "MXFP8", "NVFP4", "FPW8A16", "FPW8_STATIC"],
            help="quantization scheme",
        )

        self.add_argument("--bits", default=None, type=int, help="number of weight bits")
        self.add_argument("--group_size", default=None, type=int, help="group size")
        self.add_argument("--asym", action="store_true", help="whether to use asym quantization")
        self.add_argument("--data_type", "--dtype", default=None, help="data type for tuning, 'int', 'mx_fp' and etc")
        self.add_argument("--act_bits", default=None, type=int, help="activation bits")
        self.add_argument("--act_group_size", default=None, type=int, help="activation group size")
        self.add_argument(
            "--super_group_size", default=None, type=int, help="the number of super group size when use double quant."
        )

        self.add_argument(
            "--super_bits", default=None, type=int, help="number of scale and mins quant bits for double quant."
        )
        self.add_argument("--act_data_type", "--act_dtype", default=None, type=str, help="activation data type")

        self.add_argument("--disable_act_dynamic", action="store_true", help="activation static quantization")

        self.add_argument(
            "--device_map",
            "--device",
            "--devices",
            default="0",
            type=str,
            help="the device to be used for tuning. "
            "Currently, device settings support CPU, GPU, and HPU."
            "The default is set to cuda:0,"
            "allowing for automatic detection and switch to HPU or CPU."
            "set --device 0,1,2 to use multiple cards.",
        )

        self.add_argument(
            "--dataset", default="NeelNanda/pile-10k", type=str, help="the dataset for quantization training"
        )

        self.add_argument(
            "--minmax_lr",
            default=None,
            type=float,
            help="minmax learning rate, if None, it will beset to be the same with lr",
        )

        self.add_argument("--seed", default=42, type=int, help="random seed")

        self.add_argument("--adam", action="store_true", help="whether to use adam optimizer instead of SignSGD")

        self.add_argument("--gradient_accumulate_steps", default=1, type=int, help="gradient accumulate steps")

        self.add_argument("--nblocks", default=1, type=int, help="how many blocks to tune together")

        self.add_argument("--low_gpu_mem_usage", action="store_true", help="offload intermediate features to cpu")

        self.add_argument("--format", default="auto_round", type=str, help="the format to save the model")

        self.add_argument(
            "--scale_dtype",
            default="fp16",
            choices=["fp16", "float16", "bf16", "bfloat16", "fp32", "float32"],
            help="scale data type to use for quantization",
        )

        self.add_argument(
            "--output_dir", default="./tmp_autoround", type=str, help="the directory to save quantized model"
        )

        self.add_argument("--disable_amp", action="store_true", help="disable amp")

        self.add_argument(
            "--disable_minmax_tuning", action="store_true", help="whether to disable enable weight minmax tuning"
        )

        self.add_argument("--enable_norm_bias_tuning", action="store_true", help="whether to enable norm bias tuning")

        self.add_argument(
            "--disable_trust_remote_code", action="store_true", help="whether to disable trust_remote_code"
        )

        self.add_argument(
            "--disable_quanted_input",
            action="store_true",
            help="whether to disuse the output of quantized block to tune the next block",
        )

        self.add_argument("--quant_lm_head", action="store_true", help="whether to quant lm_head")

        self.add_argument(
            "--low_cpu_mem_mode",
            default=0,
            type=int,
            choices=[0, 1, 2],
            help="choose which low cpu memory mode to use. "
            "Can significantly reduce cpu memory footprint but cost more time."
            "1 means choose block-wise mode, load the weights of each block"
            " from disk when tuning and release the memory of the block after tuning."
            "2 means choose layer-wise mode, load the weights of each layer from disk when tuning,"
            " minimum memory consumption and also slowest running speed."
            "others means not use low cpu memory. Default to 0, not use low cpu memory.",
        )

        self.add_argument(
            "--low_cpu_mem_tmp_dir",
            default=None,
            type=str,
            help="temporary work space to store the temporary files "
            "when using low cpu memory mode. Will remove after tuning.",
        )

        self.add_argument(
            "--model_dtype",
            default=None,
            type=str,
            choices=["fp16", "float16", "bf16", "bfloat16", "fp32", "float32"],
            help="force to convert the dtype, some backends supports fp16 dtype better",
        )

<<<<<<< HEAD
        self.add_argument("--act_bits", default=16, type=int, help="activation bits")

        self.add_argument("--act_group_size", default=None, type=int, help="activation group size")

        self.add_argument("--act_data_type", "--act_dtype", default=None, type=str, help="activation data type")

        self.add_argument("--disable_act_dynamic", action="store_true", help="activation static quantization")

=======
>>>>>>> ca3f733e
        self.add_argument(
            "--fp_layers", default="", type=str, help="list of Layer names to maintain original data type"
        )

        self.add_argument(
            "--not_use_best_mse",
            action="store_true",
            help="whether to use the iter of best mes loss in the tuning phase",
        )

        self.add_argument(
            "--to_quant_block_names",
            default=None,
            type=str,
            help="Names of quantitative blocks, please use commas to separate them.",
        )

        self.add_argument("--enable_torch_compile", action="store_true", help="whether to enable torch compile")

        self.add_argument("--enable_alg_ext", action="store_true", help="whether to enable probably better algorithm")

        self.add_argument(
            "--disable_deterministic_algorithms", action="store_true", help="disable torch deterministic algorithms."
        )

        self.add_argument(
            "--disable_opt_rtn",
            action="store_true",
            help="whether to disable optimization of the RTN mode(iters=0) (default is False).",
        )

        ## ======================= MLLM =======================
        self.add_argument(
            "--quant_nontext_module",
            action="store_true",
            help="whether to quantize non-text module, e.g. vision component",
        )

        self.add_argument(
            "--extra_data_dir",
            default=None,
            type=str,
            help="dataset dir for storing images/audio/videos. "
            "Can be a dir path or multiple dir path with format as "
            "'image=path_to_image,video=path_to_video,audio=path_to_audio'"
            "By default, it will search in the relative path, "
            "and if not find, will automatic download.",
        )

        self.add_argument(
            "--template",
            default=None,
            type=str,
            help="the template for building training dataset. It can be a custom one.",
        )

        ## ======================= eval =======================
        self.add_argument(
            "--disable_eval", action="store_true", help="whether to disable lm-eval evaluation after tuning"
        )

        self.add_argument(
            "--tasks",
            "--task",
            nargs="?",
            const="lambada_openai,hellaswag,winogrande,piqa,mmlu,wikitext,truthfulqa_mc1,"
            "openbookqa,boolq,arc_easy,arc_challenge",
            default=None,
            help="lm-eval tasks",
        )

        self.add_argument("--eval_bs", default=None, type=int, help="batch size in evaluation")

        self.add_argument(
            "--limit",
            type=float,
            default=None,
            metavar="N|0<N<1",
            help="Limit the number of examples per task. "
            "If <1, limit is a percentage of the total number of examples.",
        )

        self.add_argument("--eval_task_by_task", action="store_true", help="whether to eval task by task.")

        self.add_argument(
            "--eval_model_dtype", default=None, type=str, help="the torch_dytpe to load the model for evaluation."
        )


class EvalArgumentParser(argparse.ArgumentParser):

    def __init__(self, *args, **kwargs):
        super().__init__(*args, **kwargs)
        self.add_argument(
            "--model", "--model_name", "--model_name_or_path", default="facebook/opt-125m", help="model name or path"
        )
        self.add_argument("--mllm", action="store_true", help="whether to eval multi-modal model.")
        self.add_argument(
            "--device_map",
            "--device",
            "--devices",
            default="0",
            type=str,
            help="the device to be used for tuning. "
            "Currently, device settings support CPU, GPU, and HPU."
            "The default is set to cuda:0,"
            "allowing for automatic detection and switch to HPU or CPU."
            "set --device 0,1,2 to use multiple cards.",
        )

        self.add_argument(
            "--tasks",
            "--task",
            default="lambada_openai,hellaswag,winogrande,piqa,mmlu,wikitext,truthfulqa_mc1,"
            "truthfulqa_mc2,openbookqa,boolq,rte,arc_easy,arc_challenge",
            help="lm-eval tasks",
        )
        self.add_argument(
            "--disable_trust_remote_code", action="store_true", help="whether to disable trust_remote_code"
        )
        self.add_argument("--eval_bs", "--bs", "--batch_size", default=None, type=int, help="batch size in evaluation")
        self.add_argument("--eval_task_by_task", action="store_true", help="whether to eval task by task.")
        self.add_argument(
            "--eval_model_dtype", default=None, type=str, help="the torch_dytpe to load the model for evaluation."
        )
        self.add_argument(
            "--limit",
            type=float,
            default=None,
            metavar="N|0<N<1",
            help="Limit the number of examples per task. "
            "If <1, limit is a percentage of the total number of examples.",
        )


def setup_parser():
    parser = BasicArgumentParser()

    parser.add_argument("--batch_size", "--train_bs", "--bs", default=8, type=int, help="train batch size")

    parser.add_argument("--iters", "--iter", default=200, type=int, help="iteration to tune each block")

    parser.add_argument(
        "--seqlen", "--seq_len", default=2048, type=int, help="sequence length of the calibration samples"
    )

    parser.add_argument("--nsamples", "--nsample", default=128, type=int, help="number of samples")

    parser.add_argument(
        "--lr", default=None, type=float, help="learning rate, if None, it will be set to 1.0/iters automatically"
    )

    args = parser.parse_args()
    return args


def setup_best_parser():
    parser = BasicArgumentParser()

    parser.add_argument("--batch_size", "--train_bs", "--bs", default=8, type=int, help="train batch size")

    parser.add_argument("--iters", "--iter", default=1000, type=int, help="iterations to tune each block")

    parser.add_argument(
        "--seqlen", "--seq_len", default=2048, type=int, help="sequence length of the calibration samples"
    )

    parser.add_argument("--nsamples", "--nsample", default=512, type=int, help="number of samples")

    parser.add_argument(
        "--lr", default=None, type=float, help="learning rate, if None, it will be set to 1.0/iters automatically"
    )

    args = parser.parse_args()
    args.low_gpu_mem_usage = True

    return args


def setup_light_parser():
    parser = BasicArgumentParser()

    parser.add_argument("--batch_size", "--train_bs", "--bs", default=8, type=int, help="train batch size")

    parser.add_argument("--iters", "--iter", default=50, type=int, help="iterations to tune each block")

    parser.add_argument(
        "--seqlen", "--seq_len", default=2048, type=int, help="sequence length of the calibration samples"
    )

    parser.add_argument("--nsamples", "--nsample", default=128, type=int, help="number of samples")

    parser.add_argument(
        "--lr", default=5e-3, type=float, help="learning rate, if None, it will be set to 1.0/iters automatically"
    )

    args = parser.parse_args()

    return args


def setup_fast_parser():
    parser = BasicArgumentParser()

    parser.add_argument("--batch_size", "--train_bs", "--bs", default=4, type=int, help="train batch size")

    parser.add_argument("--iters", default=200, type=int, help="iterations to tune each block")

    parser.add_argument(
        "--seqlen", "--seq_len", default=512, type=int, help="sequence length of the calibration samples"
    )

    parser.add_argument("--nsamples", "--nsample", default=128, type=int, help="number of samples")

    parser.add_argument(
        "--lr", default=None, type=float, help="learning rate, if None, it will be set to 1.0/iters automatically"
    )

    args = parser.parse_args()

    return args


def setup_eval_parser():
    parser = EvalArgumentParser()
    args = parser.parse_args()
    return args


def tune(args):
    if args.disable_eval:
        logging.warning("`disable_eval` is deprecated and is now set by default.")

    if args.eval_bs is None:
        args.eval_bs = "auto"
    from transformers import AutoConfig, AutoModelForCausalLM, AutoTokenizer

    from auto_round.utils import detect_device, get_library_version, logger

    if args.format is None:
        args.format = "auto_round"

    formats = args.format.lower().replace(" ", "").split(",")
    from auto_round.utils import SUPPORTED_FORMATS

    for format in formats:
        if format not in SUPPORTED_FORMATS:
            raise ValueError(f"{format} is not supported, we only support {SUPPORTED_FORMATS}")

    if "auto_gptq" in args.format and args.asym is True:
        logger.warning(
            "the auto_gptq kernel has issues with asymmetric quantization. "
            "It is recommended to use sym quantization or --format='auto_round'"
        )

    if "marlin" in args.format and args.asym is True:
        raise RuntimeError("marlin backend only supports sym quantization, please remove --asym")

    # Must set this before import torch
    set_cuda_visible_devices(args.device_map)
    device_str, use_auto_mapping = get_device_and_parallelism(args.device_map)

    import torch

    if args.enable_torch_compile:
        logger.info(
            "`torch.compile` is enabled to reduce tuning costs. "
            "If it causes issues, you can disable it by removing `--enable_torch_compile` argument."
        )

    model_name = args.model
    if model_name[-1] == "/":
        model_name = model_name[:-1]
    logger.info(f"start to quantize {model_name}")

    from auto_round.utils import llm_load_model, mllm_load_model

    if args.mllm:
        model, processor, tokenizer, image_processor = mllm_load_model(
            model_name,
            device="cpu",
            use_auto_mapping=False,
            trust_remote_code=not args.disable_trust_remote_code,
            model_dtype=args.model_dtype,
        )
        low_cpu_mem_usage = False
    else:
        model, tokenizer, low_cpu_mem_usage = llm_load_model(
            model_name,
            use_auto_mapping=False,
            trust_remote_code=not args.disable_trust_remote_code,
            device="cpu",
            low_cpu_mem_mode=args.low_cpu_mem_mode,
            low_cpu_mem_tmp_dir=args.low_cpu_mem_tmp_dir,
            model_dtype=args.model_dtype,
        )

    from auto_round import AutoRound, AutoRoundAdam, AutoRoundMLLM

    if "bloom" in model_name:
        args.low_gpu_mem_usage = False

    round = AutoRound
    mllm_kwargs = {}
    if args.adam:
        round = AutoRoundAdam
    if args.mllm:
        round = AutoRoundMLLM
        mllm_kwargs = {
            "processor": processor,
            "image_processor": image_processor,
            "extra_data_dir": args.extra_data_dir,
            "quant_nontext_module": args.quant_nontext_module,
            "template": args.template,
        }

    layer_config = {}
    not_quantize_layer_names = get_fp_layer_names(model, args.fp_layers)
    for name in not_quantize_layer_names:
        layer_config[name] = {"bits": 16, "act_bits": 16, "data_type": "float", "act_data_type": "float"}
    if len(not_quantize_layer_names) > 0:
        logger.info(f"{not_quantize_layer_names} will not be quantized.")
        for format in formats:
            if (
                "auto_round" not in format
                and "fake" not in format
                and "awq" not in format
                and "llmcompressor" not in format
            ):
                # TODO gptq could support some mixed precision config
                logger.warning(f"mixed precision exporting does not support {format} currently")

    lm_head_layer_name = "lm_head"
    for n, _ in model.named_modules():
        lm_head_layer_name = n
    if args.quant_lm_head:
        config = AutoConfig.from_pretrained(model_name, trust_remote_code=not args.disable_trust_remote_code)
        if config.tie_word_embeddings and hasattr(model, "_tied_weights_keys"):
            tied_keys = model._tied_weights_keys
            for item in tied_keys:
                if lm_head_layer_name in item:  # TODO extend to encoder-decoder layer, seq classification model
                    args.quant_lm_head = False
                    logger.warning(
                        "reset `quant_lm_head` to `False` as quantizing lm_head with tied weights has not been "
                        "supported currently"
                    )
                    break

    if args.quant_lm_head:
        layer_config[lm_head_layer_name] = {"bits": args.bits, "act_bits": args.act_bits}
        for format in formats:
            if "auto_round" not in format and "fake" not in format:
                auto_round_formats = [s for s in SUPPORTED_FORMATS if s.startswith("auto_round")]
                raise ValueError(
                    f"{format} is not supported for lm-head quantization, please change to {auto_round_formats}"
                )

    if "auto_awq" in args.format:
        from auto_round.utils import check_awq_gemm_compatibility

        awq_supported, info = check_awq_gemm_compatibility(
            model, args.bits, args.group_size, not args.asym, layer_config
        )
        if not awq_supported:
            logger.warning(f"The AutoAWQ format may not be supported due to {info}")

    enable_torch_compile = True if "--enable_torch_compile" in sys.argv else False
    sym = None  # the default value should be None now
    if args.asym:  # if the scheme is asym, how to set it to sym is an issue
        sym = False
    act_dynamic = None
    if args.disable_act_dynamic:
        act_dynamic = False
    scheme = args.scheme.upper()
    if scheme not in PRESET_SCHEMES:
        raise ValueError(f"{scheme} is not supported. only {PRESET_SCHEMES.keys()} are supported ")
    autoround = round(
        model=model,
        tokenizer=tokenizer,
        scheme=scheme,
        bits=args.bits,
        group_size=args.group_size,
        sym=sym,
        batch_size=args.batch_size,
        dataset=args.dataset,
        seqlen=args.seqlen,
        nblocks=args.nblocks,
        iters=args.iters,
        lr=args.lr,
        minmax_lr=args.minmax_lr,
        enable_quanted_input=not args.disable_quanted_input,
        amp=not args.disable_amp,
        nsamples=args.nsamples,
        seed=args.seed,
        low_gpu_mem_usage=args.low_gpu_mem_usage,
        scale_dtype=args.scale_dtype,
        gradient_accumulate_steps=args.gradient_accumulate_steps,
        layer_config=layer_config,
        enable_minmax_tuning=not args.disable_minmax_tuning,
        act_bits=args.act_bits,
        act_group_size=args.act_group_size,
        low_cpu_mem_usage=args.low_cpu_mem_mode,
        data_type=args.data_type,
        enable_norm_bias_tuning=args.enable_norm_bias_tuning,
        not_use_best_mse=args.not_use_best_mse,
        to_quant_block_names=args.to_quant_block_names,
        enable_torch_compile=enable_torch_compile,
        act_data_type=args.act_data_type,
        act_dynamic=act_dynamic,
        device_map=args.device_map,
        super_group_size=args.super_group_size,
        super_bits=args.super_bits,
        disable_opt_rtn=args.disable_opt_rtn,
        disable_deterministic_algorithms=args.disable_deterministic_algorithms,
        enable_alg_ext=args.enable_alg_ext,
        **mllm_kwargs,
    )

    model_name = args.model.rstrip("/")

    if model_name.split("/")[-1].strip(".") == "" and "gguf" not in args.format:
        if autoround.group_size <= 0:
            if "fp" in autoround.act_data_type:
                suffix = f"afp{autoround.act_bits}"
            else:
                suffix = f"a{autoround.act_bits}"
        else:
            suffix = f"g{autoround.group_size}"
        export_dir = os.path.join(args.output_dir, f"w{autoround.bits}{suffix}")
    elif model_name.split("/")[-1].strip(".") == "" and "gguf" in args.format:
        export_dir = args.output_dir
    elif model_name.split("./")[-1].strip("./") != "" and "gguf" in args.format:
        export_dir = os.path.join(args.output_dir, model_name.split("/")[-1] + "-gguf")
    else:
        if autoround.group_size <= 0:
            if "fp" in autoround.act_data_type:
                suffix = f"afp{autoround.act_bits}"
            else:
                suffix = f"a{autoround.act_bits}"
        else:
            suffix = f"g{autoround.group_size}"
        export_dir = os.path.join(args.output_dir, model_name.split("/")[-1] + f"-w{autoround.bits}{suffix}")

    model, folders = autoround.quantize_and_save(export_dir, format=args.format)

    if args.low_cpu_mem_mode == 1 or args.low_cpu_mem_mode == 2:
        import shutil

        shutil.rmtree(args.low_cpu_mem_tmp_dir, ignore_errors=True)

    model.eval()
    clear_memory()

    lm_eval_version = get_library_version("lm-eval")

    eval_folder = folders[-1]
    if args.tasks is None or args.tasks == "" or eval_folder is None:
        return

    tasks = args.tasks
    if isinstance(tasks, str):
        tasks = tasks.split(",")

    from lm_eval.utils import make_table  # pylint: disable=E0401

    logger.info(f"Using lm-eval version {lm_eval_version}")
    eval_gguf_model = False
    for file in os.listdir(eval_folder):
        if file.endswith("gguf"):
            eval_gguf_model = True
            break

    import time

    eval_model_dtype = get_model_dtype(args.eval_model_dtype, "auto")

    if autoround.act_bits <= 8 or eval_gguf_model:
        if eval_gguf_model:
            # for file in os.listdir(eval_folder):
            #     gguf_file = file
            gguf_file = None
            gguf_format = None  # Initialize gguf_format to None
            # gguf folder only contains one file
            for format in formats:
                if format.startswith("gguf"):
                    gguf_format = format.split(":")[-1].upper()
            if gguf_format is None:  # Validate gguf_format after the loop
                logger.error("No valid gguf format found in formats. Please check the input.")
                sys.exit(-1)
            for file in os.listdir(eval_folder):
                if gguf_format in file:
                    gguf_file = file

            logger.warning("evaluating gguf model is an experimental feature, the accuracy may be not correct.")
            if eval_model_dtype == "float32" or eval_model_dtype == "auto":
                logger.warning(
                    "set '--eval_model_dtype bf16' can significantly speed up evaluation for gguf model,"
                    " but may affect accuracy."
                )
            if gguf_file is None:
                logger.error("Cannot find correct gguf file for evaluation, please check.")
                sys.exit(-1)
            model = AutoModelForCausalLM.from_pretrained(
                eval_folder, gguf_file=gguf_file, device_map="auto", torch_dtype=eval_model_dtype
            )
            model.eval()
            tokenizer = AutoTokenizer.from_pretrained(eval_folder, gguf_file=gguf_file)
        else:
            if hasattr(model, "hf_device_map") and len(model.hf_device_map) > 1:
                from accelerate.big_modeling import dispatch_model

                dispatch_model(model, model.hf_device_map)
            else:
                device_str = detect_device(device_str)
                model = model.to(device_str)
            if model.dtype != eval_model_dtype and eval_model_dtype != "auto":
                model.to(getattr(torch, eval_model_dtype))

        if args.eval_task_by_task:
            eval_task_by_task(
                model,
                tokenizer=tokenizer,
                device=device_str,
                tasks=args.tasks,
                limit=args.limit,
                batch_size=args.eval_bs,
                eval_model_dtype=eval_model_dtype,
            )
        else:
            if args.eval_bs is None or args.eval_bs == "auto":
                logger.warning("This API does not support auto currently, reset eval_bs to 16")
                args.eval_bs = 16
            from auto_round.eval.evaluation import simple_evaluate_user_model

            st = time.time()
            add_bos_token = False
            if "llama" in args.model.lower():
                add_bos_token = True
            res = simple_evaluate_user_model(
                model,
                tokenizer,
                tasks=tasks,
                batch_size=args.eval_bs,
                limit=args.limit,
                device=device_str,
                eval_model_dtype=eval_model_dtype,
                add_bos_token=add_bos_token,
            )
            print(make_table(res))
            print("evaluation running time=%ds" % (time.time() - st))
    else:
        if args.eval_task_by_task:
            eval_task_by_task(
                eval_folder,
                device=device_str,
                tasks=args.tasks,
                batch_size=args.eval_bs,
                limit=args.limit,
                eval_model_dtype=eval_model_dtype,
            )
        else:
            from auto_round.eval.evaluation import simple_evaluate

            tasks, model_args, device_str = _eval_init(
                args.tasks, eval_folder, args.device_map, args.disable_trust_remote_code, dtype=eval_model_dtype
            )
            st = time.time()
            if "llama" in args.model.lower():
                model_args += ",add_bos_token=True"
            res = simple_evaluate(
                model="hf",
                model_args=model_args,
                tasks=tasks,
                device=device_str,
                batch_size=args.eval_bs,
                limit=args.limit,
            )
            print(make_table(res))
            print("evaluation running time=%ds" % (time.time() - st))


def _eval_init(tasks, model_path, device, disable_trust_remote_code=False, dtype="auto"):
    set_cuda_visible_devices(device)
    device_str, parallelism = get_device_and_parallelism(device)
    if dtype != "auto":
        dtype = get_model_dtype(model_dtype=dtype)
    # ,add_bos_token={True}
    model_args = f"pretrained={model_path},trust_remote_code={not disable_trust_remote_code},dtype={dtype}"
    if parallelism:
        model_args += ",parallelize=True"
    if isinstance(tasks, str):
        tasks = tasks.split(",")
    return tasks, model_args, device_str


def eval(args):
    import time

    tasks, model_args, device_str = _eval_init(
        args.tasks, args.model, args.device_map, args.disable_trust_remote_code, args.eval_model_dtype
    )

    # load after _eval_int in order to make sure import torch after set CUDA_VISIBLE_DEVICES
    from auto_round.eval.evaluation import simple_evaluate, simple_evaluate_user_model
    from auto_round.utils import logger

    if (batch_size := args.eval_bs) is None:
        batch_size = "auto:8"
    is_gguf_file = False
    if os.path.isfile(args.model) and args.model.endswith(".gguf"):
        is_gguf_file = True
        gguf_file = os.path.basename(args.model)
        model = os.path.dirname(args.model)
    else:
        for file in os.listdir(args.model):
            if file.endswith(".gguf"):
                is_gguf_file = True
                gguf_file = file
    eval_model_dtype = get_model_dtype(args.eval_model_dtype)
    if is_gguf_file:
        import torch
        from lm_eval.utils import make_table  # pylint: disable=E0401
        from transformers import AutoModelForCausalLM, AutoTokenizer

        tokenizer = AutoTokenizer.from_pretrained(model, gguf_file=gguf_file)

        logger.warning("evaluating gguf model is an experimental feature, the accuracy may be not correct.")
        if eval_model_dtype == "float32" or eval_model_dtype == "auto":
            logger.warning(
                "set '--eval_model_dtype bf16' can significantly speed up evaluation for gguf model,"
                " but may affect accuracy."
            )
        model = AutoModelForCausalLM.from_pretrained(
            model, gguf_file=gguf_file, device_map="auto", torch_dtype=eval_model_dtype
        )
        model.eval()
        st = time.time()
        res = simple_evaluate_user_model(
            model, tokenizer, tasks=tasks, batch_size=batch_size, device=device_str, limit=args.limit
        )
        print(make_table(res))
        print("evaluation running time=%ds" % (time.time() - st))
    else:
        st = time.time()
        if "auto" in str(batch_size) and args.mllm:
            logger.warning("Batch size 'auto' is not yet supported for hf-multimodal models, reset to 16")
            batch_size = 16
        res = simple_evaluate(
            model="hf" if not args.mllm else "hf-multimodal",
            model_args=model_args,
            tasks=tasks,
            device=device_str,
            batch_size=batch_size,
            limit=args.limit,
        )
        from lm_eval.utils import make_table  # pylint: disable=E0401

        print(make_table(res))
        print("evaluation running time=%ds" % (time.time() - st))


def eval_task_by_task(
    model,
    device=None,
    tasks=None,
    tokenizer=None,
    batch_size=None,
    limit=None,
    max_batch_size=64,
    trust_remote_code=True,
    eval_model_dtype=None,
    retry_times=3,
):
    set_cuda_visible_devices(device)
    device_str, parallelism = get_device_and_parallelism(device)

    # load after _eval_int in order to make sure import torch after set CUDA_VISIBLE_DEVICES
    import traceback

    from lm_eval import simple_evaluate as lm_simple_evaluate  # pylint: disable=E0611
    from lm_eval.models.huggingface import HFLM
    from transformers import AutoModelForCausalLM, AutoTokenizer

    from auto_round.utils import logger

    if batch_size is None:
        batch_size = "auto:8"
    is_gguf_file = False
    if not isinstance(model, str):
        parallelism = False
    else:
        if os.path.isfile(model) and model.endswith(".gguf"):
            is_gguf_file = True
            gguf_file = os.path.basename(model)
            model = os.path.dirname(model)
        else:
            for file in os.listdir(model):
                if file.endswith(".gguf"):
                    is_gguf_file = True
                    gguf_file = file
    eval_model_dtype = get_model_dtype(eval_model_dtype)
    if is_gguf_file:
        tokenizer = AutoTokenizer.from_pretrained(model, gguf_file=gguf_file)
        logger.warning("evaluating gguf model is an experimental feature, the accuracy may be not correct.")
        if eval_model_dtype == "float32" or eval_model_dtype == "auto":
            logger.warning(
                "set '--eval_model_dtype bf16' can significantly speed up evaluation for gguf model,"
                " but may affect accuracy."
            )

        model = AutoModelForCausalLM.from_pretrained(
            model, gguf_file=gguf_file, device_map="auto", torch_dtype=eval_model_dtype
        )
        model.eval()
        parallelism = False
    hflm = HFLM(
        pretrained=model,
        tokenizer=tokenizer,
        device=device_str,
        batch_size=batch_size,
        max_batch_size=max_batch_size,
        parallelize=parallelism,
        trust_remote_code=trust_remote_code,
        dtype=eval_model_dtype,
    )

    if isinstance(tasks, str):
        tasks = tasks.replace(" ", "").split(",")

    from lm_eval.utils import make_table  # pylint: disable=E0611

    res_all = {}
    res_keys = ["results", "versions", "n-shot", "higher_is_better"]
    import time

    st = time.time()
    for task in tasks:
        while retry_times:
            try:
                res = lm_simple_evaluate(
                    model=hflm, model_args=None, device=device_str, tasks=task, batch_size=batch_size, limit=limit
                )
                break
            except Exception as e:
                cuda_error_msg = traceback.format_exc()
                try:
                    ori_batch_sizes = hflm.batch_sizes if hflm.batch_sizes else {"0": 64}
                    try:
                        for k, v in hflm.batch_sizes.items():
                            hflm.batch_sizes[k] = max(v // 2, 1)
                        logger.warning(f"Out of memory, reset batch_size to {hflm.batch_sizes} and re-try.")
                        res = lm_simple_evaluate(
                            model=hflm, model_args=None, device=device_str, tasks=task, batch_size=1, limit=limit
                        )
                        hflm.batch_sizes = ori_batch_sizes
                    except Exception as e:
                        traceback.print_exc()
                        pass
                except Exception as e:
                    logger.error(cuda_error_msg)
                    traceback.print_exc()
                    break
            retry_times -= 1

        if not res_all:
            res_all = res
        else:
            for key in res_keys:
                res_all[key].update(res[key])
        print(make_table(res_all))

    print("total eval time:", time.time() - st)<|MERGE_RESOLUTION|>--- conflicted
+++ resolved
@@ -177,17 +177,6 @@
             help="force to convert the dtype, some backends supports fp16 dtype better",
         )
 
-<<<<<<< HEAD
-        self.add_argument("--act_bits", default=16, type=int, help="activation bits")
-
-        self.add_argument("--act_group_size", default=None, type=int, help="activation group size")
-
-        self.add_argument("--act_data_type", "--act_dtype", default=None, type=str, help="activation data type")
-
-        self.add_argument("--disable_act_dynamic", action="store_true", help="activation static quantization")
-
-=======
->>>>>>> ca3f733e
         self.add_argument(
             "--fp_layers", default="", type=str, help="list of Layer names to maintain original data type"
         )
