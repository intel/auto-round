# Copyright (c) 2024 Intel Corporation
#
# Licensed under the Apache License, Version 2.0 (the "License");
# you may not use this file except in compliance with the License.
# You may obtain a copy of the License at
#
#    http://www.apache.org/licenses/LICENSE-2.0
#
# Unless required by applicable law or agreed to in writing, software
# distributed under the License is distributed on an "AS IS" BASIS,
# WITHOUT WARRANTIES OR CONDITIONS OF ANY KIND, either express or implied.
# See the License for the specific language governing permissions and
# limitations under the License.

# Copyright (c) 2024 Intel Corporation
#
# Licensed under the Apache License, Version 2.0 (the "License");
# you may not use this file except in compliance with the License.
# You may obtain a copy of the License at
#
#    http://www.apache.org/licenses/LICENSE-2.0
#
# Unless required by applicable law or agreed to in writing, software
# distributed under the License is distributed on an "AS IS" BASIS,
# WITHOUT WARRANTIES OR CONDITIONS OF ANY KIND, either express or implied.
# See the License for the specific language governing permissions and
# limitations under the License.
import os
import re
import argparse
import sys


from auto_round.utils import (
    get_fp_layer_names,
    clear_memory,
    is_debug_mode,
    get_device_and_parallelism,
    set_cuda_visible_devices)

os.environ["CUBLAS_WORKSPACE_CONFIG"] = ":4096:8"


class BasicArgumentParser(argparse.ArgumentParser):

    def __init__(self, *args, **kwargs):
        super().__init__(*args, **kwargs)
        self.add_argument(
            "--model", "--model_name", "--model_name_or_path", default="facebook/opt-125m", help="model name or path")

        self.add_argument('--eval', action='store_true', help="whether to use eval only mode")

        self.add_argument("--bits", default=4, type=int, help="number of weight bits")

        self.add_argument("--eval_bs", default=None, type=int, help="batch size in evaluation")

        self.add_argument(
            "--device",
            "--devices",
            default="0",
            type=str,
            help="the device to be used for tuning. "
                 "Currently, device settings support CPU, GPU, and HPU."
                 "The default is set to cuda:0,"
                 "allowing for automatic detection and switch to HPU or CPU."
                 "set --device 0,1,2 to use multiple cards.")

        self.add_argument("--asym", action='store_true', help="whether to use asym quantization")

        self.add_argument(
            "--dataset", default="NeelNanda/pile-10k", type=str, help="the dataset for quantization training")

        self.add_argument(
            "--lr", default=None, type=float, help="learning rate, if None, it will be set to 1.0/iters automatically")

        self.add_argument(
            "--minmax_lr",
            default=None,
            type=float,
            help="minmax learning rate, if None, it will beset to be the same with lr")

        self.add_argument("--seed", default=42, type=int, help="random seed")

        self.add_argument("--adam", action='store_true', help="whether to use adam optimizer instead of SignSGD")

        self.add_argument("--gradient_accumulate_steps", default=1, type=int, help="gradient accumulate steps")

        self.add_argument("--nblocks", default=1, type=int, help="how many blocks to tune together")

        self.add_argument("--low_gpu_mem_usage", action='store_true', help="offload intermediate features to cpu")

        self.add_argument("--format", default="auto_round", type=str, help="the format to save the model")

        self.add_argument("--data_type", "--dtype", default='int', help="data type for tuning, 'int', 'mx_fp' and etc")

        self.add_argument(
            "--scale_dtype",
            default='fp16',
            choices=["fp16", "float16", "bf16", "bfloat16", "fp32", "float32"],
            help="scale data type to use for quantization")

        self.add_argument("--tasks",
                          default="lambada_openai,hellaswag,winogrande,piqa,mmlu,wikitext,truthfulqa_mc1," \
                                  "truthfulqa_mc2,openbookqa,boolq,rte,arc_easy,arc_challenge",
                          help="lm-eval tasks")

        self.add_argument(
            "--output_dir", default="./tmp_autoround", type=str, help="the directory to save quantized model")

        self.add_argument("--disable_eval", action='store_true', help="whether to do lm-eval evaluation after tuning")

        self.add_argument("--disable_amp", action='store_true', help="disable amp")

        self.add_argument(
            "--disable_minmax_tuning", action='store_true', help="whether to disable enable weight minmax tuning")

        self.add_argument("--enable_norm_bias_tuning", action='store_true', help="whether to enable norm bias tuning")

        self.add_argument(
            "--disable_trust_remote_code", action='store_true', help="whether to disable trust_remote_code")

        self.add_argument(
            "--disable_quanted_input",
            action='store_true',
            help="whether to disuse the output of quantized block to tune the next block")

        self.add_argument("--quant_lm_head", action='store_true', help="whether to quant lm_head")

        self.add_argument(
            "--low_cpu_mem_mode",
            default=0,
            type=int,
            choices=[0, 1, 2],
            help="choose which low cpu memory mode to use. "
                 "Can significantly reduce cpu memory footprint but cost more time."
                 "1 means choose block-wise mode, load the weights of each block"
                 " from disk when tuning and release the memory of the block after tuning."
                 "2 means choose layer-wise mode, load the weights of each layer from disk when tuning,"
                 " minimum memory consumption and also slowest running speed."
                 "others means not use low cpu memory. Default to 0, not use low cpu memory.")

        self.add_argument(
            "--low_cpu_mem_tmp_dir",
            default=None,
            type=str,
            help="temporary work space to store the temporary files "
                 "when using low cpu memory mode. Will remove after tuning.")

        self.add_argument(
            "--model_dtype",
            default=None,
            type=str,
            choices=["fp16", "float16", "bf16", "bfloat16", "fp32", "float32"],
            help="force to convert the dtype, some backends supports fp16 dtype better")

        self.add_argument("--act_bits", default=16, type=int, help="activation bits")

        self.add_argument(
            "--fp_layers", default="", type=str, help="list of Layer names to maintain original data type")

        self.add_argument(
            "--not_use_best_mse",
            action='store_true',
            help="whether to use the iter of best mes loss in the tuning phase")

        self.add_argument(
            "--to_quant_block_names",
            default=None,
            type=str,
            help="Names of quantitative blocks, please use commas to separate them.")

        self.add_argument("--enable_torch_compile", action='store_true',
                          help="whether to enable torch compile")

        self.add_argument("--act_data_type", default=None, type=str, help="activation data type")

        self.add_argument("--disable_act_dynamic", action='store_true', help="activation static quantization")

        self.add_argument("--disable_deterministic_algorithms", action='store_true',
                          help="disable torch deterministic algorithms.")

        self.add_argument("--device_map", default=None, type=str, help="device_map for block in tuning phase")


class EvalArgumentParser(argparse.ArgumentParser):

    def __init__(self, *args, **kwargs):
        super().__init__(*args, **kwargs)
        self.add_argument(
            "--model", "--model_name", "--model_name_or_path", default="facebook/opt-125m", help="model name or path")
        self.add_argument(
            "--device",
            "--devices",
            default="0",
            type=str,
            help="the device to be used for tuning. "
                 "Currently, device settings support CPU, GPU, and HPU."
                 "The default is set to cuda:0,"
                 "allowing for automatic detection and switch to HPU or CPU."
                 "set --device 0,1,2 to use multiple cards.")
        self.add_argument("--tasks",
                          default="lambada_openai,hellaswag,winogrande,piqa,mmlu,wikitext,truthfulqa_mc1," \
                                  "openbookqa,boolq,arc_easy,arc_challenge",
                          help="lm-eval tasks")
        self.add_argument(
            "--disable_trust_remote_code", action='store_true', help="whether to disable trust_remote_code")
        self.add_argument("--eval_bs", "--bs", "--batch_size", default=None, type=int, help="batch size in evaluation")


def setup_parser():
    parser = BasicArgumentParser()

    parser.add_argument("--group_size", default=128, type=int, help="group size")

    parser.add_argument("--batch_size", "--train_bs", "--bs", default=8, type=int, help="train batch size")

    parser.add_argument("--iters", "--iter", default=200, type=int, help="iteration to tune each block")

    parser.add_argument(
        "--seqlen", "--seq_len", default=2048, type=int, help="sequence length of the calibration samples")

    parser.add_argument("--nsamples", "--nsample", default=128, type=int, help="number of samples")

    args = parser.parse_args()
    return args


def setup_best_parser():
    parser = BasicArgumentParser()

    parser.add_argument("--group_size", default=128, type=int, help="group size")

    parser.add_argument("--batch_size", "--train_bs", "--bs", default=8, type=int, help="train batch size")

    parser.add_argument("--iters", "--iter", default=1000, type=int, help="iterations to tune each block")

    parser.add_argument(
        "--seqlen", "--seq_len", default=2048, type=int, help="sequence length of the calibration samples")

    parser.add_argument("--nsamples", "--nsample", default=512, type=int, help="number of samples")

    args = parser.parse_args()
    args.low_gpu_mem_usage = True

    return args


def setup_fast_parser():
    parser = BasicArgumentParser()

    parser.add_argument("--group_size", default=128, type=int, help="group size")

    parser.add_argument("--batch_size", "--train_bs", "--bs", default=4, type=int, help="train batch size")

    parser.add_argument("--iters", default=200, type=int, help="iterations to tune each block")

    parser.add_argument(
        "--seqlen", "--seq_len", default=512, type=int, help="sequence length of the calibration samples")

    parser.add_argument("--nsamples", "--nsample", default=128, type=int, help="number of samples")

    args = parser.parse_args()

    return args


def setup_eval_parser():
    parser = EvalArgumentParser()
    args = parser.parse_args()
    return args


def _gguf_args_check(args):
    from auto_round.utils import logger

    _GGUF_CONFIG = {
        "gguf:q4_0": {
            "bits": 4,
            "act_bits": 16,
            "group_size": 32,
            "asym": False,
        },
        "gguf:q4_1": {
            "bits": 4,
            "act_bits": 16,
            "group_size": 32,
            "asym": True,
        }
    }

    formats = args.format.lower().replace(' ', '').split(",")
    for format in _GGUF_CONFIG:
        if format in formats:
            from pathlib import Path
            from auto_round.export.export_to_gguf.convert import Model
            hparams = Model.load_hparams(Path(args.model))
            model_architecture = hparams["architectures"][0]
            try:
                model_class = Model.from_model_architecture(model_architecture)
            except NotImplementedError:
                logger.error(f"Model {model_architecture} is not supported to export GGUF format")
                sys.exit(1)

            unsupport_list, reset_list = [], []
            gguf_config = _GGUF_CONFIG[format]
            for k, v in gguf_config.items():
                if getattr(args, k) != v:
                    unsupport_list.append(f"{k}={getattr(args, k)}")
                    reset_list.append(f"{k}={v}")
                    setattr(args, k, v)
            if len(unsupport_list) > 0:
                if len(formats) > 1:
                    logger.error(
                        f"format {format} not support for {', '.join(unsupport_list)},"
                        f" please reset to {', '.join(reset_list)}, and retry")
                    exit(-1)
                else:
                    logger.error(
                        f"format {format} not support for {', '.join(unsupport_list)},"
                        f" reset to {', '.join(reset_list)}.")
            logger.info(f"export format {format}, sym = {not args.asym}, group_size = {args.group_size}")

    return args


def tune(args):
    import transformers

    from transformers import AutoModelForCausalLM, AutoTokenizer, AutoModel, AutoConfig, AutoProcessor

    from auto_round import AutoRoundConfig
    from auto_round.utils import detect_device, get_library_version, detect_device_count
    from auto_round.utils import logger

    tasks = args.tasks
    if args.format is None:
        args.format = "auto_round"
    supported_formats = [
        "auto_round", "auto_gptq", "auto_awq", "auto_round:auto_gptq", "auto_round:auto_awq", "auto_gptq:marlin",
        "gguf:q4_0", "gguf:q4_1", "itrex", "itrex_xpu", "fake"
    ]
    formats = args.format.lower().replace(' ', '').split(",")
    for format in formats:
        if format not in supported_formats:
            raise ValueError(f"{format} is not supported, we only support {supported_formats}")

    args = _gguf_args_check(args)

    if "auto_gptq" in args.format and args.asym is True:
        logger.warning("The auto_gptq kernel has issues with asymmetric quantization. "
                       "It is recommended to use sym quantization or --format='auto_round'")

    if "marlin" in args.format and args.asym is True:
        assert False, "marlin backend only supports sym quantization, please remove --asym"

    ##must set this before import torch
    set_cuda_visible_devices(args.device)
    device_str, use_auto_mapping = get_device_and_parallelism(args.device)

    import torch
    import transformers
 
    os.environ["CUBLAS_WORKSPACE_CONFIG"] = ":4096:8"
    torch.use_deterministic_algorithms(True, warn_only=True)
    from transformers import AutoModelForCausalLM, AutoTokenizer, AutoModel, AutoConfig, AutoProcessor
    from lm_eval.utils import make_table  # pylint: disable=E0401

    from auto_round import AutoRoundConfig
    from auto_round.eval.evaluation import simple_evaluate
    from auto_round.utils import detect_device, get_library_version, detect_device_count
    from auto_round.utils import logger
    if not args.disable_deterministic_algorithms:
        torch.use_deterministic_algorithms(True, warn_only=True)
<<<<<<< HEAD
        print("'torch.use_deterministic_algorithms' is turned on by default for reproducibility, "\
            "and can be turned off by setting the '--disable_deterministic_algorithms' parameter.")

=======
        # logger.info("`torch.use_deterministic_algorithms` is enabled by default for reproducibility "
        #             "and can be disabled using the `--disable_deterministic_algorithms` argument.")

    if args.enable_torch_compile:
        logger.info("`torch.compile` is enabled to reduce tuning costs. "
                    "If it causes issues, you can disable it by remove `--enable_torch_compile` argument.")
>>>>>>> 66adfb16

    model_name = args.model
    if model_name[-1] == "/":
        model_name = model_name[:-1]
    logger.info(f"start to quantize {model_name}")
    torch_dtype = "auto"
    if device_str is not None and "hpu" in device_str:
        torch_dtype = torch.bfloat16

    is_glm = bool(re.search("chatglm", model_name.lower()))
    low_cpu_mem_usage = False

    tokenizer = AutoTokenizer.from_pretrained(model_name, trust_remote_code=not args.disable_trust_remote_code)

    model_cls = AutoModel if is_glm else AutoModelForCausalLM

    if args.low_cpu_mem_tmp_dir is None:
        args.low_cpu_mem_tmp_dir = os.path.join(args.output_dir, "low_cpu_mem_tmp")
    if args.low_cpu_mem_mode == 2:
        from auto_round.low_cpu_mem.utils import load_model_with_hooks
        model = load_model_with_hooks(
            model_name,
            model_cls,
            device=device_str,
            clean_weight=True,
            saved_path=args.low_cpu_mem_tmp_dir,
            torch_dtype=torch_dtype,
            trust_remote_code=not args.disable_trust_remote_code)
    elif args.low_cpu_mem_mode == 1:
        from auto_round.low_cpu_mem.utils import load_empty_model
        low_cpu_mem_usage = True
        model = load_empty_model(
            model_name,
            model_cls,
            device=device_str,
            saved_path=args.low_cpu_mem_tmp_dir,
            torch_dtype=torch_dtype,
            trust_remote_code=not args.disable_trust_remote_code)
    else:
<<<<<<< HEAD
        from auto_round.utils import _use_hpu_compile_mode
        if _use_hpu_compile_mode():
            model = model_cls.from_pretrained(
                model_name, low_cpu_mem_usage=True, torch_dtype=torch_dtype,
                attn_implementation="eager",
                trust_remote_code=not args.disable_trust_remote_code, device_map="auto" if use_auto_mapping else None
            )
        else:
            model = model_cls.from_pretrained(
                model_name, low_cpu_mem_usage=True, torch_dtype=torch_dtype,
                trust_remote_code=not args.disable_trust_remote_code, device_map="auto" if use_auto_mapping else None
            )
=======
        model = model_cls.from_pretrained(
            model_name,
            low_cpu_mem_usage=True,
            torch_dtype=torch_dtype,
            trust_remote_code=not args.disable_trust_remote_code,
            device_map="auto" if use_auto_mapping else None)
>>>>>>> 66adfb16

    from auto_round import AutoRound, AutoRoundAdam

    model = model.eval()
    seqlen = args.seqlen

    if args.model_dtype != None:
        try:
            if args.model_dtype == "float16" or args.model_dtype == "fp16":
                model = model.to(torch.float16)
            elif args.model_dtype == "bfloat16" or args.model_dtype == "bfp16" or args.model_dtype == "bf16":
                model = model.to(torch.bfloat16)
            elif args.model_dtype == "float32" or args.model_dtype == "fp32":
                model = model.to(torch.float32)
        except:
            logger.error("please use more device to fit the device or just use one device")
            exit()

    if hasattr(tokenizer, "model_max_length"):
        if tokenizer.model_max_length < seqlen:
            logger.info(
                f"change sequence length to {tokenizer.model_max_length} due to the limitation of model_max_length")
            seqlen = min(seqlen, tokenizer.model_max_length)
            args.seqlen = seqlen

    if "bloom" in model_name:
        args.low_gpu_mem_usage = False

    round = AutoRound
    if args.adam:
        round = AutoRoundAdam

    layer_config = {}
    for n, m in model.named_modules():
        if isinstance(m, torch.nn.Linear) or isinstance(m, transformers.modeling_utils.Conv1D):
            if m.weight.shape[0] % 32 != 0 or m.weight.shape[1] % 32 != 0:
                layer_config[n] = {"bits": 16}
                logger.info(
                    f"{n} will not be quantized due to its shape not being divisible by 32,"
                    " resulting in an exporting issue to autogptq")

    not_quantize_layer_names = get_fp_layer_names(model, args.fp_layers)
    for name in not_quantize_layer_names:
        layer_config[name] = {"bits": 16}
    if len(not_quantize_layer_names) > 0:
        logger.info(f"{not_quantize_layer_names} will not be quantized.")
        for format in formats:
            if "auto_round" not in format and "fake" not in format and "awq" not in format:
                ##TODO gptq could support some mixed precision config
                logger.warning(f"mixed precision exporting does not support {format} currently")

    lm_head_layer_name = "lm_head"
    for n, _ in model.named_modules():
        lm_head_layer_name = n
    if args.quant_lm_head:
        config = AutoConfig.from_pretrained(model_name, trust_remote_code=not args.disable_trust_remote_code)
        if config.tie_word_embeddings and hasattr(model, "_tied_weights_keys"):
            tied_keys = model._tied_weights_keys
            for item in tied_keys:
                if lm_head_layer_name in item:  ##TODO extend to encoder-decoder layer, seq classification model
                    args.quant_lm_head = False
                    logger.warning(
                        f"reset `quant_lm_head` to `False` as quantizing lm_head with tied weights has not been "
                        f"supported currently")
                    break

    if args.quant_lm_head:
        layer_config[lm_head_layer_name] = {"bits": args.bits}
        for format in formats:
            if "auto_round" not in format and "fake" not in format:
                auto_round_formats = [s for s in supported_formats if s.startswith("auto_round")]
                raise ValueError(
                    f"{format} is not supported for lm-head quantization, please change to {auto_round_formats}")

    if "auto_awq" in args.format:
        from auto_round.utils import check_awq_gemm_compatibility
        awq_supported, info = check_awq_gemm_compatibility(
            model, args.bits, args.group_size, not args.asym, layer_config)
        if not awq_supported:
            logger.warning(f"The AutoAWQ format may not be supported due to {info}")

    enable_torch_compile = True if "--enable_torch_compile" in sys.argv else False

    autoround = round(
        model,
        tokenizer,
        args.bits,
        args.group_size,
        sym=not args.asym,
        batch_size=args.batch_size,
        dataset=args.dataset,
        seqlen=seqlen,
        nblocks=args.nblocks,
        iters=args.iters,
        lr=args.lr,
        minmax_lr=args.minmax_lr,
        enable_quanted_input=not args.disable_quanted_input,
        device=device_str,
        amp=not args.disable_amp,
        nsamples=args.nsamples,
        seed=args.seed,
        low_gpu_mem_usage=args.low_gpu_mem_usage,
        scale_dtype=args.scale_dtype,
        gradient_accumulate_steps=args.gradient_accumulate_steps,
        layer_config=layer_config,
        enable_minmax_tuning=not args.disable_minmax_tuning,
        act_bits=args.act_bits,
        low_cpu_mem_usage=low_cpu_mem_usage,
        data_type=args.data_type,
        enable_norm_bias_tuning=args.enable_norm_bias_tuning,
        not_use_best_mse=args.not_use_best_mse,
        to_quant_block_names=args.to_quant_block_names,
        enable_torch_compile=enable_torch_compile,
        act_data_type=args.act_data_type,
        act_dynamic=not args.disable_act_dynamic,
        device_map=args.device_map)
    model, _ = autoround.quantize()
    model_name = args.model.rstrip("/")
    if args.low_cpu_mem_mode == 1 or args.low_cpu_mem_mode == 2:
        import shutil
        shutil.rmtree(args.low_cpu_mem_tmp_dir, ignore_errors=True)

    model.eval()
    clear_memory()

    if model_name.split('/')[-1].strip('.') == "":
        export_dir = os.path.join(args.output_dir, f"w{args.bits}g{args.group_size}")
    else:
        export_dir = os.path.join(args.output_dir, model_name.split('/')[-1] + f"-w{args.bits}g{args.group_size}")

    format_list = args.format.replace(' ', '').split(',')
    inplace = False if len(format_list) > 1 else True
    eval_folder = None
    for format_ in format_list:
        save_format_ = format_.replace(":", "-")
        save_format_ = save_format_.replace("_", "-")
        save_folder = f'{export_dir}-{save_format_}'
        autoround.save_quantized(save_folder, format=format_, inplace=inplace)
        if 'gguf' in format_:
            gguf_format = format_.upper().split(":")[-1]
            if not any([file.endswith(f"{gguf_format}.gguf") for file in os.listdir(save_folder)]):
                logger.error(f"fail to export {format_}")
        else:
            eval_folder = save_folder

    lm_eval_version = get_library_version("lm-eval")

    if isinstance(tasks, str):
        tasks = tasks.split(',')

    if not args.disable_eval and eval_folder is not None:
        from lm_eval.utils import make_table  # pylint: disable=E0401

        logger.info(f"Using lm-eval version {lm_eval_version}")

        tasks, model_args, device_str = _eval_init(args.tasks, eval_folder, args.device, args.disable_trust_remote_code)

        if args.act_bits <= 8:
            if hasattr(model, "hf_device_map") and len(model.hf_device_map) > 1:
                from accelerate.big_modeling import dispatch_model

                dispatch_model(model, model.hf_device_map)
                user_model = model
            else:
                device_str = detect_device(device_str)
                user_model = model.to(device_str)

            if args.eval_bs is None or args.eval_bs == "auto":
                args.eval_bs = 16
            from auto_round.eval.evaluation import simple_evaluate_user_model
            res = simple_evaluate_user_model(
                user_model, tokenizer, tasks=tasks, batch_size=args.eval_bs, device=device_str)
        else:
            from auto_round.eval.evaluation import simple_evaluate
            res = simple_evaluate(
                model="hf", model_args=model_args, tasks=tasks, device=device_str, batch_size=args.eval_bs)
        print(make_table(res))


def _eval_init(tasks, model_path, device, disable_trust_remote_code=False):
    set_cuda_visible_devices(device)
    device_str, parallelism = get_device_and_parallelism(device)
    ##model_args = f'pretrained={model_path},trust_remote_code={not disable_trust_remote_code},add_bos_token=True'
    model_args = f'pretrained={model_path},trust_remote_code={not disable_trust_remote_code}'
    if parallelism:
        model_args += ",parallelize=True"
    if isinstance(tasks, str):
        tasks = tasks.split(',')
    return tasks, model_args, device_str


def eval(args):
    tasks, model_args, device_str = _eval_init(args.tasks, args.model, args.device, args.disable_trust_remote_code)

    # load after _eval_int in order to make sure import torch after set CUDA_VISBILE_DEVICES
    from auto_round.eval.evaluation import simple_evaluate

    res = simple_evaluate(model="hf", model_args=model_args, tasks=tasks, device=device_str, batch_size=args.eval_bs)

    from lm_eval.utils import make_table  # pylint: disable=E0401
    print(make_table(res))


def eval_sequence(args):
    tasks, model_args, device_str = _eval_init(args.tasks, args.model, args.device, args.disable_trust_remote_code)

    # load after _eval_int in order to make sure import torch after set CUDA_VISBILE_DEVICES
    from auto_round.eval.evaluation import simple_evaluate

    from lm_eval.utils import make_table  # pylint: disable=E0401
    res_all = {}
    res_keys = ["results", "versions", "n-shot", "higher_is_better"]
    for task in tasks:
        res = simple_evaluate(model="hf", model_args=model_args, tasks=task, device=device_str, batch_size=args.eval_bs)
        if not res_all:
            res_all = res
        else:
            for key in res_keys:
                res_all[key].update(res[key])
        print(make_table(res_all))
<|MERGE_RESOLUTION|>--- conflicted
+++ resolved
@@ -371,18 +371,11 @@
     from auto_round.utils import logger
     if not args.disable_deterministic_algorithms:
         torch.use_deterministic_algorithms(True, warn_only=True)
-<<<<<<< HEAD
-        print("'torch.use_deterministic_algorithms' is turned on by default for reproducibility, "\
-            "and can be turned off by setting the '--disable_deterministic_algorithms' parameter.")
-
-=======
-        # logger.info("`torch.use_deterministic_algorithms` is enabled by default for reproducibility "
-        #             "and can be disabled using the `--disable_deterministic_algorithms` argument.")
 
     if args.enable_torch_compile:
         logger.info("`torch.compile` is enabled to reduce tuning costs. "
                     "If it causes issues, you can disable it by remove `--enable_torch_compile` argument.")
->>>>>>> 66adfb16
+
 
     model_name = args.model
     if model_name[-1] == "/":
@@ -422,7 +415,6 @@
             torch_dtype=torch_dtype,
             trust_remote_code=not args.disable_trust_remote_code)
     else:
-<<<<<<< HEAD
         from auto_round.utils import _use_hpu_compile_mode
         if _use_hpu_compile_mode():
             model = model_cls.from_pretrained(
@@ -435,14 +427,6 @@
                 model_name, low_cpu_mem_usage=True, torch_dtype=torch_dtype,
                 trust_remote_code=not args.disable_trust_remote_code, device_map="auto" if use_auto_mapping else None
             )
-=======
-        model = model_cls.from_pretrained(
-            model_name,
-            low_cpu_mem_usage=True,
-            torch_dtype=torch_dtype,
-            trust_remote_code=not args.disable_trust_remote_code,
-            device_map="auto" if use_auto_mapping else None)
->>>>>>> 66adfb16
 
     from auto_round import AutoRound, AutoRoundAdam
 
