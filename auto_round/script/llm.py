# Copyright (c) 2024 Intel Corporation
#
# Licensed under the Apache License, Version 2.0 (the "License");
# you may not use this file except in compliance with the License.
# You may obtain a copy of the License at
#
#    http://www.apache.org/licenses/LICENSE-2.0
#
# Unless required by applicable law or agreed to in writing, software
# distributed under the License is distributed on an "AS IS" BASIS,
# WITHOUT WARRANTIES OR CONDITIONS OF ANY KIND, either express or implied.
# See the License for the specific language governing permissions and
# limitations under the License.

# Copyright (c) 2024 Intel Corporation
#
# Licensed under the Apache License, Version 2.0 (the "License");
# you may not use this file except in compliance with the License.
# You may obtain a copy of the License at
#
#    http://www.apache.org/licenses/LICENSE-2.0
#
# Unless required by applicable law or agreed to in writing, software
# distributed under the License is distributed on an "AS IS" BASIS,
# WITHOUT WARRANTIES OR CONDITIONS OF ANY KIND, either express or implied.
# See the License for the specific language governing permissions and
# limitations under the License.
import argparse

from auto_round.utils import detect_device, get_fp_layer_names


class BasicArgumentParser(argparse.ArgumentParser):
    def __init__(self, *args, **kwargs):
        super().__init__(*args, **kwargs)
        self.add_argument("--model", "--model_name", "--model_name_or_path", default="facebook/opt-125m",
                          help="model name or path")

        self.add_argument('--eval', action='store_true',
                          help="whether to use eval only mode")

        self.add_argument("--bits", default=4, type=int,
                          help="number of weight bits")

        self.add_argument("--eval_bs", default=None, type=int,
                          help="batch size in evaluation")

        self.add_argument("--device", "--devices", default="0", type=str,
                          help="the device to be used for tuning. "
                          "Currently, device settings support CPU, GPU, and HPU."
                          "The default is set to cuda:0,"
                          "allowing for automatic detection and switch to HPU or CPU."
                          "set --device 0,1,2 to use multiple cards.")

        self.add_argument("--asym", action='store_true',
                          help="whether to use asym quantization")

        self.add_argument("--dataset", default="NeelNanda/pile-10k", type=str,
                          help="the dataset for quantization training")

        self.add_argument("--lr", default=None, type=float,
                          help="learning rate, if None, it will be set to 1.0/iters automatically")

        self.add_argument("--minmax_lr", default=None, type=float,
                          help="minmax learning rate, if None, it will beset to be the same with lr")

        self.add_argument("--seed", default=42, type=int,
                          help="random seed")

        self.add_argument("--adam", action='store_true',
                          help="whether to use adam optimizer instead of SignSGD")

        self.add_argument("--gradient_accumulate_steps", default=1, type=int,
                          help="gradient accumulate steps")

        self.add_argument("--nblocks", default=1, type=int,
                          help="how many blocks to tune together")

        self.add_argument("--low_gpu_mem_usage", action='store_true',
                          help="offload intermediate features to cpu")

        self.add_argument("--format", default="auto_round", type=str,
                          help="the format to save the model"
                          )

        self.add_argument("--data_type", "--dtype", default='int',
                          help="data type for tuning, 'int', 'mx_fp' and etc")

        self.add_argument("--scale_dtype", default='fp16', choices=["fp16", "float16",
                                                                    "bf16", "bfloat16", "fp32", "float32"],
                          help="scale data type to use for quantization")

        self.add_argument("--tasks",
                          default="lambada_openai,hellaswag,winogrande,piqa,mmlu,wikitext,truthfulqa_mc1," \
                                  "truthfulqa_mc2,openbookqa,boolq,rte,arc_easy,arc_challenge",
                          help="lm-eval tasks")

        self.add_argument("--output_dir", default="./tmp_autoround", type=str,
                          help="the directory to save quantized model")

        self.add_argument("--disable_eval", action='store_true',
                          help="whether to do lm-eval evaluation after tuning")

        self.add_argument("--disable_amp", action='store_true',
                          help="disable amp")

        self.add_argument("--disable_minmax_tuning", action='store_true',
                          help="whether to disable enable weight minmax tuning")

        self.add_argument("--enable_norm_bias_tuning", action='store_true',
                          help="whether to enable norm bias tuning")

        self.add_argument("--disable_trust_remote_code", action='store_true',
                          help="whether to disable trust_remote_code")

        self.add_argument("--disable_quanted_input", action='store_true',
                          help="whether to disuse the output of quantized block to tune the next block")

        self.add_argument("--quant_lm_head", action='store_true',
                          help="whether to quant lm_head")

        self.add_argument("--low_cpu_mem_mode", default=0, type=int, choices=[0, 1, 2],
                          help="choose which low cpu memory mode to use. "
                               "Can significantly reduce cpu memory footprint but cost more time."
                               "1 means choose block-wise mode, load the weights of each block"
                               " from disk when tuning and release the memory of the block after tuning."
                               "2 means choose layer-wise mode, load the weights of each layer from disk when tuning,"
                               " minimum memory consumption and also slowest running speed."
                               "others means not use low cpu memory. Default to 0, not use low cpu memory.")

        self.add_argument("--low_cpu_mem_tmp_dir", default=None, type=str,
                          help="temporary work space to store the temporary files "
                               "when using low cpu memory mode. Will remove after tuning.")

        self.add_argument("--model_dtype", default=None, type=str, choices=["fp16", "float16",
                                                                            "bf16", "bfloat16", "fp32", "float32"],
                          help="force to convert the dtype, some backends supports fp16 dtype better")

        self.add_argument("--act_bits", default=16, type=int,
                          help="activation bits")

        self.add_argument("--fp_layers", default="", type=str,
                          help="list of Layer names to maintain original data type")

        self.add_argument("--not_use_best_mse", action='store_true',
                          help="whether to use the iter of best mes loss in the tuning phase")

        self.add_argument("--to_quant_block_names", default=None, type=str,
                          help="Names of quantitative blocks, please use commas to separate them.")

        self.add_argument("--enable_torch_compile", default=None, type=bool,
                          help="whether to enable torch compile")

        self.add_argument("--act_data_type", default=None, type=str,
                          help="activation data type")

        self.add_argument("--disable_act_dynamic", action='store_true',
                          help="activation static quantization")

class EvalArgumentParser(argparse.ArgumentParser):
    def __init__(self, *args, **kwargs):
        super().__init__(*args, **kwargs)
        self.add_argument("--model", "--model_name", "--model_name_or_path", default="facebook/opt-125m",
                          help="model name or path")
        self.add_argument("--device", "--devices", default="0", type=str,
                          help="the device to be used for tuning. "
                          "Currently, device settings support CPU, GPU, and HPU."
                          "The default is set to cuda:0,"
                          "allowing for automatic detection and switch to HPU or CPU."
                          "set --device 0,1,2 to use multiple cards.")
        self.add_argument("--tasks",
                          default="lambada_openai,hellaswag,winogrande,piqa,mmlu,wikitext,truthfulqa_mc1," \
                                  "openbookqa,boolq,arc_easy,arc_challenge",
                          help="lm-eval tasks")
        self.add_argument("--disable_trust_remote_code", action='store_true',
                          help="whether to disable trust_remote_code")
        self.add_argument("--eval_bs", "--bs", "--batch_size", default=None, type=int,
                          help="batch size in evaluation")
        

def setup_parser():
    parser = BasicArgumentParser()

    parser.add_argument("--group_size", default=128, type=int,
                        help="group size")

    parser.add_argument("--batch_size", "--train_bs", "--bs", default=8, type=int,
                        help="train batch size")

    parser.add_argument("--iters", "--iter", default=200, type=int,
                        help="iteration to tune each block")

    parser.add_argument("--seqlen", "--seq_len", default=2048, type=int,
                        help="sequence length of the calibration samples")

    parser.add_argument("--nsamples", default=128, type=int,
                        help="number of samples")

    args = parser.parse_args()
    return args


def setup_best_parser():
    parser = BasicArgumentParser()

    parser.add_argument("--group_size", default=128, type=int,
                        help="group size")

    parser.add_argument("--batch_size", "--train_bs", "--bs", default=8, type=int,
                        help="train batch size")

    parser.add_argument("--iters", "--iter", default=1000, type=int,
                        help="iterations to tune each block")

    parser.add_argument("--seqlen", "--seq_len", default=2048, type=int,
                        help="sequence length of the calibration samples")

    parser.add_argument("--nsamples", default=512, type=int,
                        help="number of samples")

    args = parser.parse_args()
    args.low_gpu_mem_usage = True

    return args


def setup_fast_parser():
    parser = BasicArgumentParser()

    parser.add_argument("--group_size", default=128, type=int,
                        help="group size")

    parser.add_argument("--batch_size", "--train_bs", "--bs", default=4, type=int,
                        help="train batch size")

    parser.add_argument("--iters", default=200, type=int,
                        help="iterations to tune each block")

    parser.add_argument("--seqlen", "--seq_len", default=512, type=int,
                        help="sequence length of the calibration samples")

    parser.add_argument("--nsamples", default=128, type=int,
                        help="number of samples")

    args = parser.parse_args()

    return args


def setup_eval_parser():
    parser = EvalArgumentParser()
    args = parser.parse_args()
    return args

def tune(args):
    import re
    import torch
    import transformers

    from transformers import AutoModelForCausalLM, AutoTokenizer, AutoModel, AutoConfig, AutoProcessor
    from lm_eval.utils import make_table  # pylint: disable=E0401

    from auto_round import AutoRoundConfig
    from auto_round.eval.evaluation import simple_evaluate
    from auto_round.utils import detect_device, get_library_version, detect_device_count
    from auto_round.utils import logger

    tasks = args.tasks
    if args.format is None:
        args.format = "auto_round"
    supported_formats = ["auto_round", "auto_gptq", "auto_awq", "auto_round:auto_gptq", "auto_round:auto_awq",
<<<<<<< HEAD
                         "auto_gptq:marlin", "gguf:q4_0", "gguf:q4_1", "itrex", "iterx_xpu", "fake"]
    formats = args.format.lower().replace(' ', '').split(",")
=======
                         "auto_gptq:marlin", "itrex", "itrex_xpu", "fake"]
    formats = args.format.replace(' ', '').split(",")
>>>>>>> ba2426cd
    for format in formats:
        if format not in supported_formats:
            raise ValueError(f"{format} is not supported, we only support {supported_formats}")
        if format in ["gguf:q4_0", "gguf:q4_1"]:
            args.bits = 4
        if args.act_bits <= 8:
            logger.warning(f"{args.format} not support for activation quantization.")
        if args.group_size != 32:
            logger.warning(f"{args.format} not support for group_size: {args.group_size}. "
                "Reset group_size to 32.")
            args.group_size = 32
        if args.format.endswith("_0"):
            args.asym = False
        if args.format.endswith("_1"):
            args.asym = True

    if "auto_gptq" in args.format and args.asym is True:
        print(
            "warning: The auto_gptq kernel has issues with asymmetric quantization. "
            "It is recommended to use sym quantization or --format='auto_round'")

    if "marlin" in args.format and args.asym is True:
        assert False, "marlin backend only supports sym quantization, please remove --asym"



    ##must set this before import torch
    import os
    devices = args.device.replace(" ", "").split(',')
    use_auto_mapping = False
    if all(s.isdigit() for s in devices):
        if "CUDA_VISIBLE_DEVICES" in os.environ:
            current_visible_devices = os.environ["CUDA_VISIBLE_DEVICES"]
            current_visible_devices = current_visible_devices.split(',')
            indices = [int(device) for device in devices]
            try:
                pick_device = [current_visible_devices[i] for i in indices]
            except:
                raise ValueError(
                    "Invalid '--device' value: It must be smaller than the number of available devices. "
                    "For example, with CUDA_VISIBLE_DEVICES=4,5, "
                    "--device 0,1 is valid, but --device 4,5 is not supported.")
            visible_devices = ','.join(pick_device)
            os.environ["CUDA_VISIBLE_DEVICES"] = visible_devices
        else:
            os.environ["CUDA_VISIBLE_DEVICES"] = args.device
            args.device = ",".join(map(str, range(len(devices))))
            devices = args.device.replace(" ", "").split(',')
        if len(devices) > 1:  ##for 70B model on single card, use auto will cause some layer offload to cpu
            use_auto_mapping = True
    elif args.device == "auto":
        use_auto_mapping = True

    os.environ["CUBLAS_WORKSPACE_CONFIG"] = ":4096:8"
    torch.use_deterministic_algorithms(True, warn_only=True)

    model_name = args.model
    if model_name[-1] == "/":
        model_name = model_name[:-1]
    logger.info(f"start to quantize {model_name}")
    device_str = detect_device(devices[0])
    torch_dtype = "auto"
    if "hpu" in device_str:
        torch_dtype = torch.bfloat16

    is_glm = bool(re.search("chatglm", model_name.lower()))
    low_cpu_mem_usage = False

    tokenizer = AutoTokenizer.from_pretrained(model_name, trust_remote_code=not args.disable_trust_remote_code)

    model_cls = AutoModel if is_glm else AutoModelForCausalLM

    if args.low_cpu_mem_tmp_dir is None:
        args.low_cpu_mem_tmp_dir = os.path.join(args.output_dir, "low_cpu_mem_tmp")
    if args.low_cpu_mem_mode == 2:
        from auto_round.low_cpu_mem.utils import load_model_with_hooks
        model = load_model_with_hooks(
            model_name,
            model_cls,
            device=device_str,
            clean_weight=True,
            saved_path=args.low_cpu_mem_tmp_dir,
            torch_dtype=torch_dtype,
            trust_remote_code=not args.disable_trust_remote_code
        )
    elif args.low_cpu_mem_mode == 1:
        from auto_round.low_cpu_mem.utils import load_empty_model
        low_cpu_mem_usage = True
        model = load_empty_model(
            model_name,
            model_cls,
            device=device_str,
            saved_path=args.low_cpu_mem_tmp_dir,
            torch_dtype=torch_dtype,
            trust_remote_code=not args.disable_trust_remote_code
        )
    else:
        model = model_cls.from_pretrained(
            model_name, low_cpu_mem_usage=True, torch_dtype=torch_dtype,
            trust_remote_code=not args.disable_trust_remote_code, device_map="auto" if use_auto_mapping else None
        )

    from auto_round import AutoRound, AutoRoundAdam

    model = model.eval()
    seqlen = args.seqlen

    if args.model_dtype != None:
        try:
            if args.model_dtype == "float16" or args.model_dtype == "fp16":
                model = model.to(torch.float16)
            elif args.model_dtype == "bfloat16" or args.model_dtype == "bfp16" or args.model_dtype == "bf16":
                model = model.to(torch.bfloat16)
            elif args.model_dtype == "float32" or args.model_dtype == "fp32":
                model = model.to(torch.float32)
        except:
            logger.error("please use more device to fit the device or just use one device")
            exit()

    if hasattr(tokenizer, "model_max_length"):
        if tokenizer.model_max_length < seqlen:
            logger.info(
                f"change sequence length to {tokenizer.model_max_length} due to the limitation of model_max_length")
            seqlen = min(seqlen, tokenizer.model_max_length)
            args.seqlen = seqlen

    if "bloom" in model_name:
        args.low_gpu_mem_usage = False

    round = AutoRound
    if args.adam:
        round = AutoRoundAdam

    layer_config = {}
    for n, m in model.named_modules():
        if isinstance(m, torch.nn.Linear) or isinstance(m, transformers.modeling_utils.Conv1D):
            if m.weight.shape[0] % 32 != 0 or m.weight.shape[1] % 32 != 0:
                layer_config[n] = {"bits": 16}
                logger.info(
                    f"{n} will not be quantized due to its shape not being divisible by 32,"
                    " resulting in an exporting issue to autogptq")

    not_quantize_layer_names = get_fp_layer_names(model, args.fp_layers)
    for name in not_quantize_layer_names:
        layer_config[name] = {"bits": 16}
    if len(not_quantize_layer_names) > 0:
        logger.info(
            f"{not_quantize_layer_names} will not be quantized.")
        for format in formats:
            if "auto_round" not in format and "fake" not in format and "awq" not in format:
                ##TODO gptq could support some mixed precision config
                logger.warning(f"mixed precision exporting does not support {format} currently")


    lm_head_layer_name = "lm_head"
    for n, _ in model.named_modules():
        lm_head_layer_name = n
    if args.quant_lm_head:
        config = AutoConfig.from_pretrained(model_name, trust_remote_code=not args.disable_trust_remote_code)
        if config.tie_word_embeddings and hasattr(model, "_tied_weights_keys"):
            tied_keys = model._tied_weights_keys
            for item in tied_keys:
                if lm_head_layer_name in item:  ##TODO extend to encoder-decoder layer, seq classification model
                    args.quant_lm_head = False
                    logger.warning(
                        f"reset `quant_lm_head` to `False` as quantizing lm_head with tied weights has not been "
                        f"supported currently")
                    break

    if args.quant_lm_head:
        layer_config[lm_head_layer_name] = {"bits": args.bits}
        for format in formats:
            if "auto_round" not in format:
                auto_round_formats = [s for s in supported_formats if s.startswith("auto_round")]
                raise ValueError(
                    f"{format} is not supported for lm-head quantization, please change to {auto_round_formats}")

    if "auto_awq" in args.format:
        from auto_round.utils import check_awq_gemm_compatibility
        awq_supported, info = check_awq_gemm_compatibility(model,args.bits,args.group_size, not args.asym, layer_config)
        if not awq_supported:
            logger.warning(f"The AutoAWQ format may not be supported due to {info}")

    autoround = round(
        model, tokenizer, args.bits, args.group_size, sym=not args.asym, batch_size=args.batch_size,
        dataset=args.dataset, seqlen=seqlen, nblocks=args.nblocks, iters=args.iters, lr=args.lr,
        minmax_lr=args.minmax_lr, enable_quanted_input=not args.disable_quanted_input,
        device=device_str, amp=not args.disable_amp, nsamples=args.nsamples, seed=args.seed,
        low_gpu_mem_usage=args.low_gpu_mem_usage, scale_dtype=args.scale_dtype,
        gradient_accumulate_steps=args.gradient_accumulate_steps, layer_config=layer_config,
        enable_minmax_tuning=not args.disable_minmax_tuning, act_bits=args.act_bits,
        low_cpu_mem_usage=low_cpu_mem_usage, data_type=args.data_type,
        enable_norm_bias_tuning=args.enable_norm_bias_tuning, not_use_best_mse=args.not_use_best_mse,
        to_quant_block_names=args.to_quant_block_names, enable_torch_compile=args.enable_torch_compile,
        act_data_type=args.act_data_type, act_dynamic=not args.disable_act_dynamic)
    model, _ = autoround.quantize()
    model_name = args.model.rstrip("/")
    if args.low_cpu_mem_mode == 1 or args.low_cpu_mem_mode == 2:
        import shutil
        shutil.rmtree(args.low_cpu_mem_tmp_dir, ignore_errors=True)

    model.eval()
    if "cpu" not in device_str:
        torch.cuda.empty_cache()

    if model_name.split('/')[-1].strip('.') == "":
        export_dir = os.path.join(args.output_dir, f"w{args.bits}g{args.group_size}")
    else:
        export_dir = os.path.join(args.output_dir, model_name.split('/')[-1] + f"-w{args.bits}g{args.group_size}")

    format_list = args.format.replace(' ', '').split(',')
    inplace = False if len(format_list) > 1 else True
    eval_folder = None
    for format_ in format_list:
        save_format_ = format_.replace(":", "-")
        save_format_ = save_format_.replace("_", "-")
        save_folder = f'{export_dir}-{save_format_}'
        autoround.save_quantized(save_folder, format=format_, inplace=inplace)
        if 'gguf' in format_:
            gguf_format = format_.upper().split(":")[-1]
            if not any([file.endswith(f"{gguf_format}.gguf") for file in os.listdir(save_folder)]):
                logger.error(f"fail to export {format_}")
        else:
            eval_folder = save_folder

    lm_eval_version = get_library_version("lm-eval")

    if isinstance(tasks, str):
        tasks = tasks.split(',')

    if not args.disable_eval and eval_folder is not None:
        logger.info(f"Using lm-eval version {lm_eval_version}")

        model_args = f"pretrained={eval_folder}"
        model_args = model_args + f",trust_remote_code={not args.disable_trust_remote_code}"
        if args.act_bits <= 8:
            if hasattr(model, "hf_device_map") and len(model.hf_device_map) > 1:
                from accelerate.big_modeling import dispatch_model

                dispatch_model(model, model.hf_device_map)
                user_model = model
            else:
                user_model = model.to(device_str)

            if args.eval_bs is None or args.eval_bs == "auto":
                args.eval_bs = 16
            from auto_round.eval.evaluation import simple_evaluate_user_model
            res = simple_evaluate_user_model(user_model, tokenizer, tasks=tasks, batch_size=args.eval_bs)
        else:
            if use_auto_mapping:
                model_args += ",parallelize=True"
            res = simple_evaluate(model="hf", model_args=model_args,
                                  tasks=tasks,
                                  batch_size=args.eval_bs)
        print(make_table(res))

def _eval_init(args):
    import os
    devices = args.device.replace(" ", "").split(',')
    parallelism = False

    if all(s.isdigit() for s in devices):
        if "CUDA_VISIBLE_DEVICES" in os.environ:
            current_visible_devices = os.environ["CUDA_VISIBLE_DEVICES"]
            current_visible_devices = current_visible_devices.split(',')
            indices = [int(device) for device in devices]
            try:
                pick_device = [current_visible_devices[i] for i in indices]
            except:
                raise ValueError(
                    "Invalid '--device' value: It must be smaller than the number of available devices. "
                    "For example, with CUDA_VISIBLE_DEVICES=4,5, "
                    "--device 0,1 is valid, but --device 4,5 is not supported.")
            visible_devices = ','.join(pick_device)
            os.environ["CUDA_VISIBLE_DEVICES"] = visible_devices
        else:
            os.environ["CUDA_VISIBLE_DEVICES"] = args.device
            args.device = ",".join(map(str, range(len(devices))))
            devices = args.device.replace(" ", "").split(',')
        if len(devices) > 1:
            parallelism = True
        device_str = None
    elif args.device == "auto":
        device_str = None
        parallelism = True
    else:
        device_str = detect_device(args.device.replace(" ", ""))

    model_args = f"pretrained={args.model},trust_remote_code={not args.disable_trust_remote_code}"
    if parallelism:
        model_args += ",parallelize=True"
    tasks = args.tasks
    if isinstance(args.tasks, str):
        tasks = args.tasks.split(',')

    return tasks, model_args, device_str

def eval(args):
    from auto_round.eval.evaluation import simple_evaluate

    tasks, model_args, device_str = _eval_init(args)

    res = simple_evaluate(
        model="hf",
        model_args=model_args,
        tasks=tasks,
        device=device_str,
        batch_size=args.eval_bs)

    from lm_eval.utils import make_table  # pylint: disable=E0401
    print(make_table(res))
<<<<<<< HEAD



def eval_sequence(args):
    from auto_round.eval.evaluation import simple_evaluate 
    tasks, model_args, device_str = _eval_init(args)

    from lm_eval.utils import make_table  # pylint: disable=E0401
    res_all = {}
    res_keys = ["results", "versions", "n-shot", "higher_is_better"]
    for task in tasks:
        res = simple_evaluate(
            model="hf",
            model_args=model_args,
            tasks=task,
            device=device_str,
            batch_size=args.eval_bs)
        if not res_all:
            res_all = res 
        else:
            for key in res_keys:
                res_all[key].update(res[key])
        print(make_table(res_all))
=======
>>>>>>> ba2426cd
<|MERGE_RESOLUTION|>--- conflicted
+++ resolved
@@ -269,13 +269,8 @@
     if args.format is None:
         args.format = "auto_round"
     supported_formats = ["auto_round", "auto_gptq", "auto_awq", "auto_round:auto_gptq", "auto_round:auto_awq",
-<<<<<<< HEAD
                          "auto_gptq:marlin", "gguf:q4_0", "gguf:q4_1", "itrex", "iterx_xpu", "fake"]
     formats = args.format.lower().replace(' ', '').split(",")
-=======
-                         "auto_gptq:marlin", "itrex", "itrex_xpu", "fake"]
-    formats = args.format.replace(' ', '').split(",")
->>>>>>> ba2426cd
     for format in formats:
         if format not in supported_formats:
             raise ValueError(f"{format} is not supported, we only support {supported_formats}")
@@ -299,8 +294,6 @@
 
     if "marlin" in args.format and args.asym is True:
         assert False, "marlin backend only supports sym quantization, please remove --asym"
-
-
 
     ##must set this before import torch
     import os
@@ -327,7 +320,7 @@
         if len(devices) > 1:  ##for 70B model on single card, use auto will cause some layer offload to cpu
             use_auto_mapping = True
     elif args.device == "auto":
-        use_auto_mapping = True
+        use_auto_mapping == True
 
     os.environ["CUBLAS_WORKSPACE_CONFIG"] = ":4096:8"
     torch.use_deterministic_algorithms(True, warn_only=True)
@@ -587,8 +580,6 @@
 
     from lm_eval.utils import make_table  # pylint: disable=E0401
     print(make_table(res))
-<<<<<<< HEAD
-
 
 
 def eval_sequence(args):
@@ -610,6 +601,4 @@
         else:
             for key in res_keys:
                 res_all[key].update(res[key])
-        print(make_table(res_all))
-=======
->>>>>>> ba2426cd
+        print(make_table(res_all))