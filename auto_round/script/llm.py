--- conflicted
+++ resolved
@@ -769,11 +769,7 @@
     # load after _eval_int in order to make sure import torch after set CUDA_VISIBLE_DEVICES
     import traceback
 
-<<<<<<< HEAD
-    from lm_eval.evaluator import simple_evaluate as lm_simple_evaluate
-=======
     from lm_eval import simple_evaluate as lm_simple_evaluate  # pylint: disable=E0611
->>>>>>> 32777f73
     from lm_eval.models.huggingface import HFLM
     from transformers import AutoModelForCausalLM, AutoTokenizer
 
