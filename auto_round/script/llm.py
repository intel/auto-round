--- conflicted
+++ resolved
@@ -477,31 +477,21 @@
     from auto_round.utils import diffuison_load_model, llm_load_model, mllm_load_model
 
     if args.mllm:
-<<<<<<< HEAD
         if os.path.exists(os.path.join(model_name, "model_index.json")):
             pipe, model = diffuison_load_model(
                 model_name,
-                device=device_str,
+                device="cpu",
                 model_dtype=args.model_dtype,
             )
             tokenizer = None
         else:
             model, processor, tokenizer, image_processor = mllm_load_model(
                 model_name,
-                device=device_str,
-                use_auto_mapping=use_auto_mapping,
+                device="cpu",
+                use_auto_mapping=False,
                 trust_remote_code=not args.disable_trust_remote_code,
                 model_dtype=args.model_dtype,
             )
-=======
-        model, processor, tokenizer, image_processor = mllm_load_model(
-            model_name,
-            device="cpu",
-            use_auto_mapping=False,
-            trust_remote_code=not args.disable_trust_remote_code,
-            model_dtype=args.model_dtype,
-        )
->>>>>>> 5f87a06b
         low_cpu_mem_usage = False
     else:
         model, tokenizer, low_cpu_mem_usage = llm_load_model(
@@ -738,18 +728,7 @@
 
     import time
 
-<<<<<<< HEAD
-    tmp_act_bits = infer_bits_by_data_type(args.act_data_type)
-    if tmp_act_bits is not None:
-        act_bits = tmp_act_bits
-    else:
-        act_bits = args.act_bits
-    if act_bits <= 8 or eval_gguf_model:
-=======
-    eval_model_dtype = get_model_dtype(args.eval_model_dtype, "auto")
-
     if autoround.act_bits <= 8 or eval_gguf_model:
->>>>>>> 5f87a06b
         if eval_gguf_model:
             # for file in os.listdir(eval_folder):
             #     gguf_file = file
