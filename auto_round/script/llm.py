# Copyright (c) 2024 Intel Corporation
#
# Licensed under the Apache License, Version 2.0 (the "License");
# you may not use this file except in compliance with the License.
# You may obtain a copy of the License at
#
#    http://www.apache.org/licenses/LICENSE-2.0
#
# Unless required by applicable law or agreed to in writing, software
# distributed under the License is distributed on an "AS IS" BASIS,
# WITHOUT WARRANTIES OR CONDITIONS OF ANY KIND, either express or implied.
# See the License for the specific language governing permissions and
# limitations under the License.

import argparse
import logging

# Copyright (c) 2024 Intel Corporation
#
# Licensed under the Apache License, Version 2.0 (the "License");
# you may not use this file except in compliance with the License.
# You may obtain a copy of the License at
#
#    http://www.apache.org/licenses/LICENSE-2.0
#
# Unless required by applicable law or agreed to in writing, software
# distributed under the License is distributed on an "AS IS" BASIS,
# WITHOUT WARRANTIES OR CONDITIONS OF ANY KIND, either express or implied.
# See the License for the specific language governing permissions and
# limitations under the License.
import os
import re
import sys

from auto_round.schemes import PRESET_SCHEMES
from auto_round.utils import (
    clear_memory,
    get_device_and_parallelism,
    get_fp_layer_names,
    get_model_dtype,
    infer_bits_by_data_type,
    set_cuda_visible_devices,
)


class BasicArgumentParser(argparse.ArgumentParser):

    def __init__(self, *args, **kwargs):
        super().__init__(*args, **kwargs)
        self.add_argument(
            "--model", "--model_name", "--model_name_or_path", default="facebook/opt-125m", help="model name or path"
        )

        self.add_argument("--mllm", action="store_true", help="whether to quant multi-modal model.")

        self.add_argument("--eval", action="store_true", help="whether to use eval only mode")

        self.add_argument(
            "--scheme",
            default="W4A16",
            type=str,
            # choices=["W4A16", "W2A16", "W3A16", "W8A16", "MXFP4", "MXFP8", "NVFP4", "FPW8A16", "FPW8_STATIC"],
            help="quantization cheme",
        )

        self.add_argument("--bits", default=None, type=int, help="number of weight bits")
        self.add_argument("--group_size", default=None, type=int, help="group size")
        self.add_argument("--asym", action="store_true", help="whether to use asym quantization")
        self.add_argument("--data_type", "--dtype", default=None, help="data type for tuning, 'int', 'mx_fp' and etc")
        self.add_argument("--act_bits", default=None, type=int, help="activation bits")
        self.add_argument("--act_group_size", default=None, type=int, help="activation group size")
        self.add_argument(
            "--super_group_size", default=None, type=int, help="the number of super group size when use double quant."
        )

        self.add_argument(
            "--super_bits", default=None, type=int, help="number of scale and mins quant bits for double quant."
        )
        self.add_argument("--act_data_type", "--act_dtype", default=None, type=str, help="activation data type")

        self.add_argument("--disable_act_dynamic", action="store_true", help="activation static quantization")

        self.add_argument("--eval_bs", default=None, type=int, help="batch size in evaluation")

        self.add_argument(
            "--device",
            "--devices",
            default="0",
            type=str,
            help="the device to be used for tuning. "
            "Currently, device settings support CPU, GPU, and HPU."
            "The default is set to cuda:0,"
            "allowing for automatic detection and switch to HPU or CPU."
            "set --device 0,1,2 to use multiple cards.",
        )

        self.add_argument(
            "--dataset", default="NeelNanda/pile-10k", type=str, help="the dataset for quantization training"
        )

        self.add_argument(
            "--minmax_lr",
            default=None,
            type=float,
            help="minmax learning rate, if None, it will beset to be the same with lr",
        )

        self.add_argument("--seed", default=42, type=int, help="random seed")

        self.add_argument("--adam", action="store_true", help="whether to use adam optimizer instead of SignSGD")

        self.add_argument("--gradient_accumulate_steps", default=1, type=int, help="gradient accumulate steps")

        self.add_argument("--nblocks", default=1, type=int, help="how many blocks to tune together")

        self.add_argument("--low_gpu_mem_usage", action="store_true", help="offload intermediate features to cpu")

        self.add_argument("--format", default="auto_round", type=str, help="the format to save the model")

        self.add_argument(
            "--scale_dtype",
            default="fp16",
            choices=["fp16", "float16", "bf16", "bfloat16", "fp32", "float32"],
            help="scale data type to use for quantization",
        )

        self.add_argument(
            "--tasks",
            "--task",
            nargs="?",
            const="lambada_openai,hellaswag,winogrande,piqa,mmlu,wikitext,truthfulqa_mc1,"
            "openbookqa,boolq,arc_easy,arc_challenge",
            default=None,
            help="lm-eval tasks",
        )

        self.add_argument(
            "--output_dir", default="./tmp_autoround", type=str, help="the directory to save quantized model"
        )

        self.add_argument(
            "--disable_eval", action="store_true", help="whether to disable lm-eval evaluation after tuning"
        )

        self.add_argument("--eval_task_by_task", action="store_true", help="whether to eval task by task.")

        self.add_argument("--disable_amp", action="store_true", help="disable amp")

        self.add_argument(
            "--disable_minmax_tuning", action="store_true", help="whether to disable enable weight minmax tuning"
        )

        self.add_argument("--enable_norm_bias_tuning", action="store_true", help="whether to enable norm bias tuning")

        self.add_argument(
            "--disable_trust_remote_code", action="store_true", help="whether to disable trust_remote_code"
        )

        self.add_argument(
            "--disable_quanted_input",
            action="store_true",
            help="whether to disuse the output of quantized block to tune the next block",
        )

        self.add_argument("--quant_lm_head", action="store_true", help="whether to quant lm_head")

        self.add_argument(
            "--low_cpu_mem_mode",
            default=0,
            type=int,
            choices=[0, 1, 2],
            help="choose which low cpu memory mode to use. "
            "Can significantly reduce cpu memory footprint but cost more time."
            "1 means choose block-wise mode, load the weights of each block"
            " from disk when tuning and release the memory of the block after tuning."
            "2 means choose layer-wise mode, load the weights of each layer from disk when tuning,"
            " minimum memory consumption and also slowest running speed."
            "others means not use low cpu memory. Default to 0, not use low cpu memory.",
        )

        self.add_argument(
            "--low_cpu_mem_tmp_dir",
            default=None,
            type=str,
            help="temporary work space to store the temporary files "
            "when using low cpu memory mode. Will remove after tuning.",
        )

        self.add_argument(
            "--model_dtype",
            default=None,
            type=str,
            choices=["fp16", "float16", "bf16", "bfloat16", "fp32", "float32"],
            help="force to convert the dtype, some backends supports fp16 dtype better",
        )

        self.add_argument(
            "--fp_layers", default="", type=str, help="list of Layer names to maintain original data type"
        )

        self.add_argument(
            "--not_use_best_mse",
            action="store_true",
            help="whether to use the iter of best mes loss in the tuning phase",
        )

        self.add_argument(
            "--to_quant_block_names",
            default=None,
            type=str,
            help="Names of quantitative blocks, please use commas to separate them.",
        )

        self.add_argument("--enable_torch_compile", action="store_true", help="whether to enable torch compile")

        self.add_argument("--enable_alg_ext", action="store_true", help="whether to enable probably better algorithm")

        self.add_argument(
            "--disable_deterministic_algorithms", action="store_true", help="disable torch deterministic algorithms."
        )

        self.add_argument("--device_map", default=None, type=str, help="device_map for block in tuning phase")

        self.add_argument(
            "--eval_model_dtype", default=None, type=str, help="the torch_dytpe to load the model for evaluation."
        )

        self.add_argument(
            "--disable_opt_rtn",
            action="store_true",
            help="whether to disable optimization of the RTN mode(iters=0) (default is False).",
        )

        ## ======================= MLLM =======================
        self.add_argument(
            "--quant_nontext_module",
            action="store_true",
            help="whether to quantize non-text module, e.g. vision component",
        )

        self.add_argument(
            "--extra_data_dir",
            default=None,
            type=str,
            help="dataset dir for storing images/audio/videos. "
            "Can be a dir path or multiple dir path with format as "
            "'image=path_to_image,video=path_to_video,audio=path_to_audio'"
            "By default, it will search in the relative path, "
            "and if not find, will automatic download.",
        )

        self.add_argument(
            "--template",
            default=None,
            type=str,
            help="the template for building training dataset. It can be a custom one.",
        )


class EvalArgumentParser(argparse.ArgumentParser):

    def __init__(self, *args, **kwargs):
        super().__init__(*args, **kwargs)
        self.add_argument(
            "--model", "--model_name", "--model_name_or_path", default="facebook/opt-125m", help="model name or path"
        )
        self.add_argument("--mllm", action="store_true", help="whether to eval multi-modal model.")
        self.add_argument(
            "--device",
            "--devices",
            default="0",
            type=str,
            help="the device to be used for tuning. "
            "Currently, device settings support CPU, GPU, and HPU."
            "The default is set to cuda:0,"
            "allowing for automatic detection and switch to HPU or CPU."
            "set --device 0,1,2 to use multiple cards.",
        )

        self.add_argument(
            "--tasks",
            "--task",
            default="lambada_openai,hellaswag,winogrande,piqa,mmlu,wikitext,truthfulqa_mc1,"
            "truthfulqa_mc2,openbookqa,boolq,rte,arc_easy,arc_challenge",
            help="lm-eval tasks",
        )
        self.add_argument(
            "--disable_trust_remote_code", action="store_true", help="whether to disable trust_remote_code"
        )
        self.add_argument("--eval_bs", "--bs", "--batch_size", default=None, type=int, help="batch size in evaluation")
        self.add_argument("--eval_task_by_task", action="store_true", help="whether to eval task by task.")
        self.add_argument(
            "--eval_model_dtype", default=None, type=str, help="the torch_dytpe to load the model for evaluation."
        )


def setup_parser():
    parser = BasicArgumentParser()

    parser.add_argument("--batch_size", "--train_bs", "--bs", default=8, type=int, help="train batch size")

    parser.add_argument("--iters", "--iter", default=200, type=int, help="iteration to tune each block")

    parser.add_argument(
        "--seqlen", "--seq_len", default=2048, type=int, help="sequence length of the calibration samples"
    )

    parser.add_argument("--nsamples", "--nsample", default=128, type=int, help="number of samples")

    parser.add_argument(
        "--lr", default=None, type=float, help="learning rate, if None, it will be set to 1.0/iters automatically"
    )

    args = parser.parse_args()
    return args


def setup_best_parser():
    parser = BasicArgumentParser()

    parser.add_argument("--batch_size", "--train_bs", "--bs", default=8, type=int, help="train batch size")

    parser.add_argument("--iters", "--iter", default=1000, type=int, help="iterations to tune each block")

    parser.add_argument(
        "--seqlen", "--seq_len", default=2048, type=int, help="sequence length of the calibration samples"
    )

    parser.add_argument("--nsamples", "--nsample", default=512, type=int, help="number of samples")

    parser.add_argument(
        "--lr", default=None, type=float, help="learning rate, if None, it will be set to 1.0/iters automatically"
    )

    args = parser.parse_args()
    args.low_gpu_mem_usage = True

    return args


def setup_light_parser():
    parser = BasicArgumentParser()

    parser.add_argument("--batch_size", "--train_bs", "--bs", default=8, type=int, help="train batch size")

    parser.add_argument("--iters", "--iter", default=50, type=int, help="iterations to tune each block")

    parser.add_argument(
        "--seqlen", "--seq_len", default=2048, type=int, help="sequence length of the calibration samples"
    )

    parser.add_argument("--nsamples", "--nsample", default=128, type=int, help="number of samples")

    parser.add_argument(
        "--lr", default=5e-3, type=float, help="learning rate, if None, it will be set to 1.0/iters automatically"
    )

    args = parser.parse_args()

    return args


def setup_fast_parser():
    parser = BasicArgumentParser()

    parser.add_argument("--batch_size", "--train_bs", "--bs", default=4, type=int, help="train batch size")

    parser.add_argument("--iters", default=200, type=int, help="iterations to tune each block")

    parser.add_argument(
        "--seqlen", "--seq_len", default=512, type=int, help="sequence length of the calibration samples"
    )

    parser.add_argument("--nsamples", "--nsample", default=128, type=int, help="number of samples")

    parser.add_argument(
        "--lr", default=None, type=float, help="learning rate, if None, it will be set to 1.0/iters automatically"
    )

    args = parser.parse_args()

    return args


def setup_eval_parser():
    parser = EvalArgumentParser()
    args = parser.parse_args()
    return args


def tune(args):
    if args.disable_eval:
        logging.warning("`disable_eval` is deprecated and is now set by default.")

    if args.eval_bs is None:
        args.eval_bs = "auto"
    from transformers import AutoConfig, AutoModelForCausalLM, AutoTokenizer

    from auto_round.utils import detect_device, get_library_version, logger

    if args.format is None:
        args.format = "auto_round"

    formats = args.format.lower().replace(" ", "").split(",")
    from auto_round.utils import SUPPORTED_FORMATS

    for format in formats:
        if format not in SUPPORTED_FORMATS:
            raise ValueError(f"{format} is not supported, we only support {SUPPORTED_FORMATS}")

    if "auto_gptq" in args.format and args.asym is True:
        logger.warning(
            "the auto_gptq kernel has issues with asymmetric quantization. "
            "It is recommended to use sym quantization or --format='auto_round'"
        )

    if "marlin" in args.format and args.asym is True:
        raise RuntimeError("marlin backend only supports sym quantization, please remove --asym")

    # Must set this before import torch
    set_cuda_visible_devices(args.device)
    device_str, use_auto_mapping = get_device_and_parallelism(args.device)

    import torch

    if args.enable_torch_compile:
        logger.info(
            "`torch.compile` is enabled to reduce tuning costs. "
            "If it causes issues, you can disable it by removing `--enable_torch_compile` argument."
        )

    model_name = args.model
    if model_name[-1] == "/":
        model_name = model_name[:-1]
    logger.info(f"start to quantize {model_name}")

    from auto_round.utils import llm_load_model, mllm_load_model

    if args.mllm:
        model, processor, tokenizer, image_processor = mllm_load_model(
            model_name,
            device=device_str,
            use_auto_mapping=use_auto_mapping,
            trust_remote_code=not args.disable_trust_remote_code,
            model_dtype=args.model_dtype,
        )
        low_cpu_mem_usage = False
    else:
        model, tokenizer, low_cpu_mem_usage = llm_load_model(
            model_name,
            use_auto_mapping=use_auto_mapping,
            trust_remote_code=not args.disable_trust_remote_code,
            device=device_str,
            low_cpu_mem_mode=args.low_cpu_mem_mode,
            low_cpu_mem_tmp_dir=args.low_cpu_mem_tmp_dir,
            model_dtype=args.model_dtype,
        )

    from auto_round import AutoRound, AutoRoundAdam, AutoRoundMLLM

    if "bloom" in model_name:
        args.low_gpu_mem_usage = False

    round = AutoRound
    mllm_kwargs = {}
    if args.adam:
        round = AutoRoundAdam
    if args.mllm:
        round = AutoRoundMLLM
        mllm_kwargs = {
            "processor": processor,
            "image_processor": image_processor,
            "extra_data_dir": args.extra_data_dir,
            "quant_nontext_module": args.quant_nontext_module,
            "template": args.template,
        }

    layer_config = {}
    not_quantize_layer_names = get_fp_layer_names(model, args.fp_layers)
    for name in not_quantize_layer_names:
        layer_config[name] = {"bits": 16, "act_bits": 16, "data_type": "float", "act_data_type": "float"}
    if len(not_quantize_layer_names) > 0:
        logger.info(f"{not_quantize_layer_names} will not be quantized.")
        for format in formats:
            if (
                "auto_round" not in format
                and "fake" not in format
                and "awq" not in format
                and "llmcompressor" not in format
            ):
                # TODO gptq could support some mixed precision config
                logger.warning(f"mixed precision exporting does not support {format} currently")

    lm_head_layer_name = "lm_head"
    for n, _ in model.named_modules():
        lm_head_layer_name = n
    if args.quant_lm_head:
        config = AutoConfig.from_pretrained(model_name, trust_remote_code=not args.disable_trust_remote_code)
        if config.tie_word_embeddings and hasattr(model, "_tied_weights_keys"):
            tied_keys = model._tied_weights_keys
            for item in tied_keys:
                if lm_head_layer_name in item:  # TODO extend to encoder-decoder layer, seq classification model
                    args.quant_lm_head = False
                    logger.warning(
                        "reset `quant_lm_head` to `False` as quantizing lm_head with tied weights has not been "
                        "supported currently"
                    )
                    break

    if args.quant_lm_head:
        layer_config[lm_head_layer_name] = {"bits": args.bits, "act_bits": args.act_bits}
        for format in formats:
            if "auto_round" not in format and "fake" not in format:
                auto_round_formats = [s for s in SUPPORTED_FORMATS if s.startswith("auto_round")]
                raise ValueError(
                    f"{format} is not supported for lm-head quantization, please change to {auto_round_formats}"
                )

    if "auto_awq" in args.format:
        from auto_round.utils import check_awq_gemm_compatibility

        awq_supported, info = check_awq_gemm_compatibility(
            model, args.bits, args.group_size, not args.asym, layer_config
        )
        if not awq_supported:
            logger.warning(f"The AutoAWQ format may not be supported due to {info}")

    enable_torch_compile = True if "--enable_torch_compile" in sys.argv else False
    sym = None  # the default value should be None now
    if args.asym:  # if the scheme is asym, how to set it to sym is an issue
        sym = False
    act_dynamic = None
    if args.disable_act_dynamic:
        act_dynamic = False
<<<<<<< HEAD
    scheme = args.scheme.upper()
    if scheme  not in PRESET_SCHEMES:
        raise ValueError(f"{scheme} is not supported. only {PRESET_SCHEMES.keys()} are supported ")
=======

    if args.scheme not in PRESET_SCHEMES:
        raise ValueError(f"{args.scheme} is not supported. only {PRESET_SCHEMES.keys()} are supported ")
>>>>>>> 4de60a9b

    autoround = round(
        model=model,
        tokenizer=tokenizer,
        scheme=scheme,
        bits=args.bits,
        group_size=args.group_size,
        sym=sym,
        batch_size=args.batch_size,
        dataset=args.dataset,
        seqlen=args.seqlen,
        nblocks=args.nblocks,
        iters=args.iters,
        lr=args.lr,
        minmax_lr=args.minmax_lr,
        enable_quanted_input=not args.disable_quanted_input,
        device=device_str,
        amp=not args.disable_amp,
        nsamples=args.nsamples,
        seed=args.seed,
        low_gpu_mem_usage=args.low_gpu_mem_usage,
        scale_dtype=args.scale_dtype,
        gradient_accumulate_steps=args.gradient_accumulate_steps,
        layer_config=layer_config,
        enable_minmax_tuning=not args.disable_minmax_tuning,
        act_bits=args.act_bits,
        act_group_size=args.act_group_size,
        low_cpu_mem_usage=args.low_cpu_mem_mode,
        data_type=args.data_type,
        enable_norm_bias_tuning=args.enable_norm_bias_tuning,
        not_use_best_mse=args.not_use_best_mse,
        to_quant_block_names=args.to_quant_block_names,
        enable_torch_compile=enable_torch_compile,
        act_data_type=args.act_data_type,
        act_dynamic=act_dynamic,
        device_map=args.device_map,
        super_group_size=args.super_group_size,
        super_bits=args.super_bits,
        disable_opt_rtn=args.disable_opt_rtn,
        disable_deterministic_algorithms=args.disable_deterministic_algorithms,
        enable_alg_ext=args.enable_alg_ext,
        **mllm_kwargs,
    )

    model_name = args.model.rstrip("/")

    if model_name.split("/")[-1].strip(".") == "" and "gguf" not in args.format:
        if autoround.group_size <= 0:
            if "fp" in autoround.act_data_type:
                suffix = f"afp{autoround.act_bits}"
            else:
                suffix = f"a{autoround.act_bits}"
        else:
            suffix = f"g{autoround.group_size}"
        export_dir = os.path.join(args.output_dir, f"w{autoround.bits}{suffix}")
    elif model_name.split("/")[-1].strip(".") == "" and "gguf" in args.format:
        export_dir = args.output_dir
    elif model_name.split("./")[-1].strip("./") != "" and "gguf" in args.format:
        export_dir = os.path.join(args.output_dir, model_name.split("/")[-1] + "-gguf")
    else:
        if autoround.group_size <= 0:
            if "fp" in autoround.act_data_type:
                suffix = f"afp{autoround.act_bits}"
            else:
                suffix = f"a{autoround.act_bits}"
        else:
            suffix = f"g{autoround.group_size}"
        export_dir = os.path.join(args.output_dir, model_name.split("/")[-1] + f"-w{autoround.bits}{suffix}")

    model, folders = autoround.quantize_and_save(export_dir, format=args.format)

    if args.low_cpu_mem_mode == 1 or args.low_cpu_mem_mode == 2:
        import shutil

        shutil.rmtree(args.low_cpu_mem_tmp_dir, ignore_errors=True)

    model.eval()
    clear_memory()

    lm_eval_version = get_library_version("lm-eval")

    eval_folder = folders[-1]
    if args.tasks is None or args.tasks == "" or eval_folder is None:
        return

    tasks = args.tasks
    if isinstance(tasks, str):
        tasks = tasks.split(",")

    from lm_eval.utils import make_table  # pylint: disable=E0401

    logger.info(f"Using lm-eval version {lm_eval_version}")
    eval_gguf_model = False
    for file in os.listdir(eval_folder):
        if file.endswith("gguf"):
            eval_gguf_model = True
            break

    import time

    eval_model_dtype = get_model_dtype(args.eval_model_dtype, "auto")
    tmp_act_bits = infer_bits_by_data_type(args.act_data_type)
    if tmp_act_bits is not None:
        act_bits = tmp_act_bits
    else:
        act_bits = args.act_bits
    if act_bits <= 8 or eval_gguf_model:
        if eval_gguf_model:
            # for file in os.listdir(eval_folder):
            #     gguf_file = file
            gguf_file = None
            gguf_format = None  # Initialize gguf_format to None
            # gguf folder only contains one file
            for format in formats:
                if format.startswith("gguf"):
                    gguf_format = format.split(":")[-1].upper()
            if gguf_format is None:  # Validate gguf_format after the loop
                logger.error("No valid gguf format found in formats. Please check the input.")
                sys.exit(-1)
            for file in os.listdir(eval_folder):
                if gguf_format in file:
                    gguf_file = file

            logger.warning("evaluating gguf model is an experimental feature, the accuracy may be not correct.")
            if eval_model_dtype == "float32" or eval_model_dtype == "auto":
                logger.warning(
                    "set '--eval_model_dtype bf16' can significantly speed up evaluation for gguf model,"
                    " but may affect accuracy."
                )
            if gguf_file is None:
                logger.error("Cannot find correct gguf file for evaluation, please check.")
                sys.exit(-1)
            model = AutoModelForCausalLM.from_pretrained(
                eval_folder, gguf_file=gguf_file, device_map="auto", torch_dtype=eval_model_dtype
            )
            model.eval()
            tokenizer = AutoTokenizer.from_pretrained(eval_folder, gguf_file=gguf_file)
        else:
            if hasattr(model, "hf_device_map") and len(model.hf_device_map) > 1:
                from accelerate.big_modeling import dispatch_model

                dispatch_model(model, model.hf_device_map)
            else:
                device_str = detect_device(device_str)
                model = model.to(device_str)
            if model.dtype != eval_model_dtype and eval_model_dtype != "auto":
                model.to(getattr(torch, eval_model_dtype))

        if args.eval_task_by_task:
            eval_task_by_task(
                model,
                tokenizer=tokenizer,
                device=device_str,
                tasks=args.tasks,
                batch_size=args.eval_bs,
                eval_model_dtype=eval_model_dtype,
            )
        else:
            if args.eval_bs is None or args.eval_bs == "auto":
                logger.warning("This API does not support auto currently, reset eval_bs to 16")
                args.eval_bs = 16
            from auto_round.eval.evaluation import simple_evaluate_user_model

            st = time.time()
            add_bos_token = False
            if "llama" in args.model.lower():
                add_bos_token = True
            res = simple_evaluate_user_model(
                model,
                tokenizer,
                tasks=tasks,
                batch_size=args.eval_bs,
                device=device_str,
                eval_model_dtype=eval_model_dtype,
                add_bos_token=add_bos_token,
            )
            print(make_table(res))
            print("evaluation running time=%ds" % (time.time() - st))
    else:
        if args.eval_task_by_task:
            eval_task_by_task(
                eval_folder,
                device=device_str,
                tasks=args.tasks,
                batch_size=args.eval_bs,
                eval_model_dtype=eval_model_dtype,
            )
        else:
            from auto_round.eval.evaluation import simple_evaluate

            tasks, model_args, device_str = _eval_init(
                args.tasks, eval_folder, args.device, args.disable_trust_remote_code, dtype=eval_model_dtype
            )
            st = time.time()
            if "llama" in args.model.lower():
                model_args += ",add_bos_token=True"
            res = simple_evaluate(
                model="hf", model_args=model_args, tasks=tasks, device=device_str, batch_size=args.eval_bs
            )
            print(make_table(res))
            print("evaluation running time=%ds" % (time.time() - st))


def _eval_init(tasks, model_path, device, disable_trust_remote_code=False, dtype="auto"):
    set_cuda_visible_devices(device)
    device_str, parallelism = get_device_and_parallelism(device)
    if dtype != "auto":
        dtype = get_model_dtype(model_dtype=dtype)
    # ,add_bos_token={True}
    model_args = f"pretrained={model_path},trust_remote_code={not disable_trust_remote_code},dtype={dtype}"
    if parallelism:
        model_args += ",parallelize=True"
    if isinstance(tasks, str):
        tasks = tasks.split(",")
    return tasks, model_args, device_str


def eval(args):
    import time

    tasks, model_args, device_str = _eval_init(
        args.tasks, args.model, args.device, args.disable_trust_remote_code, args.eval_model_dtype
    )

    # load after _eval_int in order to make sure import torch after set CUDA_VISIBLE_DEVICES
    from auto_round.eval.evaluation import simple_evaluate, simple_evaluate_user_model
    from auto_round.utils import logger

    if (batch_size := args.eval_bs) is None:
        batch_size = "auto:8"
    is_gguf_file = False
    if os.path.isfile(args.model) and args.model.endswith(".gguf"):
        is_gguf_file = True
        gguf_file = os.path.basename(args.model)
        model = os.path.dirname(args.model)
    else:
        for file in os.listdir(args.model):
            if file.endswith(".gguf"):
                is_gguf_file = True
                gguf_file = file
    eval_model_dtype = get_model_dtype(args.eval_model_dtype)
    if is_gguf_file:
        import torch
        from lm_eval.utils import make_table  # pylint: disable=E0401
        from transformers import AutoModelForCausalLM, AutoTokenizer

        tokenizer = AutoTokenizer.from_pretrained(model, gguf_file=gguf_file)

        logger.warning("evaluating gguf model is an experimental feature, the accuracy may be not correct.")
        if eval_model_dtype == "float32" or eval_model_dtype == "auto":
            logger.warning(
                "set '--eval_model_dtype bf16' can significantly speed up evaluation for gguf model,"
                " but may affect accuracy."
            )
        model = AutoModelForCausalLM.from_pretrained(
            model, gguf_file=gguf_file, device_map="auto", torch_dtype=eval_model_dtype
        )
        model.eval()
        st = time.time()
        res = simple_evaluate_user_model(model, tokenizer, tasks=tasks, batch_size=batch_size, device=device_str)
        print(make_table(res))
        print("evaluation running time=%ds" % (time.time() - st))
    else:
        st = time.time()
        if "auto" in str(batch_size) and args.mllm:
            logger.warning("Batch size 'auto' is not yet supported for hf-multimodal models, reset to 16")
            batch_size = 16
        res = simple_evaluate(
            model="hf" if not args.mllm else "hf-multimodal",
            model_args=model_args,
            tasks=tasks,
            device=device_str,
            batch_size=batch_size,
        )
        from lm_eval.utils import make_table  # pylint: disable=E0401

        print(make_table(res))
        print("evaluation running time=%ds" % (time.time() - st))


def eval_task_by_task(
    model,
    device=None,
    tasks=None,
    tokenizer=None,
    batch_size=None,
    max_batch_size=64,
    trust_remote_code=True,
    eval_model_dtype=None,
    retry_times=3,
):
    set_cuda_visible_devices(device)
    device_str, parallelism = get_device_and_parallelism(device)

    # load after _eval_int in order to make sure import torch after set CUDA_VISIBLE_DEVICES
    import traceback

    from lm_eval import simple_evaluate as lm_simple_evaluate  # pylint: disable=E0611
    from lm_eval.models.huggingface import HFLM
    from transformers import AutoModelForCausalLM, AutoTokenizer

    from auto_round.utils import logger

    if batch_size is None:
        batch_size = "auto:8"
    is_gguf_file = False
    if not isinstance(model, str):
        parallelism = False
    else:
        if os.path.isfile(model) and model.endswith(".gguf"):
            is_gguf_file = True
            gguf_file = os.path.basename(model)
            model = os.path.dirname(model)
        else:
            for file in os.listdir(model):
                if file.endswith(".gguf"):
                    is_gguf_file = True
                    gguf_file = file
    eval_model_dtype = get_model_dtype(eval_model_dtype)
    if is_gguf_file:
        tokenizer = AutoTokenizer.from_pretrained(model, gguf_file=gguf_file)
        logger.warning("evaluating gguf model is an experimental feature, the accuracy may be not correct.")
        if eval_model_dtype == "float32" or eval_model_dtype == "auto":
            logger.warning(
                "set '--eval_model_dtype bf16' can significantly speed up evaluation for gguf model,"
                " but may affect accuracy."
            )

        model = AutoModelForCausalLM.from_pretrained(
            model, gguf_file=gguf_file, device_map="auto", torch_dtype=eval_model_dtype
        )
        model.eval()
        parallelism = False
    hflm = HFLM(
        pretrained=model,
        tokenizer=tokenizer,
        device=device_str,
        batch_size=batch_size,
        max_batch_size=max_batch_size,
        parallelize=parallelism,
        trust_remote_code=trust_remote_code,
        dtype=eval_model_dtype,
    )

    if isinstance(tasks, str):
        tasks = tasks.replace(" ", "").split(",")

    from lm_eval.utils import make_table  # pylint: disable=E0611

    res_all = {}
    res_keys = ["results", "versions", "n-shot", "higher_is_better"]
    import time

    st = time.time()
    for task in tasks:
        while retry_times:
            try:
                res = lm_simple_evaluate(
                    model=hflm, model_args=None, device=device_str, tasks=task, batch_size=batch_size
                )
                break
            except Exception as e:
                cuda_error_msg = traceback.format_exc()
                try:
                    ori_batch_sizes = hflm.batch_sizes if hflm.batch_sizes else {"0": 64}
                    try:
                        for k, v in hflm.batch_sizes.items():
                            hflm.batch_sizes[k] = max(v // 2, 1)
                        logger.warning(f"Out of memory, reset batch_size to {hflm.batch_sizes} and re-try.")
                        res = lm_simple_evaluate(
                            model=hflm, model_args=None, device=device_str, tasks=task, batch_size=1
                        )
                        hflm.batch_sizes = ori_batch_sizes
                    except Exception as e:
                        traceback.print_exc()
                        pass
                except Exception as e:
                    logger.error(cuda_error_msg)
                    traceback.print_exc()
                    break
            retry_times -= 1

        if not res_all:
            res_all = res
        else:
            for key in res_keys:
                res_all[key].update(res[key])
        print(make_table(res_all))

    print("total eval time:", time.time() - st)<|MERGE_RESOLUTION|>--- conflicted
+++ resolved
@@ -532,16 +532,9 @@
     act_dynamic = None
     if args.disable_act_dynamic:
         act_dynamic = False
-<<<<<<< HEAD
     scheme = args.scheme.upper()
     if scheme  not in PRESET_SCHEMES:
         raise ValueError(f"{scheme} is not supported. only {PRESET_SCHEMES.keys()} are supported ")
-=======
-
-    if args.scheme not in PRESET_SCHEMES:
-        raise ValueError(f"{args.scheme} is not supported. only {PRESET_SCHEMES.keys()} are supported ")
->>>>>>> 4de60a9b
-
     autoround = round(
         model=model,
         tokenizer=tokenizer,
