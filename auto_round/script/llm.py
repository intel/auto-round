--- conflicted
+++ resolved
@@ -581,16 +581,10 @@
 
 
 def _eval_init(tasks, model_path, device, disable_trust_remote_code=False):
-<<<<<<< HEAD
-    device_str, parallelism = set_cuda_visible_devices(device)
-    model_args = f'pretrained={model_path},trust_remote_code={not disable_trust_remote_code},add_bos_token=True'
-    ##model_args = f'pretrained={model_path},trust_remote_code={not disable_trust_remote_code}'
-=======
     set_cuda_visible_devices(device)
     device_str, parallelism = get_device_and_parallelism(device)
     ##model_args = f'pretrained={model_path},trust_remote_code={not disable_trust_remote_code},add_bos_token=True'
     model_args = f'pretrained={model_path},trust_remote_code={not disable_trust_remote_code}'
->>>>>>> 1a9205a4
     if parallelism:
         model_args += ",parallelize=True"
     if isinstance(tasks, str):
