--- conflicted
+++ resolved
@@ -360,7 +360,6 @@
         use_auto_mapping = True
 
     import torch
-<<<<<<< HEAD
     import transformers
  
     os.environ["CUBLAS_WORKSPACE_CONFIG"] = ":4096:8"
@@ -372,13 +371,11 @@
     from auto_round.eval.evaluation import simple_evaluate
     from auto_round.utils import detect_device, get_library_version, detect_device_count
     from auto_round.utils import logger
-=======
     if not args.disable_deterministic_algorithms:
         torch.use_deterministic_algorithms(True, warn_only=True)
         print("'torch.use_deterministic_algorithms' is turned on by default for reproducibility, "\
             "and can be turned off by setting the '--disable_deterministic_algorithms' parameter.")
-        
->>>>>>> a9b5ae4f
+
 
     model_name = args.model
     if model_name[-1] == "/":
