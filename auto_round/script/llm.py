# Copyright (c) 2024 Intel Corporation
#
# Licensed under the Apache License, Version 2.0 (the "License");
# you may not use this file except in compliance with the License.
# You may obtain a copy of the License at
#
#    http://www.apache.org/licenses/LICENSE-2.0
#
# Unless required by applicable law or agreed to in writing, software
# distributed under the License is distributed on an "AS IS" BASIS,
# WITHOUT WARRANTIES OR CONDITIONS OF ANY KIND, either express or implied.
# See the License for the specific language governing permissions and
# limitations under the License.

# Copyright (c) 2024 Intel Corporation
#
# Licensed under the Apache License, Version 2.0 (the "License");
# you may not use this file except in compliance with the License.
# You may obtain a copy of the License at
#
#    http://www.apache.org/licenses/LICENSE-2.0
#
# Unless required by applicable law or agreed to in writing, software
# distributed under the License is distributed on an "AS IS" BASIS,
# WITHOUT WARRANTIES OR CONDITIONS OF ANY KIND, either express or implied.
# See the License for the specific language governing permissions and
# limitations under the License.
import os
import re
import argparse
import sys

import auto_round.utils
from auto_round.utils import (
    get_fp_layer_names,
    clear_memory,
    is_debug_mode,
    get_device_and_parallelism,
    set_cuda_visible_devices)

os.environ["CUBLAS_WORKSPACE_CONFIG"] = ":4096:8"


class BasicArgumentParser(argparse.ArgumentParser):

    def __init__(self, *args, **kwargs):
        super().__init__(*args, **kwargs)
        self.add_argument(
            "--model", "--model_name", "--model_name_or_path", default="facebook/opt-125m", help="model name or path")

        self.add_argument('--eval', action='store_true', help="whether to use eval only mode")

        self.add_argument("--bits", default=4, type=int, help="number of weight bits")

        self.add_argument("--eval_bs", default=None, type=int, help="batch size in evaluation")

        self.add_argument(
            "--device",
            "--devices",
            default="0",
            type=str,
            help="the device to be used for tuning. "
                 "Currently, device settings support CPU, GPU, and HPU."
                 "The default is set to cuda:0,"
                 "allowing for automatic detection and switch to HPU or CPU."
                 "set --device 0,1,2 to use multiple cards.")

        self.add_argument("--asym", action='store_true', help="whether to use asym quantization")

        self.add_argument(
            "--dataset", default="NeelNanda/pile-10k", type=str, help="the dataset for quantization training")

        self.add_argument(
            "--lr", default=None, type=float, help="learning rate, if None, it will be set to 1.0/iters automatically")

        self.add_argument(
            "--minmax_lr",
            default=None,
            type=float,
            help="minmax learning rate, if None, it will beset to be the same with lr")

        self.add_argument("--seed", default=42, type=int, help="random seed")

        self.add_argument("--adam", action='store_true', help="whether to use adam optimizer instead of SignSGD")

        self.add_argument("--gradient_accumulate_steps", default=1, type=int, help="gradient accumulate steps")

        self.add_argument("--nblocks", default=1, type=int, help="how many blocks to tune together")

        self.add_argument("--low_gpu_mem_usage", action='store_true', help="offload intermediate features to cpu")

        self.add_argument("--format", default="auto_round", type=str, help="the format to save the model")

        self.add_argument("--data_type", "--dtype", default='int', help="data type for tuning, 'int', 'mx_fp' and etc")

        self.add_argument(
            "--scale_dtype",
            default='fp16',
            choices=["fp16", "float16", "bf16", "bfloat16", "fp32", "float32"],
            help="scale data type to use for quantization")

        self.add_argument("--tasks",
                          default="lambada_openai,hellaswag,winogrande,piqa,mmlu,wikitext,truthfulqa_mc1," \
                                  "truthfulqa_mc2,openbookqa,boolq,rte,arc_easy,arc_challenge",
                          help="lm-eval tasks")

        self.add_argument(
            "--output_dir", default="./tmp_autoround", type=str, help="the directory to save quantized model")

        self.add_argument("--disable_eval", action='store_true', help="whether to do lm-eval evaluation after tuning")

        self.add_argument(
            "--eval_task_by_task",
            action="store_true",
            help="whether to eval task by task.")

        self.add_argument("--disable_amp", action='store_true', help="disable amp")

        self.add_argument(
            "--disable_minmax_tuning", action='store_true', help="whether to disable enable weight minmax tuning")

        self.add_argument("--enable_norm_bias_tuning", action='store_true', help="whether to enable norm bias tuning")

        self.add_argument(
            "--disable_trust_remote_code", action='store_true', help="whether to disable trust_remote_code")

        self.add_argument(
            "--disable_quanted_input",
            action='store_true',
            help="whether to disuse the output of quantized block to tune the next block")

        self.add_argument("--quant_lm_head", action='store_true', help="whether to quant lm_head")

        self.add_argument(
            "--low_cpu_mem_mode",
            default=0,
            type=int,
            choices=[0, 1, 2],
            help="choose which low cpu memory mode to use. "
                 "Can significantly reduce cpu memory footprint but cost more time."
                 "1 means choose block-wise mode, load the weights of each block"
                 " from disk when tuning and release the memory of the block after tuning."
                 "2 means choose layer-wise mode, load the weights of each layer from disk when tuning,"
                 " minimum memory consumption and also slowest running speed."
                 "others means not use low cpu memory. Default to 0, not use low cpu memory.")

        self.add_argument(
            "--low_cpu_mem_tmp_dir",
            default=None,
            type=str,
            help="temporary work space to store the temporary files "
                 "when using low cpu memory mode. Will remove after tuning.")

        self.add_argument(
            "--model_dtype",
            default=None,
            type=str,
            choices=["fp16", "float16", "bf16", "bfloat16", "fp32", "float32"],
            help="force to convert the dtype, some backends supports fp16 dtype better")

        self.add_argument("--act_bits", default=16, type=int, help="activation bits")

        self.add_argument(
            "--fp_layers", default="", type=str, help="list of Layer names to maintain original data type")

        self.add_argument(
            "--not_use_best_mse",
            action='store_true',
            help="whether to use the iter of best mes loss in the tuning phase")

        self.add_argument(
            "--to_quant_block_names",
            default=None,
            type=str,
            help="Names of quantitative blocks, please use commas to separate them.")

        self.add_argument("--enable_torch_compile", action='store_true',
                          help="whether to enable torch compile")

        self.add_argument("--act_data_type", "--act_dtype", default=None, type=str, help="activation data type")

        self.add_argument("--disable_act_dynamic", action='store_true', help="activation static quantization")

        self.add_argument("--disable_deterministic_algorithms", action='store_true',
                          help="disable torch deterministic algorithms.")

        self.add_argument("--device_map", default=None, type=str, help="device_map for block in tuning phase")

        self.add_argument(
            "--super_group_size", default=None, type=int, help="the number of super group size when use double quant.")

        self.add_argument(
            "--super_bits", default=None, type=int, help="number of scale and mins quant bits for double quant.")


class EvalArgumentParser(argparse.ArgumentParser):

    def __init__(self, *args, **kwargs):
        super().__init__(*args, **kwargs)
        self.add_argument(
            "--model", "--model_name", "--model_name_or_path", default="facebook/opt-125m", help="model name or path")
        self.add_argument(
            "--device",
            "--devices",
            default="0",
            type=str,
            help="the device to be used for tuning. "
                 "Currently, device settings support CPU, GPU, and HPU."
                 "The default is set to cuda:0,"
                 "allowing for automatic detection and switch to HPU or CPU."
                 "set --device 0,1,2 to use multiple cards.")
        self.add_argument(
            "--tasks",
            "--task",
            default="lambada_openai,hellaswag,winogrande,piqa,mmlu,wikitext,truthfulqa_mc1,"
                    "openbookqa,boolq,arc_easy,arc_challenge",
            help="lm-eval tasks")
        self.add_argument(
            "--disable_trust_remote_code", action='store_true', help="whether to disable trust_remote_code")
        self.add_argument("--eval_bs", "--bs", "--batch_size", default=None, type=int, help="batch size in evaluation")
        self.add_argument("--eval_task_by_task", action='store_true', help="whether to eval task by task.")


def setup_parser():
    parser = BasicArgumentParser()

    parser.add_argument("--group_size", default=128, type=int, help="group size")

    parser.add_argument("--batch_size", "--train_bs", "--bs", default=8, type=int, help="train batch size")

    parser.add_argument("--iters", "--iter", default=200, type=int, help="iteration to tune each block")

    parser.add_argument(
        "--seqlen", "--seq_len", default=2048, type=int, help="sequence length of the calibration samples")

    parser.add_argument("--nsamples", "--nsample", default=128, type=int, help="number of samples")

    args = parser.parse_args()
    return args


def setup_best_parser():
    parser = BasicArgumentParser()

    parser.add_argument("--group_size", default=128, type=int, help="group size")

    parser.add_argument("--batch_size", "--train_bs", "--bs", default=8, type=int, help="train batch size")

    parser.add_argument("--iters", "--iter", default=1000, type=int, help="iterations to tune each block")

    parser.add_argument(
        "--seqlen", "--seq_len", default=2048, type=int, help="sequence length of the calibration samples")

    parser.add_argument("--nsamples", "--nsample", default=512, type=int, help="number of samples")

    args = parser.parse_args()
    args.low_gpu_mem_usage = True

    return args


def setup_light_parser():
    parser = BasicArgumentParser()

    parser.add_argument("--group_size", default=128, type=int, help="group size")

    parser.add_argument("--batch_size", "--train_bs", "--bs", default=8, type=int, help="train batch size")

    parser.add_argument("--iters", "--iter", default=50, type=int, help="iterations to tune each block")

    parser.add_argument(
        "--seqlen", "--seq_len", default=2048, type=int, help="sequence length of the calibration samples")

    parser.add_argument("--nsamples", "--nsample", default=128, type=int, help="number of samples")

    parser.add_argument(
        "--lr", default=5e-3, type=float, help="learning rate, if None, it will be set to 1.0/iters automatically")

    args = parser.parse_args()
    args.low_gpu_mem_usage = True

    return args


def setup_fast_parser():
    parser = BasicArgumentParser()

    parser.add_argument("--group_size", default=128, type=int, help="group size")

    parser.add_argument("--batch_size", "--train_bs", "--bs", default=4, type=int, help="train batch size")

    parser.add_argument("--iters", default=200, type=int, help="iterations to tune each block")

    parser.add_argument(
        "--seqlen", "--seq_len", default=512, type=int, help="sequence length of the calibration samples")

    parser.add_argument("--nsamples", "--nsample", default=128, type=int, help="number of samples")

    args = parser.parse_args()

    return args


def setup_eval_parser():
    parser = EvalArgumentParser()
    args = parser.parse_args()
    return args


def _gguf_args_check(args):
    from auto_round.utils import logger
    from auto_round.export.export_to_gguf.config import GGUF_CONFIG

    formats = args.format.lower().replace(' ', '').split(",")
    for format in GGUF_CONFIG:
        if format in formats:
            from pathlib import Path
            from auto_round.export.export_to_gguf.convert import Model
            hparams = Model.load_hparams(Path(args.model))
            model_architecture = hparams["architectures"][0]
            try:
                model_class = Model.from_model_architecture(model_architecture)
            except NotImplementedError:
                logger.error(f"Model {model_architecture} is not supported to export GGUF format")
                sys.exit(1)

            if format.endswith("_k") and ("hidden_size" in hparams and hparams["hidden_size"] % 256 !=0):
                model_name = args.model.split('/')
                model_name = model_name[-1] if model_name[-1] else model_name[-2]
                hidden_size = hparams["hidden_size"]
                logger.error(
                    f"Currently only support pure mode for format: {format}. "
                    f"{model_name} is not supported, cause hidden_size({hidden_size}) % 256 !=0")
                sys.exit(-1)

            unsupport_list, reset_list = [], []
            gguf_config = GGUF_CONFIG[format]
            for k, v in gguf_config.items():
                if getattr(args, k) != v:
                    unsupport_list.append(f"{k}={getattr(args, k)}")
                    reset_list.append(f"{k}={v}")
                    setattr(args, k, v)
            if len(unsupport_list) > 0:
                if len(formats) > 1:
                    logger.error(
                        f"format {format} not support for {', '.join(unsupport_list)},"
                        f" please reset to {', '.join(reset_list)}, and retry")
                    exit(-1)
                else:
                    logger.error(
                        f"format {format} not support for {', '.join(unsupport_list)},"
                        f" reset to {', '.join(reset_list)}.")
            logger.info(f"export format {format}, sym = {not args.asym}, group_size = {args.group_size}")

    return args


def tune(args):
    import transformers

    from transformers import AutoModelForCausalLM, AutoTokenizer, AutoModel, AutoConfig, AutoProcessor

    from auto_round import AutoRoundConfig
    from auto_round.utils import detect_device, get_library_version, detect_device_count
    from auto_round.utils import logger
    from auto_round.export.export_to_gguf.config import GGUF_CONFIG

    tasks = args.tasks
    if args.format is None:
        args.format = "auto_round"
<<<<<<< HEAD
    supported_formats = auto_round.utils.supported_formats
=======
    supported_formats = [
        "auto_round", "auto_gptq", "auto_awq", "auto_round:auto_gptq", "auto_round:auto_awq", "auto_gptq:marlin",
        "itrex", "itrex_xpu", "fake"
    ]
    supported_formats.extend(list(GGUF_CONFIG.keys()))

>>>>>>> 12539ef5
    formats = args.format.lower().replace(' ', '').split(",")
    for format in formats:
        if format not in supported_formats:
            raise ValueError(f"{format} is not supported, we only support {supported_formats}")

    args = _gguf_args_check(args)

    if "auto_gptq" in args.format and args.asym is True:
        logger.warning("The auto_gptq kernel has issues with asymmetric quantization. "
                       "It is recommended to use sym quantization or --format='auto_round'")

    if "marlin" in args.format and args.asym is True:
        assert False, "marlin backend only supports sym quantization, please remove --asym"

    ##must set this before import torch
    set_cuda_visible_devices(args.device)
    device_str, use_auto_mapping = get_device_and_parallelism(args.device)

    import torch
    if not args.disable_deterministic_algorithms:
        torch.use_deterministic_algorithms(True, warn_only=True)
        # logger.info("`torch.use_deterministic_algorithms` is enabled by default for reproducibility "
        #             "and can be disabled using the `--disable_deterministic_algorithms` argument.")

    if args.enable_torch_compile:
        logger.info("`torch.compile` is enabled to reduce tuning costs. "
                    "If it causes issues, you can disable it by remove `--enable_torch_compile` argument.")

    model_name = args.model
    if model_name[-1] == "/":
        model_name = model_name[:-1]
    logger.info(f"start to quantize {model_name}")
    torch_dtype = "auto"
    if device_str is not None and "hpu" in device_str:
        torch_dtype = torch.bfloat16

    is_glm = bool(re.search("chatglm", model_name.lower()))
    low_cpu_mem_usage = False

    tokenizer = AutoTokenizer.from_pretrained(model_name, trust_remote_code=not args.disable_trust_remote_code)

    model_cls = AutoModel if is_glm else AutoModelForCausalLM

    if args.low_cpu_mem_tmp_dir is None:
        args.low_cpu_mem_tmp_dir = os.path.join(args.output_dir, "low_cpu_mem_tmp")
    if args.low_cpu_mem_mode == 2:
        from auto_round.low_cpu_mem.utils import load_model_with_hooks
        model = load_model_with_hooks(
            model_name,
            model_cls,
            device=device_str,
            clean_weight=True,
            saved_path=args.low_cpu_mem_tmp_dir,
            torch_dtype=torch_dtype,
            trust_remote_code=not args.disable_trust_remote_code)
    elif args.low_cpu_mem_mode == 1:
        from auto_round.low_cpu_mem.utils import load_empty_model
        low_cpu_mem_usage = True
        model = load_empty_model(
            model_name,
            model_cls,
            device=device_str,
            saved_path=args.low_cpu_mem_tmp_dir,
            torch_dtype=torch_dtype,
            trust_remote_code=not args.disable_trust_remote_code)
    else:
        from auto_round.utils import _use_hpu_compile_mode
        if _use_hpu_compile_mode():
            model = model_cls.from_pretrained(
                model_name, low_cpu_mem_usage=True, torch_dtype=torch_dtype,
                attn_implementation="eager",
                trust_remote_code=not args.disable_trust_remote_code, device_map="auto" if use_auto_mapping else None
            )
        else:
            model = model_cls.from_pretrained(
                model_name, low_cpu_mem_usage=True, torch_dtype=torch_dtype,
                trust_remote_code=not args.disable_trust_remote_code, device_map="auto" if use_auto_mapping else None
            )

    from auto_round import AutoRound, AutoRoundAdam

    model = model.eval()
    seqlen = args.seqlen

    if args.model_dtype != None:
        try:
            if args.model_dtype == "float16" or args.model_dtype == "fp16":
                model = model.to(torch.float16)
            elif args.model_dtype == "bfloat16" or args.model_dtype == "bfp16" or args.model_dtype == "bf16":
                model = model.to(torch.bfloat16)
            elif args.model_dtype == "float32" or args.model_dtype == "fp32":
                model = model.to(torch.float32)
        except:
            logger.error("please use more device to fit the device or just use one device")
            exit()

    if hasattr(tokenizer, "model_max_length"):
        if tokenizer.model_max_length < seqlen:
            logger.info(
                f"change sequence length to {tokenizer.model_max_length} due to the limitation of model_max_length")
            seqlen = min(seqlen, tokenizer.model_max_length)
            args.seqlen = seqlen

    if "bloom" in model_name:
        args.low_gpu_mem_usage = False

    round = AutoRound
    if args.adam:
        round = AutoRoundAdam

    layer_config = {}
    for n, m in model.named_modules():
        if isinstance(m, torch.nn.Linear) or isinstance(m, transformers.modeling_utils.Conv1D):
            if m.weight.shape[0] % 32 != 0 or m.weight.shape[1] % 32 != 0:
                layer_config[n] = {"bits": 16}
                logger.info(
                    f"{n} will not be quantized due to its shape not being divisible by 32,"
                    " resulting in an exporting issue to autogptq")

    not_quantize_layer_names = get_fp_layer_names(model, args.fp_layers)
    for name in not_quantize_layer_names:
        layer_config[name] = {"bits": 16}
    if len(not_quantize_layer_names) > 0:
        logger.info(f"{not_quantize_layer_names} will not be quantized.")
        for format in formats:
            if "auto_round" not in format and "fake" not in format and "awq" not in format:
                ##TODO gptq could support some mixed precision config
                logger.warning(f"mixed precision exporting does not support {format} currently")

    lm_head_layer_name = "lm_head"
    for n, _ in model.named_modules():
        lm_head_layer_name = n
    if args.quant_lm_head:
        config = AutoConfig.from_pretrained(model_name, trust_remote_code=not args.disable_trust_remote_code)
        if config.tie_word_embeddings and hasattr(model, "_tied_weights_keys"):
            tied_keys = model._tied_weights_keys
            for item in tied_keys:
                if lm_head_layer_name in item:  ##TODO extend to encoder-decoder layer, seq classification model
                    args.quant_lm_head = False
                    logger.warning(
                        f"reset `quant_lm_head` to `False` as quantizing lm_head with tied weights has not been "
                        f"supported currently")
                    break

    if args.quant_lm_head:
        layer_config[lm_head_layer_name] = {"bits": args.bits}
        for format in formats:
            if "auto_round" not in format and "fake" not in format:
                auto_round_formats = [s for s in supported_formats if s.startswith("auto_round")]
                raise ValueError(
                    f"{format} is not supported for lm-head quantization, please change to {auto_round_formats}")

    if "auto_awq" in args.format:
        from auto_round.utils import check_awq_gemm_compatibility
        awq_supported, info = check_awq_gemm_compatibility(
            model, args.bits, args.group_size, not args.asym, layer_config)
        if not awq_supported:
            logger.warning(f"The AutoAWQ format may not be supported due to {info}")

    enable_torch_compile = True if "--enable_torch_compile" in sys.argv else False

    autoround = round(
        model,
        tokenizer,
        args.bits,
        args.group_size,
        sym=not args.asym,
        batch_size=args.batch_size,
        dataset=args.dataset,
        seqlen=seqlen,
        nblocks=args.nblocks,
        iters=args.iters,
        lr=args.lr,
        minmax_lr=args.minmax_lr,
        enable_quanted_input=not args.disable_quanted_input,
        device=device_str,
        amp=not args.disable_amp,
        nsamples=args.nsamples,
        seed=args.seed,
        low_gpu_mem_usage=args.low_gpu_mem_usage,
        scale_dtype=args.scale_dtype,
        gradient_accumulate_steps=args.gradient_accumulate_steps,
        layer_config=layer_config,
        enable_minmax_tuning=not args.disable_minmax_tuning,
        act_bits=args.act_bits,
        low_cpu_mem_usage=low_cpu_mem_usage,
        data_type=args.data_type,
        enable_norm_bias_tuning=args.enable_norm_bias_tuning,
        not_use_best_mse=args.not_use_best_mse,
        to_quant_block_names=args.to_quant_block_names,
        enable_torch_compile=enable_torch_compile,
        act_data_type=args.act_data_type,
        act_dynamic=not args.disable_act_dynamic,
<<<<<<< HEAD
        device_map=args.device_map)
=======
        device_map=args.device_map,
        super_group_size=args.super_group_size,
        super_bits=args.super_bits,
        )
    model, _ = autoround.quantize()
>>>>>>> 12539ef5
    model_name = args.model.rstrip("/")
    if model_name.split('/')[-1].strip('.') == "":
        export_dir = os.path.join(args.output_dir, f"w{args.bits}g{args.group_size}")
    else:
        export_dir = os.path.join(args.output_dir, model_name.split('/')[-1] + f"-w{args.bits}g{args.group_size}")

    model, folders = autoround.quantize_and_save(export_dir, format=args.format)

    if args.low_cpu_mem_mode == 1 or args.low_cpu_mem_mode == 2:
        import shutil
        shutil.rmtree(args.low_cpu_mem_tmp_dir, ignore_errors=True)

    model.eval()
    clear_memory()

<<<<<<< HEAD
=======
    if model_name.split('/')[-1].strip('.') == "":
        export_dir = os.path.join(args.output_dir, f"w{args.bits}g{args.group_size}")
    else:
        export_dir = os.path.join(args.output_dir, model_name.split('/')[-1] + f"-w{args.bits}g{args.group_size}")

    format_list = args.format.replace(' ', '').split(',')
    inplace = False if len(format_list) > 1 else True
    eval_folder = None

    eval_gguf_model = False
    for format_ in format_list:
        save_format_ = format_.replace(":", "-")
        save_format_ = save_format_.replace("_", "-")
        save_folder = f'{export_dir}-{save_format_}'
        autoround.save_quantized(save_folder, format=format_, inplace=inplace)
        if 'gguf' in format_:
            if not any([file.endswith(".gguf") for file in os.listdir(save_folder)]):
                logger.error(f"fail to export {format_}")
            eval_gguf_model = True
        eval_folder = save_folder

>>>>>>> 12539ef5
    lm_eval_version = get_library_version("lm-eval")

    if isinstance(tasks, str):
        tasks = tasks.split(',')
    eval_folder = folders[-1]
    if not args.disable_eval and eval_folder is not None:
        from lm_eval.utils import make_table  # pylint: disable=E0401

        logger.info(f"Using lm-eval version {lm_eval_version}")

        if args.act_bits <= 8 or eval_gguf_model:
            if eval_gguf_model:
                for file in os.listdir(eval_folder):
                    gguf_file = file
                user_model = AutoModelForCausalLM.from_pretrained(save_folder, gguf_file=gguf_file, device_map="auto")
            if hasattr(model, "hf_device_map") and len(model.hf_device_map) > 1:
                from accelerate.big_modeling import dispatch_model

                dispatch_model(model, model.hf_device_map)
                user_model = model
            else:
                device_str = detect_device(device_str)
                user_model = model.to(device_str)

            if args.eval_task_by_task:
                eval_task_by_task(user_model, device=device_str, tasks=args.tasks, batch_size=args.eval_bs)
            else:
                if args.eval_bs is None or args.eval_bs == "auto":
                    logger.warning("This API does not support auto currently, reset eval_bs to 16")
                    args.eval_bs = 16
                from auto_round.eval.evaluation import simple_evaluate_user_model
                res = simple_evaluate_user_model(
                    user_model, tokenizer, tasks=tasks, batch_size=args.eval_bs, device=device_str)
                print(make_table(res))
        else:
            if args.eval_task_by_task:
                eval_task_by_task(eval_folder, device=device_str, tasks=args.tasks, batch_size=args.eval_bs)
            else:
                from auto_round.eval.evaluation import simple_evaluate
                tasks, model_args, device_str = _eval_init(
                    args.tasks, eval_folder, args.device, args.disable_trust_remote_code)
                res = simple_evaluate(
                    model="hf", model_args=model_args, tasks=tasks, device=device_str, batch_size=args.eval_bs)
                print(make_table(res))


def _eval_init(tasks, model_path, device, disable_trust_remote_code=False):
    set_cuda_visible_devices(device)
    device_str, parallelism = get_device_and_parallelism(device)
    model_args = f'pretrained={model_path},trust_remote_code={not disable_trust_remote_code}' #,add_bos_token={True}
    if parallelism:
        model_args += ",parallelize=True"
    if isinstance(tasks, str):
        tasks = tasks.split(',')
    return tasks, model_args, device_str


def eval(args):
    tasks, model_args, device_str = _eval_init(args.tasks, args.model, args.device, args.disable_trust_remote_code)

    # load after _eval_int in order to make sure import torch after set CUDA_VISBILE_DEVICES
    from auto_round.eval.evaluation import simple_evaluate

    res = simple_evaluate(model="hf", model_args=model_args, tasks=tasks, device=device_str, batch_size=args.eval_bs)

    from lm_eval.utils import make_table  # pylint: disable=E0401
    print(make_table(res))


def eval_task_by_task(model, device, tasks, tokenizer=None, batch_size=None, max_batch_size=64, trust_remote_code=True):
    set_cuda_visible_devices(device)
    device_str, parallelism = get_device_and_parallelism(device)

    # load after _eval_int in order to make sure import torch after set CUDA_VISBILE_DEVICES
    import traceback
    from auto_round.utils import logger
    from lm_eval import simple_evaluate as lm_simple_evaluate
    from lm_eval.models.huggingface import HFLM
    from transformers import AutoModelForCausalLM, AutoTokenizer

    # from auto_round import AutoRoundConfig
    if batch_size is None:
        batch_size = "auto"
    is_gguf_file = False
    if not isinstance(model, str):
        parallelism = False
    else:
        if os.path.isfile(model) and model.endswith(".gguf"):
            is_gguf_file = True
            gguf_file = model
            model = os.path.dirname(model)
        else:
            for file in os.listdir(model):
                if file.endswith(".gguf"):
                    is_gguf_file = True
                    gguf_file = file
    if is_gguf_file:
        tokenizer = AutoTokenizer.from_pretrained(model, gguf_file=gguf_file)
        model = AutoModelForCausalLM.from_pretrained(model, gguf_file=gguf_file, device_map="auto")
    hflm = HFLM(
        pretrained=model,
        tokenizer=tokenizer,
        device=device_str,
        batch_size=batch_size,
        max_batch_size=max_batch_size,
        parallelize=parallelism,
        trust_remote_code=trust_remote_code)

    if isinstance(tasks, str):
        tasks = tasks.replace(" ", "").split(",")

    from lm_eval.utils import make_table  # pylint: disable=E0401
    res_all = {}
    res_keys = ["results", "versions", "n-shot", "higher_is_better"]
    for task in tasks:
        try:
            res = lm_simple_evaluate(model=hflm, model_args=None, device=device_str, tasks=task, batch_size=batch_size)
        except RuntimeError as e:
            if "CUDA out of memory" in str(e) or "MODULE:PT_DEVMEM" in str(e):
                try:
                    logger.warning("Out of memory, reset batch_size to 1 and re-try.")
                    res = lm_simple_evaluate(model=hflm, model_args=None, device=device_str, tasks=task, batch_size=1)
                except Exception as e:
                    traceback.print_exc()
                    continue
            else:
                traceback.print_exc()
                continue
        except Exception as e:
            traceback.print_exc()
            continue

        if not res_all:
            res_all = res
        else:
            for key in res_keys:
                res_all[key].update(res[key])
        print(make_table(res_all))
<|MERGE_RESOLUTION|>--- conflicted
+++ resolved
@@ -368,16 +368,13 @@
     tasks = args.tasks
     if args.format is None:
         args.format = "auto_round"
-<<<<<<< HEAD
-    supported_formats = auto_round.utils.supported_formats
-=======
+
     supported_formats = [
         "auto_round", "auto_gptq", "auto_awq", "auto_round:auto_gptq", "auto_round:auto_awq", "auto_gptq:marlin",
         "itrex", "itrex_xpu", "fake"
     ]
     supported_formats.extend(list(GGUF_CONFIG.keys()))
 
->>>>>>> 12539ef5
     formats = args.format.lower().replace(' ', '').split(",")
     for format in formats:
         if format not in supported_formats:
@@ -571,15 +568,11 @@
         enable_torch_compile=enable_torch_compile,
         act_data_type=args.act_data_type,
         act_dynamic=not args.disable_act_dynamic,
-<<<<<<< HEAD
-        device_map=args.device_map)
-=======
         device_map=args.device_map,
         super_group_size=args.super_group_size,
         super_bits=args.super_bits,
         )
-    model, _ = autoround.quantize()
->>>>>>> 12539ef5
+    
     model_name = args.model.rstrip("/")
     if model_name.split('/')[-1].strip('.') == "":
         export_dir = os.path.join(args.output_dir, f"w{args.bits}g{args.group_size}")
@@ -595,30 +588,6 @@
     model.eval()
     clear_memory()
 
-<<<<<<< HEAD
-=======
-    if model_name.split('/')[-1].strip('.') == "":
-        export_dir = os.path.join(args.output_dir, f"w{args.bits}g{args.group_size}")
-    else:
-        export_dir = os.path.join(args.output_dir, model_name.split('/')[-1] + f"-w{args.bits}g{args.group_size}")
-
-    format_list = args.format.replace(' ', '').split(',')
-    inplace = False if len(format_list) > 1 else True
-    eval_folder = None
-
-    eval_gguf_model = False
-    for format_ in format_list:
-        save_format_ = format_.replace(":", "-")
-        save_format_ = save_format_.replace("_", "-")
-        save_folder = f'{export_dir}-{save_format_}'
-        autoround.save_quantized(save_folder, format=format_, inplace=inplace)
-        if 'gguf' in format_:
-            if not any([file.endswith(".gguf") for file in os.listdir(save_folder)]):
-                logger.error(f"fail to export {format_}")
-            eval_gguf_model = True
-        eval_folder = save_folder
-
->>>>>>> 12539ef5
     lm_eval_version = get_library_version("lm-eval")
 
     if isinstance(tasks, str):
