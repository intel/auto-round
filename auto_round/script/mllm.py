--- conflicted
+++ resolved
@@ -439,13 +439,8 @@
         default="pope,textvqa_val,scienceqa,mmbench_en",
         help="To get full list of tasks, use the command lmms-eval --tasks list",
     )
-<<<<<<< HEAD
     parser.add_argument("--output_dir", default="./eval_result", type=str,
                           help="the directory to save quantized model")
-=======
-    parser.add_argument("--output_dir", default="./tmp_autoround", type=str,
-                        help="the directory to save quantized model")
->>>>>>> 80988bb5
     parser.add_argument(
         "--num_fewshot",
         type=int,
