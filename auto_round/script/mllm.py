# Copyright (c) 2024 Intel Corporation
#
# Licensed under the Apache License, Version 2.0 (the "License");
# you may not use this file except in compliance with the License.
# You may obtain a copy of the License at
#
#    http://www.apache.org/licenses/LICENSE-2.0
#
# Unless required by applicable law or agreed to in writing, software
# distributed under the License is distributed on an "AS IS" BASIS,
# WITHOUT WARRANTIES OR CONDITIONS OF ANY KIND, either express or implied.
# See the License for the specific language governing permissions and
# limitations under the License.

import os
import argparse

import torch
import transformers

os.environ["CUBLAS_WORKSPACE_CONFIG"] = ":4096:8"
torch.use_deterministic_algorithms(True, warn_only=True)
from transformers import AutoModelForCausalLM, AutoTokenizer, AutoConfig, AutoProcessor

from auto_round.utils import detect_device
from auto_round.utils import logger


class BasicArgumentParser(argparse.ArgumentParser):
    def __init__(self, *args, **kwargs):
        super().__init__(*args, **kwargs)
        self.add_argument("--model", "--model_name", "--model_name_or_path",
                          default="facebook/opt-125m",
                          help="model name or path")

        self.add_argument('--eval', action='store_true',
                          help="whether to use eval only mode.")

        self.add_argument("--bits", default=4, type=int,
                          help="weight bits")

        self.add_argument("--eval_bs", default=None, type=int,
                          help="batch size in evaluation")

        self.add_argument("--device", "--devices", default="auto", type=str,
                          help="the device to be used for tuning. The default is set to auto,"
                               "allowing for automatic detection."
                               "Currently, device settings support CPU, GPU, and HPU.")

        self.add_argument("--asym", action='store_true',
                          help="whether to use asym quantization")

        self.add_argument("--dataset", type=str, default="llava_conv_58k",
                            help="the dataset for quantization training."
                            " current support llava_conv_58k,llava_instruct_80k "
                            "It can be a custom one.")

        self.add_argument("--lr", default=None, type=float,
                          help="learning rate, if None, it will be set to 1.0/iters automatically")

        self.add_argument("--minmax_lr", default=None, type=float,
                          help="minmax learning rate, if None,it will beset to be the same with lr")

        self.add_argument("--seed", default=42, type=int,
                          help="random seed")

        self.add_argument("--adam", action='store_true',
                          help="whether to use adam optimizer instead of SignSGD")

        self.add_argument("--gradient_accumulate_steps", default=4, type=int,
                          help="gradient accumulate steps")

        self.add_argument("--nblocks", default=1, type=int,
                          help="how many blocks to tune together")

        self.add_argument("--low_gpu_mem_usage", action='store_true',
                          help="offload intermediate features to cpu")

        self.add_argument("--format", default="auto_round", type=str,
                          help="the format to save the model"
                          )

        self.add_argument("--data_type", "--dtype", default='int',
                          help="data type for tuning, 'int', 'mx_fp' and etc")

        self.add_argument("--scale_dtype", default='fp16', choices=["fp16", "float16",
                                                                    "bf16", "bfloat16", "fp32", "float32"],
                          help="scale data type to use for quantization")

        self.add_argument("--output_dir", default="./tmp_autoround", type=str,
                          help="the directory to save quantized model")

        self.add_argument("--disable_amp", action='store_true',
                          help="disable amp")

        self.add_argument("--disable_minmax_tuning", action='store_true',
                          help="whether disable enable weight minmax tuning")

        self.add_argument("--enable_norm_bias_tuning", action='store_true',
                          help="whether enable norm bias tuning")

        self.add_argument("--disable_trust_remote_code", action='store_true',
                          help="whether to disable trust_remote_code")

        self.add_argument("--disable_quanted_input", action='store_true',
                          help="whether to disuse the output of quantized block to tune the next block")

        self.add_argument("--quant_lm_head", action='store_true',
                          help="whether to quant lm_head")

        self.add_argument("--low_cpu_mem_mode", default=0, type=int, choices=[0, 1, 2],
                          help="choose which low cpu memory mode to use. "
                               "Can significantly reduce cpu memory footprint but cost more time."
                               "1 means choose block-wise mode, load the weights of each block"
                               " from disk when tuning and release the memory of the block after tuning."
                               "2 means choose layer-wise mode, load the weights of each layer from disk when tuning,"
                               " minimum memory consumption and also slowest running speed."
                               "others means not use low cpu memory. Default to 0, not use low cpu memory.")

        self.add_argument("--low_cpu_mem_tmp_dir", default=None, type=str,
                          help="temporary work space to store the temporary files "
                               "when using low cpu memory mode. Will remove after tuning.")

        self.add_argument("--model_dtype", default=None, type=str, choices=["fp16", "float16",
                                                                            "bf16", "bfloat16", "fp32", "float32"],
                          help="force to convert the dtype, some backends supports fp16 dtype better")

        self.add_argument("--act_bits", default=32, type=int,
                          help="activation bits")

        self.add_argument("--fp_layers", default="", type=str,
                          help="layers to maintain original data type")

        self.add_argument("--not_use_best_mse", action='store_true',
                          help="whether to use the iter of best mes loss in the tuning phase")

        ## ======================= VLM =======================
        self.add_argument("--quant_nontext_module", action='store_true',
                          help="whether to quantize non-text module, e.g. vision component")

        self.add_argument("--extra_data_dir", default=None, type=str,
                          help="dataset dir for storing images/audio/videos. "
                               "Can be a dir path or multiple dir path with format as "
                               "'image=path_to_image,video=path_to_video,audio=path_to_audio'"
                               "By default, it will search in the relative path, "
                            "and if not find, will automatic download.")

        self.add_argument("--template", default=None, type=str,
                          help="the template for building training dataset. It can be a custom one.")

        ## ======================= VLM eval=======================
        self.add_argument("--tasks", type=str,
                          default="MMBench_DEV_EN_V11,ScienceQA_VAL,TextVQA_VAL,POPE",
                          help="eval tasks for VLMEvalKit.")
        # Args that only apply to Video Dataset
        self.add_argument("--nframe", type=int, default=8,
                          help="the number of frames to sample from a video,"
                               " only applicable to the evaluation of video benchmarks.")
        self.add_argument("--pack", action='store_true',
                          help="a video may associate with multiple questions, if pack==True,"
                               " will ask all questions for a video in a single")
        self.add_argument("--use-subtitle", action='store_true')
        self.add_argument("--fps", type=float, default=-1)
        # Work Dir
        # Infer + Eval or Infer Only
        self.add_argument("--mode", type=str, default='all', choices=['all', 'infer'],
                          help="when mode set to 'all', will perform both inference and evaluation;"
                               " when set to 'infer' will only perform the inference.")
        self.add_argument('--eval_data_dir', type=str, default=None,
                          help='path for VLMEvalKit to store the eval data. Default will store in ~/LMUData')
        # API Kwargs, Apply to API VLMs and Judge API LLMs
        self.add_argument('--retry', type=int, default=None, help='retry numbers for API VLMs')
        # Explicitly Set the Judge Model
        self.add_argument('--judge', type=str, default=None)
        # Logging Utils
        self.add_argument('--verbose', action='store_true')
        # Configuration for Resume
        # Ignore: will not rerun failed VLM inference
        self.add_argument('--ignore', action='store_true', help='ignore failed indices. ')
        # Rerun: will remove all evaluation temp files
        self.add_argument('--rerun', action='store_true')


def setup_parser():
    parser = BasicArgumentParser()

    parser.add_argument("--group_size", default=128, type=int,
                        help="group size")

    parser.add_argument("--batch_size", "--train_bs", default=1, type=int,
                        help="train batch size")

    parser.add_argument("--iters", "--iter", default=200, type=int,
                        help=" iters")

    parser.add_argument("--seqlen", "--seq_len", default=256, type=int,
                        help="sequence length")

    parser.add_argument("--nsamples", default=128, type=int,
                        help="number of samples")

    args = parser.parse_args()
    return args


def tune(args):
    if args.format is None:
        args.format = "auto_round"
    supported_formats = ["auto_round", "auto_round:gptq", "auto_round:auto_gptq",
                         "auto_round:auto_gptq:marlin", "auto_round:gptq:marlin", "auto_round:auto_awq",
                         "auto_round:awq"]
    if not args.quant_nontext_module:
        supported_formats.extend(["auto_gptq", "auto_gptq:marlin"])

    formats = args.format.replace(' ', '').split(",")
    for format in formats:
        if format not in supported_formats:
            raise ValueError(f"{format} is not supported, we only support {supported_formats}")

    model_name = args.model
    if model_name[-1] == "/":
        model_name = model_name[:-1]
    logger.info(f"start to quantize {model_name}")

    assert args.dataset is not None, "dataset should not be None."

    devices = args.device.replace(" ", "").split(',')
    use_auto_mapping = False

    if all(s.isdigit() for s in devices):
        if "CUDA_VISIBLE_DEVICES" in os.environ:
            current_visible_devices = os.environ["CUDA_VISIBLE_DEVICES"]
            current_visible_devices = current_visible_devices.split(',')
            indices = [int(device) for device in devices]
            try:
                pick_device = [current_visible_devices[i] for i in indices]
            except:
                raise ValueError(
                    "Invalid '--device' value: It must be smaller than the number of available devices. "
                    "For example, with CUDA_VISIBLE_DEVICES=4,5, "
                    "--device 0,1 is valid, but --device 4,5 is not supported.")
            visible_devices = ','.join(pick_device)
            os.environ["CUDA_VISIBLE_DEVICES"] = visible_devices
        else:
            os.environ["CUDA_VISIBLE_DEVICES"] = args.device
            args.device = ",".join(map(str, range(len(devices))))
            devices = args.device.replace(" ", "").split(',')
        use_auto_mapping = True

    device_str = detect_device(devices[0])

    torch_dtype = "auto"
    if "hpu" in device_str:
        torch_dtype = torch.bfloat16

    # load_model
    processor, image_processor = None, None
    if "llava" in model_name:
        from llava.model.builder import load_pretrained_model  # pylint: disable=E0401
        tokenizer, model, image_processor, _ = load_pretrained_model(model_name, model_base=None, model_name=model_name,
            torch_dtype=torch_dtype)
        model_type = "llava"
    else:
<<<<<<< HEAD
        config = AutoConfig.from_pretrained(model_name, trust_remote_code=not args.disable_trust_remote_code)
        tokenizer = AutoTokenizer.from_pretrained(model_name)
        processor = AutoProcessor.from_pretrained(model_name, trust_remote_code=not args.disable_trust_remote_code)
        tokenizer.processor = processor
        model_type = config.model_type
        if "qwen2_vl" in model_type:
            from transformers import Qwen2VLForConditionalGeneration
            cls = Qwen2VLForConditionalGeneration
        elif "mllama" in model_type:
            from transformers import MllamaForConditionalGeneration
            cls = MllamaForConditionalGeneration
        else:
            cls = AutoModelForCausalLM
        model = cls.from_pretrained(
            model_name,trust_remote_code=not args.disable_trust_remote_code, torch_dtype=torch_dtype)
        if "cogvlm2" in model_name:
            model.config.model_type = "cogvlm2"
=======
        cls = AutoModelForCausalLM

    model = cls.from_pretrained(
        model_name, trust_remote_code=not args.disable_trust_remote_code, torch_dtype=torch_dtype,
        device_map="auto" if use_auto_mapping else None)

    if "cogvlm2" in model_name:
        model.config.model_type = "cogvlm2"
>>>>>>> c5687ba1

    from auto_round import AutoRoundMLLM

    model = model.eval()
    seqlen = args.seqlen

    if args.model_dtype != None:
        if args.model_dtype == "float16" or args.model_dtype == "fp16":
            model = model.to(torch.float16)
        if args.model_dtype == "bfloat16" or args.model_dtype == "bfp16":
            model = model.to(torch.bfloat16)

    round = AutoRoundMLLM
    layer_config = {}
    for n, m in model.named_modules():
        if isinstance(m, torch.nn.Linear) or isinstance(m, transformers.modeling_utils.Conv1D):
            if m.weight.shape[0] % 32 != 0 or m.weight.shape[1] % 32 != 0:
                layer_config[n] = {"bits": 32}
                logger.info(
                    f"{n} will not be quantized due to its shape not being divisible by 32,"
                    " resulting in an exporting issue to autogptq")
    lm_head_layer_name = "lm_head"
    for n, _ in model.named_modules():
        lm_head_layer_name = n
    if args.quant_lm_head:
        config = AutoConfig.from_pretrained(model_name, trust_remote_code=not args.disable_trust_remote_code)
        if config.tie_word_embeddings and hasattr(model, "_tied_weights_keys"):
            tied_keys = model._tied_weights_keys
            for item in tied_keys:
                if lm_head_layer_name in item:  ##TODO extend to encoder-decoder layer, seq classification model
                    args.quant_lm_head = False
                    print(
                        f"warning, disable quant_lm_head as quantizing lm_head with tied weights has not been "
                        f"supported currently")
                    break
    if args.quant_lm_head:
        layer_config[lm_head_layer_name] = {"bits": args.bits}
        for format in formats:
            if "auto_round" not in format:
                auto_round_formats = [s for s in supported_formats if s.startswith("auto_round")]
                raise ValueError(
                    f"{format} is not supported for lm-head quantization, please change to {auto_round_formats}")

    if args.quant_lm_head and args.low_gpu_mem_usage:
        print(f"warning, low_gpu_mem_usage=False is strongly recommended if the whole model could be loaded to "
              f"gpu")
    
    autoround = round(model, tokenizer, image_processor=image_processor, dataset=args.dataset, 
                      extra_data_dir=args.extra_data_dir, bits=args.bits, group_size=args.group_size,
                      sym=not args.asym, batch_size=args.batch_size, seqlen=seqlen, nblocks=args.nblocks, 
                      iters=args.iters, lr=args.lr, minmax_lr=args.minmax_lr, amp=not args.disable_amp,
                      enable_quanted_input=not args.disable_quanted_input,
                      nsamples=args.nsamples, low_gpu_mem_usage=args.low_gpu_mem_usage,
                      device=device_str, seed=args.seed, gradient_accumulate_steps=args.gradient_accumulate_steps,
                      scale_dtype=args.scale_dtype, layer_config=layer_config, template=args.template,
                      enable_minmax_tuning=not args.disable_minmax_tuning, act_bits=args.act_bits,
                      quant_nontext_module=args.quant_nontext_module, not_use_best_mse=args.not_use_best_mse)
    model, _ = autoround.quantize()

    model.eval()
    if args.device != "cpu":
        torch.cuda.empty_cache()

    if model_name.split('/')[-1].strip('.') == "":
        export_dir = os.path.join(args.output_dir, f"w{args.bits}g{args.group_size}")
    else:
        export_dir = os.path.join(args.output_dir, model_name.split('/')[-1] + f"-w{args.bits}g{args.group_size}")

    format_list = args.format.replace(' ', '').split(',')
    inplace = False if len(format_list) > 1 else True
    for format_ in format_list:
        eval_folder = f'{export_dir}-{format_}'
        if processor is not None and not hasattr(processor, "chat_template"):
            processor.chat_template = None
        safe_serialization = True
        if "phi3_v" in model_type:
            safe_serialization = False
        autoround.save_quantized(
            eval_folder, format=format_, inplace=inplace, processor=processor, safe_serialization=safe_serialization)


def eval(args):
    if isinstance(args.tasks, str):
        args.tasks = args.tasks.replace(' ', '').split(',')
    from auto_round.mllm import mllm_eval
    mllm_eval(
        args.model,
        work_dir=args.output_dir,
        data_store_dir=args.eval_data_dir,
        dataset=args.tasks,
        pack=args.pack,
        use_subtitle=args.use_subtitle,
        fps=args.fps,
        nframe=args.nframe,
        rerun=args.rerun,
        judge=args.judge,
        verbose=args.verbose,
        mode=args.mode,
        ignore=args.ignore
    )<|MERGE_RESOLUTION|>--- conflicted
+++ resolved
@@ -261,7 +261,6 @@
             torch_dtype=torch_dtype)
         model_type = "llava"
     else:
-<<<<<<< HEAD
         config = AutoConfig.from_pretrained(model_name, trust_remote_code=not args.disable_trust_remote_code)
         tokenizer = AutoTokenizer.from_pretrained(model_name)
         processor = AutoProcessor.from_pretrained(model_name, trust_remote_code=not args.disable_trust_remote_code)
@@ -275,20 +274,12 @@
             cls = MllamaForConditionalGeneration
         else:
             cls = AutoModelForCausalLM
-        model = cls.from_pretrained(
-            model_name,trust_remote_code=not args.disable_trust_remote_code, torch_dtype=torch_dtype)
-        if "cogvlm2" in model_name:
-            model.config.model_type = "cogvlm2"
-=======
-        cls = AutoModelForCausalLM
-
+    
     model = cls.from_pretrained(
-        model_name, trust_remote_code=not args.disable_trust_remote_code, torch_dtype=torch_dtype,
+            model_name,trust_remote_code=not args.disable_trust_remote_code, torch_dtype=torch_dtype,
         device_map="auto" if use_auto_mapping else None)
-
     if "cogvlm2" in model_name:
         model.config.model_type = "cogvlm2"
->>>>>>> c5687ba1
 
     from auto_round import AutoRoundMLLM
 
