# Copyright (c) 2024 Intel Corporation
#
# Licensed under the Apache License, Version 2.0 (the "License");
# you may not use this file except in compliance with the License.
# You may obtain a copy of the License at
#
#    http://www.apache.org/licenses/LICENSE-2.0
#
# Unless required by applicable law or agreed to in writing, software
# distributed under the License is distributed on an "AS IS" BASIS,
# WITHOUT WARRANTIES OR CONDITIONS OF ANY KIND, either express or implied.
# See the License for the specific language governing permissions and
# limitations under the License.

import os
import sys
import argparse
import json
import transformers
from transformers import AutoModelForCausalLM, AutoTokenizer, AutoConfig, AutoProcessor

from auto_round.utils import detect_device, get_fp_layer_names
from auto_round.utils import logger
os.environ["CUBLAS_WORKSPACE_CONFIG"] = ":4096:8"

class BasicArgumentParser(argparse.ArgumentParser):
    def __init__(self, *args, **kwargs):
        super().__init__(*args, **kwargs)
        self.add_argument("--model", "--model_name", "--model_name_or_path",
                          default="Qwen/Qwen2-VL-2B-Instruct",
                          help="model name or path")

        self.add_argument('--eval', action='store_true',
                          help="whether to use eval only mode.")

        self.add_argument("--bits", default=4, type=int,
                          help="weight bits")

        self.add_argument("--eval_bs", default=None, type=int,
                          help="batch size in evaluation")

        self.add_argument("--device", "--devices", default="0", type=str,
                          help="the device to be used for tuning. "
                               "Currently, device settings support CPU, GPU, and HPU."
                               "The default is set to cuda:0,"
                               "allowing for automatic detection and switch to HPU or CPU."
                               "set --device 0,1,2 to use multiple cards.")

        self.add_argument("--asym", action='store_true',
                          help="whether to use asym quantization")

        self.add_argument("--dataset", type=str, default=None,
                          help="the dataset for quantization training."
                               " current support NeelNanda/pile-10k,liuhaotian/llava_conv_58k,"
                               "liuhaotian/llava_instruct_80k,liuhaotian/llava_instruct_150k"
                               "It can be a custom one. Default is NeelNanda/pile-10k")

        self.add_argument("--lr", default=None, type=float,
                          help="learning rate, if None, it will be set to 1.0/iters automatically")

        self.add_argument("--minmax_lr", default=None, type=float,
                          help="minmax learning rate, if None,it will beset to be the same with lr")

        self.add_argument("--seed", default=42, type=int,
                          help="random seed")

        self.add_argument("--adam", action='store_true',
                          help="whether to use adam optimizer instead of SignSGD")

        self.add_argument("--gradient_accumulate_steps", default=1, type=int,
                          help="gradient accumulate steps")

        self.add_argument("--nblocks", default=1, type=int,
                          help="how many blocks to tune together")

        self.add_argument("--low_gpu_mem_usage", action='store_true',
                          help="offload intermediate features to cpu")

        self.add_argument("--format", default="auto_round", type=str,
                          help="the format to save the model"
                          )

        self.add_argument("--data_type", "--dtype", default='int',
                          help="data type for tuning, 'int', 'mx_fp' and etc")

        self.add_argument("--scale_dtype", default='fp16', choices=["fp16", "float16",
                                                                    "bf16", "bfloat16", "fp32", "float32"],
                          help="scale data type to use for quantization")

        self.add_argument("--output_dir", default="./tmp_autoround", type=str,
                          help="the directory to save quantized model")

        self.add_argument("--disable_amp", action='store_true',
                          help="disable amp")

        self.add_argument("--disable_minmax_tuning", action='store_true',
                          help="whether disable enable weight minmax tuning")

        self.add_argument("--enable_norm_bias_tuning", action='store_true',
                          help="whether enable norm bias tuning")

        self.add_argument("--disable_trust_remote_code", action='store_true',
                          help="whether to disable trust_remote_code")

        self.add_argument("--disable_quanted_input", action='store_true',
                          help="whether to disuse the output of quantized block to tune the next block")

        self.add_argument("--quant_lm_head", action='store_true',
                          help="whether to quant lm_head")

        self.add_argument("--low_cpu_mem_mode", default=0, type=int, choices=[0, 1, 2],
                          help="choose which low cpu memory mode to use. "
                               "Can significantly reduce cpu memory footprint but cost more time."
                               "1 means choose block-wise mode, load the weights of each block"
                               " from disk when tuning and release the memory of the block after tuning."
                               "2 means choose layer-wise mode, load the weights of each layer from disk when tuning,"
                               " minimum memory consumption and also slowest running speed."
                               "others means not use low cpu memory. Default to 0, not use low cpu memory.")

        self.add_argument("--low_cpu_mem_tmp_dir", default=None, type=str,
                          help="temporary work space to store the temporary files "
                               "when using low cpu memory mode. Will remove after tuning.")

        self.add_argument("--model_dtype", default=None, type=str, choices=["fp16", "float16",
                                                                            "bf16", "bfloat16", "fp32", "float32"],
                          help="force to convert the dtype, some backends supports fp16 dtype better")

        self.add_argument("--act_bits", default=32, type=int,
                          help="activation bits")

        self.add_argument("--fp_layers", default="", type=str,
                          help="layers to maintain original data type")

        self.add_argument("--not_use_best_mse", action='store_true',
                          help="whether to use the iter of best mes loss in the tuning phase")

        self.add_argument("--enable_torch_compile", default=None, type=bool,
                          help="whether to enable torch compile")
        
        self.add_argument("--disable_deterministic_algorithms",  action='store_true',
                          help="disable torch deterministic algorithms.")

        ## ======================= VLM =======================
        self.add_argument("--quant_nontext_module", action='store_true',
                          help="whether to quantize non-text module, e.g. vision component")

        self.add_argument("--extra_data_dir", default=None, type=str,
                          help="dataset dir for storing images/audio/videos. "
                               "Can be a dir path or multiple dir path with format as "
                               "'image=path_to_image,video=path_to_video,audio=path_to_audio'"
                               "By default, it will search in the relative path, "
                               "and if not find, will automatic download.")

        self.add_argument("--template", default=None, type=str,
                          help="the template for building training dataset. It can be a custom one.")

        self.add_argument("--truncation", action="store_true",
                          help="whether to truncate sequences at the maximum length."
                               " Default True for pile and False for llava dataset.")

        self.add_argument("--to_quant_block_names", default=None, type=str,
                          help="Names of quantitative blocks, please use commas to separate them.")

        self.add_argument("--device_map", default=None, type=str,
                          help="device_map for block in tuning phase")


def setup_parser():
    parser = BasicArgumentParser()

    parser.add_argument("--group_size", default=128, type=int,
                        help="group size")

    parser.add_argument("--batch_size", "--train_bs", "--bs", default=8, type=int,
                        help="train batch size")

    parser.add_argument("--iters", "--iter", default=200, type=int,
                        help=" iters")

    parser.add_argument("--seqlen", "--seq_len", default=None, type=int,
                        help="sequence length, default 2048 for text-only, 512 for liuhaotian/llava")

    parser.add_argument("--nsamples", default=128, type=int,
                        help="number of samples")

    args = parser.parse_args()
    return args


def setup_lmeval_parser():
    parser = argparse.ArgumentParser()
    parser.add_argument("--model", "--model_name", "--model_name_or_path",
                        help="model name or path")
    parser.add_argument("--tasks", type=str,
                        default="MMBench_DEV_EN_V11,ScienceQA_VAL,TextVQA_VAL,POPE",
                        help="eval tasks for VLMEvalKit.")
    # Args that only apply to Video Dataset
    parser.add_argument("--nframe", type=int, default=8,
                        help="the number of frames to sample from a video,"
                             " only applicable to the evaluation of video benchmarks.")
    parser.add_argument("--pack", action='store_true',
                        help="a video may associate with multiple questions, if pack==True,"
                             " will ask all questions for a video in a single")
    parser.add_argument("--fps", type=float, default=-1,
                        help="set the fps for a video.")
    # Work Dir
    # Infer + Eval or Infer Only
    parser.add_argument("--mode", type=str, default='all', choices=['all', 'infer'],
                        help="when mode set to 'all', will perform both inference and evaluation;"
                             " when set to 'infer' will only perform the inference.")
    parser.add_argument('--eval_data_dir', type=str, default=None,
                        help='path for VLMEvalKit to store the eval data. Default will store in ~/LMUData')
    # API Kwargs, Apply to API VLMs and Judge API LLMs
    parser.add_argument('--retry', type=int, default=None, help='retry numbers for API VLMs')
    # Explicitly Set the Judge Model
    parser.add_argument('--judge', type=str, default=None,
                        help="whether is a judge model.")
    # Logging Utils
    parser.add_argument('--verbose', action='store_true',
                        help="whether to display verbose information.")
    # Configuration for Resume
    # Ignore: will not rerun failed VLM inference
    parser.add_argument('--ignore', action='store_true',
                        help='ignore failed indices. ')
    # Rerun: will remove all evaluation temp files
    parser.add_argument('--rerun', action='store_true',
                        help="if true, will remove all evaluation temp files and rerun.")
    parser.add_argument("--output_dir", default="./eval_result", type=str,
                        help="the directory to save quantized model")
    args = parser.parse_args()
    return args


def tune(args):
    if args.format is None:
        args.format = "auto_round"
    supported_formats = ["auto_round", "auto_round:auto_gptq", "auto_round:auto_awq", "auto_awq", "fake"]
    if not args.quant_nontext_module:
        supported_formats.extend(["auto_gptq", "auto_gptq:marlin"])

    formats = args.format.replace(' ', '').split(",")
    for format in formats:
        if format not in supported_formats:
            raise ValueError(f"{format} is not supported, we only support {supported_formats}")

    model_name = args.model
    if model_name[-1] == "/":
        model_name = model_name[:-1]
    logger.info(f"start to quantize {model_name}")
    
    ## must set this before import torch
    devices = args.device.replace(" ", "").split(',')
    use_auto_mapping = False

    if all(s.isdigit() for s in devices):
        if "CUDA_VISIBLE_DEVICES" in os.environ:
            current_visible_devices = os.environ["CUDA_VISIBLE_DEVICES"]
            current_visible_devices = current_visible_devices.split(',')
            indices = [int(device) for device in devices]
            try:
                pick_device = [current_visible_devices[i] for i in indices]
            except:
                raise ValueError(
                    "Invalid '--device' value: It must be smaller than the number of available devices. "
                    "For example, with CUDA_VISIBLE_DEVICES=4,5, "
                    "--device 0,1 is valid, but --device 4,5 is not supported.")
            visible_devices = ','.join(pick_device)
            os.environ["CUDA_VISIBLE_DEVICES"] = visible_devices
        else:
            os.environ["CUDA_VISIBLE_DEVICES"] = args.device
            args.device = ",".join(map(str, range(len(devices))))
            devices = args.device.replace(" ", "").split(',')
        if len(devices) > 1:
            use_auto_mapping = True  ##for 70B model on single card, use auto will cause some layer offload to cpu
    elif args.device == "auto":
        use_auto_mapping = True

    import torch
    if not args.disable_deterministic_algorithms:
        torch.use_deterministic_algorithms(True, warn_only=True)
        print("'torch.use_deterministic_algorithms' is turned on by default for reproducibility, "\
                "and can be turned off by setting the '--disable_deterministic_algorithms' parameter.")
    device_str = detect_device(devices[0])

    torch_dtype = "auto"
    if "hpu" in device_str:
        torch_dtype = torch.bfloat16

    # load_model
    processor, image_processor = None, None
    if "deepseek-vl2" in model_name.lower():
<<<<<<< HEAD
        from deepseek_vl2.models import DeepseekVLV2Processor, DeepseekVLV2ForCausalLM # pylint: disable=E0401
=======
        from deepseek_vl2.models import DeepseekVLV2Processor, DeepseekVLV2ForCausalLM  # pylint: disable=E0401
>>>>>>> 29c5119f
        processor = DeepseekVLV2Processor.from_pretrained(model_name)
        tokenizer = processor.tokenizer
        model: DeepseekVLV2ForCausalLM = AutoModelForCausalLM.from_pretrained(
            model_name, trust_remote_code=not args.disable_trust_remote_code, torch_dtype=torch_dtype,
            device_map="auto" if use_auto_mapping else None)
        model_type = "deepseek_vl_v2"
    else:
        config = AutoConfig.from_pretrained(model_name, trust_remote_code=not args.disable_trust_remote_code)
        if "llava" in model_name and config.architectures[0] != "LlavaForConditionalGeneration":
            from llava.model.builder import load_pretrained_model  # pylint: disable=E0401
            tokenizer, model, image_processor, _ = load_pretrained_model(
                model_name, model_base=None, model_name=model_name,
                torch_dtype=torch_dtype)
            model_type = "llava"
        else:
            tokenizer = AutoTokenizer.from_pretrained(model_name, trust_remote_code=not args.disable_trust_remote_code)
            processor = AutoProcessor.from_pretrained(model_name, trust_remote_code=not args.disable_trust_remote_code)
            model_type = config.model_type
            if "llava" in model_type:
                from transformers import LlavaForConditionalGeneration
                cls = LlavaForConditionalGeneration
            elif "qwen2_vl" in model_type:
                from transformers import Qwen2VLForConditionalGeneration
                cls = Qwen2VLForConditionalGeneration
            elif "mllama" in model_type:
                from transformers import MllamaForConditionalGeneration
                cls = MllamaForConditionalGeneration
            else:
                cls = AutoModelForCausalLM

            model = cls.from_pretrained(
                model_name, trust_remote_code=not args.disable_trust_remote_code, torch_dtype=torch_dtype,
                device_map="auto" if use_auto_mapping else None)
    if "cogvlm2" in model_name:
        model.config.model_type = "cogvlm2"

    from auto_round import AutoRoundMLLM

    model = model.eval()

    if args.model_dtype != None:
        try:
            if args.model_dtype == "float16" or args.model_dtype == "fp16":
                model = model.to(torch.float16)
            elif args.model_dtype == "bfloat16" or args.model_dtype == "bfp16" or args.model_dtype == "bf16":
                model = model.to(torch.bfloat16)
            elif args.model_dtype == "float32" or args.model_dtype == "fp32":
                model = model.to(torch.float32)
        except:
            logger.error("please use more device to fit the device or just use one device")
            exit()

    round = AutoRoundMLLM

    layer_config = {}
    not_quantize_layer_names = get_fp_layer_names(model, args.fp_layers)
    for name in not_quantize_layer_names:
        layer_config[name] = {"bits": 16}
    if len(not_quantize_layer_names) > 0:
        logger.info(
            f"{not_quantize_layer_names} will not be quantized.")
        for format in formats:
            if "auto_round" not in format and "fake" not in format and "awq" not in format:
                ##TODO gptq could support some mixed precision config
                logger.warning(f"mixed precision exporting does not support {format} currently")

    layer_config = {}
    if args.fp_layers != "":
        fp_layers = args.fp_layers.replace(" ", "").split(",")
        for n, m in model.named_modules():
            if not isinstance(m, (torch.nn.Linear, transformers.modeling_utils.Conv1D)):
                continue
            for fp_layer in fp_layers:
                if fp_layer in n:
                    layer_config[n] = {"bits": 16}
                    logger.info(
                        f"{n} will not be quantized.")
        if len(layer_config) > 0:
            for format in formats:
                if "auto_round" not in format and "fake" not in format:
                    ##TODO gptq, awq could support some mixed precision config
                    logger.warning(f"mixed precision exporting does not support {format} currently")

    for n, m in model.named_modules():
        if isinstance(m, torch.nn.Linear) or isinstance(m, transformers.modeling_utils.Conv1D):
            if m.weight.shape[0] % 32 != 0 or m.weight.shape[1] % 32 != 0:
                layer_config[n] = {"bits": 32}
                logger.info(
                    f"{n} will not be quantized due to its shape not being divisible by 32,"
                    " resulting in an exporting issue to autogptq")
    lm_head_layer_name = "lm_head"
    for n, _ in model.named_modules():
        lm_head_layer_name = n
    if args.quant_lm_head:
        config = AutoConfig.from_pretrained(model_name, trust_remote_code=not args.disable_trust_remote_code)
        if config.tie_word_embeddings and hasattr(model, "_tied_weights_keys"):
            tied_keys = model._tied_weights_keys
            for item in tied_keys:
                if lm_head_layer_name in item:  ##TODO extend to encoder-decoder layer, seq classification model
                    args.quant_lm_head = False
                    print(
                        f"warning, disable quant_lm_head as quantizing lm_head with tied weights has not been "
                        f"supported currently")
                    break
    if args.quant_lm_head:
        layer_config[lm_head_layer_name] = {"bits": args.bits}
        for format in formats:
            if "auto_round" not in format:
                auto_round_formats = [s for s in supported_formats if s.startswith("auto_round")]
                raise ValueError(
                    f"{format} is not supported for lm-head quantization, please change to {auto_round_formats}")

    if args.quant_lm_head and args.low_gpu_mem_usage:
        print(f"warning, low_gpu_mem_usage=False is strongly recommended if the whole model could be loaded to "
              f"gpu")

    if "--truncation" not in sys.argv:
        args.truncation = None

    if "auto_awq" in args.format:
        from auto_round.utils import check_awq_gemm_compatibility
        awq_supported, info = check_awq_gemm_compatibility(model, args.bits, args.group_size, not args.asym,
                                                           layer_config)
        if not awq_supported:
            logger.warning(f"The AutoAWQ format may not be supported due to {info}")

    autoround = round(model, tokenizer, processor=processor, image_processor=image_processor, dataset=args.dataset,
                      extra_data_dir=args.extra_data_dir, bits=args.bits, group_size=args.group_size,
                      sym=not args.asym, batch_size=args.batch_size, seqlen=args.seqlen, nblocks=args.nblocks,
                      iters=args.iters, lr=args.lr, minmax_lr=args.minmax_lr, amp=not args.disable_amp,
                      enable_quanted_input=not args.disable_quanted_input, truncation=args.truncation,
                      nsamples=args.nsamples, low_gpu_mem_usage=args.low_gpu_mem_usage,
                      device=device_str, seed=args.seed, gradient_accumulate_steps=args.gradient_accumulate_steps,
                      scale_dtype=args.scale_dtype, layer_config=layer_config, template=args.template,
                      enable_minmax_tuning=not args.disable_minmax_tuning, act_bits=args.act_bits,
                      quant_nontext_module=args.quant_nontext_module, not_use_best_mse=args.not_use_best_mse,
                      to_quant_block_names=args.to_quant_block_names, enable_torch_compile=args.enable_torch_compile,
                      device_map=args.device_map)
    model, _ = autoround.quantize()

    model.eval()
    if args.device != "cpu":
        torch.cuda.empty_cache()

    if model_name.split('/')[-1].strip('.') == "":
        export_dir = os.path.join(args.output_dir, f"w{args.bits}g{args.group_size}")
    else:
        export_dir = os.path.join(args.output_dir, model_name.split('/')[-1] + f"-w{args.bits}g{args.group_size}")

    format_list = args.format.replace(' ', '').split(',')
    inplace = False if len(format_list) > 1 else True
    for format_ in format_list:
        eval_folder = f'{export_dir}-{format_}'
        safe_serialization = True
        if "phi3_v" in model_type:
            safe_serialization = False
        autoround.save_quantized(
            eval_folder, format=format_, inplace=inplace, safe_serialization=safe_serialization)


def eval(args):
    if isinstance(args.tasks, str):
        args.tasks = args.tasks.replace(' ', '').split(',')
    from auto_round.mllm import mllm_eval
    mllm_eval(
        args.model,
        work_dir=args.output_dir,
        data_store_dir=args.eval_data_dir,
        dataset=args.tasks,
        pack=args.pack,
        fps=args.fps,
        nframe=args.nframe,
        rerun=args.rerun,
        judge=args.judge,
        verbose=args.verbose,
        mode=args.mode,
        ignore=args.ignore
    )


def setup_lmms_parser():
    parser = argparse.ArgumentParser()
    parser.add_argument("--model", "--model_name", "--model_name_or_path",
                        help="model name or path")
    parser.add_argument(
        "--tasks",
        default="pope,textvqa_val,scienceqa,mmbench_en",
        help="To get full list of tasks, use the command lmms-eval --tasks list",
    )
    parser.add_argument("--output_dir", default="./eval_result", type=str,
                        help="the directory to save quantized model")
    parser.add_argument(
        "--num_fewshot",
        type=int,
        default=None,
        help="Number of examples in few-shot context",
    )
    parser.add_argument(
        "--batch_size",
        "--bs",
        "-b",
        type=str,
        default=1,
        metavar="auto|auto:N|N",
        help="Acceptable values are 'auto', 'auto:N' or N, where N is an integer. Default 1.",
    )
    parser.add_argument(
        "--max_batch_size",
        type=int,
        default=None,
        metavar="N",
        help="Maximal batch size to try with --batch_size auto.",
    )
    parser.add_argument(
        "--device",
        type=str,
        default=None,
        help="Device to use (e.g. cuda, cuda:0, cpu)",
    )
    parser.add_argument(
        "--limit",
        type=float,
        default=None,
        help="Limit the number of examples per task. " "If <1, limit is a percentage of the total"
             " number of examples.",
    )
    args = parser.parse_args()
    return args


def lmms_eval(args):
    from auto_round.mllm import lmms_eval

    results = lmms_eval(
        model=args.model,
        tasks=args.tasks,
        output_dir=args.output_dir,
        num_fewshot=args.num_fewshot,
        limit=args.limit,
        batch_size=args.batch_size,
        max_batch_size=args.max_batch_size,
        device=args.device,
        use_cache=None,
        apply_chat_template=False,
    )
<<<<<<< HEAD
    return results

=======
    return results
>>>>>>> 29c5119f
<|MERGE_RESOLUTION|>--- conflicted
+++ resolved
@@ -289,11 +289,7 @@
     # load_model
     processor, image_processor = None, None
     if "deepseek-vl2" in model_name.lower():
-<<<<<<< HEAD
-        from deepseek_vl2.models import DeepseekVLV2Processor, DeepseekVLV2ForCausalLM # pylint: disable=E0401
-=======
         from deepseek_vl2.models import DeepseekVLV2Processor, DeepseekVLV2ForCausalLM  # pylint: disable=E0401
->>>>>>> 29c5119f
         processor = DeepseekVLV2Processor.from_pretrained(model_name)
         tokenizer = processor.tokenizer
         model: DeepseekVLV2ForCausalLM = AutoModelForCausalLM.from_pretrained(
@@ -539,9 +535,4 @@
         use_cache=None,
         apply_chat_template=False,
     )
-<<<<<<< HEAD
     return results
-
-=======
-    return results
->>>>>>> 29c5119f
