# Copyright (c) 2024 Intel Corporation
#
# Licensed under the Apache License, Version 2.0 (the "License");
# you may not use this file except in compliance with the License.
# You may obtain a copy of the License at
#
#    http://www.apache.org/licenses/LICENSE-2.0
#
# Unless required by applicable law or agreed to in writing, software
# distributed under the License is distributed on an "AS IS" BASIS,
# WITHOUT WARRANTIES OR CONDITIONS OF ANY KIND, either express or implied.
# See the License for the specific language governing permissions and
# limitations under the License.

import os
import sys
import argparse
import json

import torch
import transformers

os.environ["CUBLAS_WORKSPACE_CONFIG"] = ":4096:8"
torch.use_deterministic_algorithms(True, warn_only=True)
from transformers import AutoModelForCausalLM, AutoTokenizer, AutoConfig, AutoProcessor

from auto_round.utils import detect_device, get_fp_layer_names
from auto_round.utils import logger


class BasicArgumentParser(argparse.ArgumentParser):
    def __init__(self, *args, **kwargs):
        super().__init__(*args, **kwargs)
        self.add_argument("--model", "--model_name", "--model_name_or_path",
                          default="Qwen/Qwen2-VL-2B-Instruct",
                          help="model name or path")

        self.add_argument('--eval', action='store_true',
                          help="whether to use eval only mode.")

        self.add_argument("--bits", default=4, type=int,
                          help="weight bits")

        self.add_argument("--eval_bs", default=None, type=int,
                          help="batch size in evaluation")

        self.add_argument("--device", "--devices", default="0", type=str,
                          help="the device to be used for tuning. "
                               "Currently, device settings support CPU, GPU, and HPU."
                               "The default is set to cuda:0,"
                               "allowing for automatic detection and switch to HPU or CPU."
                               "set --device 0,1,2 to use multiple cards.")

        self.add_argument("--asym", action='store_true',
                          help="whether to use asym quantization")

        self.add_argument("--dataset", type=str, default=None,
                          help="the dataset for quantization training."
                               " current support NeelNanda/pile-10k,liuhaotian/llava_conv_58k,"
                               "liuhaotian/llava_instruct_80k,liuhaotian/llava_instruct_150k"
                               "It can be a custom one. Default is NeelNanda/pile-10k")

        self.add_argument("--lr", default=None, type=float,
                          help="learning rate, if None, it will be set to 1.0/iters automatically")

        self.add_argument("--minmax_lr", default=None, type=float,
                          help="minmax learning rate, if None,it will beset to be the same with lr")

        self.add_argument("--seed", default=42, type=int,
                          help="random seed")

        self.add_argument("--adam", action='store_true',
                          help="whether to use adam optimizer instead of SignSGD")

        self.add_argument("--gradient_accumulate_steps", default=1, type=int,
                          help="gradient accumulate steps")

        self.add_argument("--nblocks", default=1, type=int,
                          help="how many blocks to tune together")

        self.add_argument("--low_gpu_mem_usage", action='store_true',
                          help="offload intermediate features to cpu")

        self.add_argument("--format", default="auto_round", type=str,
                          help="the format to save the model"
                          )

        self.add_argument("--data_type", "--dtype", default='int',
                          help="data type for tuning, 'int', 'mx_fp' and etc")

        self.add_argument("--scale_dtype", default='fp16', choices=["fp16", "float16",
                                                                    "bf16", "bfloat16", "fp32", "float32"],
                          help="scale data type to use for quantization")

        self.add_argument("--output_dir", default="./tmp_autoround", type=str,
                          help="the directory to save quantized model")

        self.add_argument("--disable_amp", action='store_true',
                          help="disable amp")

        self.add_argument("--disable_minmax_tuning", action='store_true',
                          help="whether disable enable weight minmax tuning")

        self.add_argument("--enable_norm_bias_tuning", action='store_true',
                          help="whether enable norm bias tuning")

        self.add_argument("--disable_trust_remote_code", action='store_true',
                          help="whether to disable trust_remote_code")

        self.add_argument("--disable_quanted_input", action='store_true',
                          help="whether to disuse the output of quantized block to tune the next block")

        self.add_argument("--quant_lm_head", action='store_true',
                          help="whether to quant lm_head")

        self.add_argument("--low_cpu_mem_mode", default=0, type=int, choices=[0, 1, 2],
                          help="choose which low cpu memory mode to use. "
                               "Can significantly reduce cpu memory footprint but cost more time."
                               "1 means choose block-wise mode, load the weights of each block"
                               " from disk when tuning and release the memory of the block after tuning."
                               "2 means choose layer-wise mode, load the weights of each layer from disk when tuning,"
                               " minimum memory consumption and also slowest running speed."
                               "others means not use low cpu memory. Default to 0, not use low cpu memory.")

        self.add_argument("--low_cpu_mem_tmp_dir", default=None, type=str,
                          help="temporary work space to store the temporary files "
                               "when using low cpu memory mode. Will remove after tuning.")

        self.add_argument("--model_dtype", default=None, type=str, choices=["fp16", "float16",
                                                                            "bf16", "bfloat16", "fp32", "float32"],
                          help="force to convert the dtype, some backends supports fp16 dtype better")

        self.add_argument("--act_bits", default=32, type=int,
                          help="activation bits")

        self.add_argument("--fp_layers", default="", type=str,
                          help="layers to maintain original data type")

        self.add_argument("--not_use_best_mse", action='store_true',
                          help="whether to use the iter of best mes loss in the tuning phase")

        self.add_argument("--enable_torch_compile", default=None, type=bool,
                          help="whether to enable torch compile")

        ## ======================= VLM =======================
        self.add_argument("--quant_nontext_module", action='store_true',
                          help="whether to quantize non-text module, e.g. vision component")

        self.add_argument("--extra_data_dir", default=None, type=str,
                          help="dataset dir for storing images/audio/videos. "
                               "Can be a dir path or multiple dir path with format as "
                               "'image=path_to_image,video=path_to_video,audio=path_to_audio'"
                               "By default, it will search in the relative path, "
                               "and if not find, will automatic download.")

        self.add_argument("--template", default=None, type=str,
                          help="the template for building training dataset. It can be a custom one.")

        self.add_argument("--truncation", action="store_true",
                          help="whether to truncate sequences at the maximum length."
                               " Default True for pile and False for llava dataset.")

        self.add_argument("--to_quant_block_names", default=None, type=str,
                          help="Names of quantitative blocks, please use commas to separate them.")


def setup_parser():
    parser = BasicArgumentParser()

    parser.add_argument("--group_size", default=128, type=int,
                        help="group size")

    parser.add_argument("--batch_size", "--train_bs", "--bs", default=8, type=int,
                        help="train batch size")

    parser.add_argument("--iters", "--iter", default=200, type=int,
                        help=" iters")

    parser.add_argument("--seqlen", "--seq_len", default=None, type=int,
                        help="sequence length, default 2048 for text-only, 512 for liuhaotian/llava")

    parser.add_argument("--nsamples", default=128, type=int,
                        help="number of samples")

    args = parser.parse_args()
    return args


def setup_lmeval_parser():
    parser = argparse.ArgumentParser()
    parser.add_argument("--model", "--model_name", "--model_name_or_path",
                        help="model name or path")
    parser.add_argument("--tasks", type=str,
                        default="MMBench_DEV_EN_V11,ScienceQA_VAL,TextVQA_VAL,POPE",
                        help="eval tasks for VLMEvalKit.")
    # Args that only apply to Video Dataset
    parser.add_argument("--nframe", type=int, default=8,
                        help="the number of frames to sample from a video,"
                             " only applicable to the evaluation of video benchmarks.")
    parser.add_argument("--pack", action='store_true',
                        help="a video may associate with multiple questions, if pack==True,"
                             " will ask all questions for a video in a single")
    parser.add_argument("--fps", type=float, default=-1,
                        help="set the fps for a video.")
    # Work Dir
    # Infer + Eval or Infer Only
    parser.add_argument("--mode", type=str, default='all', choices=['all', 'infer'],
                        help="when mode set to 'all', will perform both inference and evaluation;"
                             " when set to 'infer' will only perform the inference.")
    parser.add_argument('--eval_data_dir', type=str, default=None,
                        help='path for VLMEvalKit to store the eval data. Default will store in ~/LMUData')
    # API Kwargs, Apply to API VLMs and Judge API LLMs
    parser.add_argument('--retry', type=int, default=None, help='retry numbers for API VLMs')
    # Explicitly Set the Judge Model
    parser.add_argument('--judge', type=str, default=None,
                        help="whether is a judge model.")
    # Logging Utils
    parser.add_argument('--verbose', action='store_true',
                        help="whether to display verbose information.")
    # Configuration for Resume
    # Ignore: will not rerun failed VLM inference
    parser.add_argument('--ignore', action='store_true',
                        help='ignore failed indices. ')
    # Rerun: will remove all evaluation temp files
    parser.add_argument('--rerun', action='store_true',
                        help="if true, will remove all evaluation temp files and rerun.")
    parser.add_argument("--output_dir", default="./eval_result", type=str,
                        help="the directory to save quantized model")
    args = parser.parse_args()
    return args


def tune(args):
    if args.format is None:
        args.format = "auto_round"
    supported_formats = ["auto_round", "auto_round:auto_gptq", "auto_round:auto_awq", "auto_awq"]
    if not args.quant_nontext_module:
        supported_formats.extend(["auto_gptq", "auto_gptq:marlin"])

    formats = args.format.replace(' ', '').split(",")
    for format in formats:
        if format not in supported_formats:
            raise ValueError(f"{format} is not supported, we only support {supported_formats}")

    model_name = args.model
    if model_name[-1] == "/":
        model_name = model_name[:-1]
    logger.info(f"start to quantize {model_name}")

    devices = args.device.replace(" ", "").split(',')
    use_auto_mapping = False

    if all(s.isdigit() for s in devices):
        if "CUDA_VISIBLE_DEVICES" in os.environ:
            current_visible_devices = os.environ["CUDA_VISIBLE_DEVICES"]
            current_visible_devices = current_visible_devices.split(',')
            indices = [int(device) for device in devices]
            try:
                pick_device = [current_visible_devices[i] for i in indices]
            except:
                raise ValueError(
                    "Invalid '--device' value: It must be smaller than the number of available devices. "
                    "For example, with CUDA_VISIBLE_DEVICES=4,5, "
                    "--device 0,1 is valid, but --device 4,5 is not supported.")
            visible_devices = ','.join(pick_device)
            os.environ["CUDA_VISIBLE_DEVICES"] = visible_devices
        else:
            os.environ["CUDA_VISIBLE_DEVICES"] = args.device
            args.device = ",".join(map(str, range(len(devices))))
            devices = args.device.replace(" ", "").split(',')
        if len(devices) > 1:
            use_auto_mapping = True  ##for 70B model on single card, use auto will cause some layer offload to cpu
    elif args.device == "auto":
        use_auto_mapping == True

    device_str = detect_device(devices[0])

    torch_dtype = "auto"
    if "hpu" in device_str:
        torch_dtype = torch.bfloat16

    # load_model
    processor, image_processor = None, None
    config = AutoConfig.from_pretrained(model_name, trust_remote_code=not args.disable_trust_remote_code)
    if "llava" in model_name and config.architectures[0] != "LlavaForConditionalGeneration":
        from llava.model.builder import load_pretrained_model  # pylint: disable=E0401
        tokenizer, model, image_processor, _ = load_pretrained_model(
            model_name, model_base=None, model_name=model_name,
            torch_dtype=torch_dtype)
        model_type = "llava"
    else:
        tokenizer = AutoTokenizer.from_pretrained(model_name, trust_remote_code=not args.disable_trust_remote_code)
        processor = AutoProcessor.from_pretrained(model_name, trust_remote_code=not args.disable_trust_remote_code)
        model_type = config.model_type
        if "llava" in model_type:
            from transformers import LlavaForConditionalGeneration
            cls = LlavaForConditionalGeneration
        elif "qwen2_vl" in model_type:
            from transformers import Qwen2VLForConditionalGeneration
            cls = Qwen2VLForConditionalGeneration
        elif "mllama" in model_type:
            from transformers import MllamaForConditionalGeneration
            cls = MllamaForConditionalGeneration
        else:
            cls = AutoModelForCausalLM

        model = cls.from_pretrained(
            model_name, trust_remote_code=not args.disable_trust_remote_code, torch_dtype=torch_dtype,
            device_map="auto" if use_auto_mapping else None)
    if "cogvlm2" in model_name:
        model.config.model_type = "cogvlm2"

    from auto_round import AutoRoundMLLM

    model = model.eval()

    if args.model_dtype != None:
        try:
            if args.model_dtype == "float16" or args.model_dtype == "fp16":
                model = model.to(torch.float16)
            elif args.model_dtype == "bfloat16" or args.model_dtype == "bfp16" or args.model_dtype == "bf16":
                model = model.to(torch.bfloat16)
            elif args.model_dtype == "float32" or args.model_dtype == "fp32":
                model = model.to(torch.float32)
        except:
            logger.error("please use more device to fit the device or just use one device")
            exit()

    round = AutoRoundMLLM

    layer_config = {}
    not_quantize_layer_names = get_fp_layer_names(model, args.fp_layers)
    for name in not_quantize_layer_names:
        layer_config[name] = {"bits": 16}
    if len(not_quantize_layer_names) > 0:
        logger.info(
            f"{not_quantize_layer_names} will not be quantized.")
        for format in formats:
            if "auto_round" not in format and "fake" not in format and "awq" not in format:
                ##TODO gptq could support some mixed precision config
                logger.warning(f"mixed precision exporting does not support {format} currently")

    layer_config = {}
    if args.fp_layers != "":
        fp_layers = args.fp_layers.replace(" ", "").split(",")
        for n, m in model.named_modules():
            if not isinstance(m, (torch.nn.Linear, transformers.modeling_utils.Conv1D)):
                continue
            for fp_layer in fp_layers:
                if fp_layer in n:
                    layer_config[n] = {"bits": 16}
                    logger.info(
                        f"{n} will not be quantized.")
        if len(layer_config) > 0:
            for format in formats:
                if "auto_round" not in format and "fake" not in format:
                    ##TODO gptq, awq could support some mixed precision config
                    logger.warning(f"mixed precision exporting does not support {format} currently")

    for n, m in model.named_modules():
        if isinstance(m, torch.nn.Linear) or isinstance(m, transformers.modeling_utils.Conv1D):
            if m.weight.shape[0] % 32 != 0 or m.weight.shape[1] % 32 != 0:
                layer_config[n] = {"bits": 32}
                logger.info(
                    f"{n} will not be quantized due to its shape not being divisible by 32,"
                    " resulting in an exporting issue to autogptq")
    lm_head_layer_name = "lm_head"
    for n, _ in model.named_modules():
        lm_head_layer_name = n
    if args.quant_lm_head:
        config = AutoConfig.from_pretrained(model_name, trust_remote_code=not args.disable_trust_remote_code)
        if config.tie_word_embeddings and hasattr(model, "_tied_weights_keys"):
            tied_keys = model._tied_weights_keys
            for item in tied_keys:
                if lm_head_layer_name in item:  ##TODO extend to encoder-decoder layer, seq classification model
                    args.quant_lm_head = False
                    print(
                        f"warning, disable quant_lm_head as quantizing lm_head with tied weights has not been "
                        f"supported currently")
                    break
    if args.quant_lm_head:
        layer_config[lm_head_layer_name] = {"bits": args.bits}
        for format in formats:
            if "auto_round" not in format:
                auto_round_formats = [s for s in supported_formats if s.startswith("auto_round")]
                raise ValueError(
                    f"{format} is not supported for lm-head quantization, please change to {auto_round_formats}")

    if args.quant_lm_head and args.low_gpu_mem_usage:
        print(f"warning, low_gpu_mem_usage=False is strongly recommended if the whole model could be loaded to "
              f"gpu")

    if "--truncation" not in sys.argv:
        args.truncation = None

    autoround = round(model, tokenizer, processor=processor, image_processor=image_processor, dataset=args.dataset,
                      extra_data_dir=args.extra_data_dir, bits=args.bits, group_size=args.group_size,
                      sym=not args.asym, batch_size=args.batch_size, seqlen=args.seqlen, nblocks=args.nblocks,
                      iters=args.iters, lr=args.lr, minmax_lr=args.minmax_lr, amp=not args.disable_amp,
                      enable_quanted_input=not args.disable_quanted_input, truncation=args.truncation,
                      nsamples=args.nsamples, low_gpu_mem_usage=args.low_gpu_mem_usage,
                      device=device_str, seed=args.seed, gradient_accumulate_steps=args.gradient_accumulate_steps,
                      scale_dtype=args.scale_dtype, layer_config=layer_config, template=args.template,
                      enable_minmax_tuning=not args.disable_minmax_tuning, act_bits=args.act_bits,
                      quant_nontext_module=args.quant_nontext_module, not_use_best_mse=args.not_use_best_mse,
                      to_quant_block_names=args.to_quant_block_names, enable_torch_compile=args.enable_torch_compile)
    model, _ = autoround.quantize()

    model.eval()
    if args.device != "cpu":
        torch.cuda.empty_cache()

    if model_name.split('/')[-1].strip('.') == "":
        export_dir = os.path.join(args.output_dir, f"w{args.bits}g{args.group_size}")
    else:
        export_dir = os.path.join(args.output_dir, model_name.split('/')[-1] + f"-w{args.bits}g{args.group_size}")

    format_list = args.format.replace(' ', '').split(',')
    inplace = False if len(format_list) > 1 else True
    for format_ in format_list:
        eval_folder = f'{export_dir}-{format_}'
        safe_serialization = True
        if "phi3_v" in model_type:
            safe_serialization = False
        autoround.save_quantized(
            eval_folder, format=format_, inplace=inplace, safe_serialization=safe_serialization)


def eval(args):
    if isinstance(args.tasks, str):
        args.tasks = args.tasks.replace(' ', '').split(',')
    from auto_round.mllm import mllm_eval
    mllm_eval(
        args.model,
        work_dir=args.output_dir,
        data_store_dir=args.eval_data_dir,
        dataset=args.tasks,
        pack=args.pack,
        fps=args.fps,
        nframe=args.nframe,
        rerun=args.rerun,
        judge=args.judge,
        verbose=args.verbose,
        mode=args.mode,
        ignore=args.ignore
    )


def setup_lmms_parser():
    parser = argparse.ArgumentParser()
    parser.add_argument("--model", "--model_name", "--model_name_or_path",
                        help="model name or path")
    parser.add_argument(
        "--tasks",
        default="pope,textvqa_val,scienceqa,mmbench_en",
        help="To get full list of tasks, use the command lmms-eval --tasks list",
    )
    parser.add_argument("--output_dir", default="./eval_result", type=str,
                        help="the directory to save quantized model")
    parser.add_argument(
        "--num_fewshot",
        type=int,
        default=None,
        help="Number of examples in few-shot context",
    )
    parser.add_argument(
        "--batch_size",
        "--bs",
        "-b",
        type=str,
        default=1,
        metavar="auto|auto:N|N",
        help="Acceptable values are 'auto', 'auto:N' or N, where N is an integer. Default 1.",
    )
    parser.add_argument(
        "--max_batch_size",
        type=int,
        default=None,
        metavar="N",
        help="Maximal batch size to try with --batch_size auto.",
    )
    parser.add_argument(
        "--device",
        type=str,
        default=None,
        help="Device to use (e.g. cuda, cuda:0, cpu)",
    )
    parser.add_argument(
        "--limit",
        type=float,
        default=None,
        help="Limit the number of examples per task. " "If <1, limit is a percentage of the total"
             " number of examples.",
    )
    args = parser.parse_args()
    return args


def lmms_eval(args):
    from auto_round.mllm import lmms_eval

    results = lmms_eval(
        model=args.model,
        tasks=args.tasks,
        output_dir=args.output_dir,
        num_fewshot=args.num_fewshot,
        limit=args.limit,
        batch_size=args.batch_size,
        max_batch_size=args.max_batch_size,
        device=args.device,
        use_cache=None,
        apply_chat_template=False,
    )
<<<<<<< HEAD
    return results

=======
    return results
>>>>>>> 01b779c0
<|MERGE_RESOLUTION|>--- conflicted
+++ resolved
@@ -392,6 +392,12 @@
 
     if "--truncation" not in sys.argv:
         args.truncation = None
+    
+    if "auto_awq" in args.format:
+        from auto_round.utils import check_awq_gemm_compatibility
+        awq_supported, info = check_awq_gemm_compatibility(model,args.bits,args.group_size, not args.asym, layer_config)
+        if not awq_supported:
+            logger.warning(f"The AutoAWQ format may not be supported due to {info}")
 
     autoround = round(model, tokenizer, processor=processor, image_processor=image_processor, dataset=args.dataset,
                       extra_data_dir=args.extra_data_dir, bits=args.bits, group_size=args.group_size,
@@ -511,9 +517,4 @@
         use_cache=None,
         apply_chat_template=False,
     )
-<<<<<<< HEAD
     return results
-
-=======
-    return results
->>>>>>> 01b779c0
