# Copyright (c) 2024 Intel Corporation
#
# Licensed under the Apache License, Version 2.0 (the "License");
# you may not use this file except in compliance with the License.
# You may obtain a copy of the License at
#
#    http://www.apache.org/licenses/LICENSE-2.0
#
# Unless required by applicable law or agreed to in writing, software
# distributed under the License is distributed on an "AS IS" BASIS,
# WITHOUT WARRANTIES OR CONDITIONS OF ANY KIND, either express or implied.
# See the License for the specific language governing permissions and
# limitations under the License.

import os
import sys
import argparse
import json

import torch
import transformers

os.environ["CUBLAS_WORKSPACE_CONFIG"] = ":4096:8"
torch.use_deterministic_algorithms(True, warn_only=True)
from transformers import AutoModelForCausalLM, AutoTokenizer, AutoConfig, AutoProcessor

from auto_round.utils import detect_device, get_fp_layer_names
from auto_round.utils import logger


class BasicArgumentParser(argparse.ArgumentParser):
    def __init__(self, *args, **kwargs):
        super().__init__(*args, **kwargs)
        self.add_argument("--model", "--model_name", "--model_name_or_path",
                          default="Qwen/Qwen2-VL-2B-Instruct",
                          help="model name or path")

        self.add_argument('--eval', action='store_true',
                          help="whether to use eval only mode.")

        self.add_argument("--bits", default=4, type=int,
                          help="weight bits")

        self.add_argument("--eval_bs", default=None, type=int,
                          help="batch size in evaluation")

        self.add_argument("--device", "--devices", default="0", type=str,
                          help="the device to be used for tuning. "
                               "Currently, device settings support CPU, GPU, and HPU."
                               "The default is set to cuda:0,"
                               "allowing for automatic detection and switch to HPU or CPU."
                               "set --device 0,1,2 to use multiple cards.")

        self.add_argument("--asym", action='store_true',
                          help="whether to use asym quantization")

        self.add_argument("--dataset", type=str, default=None,
                          help="the dataset for quantization training."
                               " current support NeelNanda/pile-10k,liuhaotian/llava_conv_58k,"
                               "liuhaotian/llava_instruct_80k,liuhaotian/llava_instruct_150k"
                               "It can be a custom one. Default is NeelNanda/pile-10k")

        self.add_argument("--lr", default=None, type=float,
                          help="learning rate, if None, it will be set to 1.0/iters automatically")

        self.add_argument("--minmax_lr", default=None, type=float,
                          help="minmax learning rate, if None,it will beset to be the same with lr")

        self.add_argument("--seed", default=42, type=int,
                          help="random seed")

        self.add_argument("--adam", action='store_true',
                          help="whether to use adam optimizer instead of SignSGD")

        self.add_argument("--gradient_accumulate_steps", default=1, type=int,
                          help="gradient accumulate steps")

        self.add_argument("--nblocks", default=1, type=int,
                          help="how many blocks to tune together")

        self.add_argument("--low_gpu_mem_usage", action='store_true',
                          help="offload intermediate features to cpu")

        self.add_argument("--format", default="auto_round", type=str,
                          help="the format to save the model"
                          )

        self.add_argument("--data_type", "--dtype", default='int',
                          help="data type for tuning, 'int', 'mx_fp' and etc")

        self.add_argument("--scale_dtype", default='fp16', choices=["fp16", "float16",
                                                                    "bf16", "bfloat16", "fp32", "float32"],
                          help="scale data type to use for quantization")

        self.add_argument("--output_dir", default="./tmp_autoround", type=str,
                          help="the directory to save quantized model")

        self.add_argument("--disable_amp", action='store_true',
                          help="disable amp")

        self.add_argument("--disable_minmax_tuning", action='store_true',
                          help="whether disable enable weight minmax tuning")

        self.add_argument("--enable_norm_bias_tuning", action='store_true',
                          help="whether enable norm bias tuning")

        self.add_argument("--disable_trust_remote_code", action='store_true',
                          help="whether to disable trust_remote_code")

        self.add_argument("--disable_quanted_input", action='store_true',
                          help="whether to disuse the output of quantized block to tune the next block")

        self.add_argument("--quant_lm_head", action='store_true',
                          help="whether to quant lm_head")

        self.add_argument("--low_cpu_mem_mode", default=0, type=int, choices=[0, 1, 2],
                          help="choose which low cpu memory mode to use. "
                               "Can significantly reduce cpu memory footprint but cost more time."
                               "1 means choose block-wise mode, load the weights of each block"
                               " from disk when tuning and release the memory of the block after tuning."
                               "2 means choose layer-wise mode, load the weights of each layer from disk when tuning,"
                               " minimum memory consumption and also slowest running speed."
                               "others means not use low cpu memory. Default to 0, not use low cpu memory.")

        self.add_argument("--low_cpu_mem_tmp_dir", default=None, type=str,
                          help="temporary work space to store the temporary files "
                               "when using low cpu memory mode. Will remove after tuning.")

        self.add_argument("--model_dtype", default=None, type=str, choices=["fp16", "float16",
                                                                            "bf16", "bfloat16", "fp32", "float32"],
                          help="force to convert the dtype, some backends supports fp16 dtype better")

        self.add_argument("--act_bits", default=32, type=int,
                          help="activation bits")

        self.add_argument("--fp_layers", default="", type=str,
                          help="layers to maintain original data type")

        self.add_argument("--not_use_best_mse", action='store_true',
                          help="whether to use the iter of best mes loss in the tuning phase")

        self.add_argument("--enable_torch_compile", default=None, type=bool,
                          help="whether to enable torch compile")

        ## ======================= VLM =======================
        self.add_argument("--quant_nontext_module", action='store_true',
                          help="whether to quantize non-text module, e.g. vision component")

        self.add_argument("--extra_data_dir", default=None, type=str,
                          help="dataset dir for storing images/audio/videos. "
                               "Can be a dir path or multiple dir path with format as "
                               "'image=path_to_image,video=path_to_video,audio=path_to_audio'"
                               "By default, it will search in the relative path, "
                               "and if not find, will automatic download.")

        self.add_argument("--template", default=None, type=str,
                          help="the template for building training dataset. It can be a custom one.")

        self.add_argument("--truncation", action="store_true",
                          help="whether to truncate sequences at the maximum length."
                               " Default True for pile and False for llava dataset.")

        self.add_argument("--to_quant_block_names", default=None, type=str,
                          help="Names of quantitative blocks, please use commas to separate them.")


def setup_parser():
    parser = BasicArgumentParser()

    parser.add_argument("--group_size", default=128, type=int,
                        help="group size")

    parser.add_argument("--batch_size", "--train_bs", "--bs", default=8, type=int,
                        help="train batch size")

    parser.add_argument("--iters", "--iter", default=200, type=int,
                        help=" iters")

    parser.add_argument("--seqlen", "--seq_len", default=None, type=int,
                        help="sequence length, default 2048 for text-only, 512 for liuhaotian/llava")

    parser.add_argument("--nsamples", default=128, type=int,
                        help="number of samples")

    args = parser.parse_args()
    return args


def setup_lmeval_parser():
    parser = argparse.ArgumentParser()
    parser.add_argument("--model", "--model_name", "--model_name_or_path",
                        help="model name or path")
    parser.add_argument("--tasks", type=str,
                        default="MMBench_DEV_EN_V11,ScienceQA_VAL,TextVQA_VAL,POPE",
                        help="eval tasks for VLMEvalKit.")
    # Args that only apply to Video Dataset
    parser.add_argument("--nframe", type=int, default=8,
                        help="the number of frames to sample from a video,"
                             " only applicable to the evaluation of video benchmarks.")
    parser.add_argument("--pack", action='store_true',
                        help="a video may associate with multiple questions, if pack==True,"
                             " will ask all questions for a video in a single")
    parser.add_argument("--fps", type=float, default=-1,
                        help="set the fps for a video.")
    # Work Dir
    # Infer + Eval or Infer Only
    parser.add_argument("--mode", type=str, default='all', choices=['all', 'infer'],
                        help="when mode set to 'all', will perform both inference and evaluation;"
                             " when set to 'infer' will only perform the inference.")
    parser.add_argument('--eval_data_dir', type=str, default=None,
                        help='path for VLMEvalKit to store the eval data. Default will store in ~/LMUData')
    # API Kwargs, Apply to API VLMs and Judge API LLMs
    parser.add_argument('--retry', type=int, default=None, help='retry numbers for API VLMs')
    # Explicitly Set the Judge Model
    parser.add_argument('--judge', type=str, default=None,
                        help="whether is a judge model.")
    # Logging Utils
    parser.add_argument('--verbose', action='store_true',
                        help="whether to display verbose information.")
    # Configuration for Resume
    # Ignore: will not rerun failed VLM inference
    parser.add_argument('--ignore', action='store_true',
                        help='ignore failed indices. ')
    # Rerun: will remove all evaluation temp files
    parser.add_argument('--rerun', action='store_true',
                        help="if true, will remove all evaluation temp files and rerun.")
    parser.add_argument("--output_dir", default="./eval_result", type=str,
                        help="the directory to save quantized model")
    args = parser.parse_args()
    return args


def tune(args):
    if args.format is None:
        args.format = "auto_round"
    supported_formats = ["auto_round", "auto_round:auto_gptq", "auto_round:auto_awq", "auto_awq"]
    if not args.quant_nontext_module:
        supported_formats.extend(["auto_gptq", "auto_gptq:marlin"])

    formats = args.format.replace(' ', '').split(",")
    for format in formats:
        if format not in supported_formats:
            raise ValueError(f"{format} is not supported, we only support {supported_formats}")

    model_name = args.model
    if model_name[-1] == "/":
        model_name = model_name[:-1]
    logger.info(f"start to quantize {model_name}")

    devices = args.device.replace(" ", "").split(',')
    use_auto_mapping = False

    if all(s.isdigit() for s in devices):
        if "CUDA_VISIBLE_DEVICES" in os.environ:
            current_visible_devices = os.environ["CUDA_VISIBLE_DEVICES"]
            current_visible_devices = current_visible_devices.split(',')
            indices = [int(device) for device in devices]
            try:
                pick_device = [current_visible_devices[i] for i in indices]
            except:
                raise ValueError(
                    "Invalid '--device' value: It must be smaller than the number of available devices. "
                    "For example, with CUDA_VISIBLE_DEVICES=4,5, "
                    "--device 0,1 is valid, but --device 4,5 is not supported.")
            visible_devices = ','.join(pick_device)
            os.environ["CUDA_VISIBLE_DEVICES"] = visible_devices
        else:
            os.environ["CUDA_VISIBLE_DEVICES"] = args.device
            args.device = ",".join(map(str, range(len(devices))))
            devices = args.device.replace(" ", "").split(',')
        if len(devices) > 1:
            use_auto_mapping = True  ##for 70B model on single card, use auto will cause some layer offload to cpu
    elif args.device == "auto":
        use_auto_mapping == True

    device_str = detect_device(devices[0])

    torch_dtype = "auto"
    if "hpu" in device_str:
        torch_dtype = torch.bfloat16

    # load_model
    processor, image_processor = None, None
    config = AutoConfig.from_pretrained(model_name, trust_remote_code=not args.disable_trust_remote_code)
    if "llava" in model_name and config.architectures[0] != "LlavaForConditionalGeneration":
        from llava.model.builder import load_pretrained_model  # pylint: disable=E0401
        tokenizer, model, image_processor, _ = load_pretrained_model(
            model_name, model_base=None, model_name=model_name,
            torch_dtype=torch_dtype)
        model_type = "llava"
    else:
        tokenizer = AutoTokenizer.from_pretrained(model_name, trust_remote_code=not args.disable_trust_remote_code)
        processor = AutoProcessor.from_pretrained(model_name, trust_remote_code=not args.disable_trust_remote_code)
        model_type = config.model_type
        if "llava" in model_type:
            from transformers import LlavaForConditionalGeneration
            cls = LlavaForConditionalGeneration
        elif "qwen2_vl" in model_type:
            from transformers import Qwen2VLForConditionalGeneration
            cls = Qwen2VLForConditionalGeneration
        elif "mllama" in model_type:
            from transformers import MllamaForConditionalGeneration
            cls = MllamaForConditionalGeneration
        else:
            cls = AutoModelForCausalLM

        model = cls.from_pretrained(
            model_name, trust_remote_code=not args.disable_trust_remote_code, torch_dtype=torch_dtype,
            device_map="auto" if use_auto_mapping else None)
    if "cogvlm2" in model_name:
        model.config.model_type = "cogvlm2"

    from auto_round import AutoRoundMLLM

    model = model.eval()

    if args.model_dtype != None:
        try:
            if args.model_dtype == "float16" or args.model_dtype == "fp16":
                model = model.to(torch.float16)
            elif args.model_dtype == "bfloat16" or args.model_dtype == "bfp16" or args.model_dtype == "bf16":
                model = model.to(torch.bfloat16)
            elif args.model_dtype == "float32" or args.model_dtype == "fp32":
                model = model.to(torch.float32)
        except:
            logger.error("please use more device to fit the device or just use one device")
            exit()

    round = AutoRoundMLLM

    layer_config = {}
    not_quantize_layer_names = get_fp_layer_names(model, args.fp_layers)
    for name in not_quantize_layer_names:
        layer_config[name] = {"bits": 16}
    if len(not_quantize_layer_names) > 0:
        logger.info(
            f"{not_quantize_layer_names} will not be quantized.")
        for format in formats:
            if "auto_round" not in format and "fake" not in format and "awq" not in format:
                ##TODO gptq could support some mixed precision config
                logger.warning(f"mixed precision exporting does not support {format} currently")

    layer_config = {}
    if args.fp_layers != "":
        fp_layers = args.fp_layers.replace(" ", "").split(",")
        for n, m in model.named_modules():
            if not isinstance(m, (torch.nn.Linear, transformers.modeling_utils.Conv1D)):
                continue
            for fp_layer in fp_layers:
                if fp_layer in n:
                    layer_config[n] = {"bits": 16}
                    logger.info(
                        f"{n} will not be quantized.")
        if len(layer_config) > 0:
            for format in formats:
                if "auto_round" not in format and "fake" not in format:
                    ##TODO gptq, awq could support some mixed precision config
                    logger.warning(f"mixed precision exporting does not support {format} currently")

    for n, m in model.named_modules():
        if isinstance(m, torch.nn.Linear) or isinstance(m, transformers.modeling_utils.Conv1D):
            if m.weight.shape[0] % 32 != 0 or m.weight.shape[1] % 32 != 0:
                layer_config[n] = {"bits": 32}
                logger.info(
                    f"{n} will not be quantized due to its shape not being divisible by 32,"
                    " resulting in an exporting issue to autogptq")
    lm_head_layer_name = "lm_head"
    for n, _ in model.named_modules():
        lm_head_layer_name = n
    if args.quant_lm_head:
        config = AutoConfig.from_pretrained(model_name, trust_remote_code=not args.disable_trust_remote_code)
        if config.tie_word_embeddings and hasattr(model, "_tied_weights_keys"):
            tied_keys = model._tied_weights_keys
            for item in tied_keys:
                if lm_head_layer_name in item:  ##TODO extend to encoder-decoder layer, seq classification model
                    args.quant_lm_head = False
                    print(
                        f"warning, disable quant_lm_head as quantizing lm_head with tied weights has not been "
                        f"supported currently")
                    break
    if args.quant_lm_head:
        layer_config[lm_head_layer_name] = {"bits": args.bits}
        for format in formats:
            if "auto_round" not in format:
                auto_round_formats = [s for s in supported_formats if s.startswith("auto_round")]
                raise ValueError(
                    f"{format} is not supported for lm-head quantization, please change to {auto_round_formats}")

    if args.quant_lm_head and args.low_gpu_mem_usage:
        print(f"warning, low_gpu_mem_usage=False is strongly recommended if the whole model could be loaded to "
              f"gpu")

    if "--truncation" not in sys.argv:
        args.truncation = None

    autoround = round(model, tokenizer, processor=processor, image_processor=image_processor, dataset=args.dataset,
                      extra_data_dir=args.extra_data_dir, bits=args.bits, group_size=args.group_size,
                      sym=not args.asym, batch_size=args.batch_size, seqlen=args.seqlen, nblocks=args.nblocks,
                      iters=args.iters, lr=args.lr, minmax_lr=args.minmax_lr, amp=not args.disable_amp,
                      enable_quanted_input=not args.disable_quanted_input, truncation=args.truncation,
                      nsamples=args.nsamples, low_gpu_mem_usage=args.low_gpu_mem_usage,
                      device=device_str, seed=args.seed, gradient_accumulate_steps=args.gradient_accumulate_steps,
                      scale_dtype=args.scale_dtype, layer_config=layer_config, template=args.template,
                      enable_minmax_tuning=not args.disable_minmax_tuning, act_bits=args.act_bits,
                      quant_nontext_module=args.quant_nontext_module, not_use_best_mse=args.not_use_best_mse,
                      to_quant_block_names=args.to_quant_block_names, enable_torch_compile=args.enable_torch_compile)
    model, _ = autoround.quantize()

    model.eval()
    if args.device != "cpu":
        torch.cuda.empty_cache()

    if model_name.split('/')[-1].strip('.') == "":
        export_dir = os.path.join(args.output_dir, f"w{args.bits}g{args.group_size}")
    else:
        export_dir = os.path.join(args.output_dir, model_name.split('/')[-1] + f"-w{args.bits}g{args.group_size}")

    format_list = args.format.replace(' ', '').split(',')
    inplace = False if len(format_list) > 1 else True
    for format_ in format_list:
        eval_folder = f'{export_dir}-{format_}'
        safe_serialization = True
        if "phi3_v" in model_type:
            safe_serialization = False
        autoround.save_quantized(
            eval_folder, format=format_, inplace=inplace, safe_serialization=safe_serialization)


def eval(args):
    if isinstance(args.tasks, str):
        args.tasks = args.tasks.replace(' ', '').split(',')
    from auto_round.mllm import mllm_eval
    mllm_eval(
        args.model,
        work_dir=args.output_dir,
        data_store_dir=args.eval_data_dir,
        dataset=args.tasks,
        pack=args.pack,
        fps=args.fps,
        nframe=args.nframe,
        rerun=args.rerun,
        judge=args.judge,
        verbose=args.verbose,
        mode=args.mode,
        ignore=args.ignore
    )


def setup_lmms_parser():
    parser = argparse.ArgumentParser()
    parser.add_argument("--model", "--model_name", "--model_name_or_path",
                        help="model name or path")
    parser.add_argument(
        "--tasks",
        default="pope,textvqa_val,scienceqa,mmbench_en",
        help="To get full list of tasks, use the command lmms-eval --tasks list",
    )
    parser.add_argument("--output_dir", default="./eval_result", type=str,
                        help="the directory to save quantized model")
    parser.add_argument(
        "--num_fewshot",
        type=int,
        default=None,
        help="Number of examples in few-shot context",
    )
    parser.add_argument(
        "--batch_size",
        "--bs",
        "-b",
        type=str,
        default=1,
        metavar="auto|auto:N|N",
        help="Acceptable values are 'auto', 'auto:N' or N, where N is an integer. Default 1.",
    )
    parser.add_argument(
        "--max_batch_size",
        type=int,
        default=None,
        metavar="N",
        help="Maximal batch size to try with --batch_size auto.",
    )
    parser.add_argument(
        "--device",
        type=str,
        default=None,
        help="Device to use (e.g. cuda, cuda:0, cpu)",
    )
    parser.add_argument(
        "--limit",
        type=float,
        default=None,
        help="Limit the number of examples per task. " "If <1, limit is a percentage of the total"
             " number of examples.",
    )
    args = parser.parse_args()
    return args


def lmms_eval(args):
    from auto_round.mllm import lmms_eval

    results = lmms_eval(
        model=args.model,
        tasks=args.tasks,
        output_dir=args.output_dir,
        num_fewshot=args.num_fewshot,
        limit=args.limit,
        batch_size=args.batch_size,
        max_batch_size=args.max_batch_size,
        device=args.device,
        use_cache=None,
        apply_chat_template=False,
    )
<<<<<<< HEAD
    return results

=======
    return results
>>>>>>> 01b779c0
<|MERGE_RESOLUTION|>--- conflicted
+++ resolved
@@ -511,9 +511,5 @@
         use_cache=None,
         apply_chat_template=False,
     )
-<<<<<<< HEAD
     return results
 
-=======
-    return results
->>>>>>> 01b779c0
