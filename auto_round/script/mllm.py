# Copyright (c) 2024 Intel Corporation
#
# Licensed under the Apache License, Version 2.0 (the "License");
# you may not use this file except in compliance with the License.
# You may obtain a copy of the License at
#
#    http://www.apache.org/licenses/LICENSE-2.0
#
# Unless required by applicable law or agreed to in writing, software
# distributed under the License is distributed on an "AS IS" BASIS,
# WITHOUT WARRANTIES OR CONDITIONS OF ANY KIND, either express or implied.
# See the License for the specific language governing permissions and
# limitations under the License.

import os
import argparse

import torch
import transformers

os.environ["CUBLAS_WORKSPACE_CONFIG"] = ":4096:8"
torch.use_deterministic_algorithms(True, warn_only=True)
from transformers import AutoModelForCausalLM, AutoTokenizer, AutoConfig, AutoProcessor

from auto_round.utils import detect_device
from auto_round.utils import logger


class BasicArgumentParser(argparse.ArgumentParser):
    def __init__(self, *args, **kwargs):
        super().__init__(*args, **kwargs)
        self.add_argument("--model", "--model_name", "--model_name_or_path",
                          default="facebook/opt-125m",
                          help="model name or path")

        self.add_argument('--eval', action='store_true',
                          help="whether to use eval only mode.")

        self.add_argument("--bits", default=4, type=int,
                          help="weight bits")

        self.add_argument("--eval_bs", default=None, type=int,
                          help="batch size in evaluation")

        self.add_argument("--device", default="auto", type=str,
                          help="the device to be used for tuning. The default is set to auto,"
                               "allowing for automatic detection."
                               "Currently, device settings support CPU, GPU, and HPU.")

        self.add_argument("--asym", action='store_true',
                          help="whether to use asym quantization")

<<<<<<< HEAD
        self.add_argument("--dataset", type=str, default="llava_v1_5_mix665k",
                            help="The dataset for quantization training. It can be a custom one.")
=======
        self.add_argument("--dataset", type=str, default=None,
                          help="the dataset for quantization training. It can be a custom one.")
>>>>>>> d6447fbf

        self.add_argument("--lr", default=None, type=float,
                          help="learning rate, if None, it will be set to 1.0/iters automatically")

        self.add_argument("--minmax_lr", default=None, type=float,
                          help="minmax learning rate, if None,it will beset to be the same with lr")

        self.add_argument("--seed", default=42, type=int,
                          help="random seed")

        self.add_argument("--adam", action='store_true',
                          help="whether to use adam optimizer instead of SignSGD")

        self.add_argument("--gradient_accumulate_steps", default=1, type=int,
                          help="gradient accumulate steps")

        self.add_argument("--nblocks", default=1, type=int,
                          help="how many blocks to tune together")

        self.add_argument("--low_gpu_mem_usage", action='store_true',
                          help="offload intermediate features to cpu")

        self.add_argument("--format", default="auto_round", type=str,
                          help="the format to save the model"
                          )

        self.add_argument("--data_type", "--dtype", default='int',
                          help="data type for tuning, 'int', 'mx_fp' and etc")

        self.add_argument("--scale_dtype", default='fp16', choices=["fp16", "float16",
                                                                    "bf16", "bfloat16", "fp32", "float32"],
                          help="scale data type to use for quantization")

        self.add_argument("--output_dir", default="./tmp_autoround", type=str,
                          help="the directory to save quantized model")

        self.add_argument("--disable_amp", action='store_true',
                          help="disable amp")

        self.add_argument("--disable_minmax_tuning", action='store_true',
                          help="whether disable enable weight minmax tuning")

        self.add_argument("--enable_norm_bias_tuning", action='store_true',
                          help="whether enable norm bias tuning")

        self.add_argument("--disable_trust_remote_code", action='store_true',
                          help="whether to disable trust_remote_code")

        self.add_argument("--disable_quanted_input", action='store_true',
                          help="whether to disuse the output of quantized block to tune the next block")

        self.add_argument("--quant_lm_head", action='store_true',
                          help="whether to quant lm_head")

        self.add_argument("--low_cpu_mem_mode", default=0, type=int, choices=[0, 1, 2],
                          help="choose which low cpu memory mode to use. "
                               "Can significantly reduce cpu memory footprint but cost more time."
                               "1 means choose block-wise mode, load the weights of each block"
                               " from disk when tuning and release the memory of the block after tuning."
                               "2 means choose layer-wise mode, load the weights of each layer from disk when tuning,"
                               " minimum memory consumption and also slowest running speed."
                               "others means not use low cpu memory. Default to 0, not use low cpu memory.")

        self.add_argument("--low_cpu_mem_tmp_dir", default=None, type=str,
                          help="temporary work space to store the temporary files "
                               "when using low cpu memory mode. Will remove after tuning.")

        self.add_argument("--model_dtype", default=None, type=str, choices=["fp16", "float16",
                                                                            "bf16", "bfloat16", "fp32", "float32"],
                          help="force to convert the dtype, some backends supports fp16 dtype better")

        self.add_argument("--act_bits", default=32, type=int,
                          help="activation bits")

        self.add_argument("--fp_layers", default="", type=str,
                          help="layers to maintain original data type")

        self.add_argument("--not_use_best_mse", action='store_true',
                          help="whether to use the iter of best mes loss in the tuning phase")

        ## ======================= VLM =======================
        self.add_argument("--quant_nontext_module", action='store_true',
                          help="whether to quantize non-text module, e.g. vision component")

<<<<<<< HEAD
        self.add_argument("--extra_data_dir", default=None, type=str,
                            help="Dataset dir for storing images/audio/videos. "
                            "Can be a dir path or multiple dir path with format as "
                            "'image=path_to_image,video=path_to_video,audio=path_to_audio'"
                            "By default, it will search in the relative path, "
                            "and if not find, will automatic download.")
        
=======
        self.add_argument("--extra_data_dir", default="", type=str,
                          help="dataset dir for storing images/audio/videos. "
                               "Can be a dir path or multiple dir path with format as "
                               "'image=path_to_image,video=path_to_video,audio=path_to_audio'"
                               "By default, it will search in the relative path.")

>>>>>>> d6447fbf
        self.add_argument("--template", default=None, type=str,
                          help="the template for building training dataset. It can be a custom one.")

        ## ======================= VLM eval=======================
        self.add_argument("--tasks", type=str,
                          default="MMBench_DEV_CN_V11,MMBench_DEV_EN_V11,ScienceQA_VAL,"
                          "TextVQA_VAL,POPE,MMMU_DEV_VAL,LLaVABench",
                          help="eval tasks for VLMEvalKit.")
        # Args that only apply to Video Dataset
        self.add_argument("--nframe", type=int, default=8,
                          help="the number of frames to sample from a video,"
                               " only applicable to the evaluation of video benchmarks.")
        self.add_argument("--pack", action='store_true',
                          help="a video may associate with multiple questions, if pack==True,"
                               " will ask all questions for a video in a single")
        self.add_argument("--use-subtitle", action='store_true')
        self.add_argument("--fps", type=float, default=-1)
        # Work Dir
        # Infer + Eval or Infer Only
        self.add_argument("--mode", type=str, default='all', choices=['all', 'infer'],
                          help="when mode set to 'all', will perform both inference and evaluation;"
                               " when set to 'infer' will only perform the inference.")
        self.add_argument('--eval_data_dir', type=str, default=None,
                          help='path for VLMEvalKit to store the eval data. Default will store in ~/LMUData')
        # API Kwargs, Apply to API VLMs and Judge API LLMs
        self.add_argument('--retry', type=int, default=None, help='retry numbers for API VLMs')
        # Explicitly Set the Judge Model
        self.add_argument('--judge', type=str, default=None)
        # Logging Utils
        self.add_argument('--verbose', action='store_true')
        # Configuration for Resume
        # Ignore: will not rerun failed VLM inference
        self.add_argument('--ignore', action='store_true', help='ignore failed indices. ')
        # Rerun: will remove all evaluation temp files
        self.add_argument('--rerun', action='store_true')


def setup_parser():
    parser = BasicArgumentParser()

    parser.add_argument("--group_size", default=128, type=int,
                        help="group size")

    parser.add_argument("--batch_size", "--train_bs", default=1, type=int,
                        help="train batch size")

    parser.add_argument("--iters", "--iter", default=200, type=int,
                        help=" iters")

    parser.add_argument("--seqlen", "--seq_len", default=2048, type=int,
                        help="sequence length")

    parser.add_argument("--nsamples", default=128, type=int,
                        help="number of samples")

    args = parser.parse_args()
    return args


def tune(args):
    if args.format is None:
        args.format = "auto_round"
    supported_formats = ["auto_round", "auto_round:gptq", "auto_round:auto_gptq",
                         "auto_round:auto_gptq:marlin", "auto_round:gptq:marlin", "auto_round:auto_awq",
                         "auto_round:awq"]
    formats = args.format.replace(' ', '').split(",")
    for format in formats:
        if format not in supported_formats:
            raise ValueError(f"{format} is not supported, we only support {supported_formats}")

    model_name = args.model
    if model_name[-1] == "/":
        model_name = model_name[:-1]
    logger.info(f"start to quantize {model_name}")

    assert args.dataset is not None, "dataset should not be None."

    device_str = detect_device(args.device)
    torch_dtype = "auto"
    if "hpu" in device_str:
        torch_dtype = torch.bfloat16

    # load_model
    if "llava" in model_name:
        from llava.model.builder import load_pretrained_model
        tokenizer, model, image_processor, _ = load_pretrained_model(model_name, model_base=None, model_name=model_name,
            torch_dtype=torch_dtype)
        processor = None
    else:
<<<<<<< HEAD
        config = AutoConfig.from_pretrained(model_name, trust_remote_code=not args.disable_trust_remote_code)
        tokenizer = AutoTokenizer.from_pretrained(model_name)
        processor = AutoProcessor.from_pretrained(model_name, trust_remote_code=not args.disable_trust_remote_code)
        image_processor = None
        tokenizer.processor = processor
        model_type = config.model_type
        if "qwen2_vl" in model_type:
            from transformers import Qwen2VLForConditionalGeneration
            cls = Qwen2VLForConditionalGeneration
        elif "mllama" in model_type:
            from transformers import MllamaForConditionalGeneration
            cls = MllamaForConditionalGeneration
        else:
            cls = AutoModelForCausalLM
        model = cls.from_pretrained(
            model_name,trust_remote_code=not args.disable_trust_remote_code, torch_dtype=torch_dtype)
        if "cogvlm2" in model_name:
            model.config.model_type = "cogvlm2"
=======
        cls = AutoModelForCausalLM
    model = cls.from_pretrained(
        model_name, trust_remote_code=not args.disable_trust_remote_code, torch_dtype=torch_dtype)

    if "cogvlm2" in model_name:
        model.config.model_type = "cogvlm2"
>>>>>>> d6447fbf

    from auto_round import AutoRoundMLLM

    model = model.eval()
    seqlen = args.seqlen

    if args.model_dtype != None:
        if args.model_dtype == "float16" or args.model_dtype == "fp16":
            model = model.to(torch.float16)
        if args.model_dtype == "bfloat16" or args.model_dtype == "bfp16":
            model = model.to(torch.bfloat16)

    round = AutoRoundMLLM
    layer_config = {}
    for n, m in model.named_modules():
        if isinstance(m, torch.nn.Linear) or isinstance(m, transformers.modeling_utils.Conv1D):
            if m.weight.shape[0] % 32 != 0 or m.weight.shape[1] % 32 != 0:
                layer_config[n] = {"bits": 32}
                logger.info(
                    f"{n} will not be quantized due to its shape not being divisible by 32,"
                    " resulting in an exporting issue to autogptq")
    lm_head_layer_name = "lm_head"
    for n, _ in model.named_modules():
        lm_head_layer_name = n
    if args.quant_lm_head:
        config = AutoConfig.from_pretrained(model_name, trust_remote_code=not args.disable_trust_remote_code)
        if config.tie_word_embeddings and hasattr(model, "_tied_weights_keys"):
            tied_keys = model._tied_weights_keys
            for item in tied_keys:
                if lm_head_layer_name in item:  ##TODO extend to encoder-decoder layer, seq classification model
                    args.quant_lm_head = False
                    print(
                        f"warning, disable quant_lm_head as quantizing lm_head with tied weights has not been "
                        f"supported currently")
                    break
    if args.quant_lm_head:
        layer_config[lm_head_layer_name] = {"bits": args.bits}
        for format in formats:
            if "auto_round" not in format:
                auto_round_formats = [s for s in supported_formats if s.startswith("auto_round")]
                raise ValueError(
                    f"{format} is not supported for lm-head quantization, please change to {auto_round_formats}")


    if args.quant_lm_head and args.low_gpu_mem_usage:
        print(f"warning, low_gpu_mem_usage=False is strongly recommended if the whole model could be loaded to "
              f"gpu")
<<<<<<< HEAD
    
    autoround = round(model, tokenizer, image_processor=image_processor, dataset=args.dataset, extra_data_dir=args.extra_data_dir,
=======

    autoround = round(model, tokenizer, dataset=args.dataset, extra_data_dir=args.extra_data_dir,
>>>>>>> d6447fbf
                      bits=args.bits, group_size=args.group_size, sym=not args.asym,
                      batch_size=args.batch_size, seqlen=seqlen, nblocks=args.nblocks, iters=args.iters,
                      lr=args.lr, minmax_lr=args.minmax_lr, enable_quanted_input=not args.disable_quanted_input,
                      amp=not args.disable_amp, nsamples=args.nsamples, low_gpu_mem_usage=args.low_gpu_mem_usage,
                      device=device_str, seed=args.seed, gradient_accumulate_steps=args.gradient_accumulate_steps,
                      scale_dtype=args.scale_dtype, layer_config=layer_config, template=args.template,
                      enable_minmax_tuning=not args.disable_minmax_tuning, act_bits=args.act_bits,
                      quant_nontext_module=args.quant_nontext_module, not_use_best_mse=args.not_use_best_mse)
    model, _ = autoround.quantize()

    model.eval()
    if args.device != "cpu":
        torch.cuda.empty_cache()

    if model_name.split('/')[-1].strip('.') == "":
        export_dir = os.path.join(args.output_dir, f"w{args.bits}g{args.group_size}")
    else:
        export_dir = os.path.join(args.output_dir, model_name.split('/')[-1] + f"-w{args.bits}g{args.group_size}")

    format_list = args.format.replace(' ', '').split(',')
    inplace = False if len(format_list) > 1 else True
    for format_ in format_list:
        eval_folder = f'{export_dir}-{format_}'
        if not hasattr(processor, "chat_template"):
            processor.chat_template = None
        safe_serialization = True
        if "phi3_v" in model_type:
            safe_serialization = False
        autoround.save_quantized(
            eval_folder, format=format_, inplace=inplace, processor=processor, safe_serialization=safe_serialization)


def eval(args):
    if isinstance(args.tasks, str):
        args.tasks = args.tasks.replace(' ', '').split(',')
    from auto_round.mllm import mllm_eval
    mllm_eval(
        args.model,
        work_dir=args.output_dir,
        data_store_dir=args.eval_data_dir,
        dataset=args.tasks,
        pack=args.pack,
        use_subtitle=args.use_subtitle,
        fps=args.fps,
        nframe=args.nframe,
        rerun=args.rerun,
        judge=args.judge,
        verbose=args.verbose,
        mode=args.mode,
        ignore=args.ignore
    )<|MERGE_RESOLUTION|>--- conflicted
+++ resolved
@@ -50,13 +50,8 @@
         self.add_argument("--asym", action='store_true',
                           help="whether to use asym quantization")
 
-<<<<<<< HEAD
         self.add_argument("--dataset", type=str, default="llava_v1_5_mix665k",
                             help="The dataset for quantization training. It can be a custom one.")
-=======
-        self.add_argument("--dataset", type=str, default=None,
-                          help="the dataset for quantization training. It can be a custom one.")
->>>>>>> d6447fbf
 
         self.add_argument("--lr", default=None, type=float,
                           help="learning rate, if None, it will be set to 1.0/iters automatically")
@@ -141,22 +136,13 @@
         self.add_argument("--quant_nontext_module", action='store_true',
                           help="whether to quantize non-text module, e.g. vision component")
 
-<<<<<<< HEAD
-        self.add_argument("--extra_data_dir", default=None, type=str,
-                            help="Dataset dir for storing images/audio/videos. "
-                            "Can be a dir path or multiple dir path with format as "
-                            "'image=path_to_image,video=path_to_video,audio=path_to_audio'"
-                            "By default, it will search in the relative path, "
-                            "and if not find, will automatic download.")
-        
-=======
         self.add_argument("--extra_data_dir", default="", type=str,
                           help="dataset dir for storing images/audio/videos. "
                                "Can be a dir path or multiple dir path with format as "
                                "'image=path_to_image,video=path_to_video,audio=path_to_audio'"
-                               "By default, it will search in the relative path.")
-
->>>>>>> d6447fbf
+                               "By default, it will search in the relative path, "
+                            "and if not find, will automatic download.")
+
         self.add_argument("--template", default=None, type=str,
                           help="the template for building training dataset. It can be a custom one.")
 
@@ -246,7 +232,6 @@
             torch_dtype=torch_dtype)
         processor = None
     else:
-<<<<<<< HEAD
         config = AutoConfig.from_pretrained(model_name, trust_remote_code=not args.disable_trust_remote_code)
         tokenizer = AutoTokenizer.from_pretrained(model_name)
         processor = AutoProcessor.from_pretrained(model_name, trust_remote_code=not args.disable_trust_remote_code)
@@ -265,14 +250,6 @@
             model_name,trust_remote_code=not args.disable_trust_remote_code, torch_dtype=torch_dtype)
         if "cogvlm2" in model_name:
             model.config.model_type = "cogvlm2"
-=======
-        cls = AutoModelForCausalLM
-    model = cls.from_pretrained(
-        model_name, trust_remote_code=not args.disable_trust_remote_code, torch_dtype=torch_dtype)
-
-    if "cogvlm2" in model_name:
-        model.config.model_type = "cogvlm2"
->>>>>>> d6447fbf
 
     from auto_round import AutoRoundMLLM
 
@@ -320,13 +297,8 @@
     if args.quant_lm_head and args.low_gpu_mem_usage:
         print(f"warning, low_gpu_mem_usage=False is strongly recommended if the whole model could be loaded to "
               f"gpu")
-<<<<<<< HEAD
     
     autoround = round(model, tokenizer, image_processor=image_processor, dataset=args.dataset, extra_data_dir=args.extra_data_dir,
-=======
-
-    autoround = round(model, tokenizer, dataset=args.dataset, extra_data_dir=args.extra_data_dir,
->>>>>>> d6447fbf
                       bits=args.bits, group_size=args.group_size, sym=not args.asym,
                       batch_size=args.batch_size, seqlen=seqlen, nblocks=args.nblocks, iters=args.iters,
                       lr=args.lr, minmax_lr=args.minmax_lr, enable_quanted_input=not args.disable_quanted_input,
