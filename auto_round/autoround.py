--- conflicted
+++ resolved
@@ -31,12 +31,8 @@
     get_module,
     get_scale_shape,
     htcore,
-<<<<<<< HEAD
-    is_hpu_available,
     is_share_attention_mask_model,
-=======
     is_optimum_habana_available,
->>>>>>> b606b2d4
     logger,
     move_input_to_device,
     quant_weight,
@@ -447,19 +443,12 @@
         if self.model.dtype != torch.float32:
             self.amp_dtype = self.model.dtype
         if self.device == "cpu":
-<<<<<<< HEAD
             self.amp_dtype = torch.bfloat16
             self.amp_device_type = "cpu"
 
         if "hpu" in self.device:
             self.amp_dtype = torch.bfloat16
-=======
-            self.amp_dtype = torch.bfloat16
-            self.amp_device_type = "cpu"
-
-        if "hpu" in self.device:
-            self.amp_dtype = torch.bfloat16
->>>>>>> b606b2d4
+
             self.amp_device_type = "hpu"
         if "cuda" in self.device:
             self.amp_device_type = "cuda"
@@ -633,13 +622,9 @@
         for i in range(0, self.n_samples, bs):
             end_index = min(self.n_samples, i + bs)
             indices = torch.arange(i, end_index).to(torch.long)
-<<<<<<< HEAD
             tmp_input_ids, tmp_input_others = sampling_inputs(
                 input_ids, input_others, indices, self.seqlen, share_attention_mask_flag=share_attention_mask_flag
             )
-=======
-            tmp_input_ids, tmp_input_others = sampling_inputs(input_ids, input_others, indices, self.seqlen)
->>>>>>> b606b2d4
             tmp_output = block_forward(
                 block, tmp_input_ids, tmp_input_others, self.amp, self.amp_dtype, self.amp_device_type, device
             ).to(cache_device)
