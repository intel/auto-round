# Copyright (c) 2023 Intel Corporation
#
# Licensed under the Apache License, Version 2.0 (the "License");
# you may not use this file except in compliance with the License.
# You may obtain a copy of the License at
#
#    http://www.apache.org/licenses/LICENSE-2.0
#
# Unless required by applicable law or agreed to in writing, software
# distributed under the License is distributed on an "AS IS" BASIS,
# WITHOUT WARRANTIES OR CONDITIONS OF ANY KIND, either express or implied.
# See the License for the specific language governing permissions and
# limitations under the License.

import copy
import os
import re
import sys
import time
from typing import Any, Union

import accelerate
import torch
from torch import autocast
from tqdm import tqdm
from transformers import set_seed

from auto_round.data_type import QUANT_FUNC_WITH_DTYPE
from auto_round.data_type.utils import reshape_pad_tensor_by_group_size
from auto_round.export.export_to_gguf.config import GGUF_CONFIG, GGUF_INNER_CONFIG, ModelType
from auto_round.low_cpu_mem.utils import get_layers_before_block
from auto_round.utils import (
<<<<<<< HEAD
    SUPPORTED_DTYPES, SUPPORTED_LAYER_TYPES, TORCH_VERSION_AT_LEAST_2_6, CpuInfo, _gguf_args_check, block_forward,
    check_is_cpu, check_need_act_calibration, check_seqlen_compatible, check_skippable_keywords, check_to_quantized,
    clear_memory, collect_best_params, compile_func, convert_dtype_str2torch, detect_device, find_matching_blocks,
    flatten_list, get_block_names, get_layer_config_by_gguf_format, get_layer_features, get_layer_names_in_block,
    get_lm_head_name, get_module, get_shared_keys, htcore, infer_bits_by_data_type, init_cache, is_debug_mode,
    is_optimum_habana_available, llm_load_model, logger, mv_module_from_gpu, reset_params, set_module, to_device,
    to_dtype, unsupport_meta_device, out_of_vram)
=======
    SUPPORTED_DTYPES,
    SUPPORTED_LAYER_TYPES,
    TORCH_VERSION_AT_LEAST_2_6,
    CpuInfo,
    _gguf_args_check,
    block_forward,
    check_is_cpu,
    check_need_act_calibration,
    check_oom,
    check_seqlen_compatible,
    check_skippable_keywords,
    check_to_quantized,
    clear_memory,
    collect_best_params,
    compile_func,
    convert_dtype_str2torch,
    detect_device,
    find_matching_blocks,
    flatten_list,
    get_block_names,
    get_layer_config_by_gguf_format,
    get_layer_features,
    get_layer_names_in_block,
    get_lm_head_name,
    get_module,
    get_shared_keys,
    htcore,
    infer_bits_by_data_type,
    init_cache,
    is_debug_mode,
    is_optimum_habana_available,
    llm_load_model,
    logger,
    mv_module_from_gpu,
    reset_params,
    set_module,
    to_device,
    to_dtype,
    unsupport_meta_device,
)
>>>>>>> 8a055d2d
from auto_round.wrapper import WrapperLinear, WrapperMultiblock, unwrapper_block, unwrapper_layer, wrapper_block


class AutoRound(object):
    """For more information, please refer to Cheng, Wenhua, et al. "Optimize weight rounding via signed gradient descent
     for the quantization of llms." arXiv preprint arXiv:2309.05516 (2023).

    Args:
        model: The PyTorch model to be quantized.
        tokenizer: An optional tokenizer for processing input data. If none is provided, a dataloader must be supplied.
        bits (int): Number of bits for quantization (default is 4).
        group_size (int): Size of the quantization group (default is 128).
        sym (bool): Whether symmetric quantization is to be used (default is True).
        layer_config (dict): Configuration for weight quantization (default is None).
        layer_config={
                   'layer1':##layer_name
                   {
                       'data_type': 'int',
                       'bits': 4,
                       'group_size': 128,
                       'sym': True
                       'act_data_type': None,
                       'act_bits': 16,
                       'act_group_size': None,
                       'act_sym': None,

                   }
                   ...
               }
        batch_size (int): Batch size for training (default is 8).
        amp (bool): Whether to use automatic mixed precision (default is True).
        device: The device to be used for tuning (default is "auto").
        lr_scheduler: The learning rate scheduler to be used.
        dataset (str): The default dataset name (default is "NeelNanda/pile-10k").
        enable_quanted_input (bool): Whether to use the output of the previous quantized block as
                                the input for the current block (default is True).
        enable_minmax_tuning (bool): Whether to enable weight min-max tuning (default is True).
        lr (float): The learning rate (default is None, will be set to 1.0/iters).
        minmax_lr (float): The learning rate for min-max tuning (default is None, it will be set to lr automatically).
        low_gpu_mem_usage (bool): Whether to use low GPU memory (default is True).
        low_cpu_mem_usage (bool): Whether to use low CPU memory (default is False).
        iters (int): Number of iterations (default is 200).
        seqlen (int): Data length of the sequence for tuning (default is 2048).
        nsamples (int): Number of samples (default is 128).
        sampler (str): The sampling method (default is "rand").
        seed (int): The random seed (default is 42).
        nblocks (int): Number of blocks (default is 1).
        gradient_accumulate_steps (int): Number of gradient accumulation steps (default is 1).
        not_use_best_mse (bool): Whether to use mean squared error (default is False).
        dynamic_max_gap (int): The dynamic maximum gap (default is -1).
        data_type (str): The data type to be used (default is "int").
        scale_dtype (str): The data type of quantization scale to be used (default is "float16"), different kernels
                           have different choices.
        act_bits (int): Number of bits for activation quantization. Default is 16.
        act_group_size (int): Group size for activation quantization. Default is None.
        act_sym (bool): Whether to use symmetric activation quantization. Default is None.
        act_data_type (str): Specifies the data type for activations.
                             Defaults to None, in which case it inherits the weight data type.
        act_dynamic (bool): Whether to use dynamic activation quantization. Default is True.
        to_quant_block_names (str|list): A string or list whose elements are list of
                            block's layer names to be quantized.
        enable_norm_bias_tuning (bool): Whether to enable fast norm/layer_bias tuning
        enable_torch_compile (bool): Whether to enable torch compile to optimize quant_block/layer (default it False).
        device_map (str|dict): device map for each block
        disable_opt_rtn (bool): Whether to disable optimization of the RTN mode(iters=0) (default is False).
    Returns:
        The quantized model.
    """

    def __init__(
        self,
        model: torch.nn.Module,
        tokenizer,
        bits: int = 4,
        group_size: int = 128,
        sym: bool = True,
        layer_config: dict = None,
        batch_size: int = 8,
        amp: bool = True,
        device: str = None,
        lr_scheduler=None,
        dataset: Union[str, list, tuple, torch.utils.data.DataLoader] = "NeelNanda/pile-10k",
        enable_quanted_input: bool = True,
        enable_minmax_tuning: bool = True,
        lr: float = None,
        minmax_lr: float = None,
        low_gpu_mem_usage: bool = False,
        low_cpu_mem_usage: bool = False,
        iters: int = 200,
        seqlen: int = 2048,
        nsamples: int = 128,
        sampler: str = "rand",
        seed: int = 42,
        nblocks: int = 1,
        gradient_accumulate_steps: int = 1,
        not_use_best_mse: bool = False,
        dynamic_max_gap: int = -1,
        data_type: str = "int",
        scale_dtype: Union[str, torch.dtype] = "fp16",
        act_bits: int = 16,
        act_group_size: int = None,
        act_sym: bool = None,
        act_data_type: str = None,
        act_dynamic: bool = True,
        to_quant_block_names: Union[str, list] = None,
        enable_norm_bias_tuning: bool = False,
        enable_torch_compile: bool = False,
        device_map: Union[str, dict] = None,
        super_bits: int = None,
        super_group_size: int = None,
        disable_opt_rtn: bool = False,
        model_kwargs: dict = None,
        **kwargs,
    ):
        self.vlm = kwargs.pop("vlm") if "vlm" in kwargs else False
        if kwargs:
            logger.warning(f"unrecognized keys {list(kwargs.keys())} were passed. Please check them.")
        self.quantized = False
        self.model_orig_dtype = model.dtype
        self.seed = seed
        set_seed(self.seed)
        if unsupport_meta_device(model):
            raise RuntimeError(
                "AutoRound does not support parameters on meta device. "
                "Please use more GPUs by setting `--device 0,1,2,3` or just use one GPU.")

        ## important tuning hype-parameters
        self.amp = amp
        self.enable_quanted_input = enable_quanted_input
        self.enable_minmax_tuning = enable_minmax_tuning
        self.nsamples = nsamples
        self.bits = bits
        self.enable_norm_bias_tuning = enable_norm_bias_tuning
        self.group_size = group_size
        self.sym = sym

        self.low_gpu_mem_usage = low_gpu_mem_usage
        self.low_cpu_mem_usage = low_cpu_mem_usage
        self.layer_config = {} if layer_config is None else layer_config
        self.seqlen = seqlen
        self.batch_size, self.gradient_accumulate_steps = batch_size, gradient_accumulate_steps
        self.nblocks = nblocks
        self.dataset = dataset
        self.iters = iters
        if self.iters < 0:
            logger.warning("`iters` must be non-negative, reset it to 200")
            self.iters = 200
        if self.iters == 0:
            self.lr = 5e-3
        else:
            self.lr = lr or (1.0 / self.iters)  ##must after iter setting
        self.minmax_lr = minmax_lr or self.lr

        self.data_type = data_type
        tmp_bits = infer_bits_by_data_type(self.data_type)
        if tmp_bits < 16 and tmp_bits != bits:
            logger.warning(
                f"bits set in 'data_type' do not match the specified 'bits' setting. Resetting 'bits' to {tmp_bits}.")
            self.bits = tmp_bits
        self.supported_types = SUPPORTED_LAYER_TYPES
        self.model = model.eval()
        self.tokenizer = tokenizer
        self.device = detect_device(device)
        self.scale_dtype = convert_dtype_str2torch(scale_dtype)
        self.set_amp_dtype()
        self.to_quant_block_names = to_quant_block_names
        if not hasattr(self, "quant_block_list"):
            all_blocks = get_block_names(model)
            self.quant_block_list = find_matching_blocks(model, all_blocks, self.to_quant_block_names)
        self.cache_device = torch.device("cpu") if self.low_gpu_mem_usage else self.device

        ##activation
        self.act_group_size = act_group_size if act_group_size is not None else group_size
        self.act_bits = act_bits if act_bits is not None else self.bits
        self.act_sym = act_sym if act_sym is not None else self.sym
        self.act_dynamic = act_dynamic
        self.act_data_type = act_data_type
        if self.act_data_type is None:
            if data_type in SUPPORTED_DTYPES and self.act_bits < 16:
                self.act_data_type = data_type
                logger.info(f"activation adopts {data_type}")
            else:
                self.act_data_type = "float"

        tmp_act_bits = infer_bits_by_data_type(self.act_data_type)
        if tmp_act_bits < 16 and tmp_act_bits != self.act_bits:
            self.act_bits = tmp_act_bits
            logger.warning(
                f"act_bits set in 'act_data_type' do not"
                f" match the specified 'act_bits' setting. Resetting 'act_bits' to {tmp_act_bits}.")

        self.sampler = sampler
        self.not_use_best_mse = not_use_best_mse
        self.dynamic_max_gap = dynamic_max_gap
        self.lr_scheduler = lr_scheduler
        self.optimizer = self.get_optimizer(None)
        self.batch_dim = None
        self.infer_bs_coeff = 1

        self.super_bits = super_bits
        self.super_group_size = super_group_size

        self.disable_opt_rtn = disable_opt_rtn

        torch.set_printoptions(precision=3, sci_mode=True)
        self.check_configs()
        if self.act_bits <= 8 and self.amp_dtype == torch.float16:
            logger.warning("force to use bf16 to for quantization tuning when enabling activation quantization")
            self.amp_dtype = torch.bfloat16
            self.model = self.model.to(torch.bfloat16)
        else:
            logger.info(f"using {self.model.dtype} for quantization tuning")

        self.enable_torch_compile = enable_torch_compile
        if (not self.enable_torch_compile and TORCH_VERSION_AT_LEAST_2_6 and self.act_bits > 8 and
                not is_debug_mode() and not self.low_cpu_mem_usage and "fp8" not in self.data_type and
                "fp8" not in self.act_data_type):
            logger.info(
                "'enable_torch_compile' is set to `False` by default. "
                "Enabling it can reduce tuning cost by 20%, but it might throw an exception.")

        if self.act_bits <= 8 and self.enable_torch_compile:
            self.enable_torch_compile = False
            logger.warning("reset enable_torch_compile to `False` as activation quantization is enabled")

        if self.low_cpu_mem_usage and self.enable_torch_compile:
            self.enable_torch_compile = False
            logger.warning("reset enable_torch_compile to `False` as low_cpu_mem_usage is enabled")

        if is_debug_mode() and self.enable_torch_compile:
            self.enable_torch_compile = False
            logger.warning("reset enable_torch_compile to `False` as debug mode is enabled")

        if ("fp8" in self.data_type or "fp8" in self.act_data_type) and self.enable_torch_compile:
            self.enable_torch_compile = False
            logger.warning("reset enable_torch_compile to `False` as fp8 is enabled")

        if is_optimum_habana_available():
            logger.info("Optimum Habana is available, import htcore explicitly.")
            import habana_frameworks.torch.core as htcore  # pylint: disable=E0401
            import habana_frameworks.torch.hpu as hthpu  # pylint: disable=E0401]
        self.device_map = device_map

        self.set_device_map_in_blocks(self.device_map)

        self.is_packing_immediate = False  ## whether to pack the layer immediately after tuning

        self.serialization_keys = [
            "bits",
            "group_size",
            "sym",
            "data_type",
            "enable_quanted_input",
            "enable_minmax_tuning",
            "seqlen",
            "batch_size",
            "scale_dtype",
            "lr",
            "minmax_lr",
            "gradient_accumulate_steps",
            "iters",
            "amp",
            "nsamples",
            "low_gpu_mem_usage",
            "to_quant_block_names",
            "enable_norm_bias_tuning",
            "act_bits",
            "act_group_size",
            "act_sym",
            "act_dynamic",
            "act_data_type",
            "super_bits",
            "super_group_size",
        ]

        self.shared_cache_keys = get_shared_keys(self.model)

    def set_device_map_in_blocks(self, device_map):
        """Sets the device map for specific blocks in the model.

        Args:
            device_map (Union[str, dict]): A mapping of module names to devices.
                If provided as a string, it should be in the format
                "module_name:device,module_name:device". Devices can be integers
                (GPU IDs) or strings (e.g., 'cpu', 'cuda:0').
        """
        if self.device_map is None or len(self.device_map) == 0:
            self.device_map = None
        if not device_map:
            return
        if isinstance(device_map, str):
            device_map = device_map.replace(" ", "")
            infos = device_map.split(",")
            device_map_dict = {}
            for info in infos:
                index = info.find(":")
                key = info[:index]
                value = info[index + 1:]
                device_map_dict[key] = value
            device_map = device_map_dict

        names = [n for n, m in self.model.named_modules() if len(list(m.children())) == 0]

        for key, device in device_map.items():
            if isinstance(device, str) and device.isdigit():
                device = int(device)
            device = detect_device(device)
            try:
                module = get_module(self.model, key)
                module.tuning_device = device
            except:
                matching_names = [name for name in names if re.match(key, name)]
                if len(matching_names) > 0:
                    for name in matching_names:
                        self._set_device_for_matching_module(name, device)
                else:
                    for name in names:
                        if key in name:
                            self._set_device_for_matching_module(name, device)

    def _set_device_for_matching_module(self, name, device):
        module = get_module(self.model, name)
        if hasattr(module, "tuning_device") and module.tuning_device != device:
            logger.warning(
                f"Multiple devices have been set for layer {name}, keeping original device {module.tuning_device}")
        else:
            module.tuning_device = device

    def _dq_check(self):
        """Reset the default value of super_bits and super_group_size"""
        if self.data_type.endswith("_dq"):
            gguf_config = GGUF_INNER_CONFIG[f"gguf:q{self.bits}_k"]
            self.super_bits = gguf_config["super_bits"] if self.super_bits is None else self.super_bits
            self.super_group_size = (
                gguf_config["super_group_size"] if self.super_group_size is None else self.super_group_size)

    def check_configs(self):
        """Checks if the configurations are valid.

        Raises:
        ValueError, TypeError: If any of the configurations are invalid.
        """
        if not isinstance(self.model, torch.nn.Module):
            raise TypeError("model must be an instance of torch.nn.Module")
        if self.bits <= 0:
            raise ValueError("bits must be positive")
        if self.act_bits <= 0:
            raise ValueError("act_bits must be positive")
        if not (self.group_size == -1 or self.group_size >= 0):
            raise ValueError("group_size must be -1 (per channel) or 0 (per-tensor) or a postivie integer")
        if not (self.act_group_size == -1 or self.act_group_size >= 0):
            raise ValueError("act_group_size must be -1 (per channel) or 0 (per-tensor) or a positive integer")
        if self.batch_size <= 0:
            raise ValueError("batch_size must be positive")
        if self.iters < 0:
            raise ValueError("iters must be non-negative")
        if self.seqlen <= 0:
            raise ValueError("seqlen must be positive")
        if self.nblocks <= 0:
            raise ValueError("nblocks must be positive")
        if self.gradient_accumulate_steps <= 0:
            raise ValueError("gradient_accumulate_steps must be positive")
        # assert self.tokenizer != None or self.dataloader != None
        if self.act_bits <= 8:
            logger.warning(
                "activation quantization is an experimental feature with limited support and a complex API. "
                "And please save the quantized model to fake format as real deployment is not supported currently")

        if "mx_fp" in self.data_type or "nv_fp" in self.data_type:
            logger.warning(
                "please save the quantized model to fake format "
                "as real deployment is not supported for mx_fp/nv_fp datatype currently")

        if "mx_fp" in self.data_type and self.group_size != 32:
            logger.warning("mx_fp should only support group_size of 32 in real deployment")

        if "nv_fp" in self.data_type and (self.group_size != 16):
            logger.warning("nv_fp should only support group_size of 16 in real deployment")

        if self.nsamples < self.gradient_accumulate_steps * self.batch_size:
            if self.batch_size > self.nsamples:
                logger.warning(
                    f"reset batch_size to {self.nsamples} as nsamples({self.nsamples})"
                    f" is smaller than batch_size({self.batch_size})")
                self.batch_size = self.nsamples
            if self.gradient_accumulate_steps > self.nsamples // self.batch_size:
                self.gradient_accumulate_steps = self.nsamples // self.batch_size
                logger.warning(
                    f"reset gradient_accumulate_steps to {self.gradient_accumulate_steps}"
                    f" as nsamples must equal or greater"
                    f" than gradient_accumulate_steps * batch_size")

        if self.enable_norm_bias_tuning:
            logger.warning("the `enable_norm_bias_tuning` feature is experimental and currently has limited support.")

        self._dq_check()

    def _check_compatibility(self):
        ##check gguf and others
        has_gguf = False
        if hasattr(self, "formats"):
            has_besides_gguf = False
            for format_ in self.formats:
                if "gguf" in format_:
                    has_gguf = True
                elif format_ != "fake":
                    has_besides_gguf = True
            if has_gguf and has_besides_gguf:
                raise ValueError("gguf format is not compatible with other formats, please choose only one of them")
            if has_gguf and self.iters != 0 and self.bits != 3:
                logger.warning(
                    "`iters=0` is recommended when exporting to GGUF format except for bits 3,"
                    " as we have optimized the RTN method for this case."
                    " We are likely to release new algorithm for certain configurations in the future.")

        ##check group_size 32 for auto_round
        if (self.data_type == "int" and hasattr(self, "formats") and
                any(key in fmt for fmt in self.formats for key in ("auto_round", "auto_gptq", "auto_awq"))):
            for n, m in self.model.named_modules():
                if isinstance(m, self.supported_types):
                    if m.weight.shape[0] % 32 != 0 or m.weight.shape[1] % 32 != 0:
                        self.layer_config[n] = {"bits": 16}
                        logger.info(
                            f"{n} will not be quantized due to its shape not being divisible by 32,"
                            " resulting in an exporting issue to autogptq")

        if (self.seqlen is not None and hasattr(self.model, "config") and
                hasattr(self.model.config, "max_position_embeddings")):
            if self.model.config.max_position_embeddings < self.seqlen:
                logger.warning(
                    f"change sequence length to {self.model.config.max_position_embeddings} "
                    "due to the limitation of max_position_embeddings")
                self.seqlen = min(self.seqlen, self.model.config.max_position_embeddings)

        if self.seqlen is not None and hasattr(self.tokenizer, "model_max_length"):
            if self.tokenizer.model_max_length < self.seqlen:
                logger.warning(
                    f"change sequence length to {self.tokenizer.model_max_length} "
                    "due to the limitation of model_max_length. "
                    "You can also try to increase the model_max_length to avoid this issue.")
                self.seqlen = min(self.seqlen, self.tokenizer.model_max_length)

        if self.group_size == 0 and "fp8" not in self.data_type:
            logger.warning("group_size of 0 is not supported for data_type other than fp8 ")

    def parse_format_to_list(self, format: str) -> list:
        """Parses the format string into a list of formats.

        This method checks the requested format(s) against the model's
        quantization settings and adjusts them if necessary. It ensures that
        the formats are compatible with the model's data type, bit width,
        and activation quantization settings.

        Args:
            format (str): The requested format(s) for quantization, separated by commas.

        Returns:
            list: A list of validated and updated formats.
        """
        _gguf_args_check(self, format, model_type=ModelType.TEXT)
        if self.vlm:
            _gguf_args_check(self, format, model_type=ModelType.MMPROJ)

        formats = format.replace("q*_", f"q{self.bits}_").replace(" ", "").split(",")
        from auto_round.utils import SUPPORTED_FORMATS

        for format_ in formats:
            if format_ not in SUPPORTED_FORMATS:
                logger.error(f"Unsupported format {format_}, please choose from {SUPPORTED_FORMATS}")
                exit(-1)
        if self.scale_dtype != torch.float32:
            only_gguf = True
            for format_ in formats:
                if not ("gguf" in format_ or "fake" in format_):
                    only_gguf = False
                    break
            if len(formats) == 1 and "fake" == formats[0]:
                only_gguf = False
            if only_gguf:
                self.scale_dtype = torch.float32
                logger.info("change `scale_dtype` to `torch.float32`")

        # Adjust format settings based on compatibility
        for index in range(len(formats)):
            format = formats[index]
            if format == "auto_round":
                if self.sym and "int" in self.data_type:
                    format = format.replace("auto_round", "auto_round:auto_gptq")
                    formats[index] = format
                if self.bits == 4 and not self.sym and "int" in self.data_type:
                    enable_awq = all(
                        config["bits"] == self.bits or config["bits"] >= 16 for config in self.layer_config.values())
                    if enable_awq:
                        formats[index] = format.replace("auto_round", "auto_round:auto_awq")
                if "fp8" in self.data_type:
                    format = format.replace("auto_round", f"auto_round:{self.data_type}")
                    formats[index] = format

        # Remove duplicates from formats list
        def remove_duplicates(lst):
            seen = set()
            return [x for x in lst if not (x in seen or seen.add(x))]

        formats = remove_duplicates(formats)
        for i in range(len(formats)):
            formats[i] = self._check_supported_format(formats[i])
        formats = remove_duplicates(formats)
        return formats

    def _check_supported_format(self, format: str) -> bool:
        """Checks if the specified format is supported.

        This method validates the requested format against the model's bit width,
        group size, symmetry, and activation quantization settings. It raises an
        error if the format is incompatible with the current model configuration.

        Args:
            format (str): The requested format for quantization.

        Returns:
            bool: True if the format is supported, False otherwise.
        """
        format = format.replace("q*_", f"q{self.bits}_")
        # only support to export afp8
        if self.act_bits <= 8:
            if "fp8" not in self.act_data_type or self.act_dynamic:
                if format == "llmcompressor":
                    bits, group_size, sym, act_bits = 8, -1, True, 8
                    assert (
                        self.bits == bits and self.group_size == group_size and self.sym == sym and
                        self.act_bits == act_bits and self.act_dynamic), (
                            f"Currently only support to export llmcompressor format for dynamic quantized"
                            f" W{self.bits}A{self.act_bits} model, but got bits={self.bits},"
                            f" group_size={self.group_size}, sym={self.sym}, act_bits={self.act_bits}")
                elif format != "fake":
                    logger.warning(
                        "Currently only support to export auto_round format quantized model"
                        " with fp8 dtype activation for activation quantization."
                        " Change format to fake and save.")
                    format = "fake"
            else:
                if not (format == "auto_round" or format == "auto_round:fp8"):
                    logger.warning(
                        f"Currently only support to export auto_round format for static W{self.bits}AFP8 model,"
                        " change format to auto_round")
                    format = "auto_round"
            if self.act_group_size != 0 and not self.act_dynamic and format == "auto_round:fp8":
                logger.warning(
                    f"Please note that quantize activation with act_group_size={self.act_group_size}"
                    " may result in failure to export or import normally.")
        if re.search(r"q\d_k", format) and not self.data_type.endswith("_dq"):
            logger.error(
                f"datatype<{self.data_type}> not support to export {format} format."
                " Please change export format or `data_type`.")
            sys.exit(-1)

        return format

    def quantize_and_save(self, output_dir: str = "tmp_autoround", format: str = "auto_round", inplace=True, **kwargs):
        """Quantizes the model and saves it in the specified format(s).

        This function checks the validity of the requested format(s), quantizes
        the model accordingly, and saves it to the specified output directory.
        If multiple formats are provided, the model is saved separately for each format.

        Args:
            output_dir (str, optional): The directory where the quantized model
                will be saved. Defaults to "tmp_autoround".
            format (str, optional): The quantization format(s) to use, separated
                by commas if multiple. Defaults to "auto_round".
            inplace (bool, optional): Whether to modify the model in place if only
                one format is used. Defaults to True.
            **kwargs: Additional arguments for the quantization and saving process.

        Returns:
            model: A qdq model or packed model based on the configurations
            folders: The folder paths where the quantized models are saved.

        Raises:
            ValueError: If an unsupported format is specified.
        """
        # Validate and process the specified formats
        self.orig_output_dir = output_dir

        # check and update the format based on the current configuration
        format_list = self.parse_format_to_list(format)
        self.formats = format_list

        # If multiple formats are specified, enforce inplace=False
        if len(format_list) > 1:
            inplace = False
        self.inplace = kwargs.get("inplace", inplace)
        kwargs.pop("inplace", None)

        # Perform model quantization
        model, _ = self.quantize()

        # Save the quantized model in the specified format_list
        folders = []
        for format in format_list:
            if "gptq" in format and not self.sym:
                logger.warning(
                    "The asymmetrical kernel of the GPTQ format may result in a noticeable accuracy drop,"
                    " particularly for 2-bit quantization and smaller models."
                    " We recommend exporting to either the AutoAWQ format ( only 4 bits) or "
                    "the AutoRound format(2/3/4/8 bits).")
            save_folder = self.get_save_folder_name(format)
            self.save_quantized(save_folder, format=format, inplace=inplace, **kwargs)

            folders.append(save_folder)

        return model, folders

    def get_save_folder_name(self, format_str: str) -> str:
        """Generates the save folder name based on the provided format string.

        If there are multiple formats to handle, the function creates a subfolder
        named after the format string with special characters replaced. If there's
        only one format, it returns the original output directory directly.

        Args:
            format_str (str): The format identifier (e.g., 'gguf:q2_k_s').

        Returns:
            str: The path to the folder where results should be saved.
        """
        # Replace special characters to make the folder name filesystem-safe
        sanitized_format = format_str.replace(":", "-").replace("_", "-")

        # Use a subfolder only if there are multiple formats
        if len(self.formats) > 1:
            return os.path.join(self.orig_output_dir, sanitized_format)

        return self.orig_output_dir

    @torch.inference_mode()
    def quantize_embedding_layer(self):
        """Quantizes embedding layers in the model according to the configuration.

        This method iterates through all modules in the model, identifies embedding
        layers specified in `self.layer_config`, and applies the appropriate quantization
        function based on bit precision, grouping strategy, and dtype.

        Returns:
            bool: True if the quantization process completes without critical errors.
        """
        is_quantized = False
        for name, module in self.model.named_modules():
            # Skip non-Embedding modules or layers not in config
            if not isinstance(module, torch.nn.Embedding) or name not in self.layer_config:
                continue

            config = self.layer_config[name]

            # Skip layers that are not marked for quantization
            if not check_to_quantized(config):
                continue
            is_quantized = True
            config["scale_dtype"] = self.scale_dtype
            dtype = config["data_type"]

            # Determine quantization function key with symmetry/asymmetry
            if dtype not in QUANT_FUNC_WITH_DTYPE:
                dtype = f"{dtype}_{'sym' if config['sym'] else 'asym'}"

            # Optionally use optimized rounding (RTN) variant
            if not self.disable_opt_rtn and f"rtn_{dtype}" in QUANT_FUNC_WITH_DTYPE:
                dtype = f"rtn_{dtype}"

            quant_func = QUANT_FUNC_WITH_DTYPE[dtype]

            # Attempt quantization on GPU, fall back to CPU if OOM
            try:
                weight, scale, zp = quant_func(
                    module.weight.to(self.device),
                    **{k: config[k] for k in ["bits", "group_size", "super_bits", "super_group_size", "scale_dtype"]},
                )
            except RuntimeError as e:
                if out_of_vram(e):
                    logger.info("out of VRAM, falling back to CPU.")
                    weight, scale, zp = quant_func(
                        module.weight.to("cpu"),
                        **{
                            k: config[k]
                            for k in ["bits", "group_size", "super_bits", "super_group_size", "scale_dtype"]
                        },
                    )
                else:
                    raise

            # Overwrite the module's weights with the quantized version
            module.weight.data.copy_(weight.cpu())

            # Attach scale and zero point (zp) to the module
            for param_name, value in zip(["scale", "zp"], [scale, zp]):
                if isinstance(value, dict):
                    for k, v in value.items():
                        setattr(module, k if k == "scale" else f"w_{k}", v.cpu())
                else:
                    setattr(module, param_name, value.cpu())

            # Update config
            self.layer_config.setdefault(name, {}).update(config)

            # Release memory
            clear_memory()

        return is_quantized

    def quant_rtn_with_imatrix(self, all_to_quantized_module_names: list[str]) -> None:
        """Performs RTN quantization using input activation statistics (imatrix).

        This method accumulates per-channel second-moment activation statistics (imatrix)
        via forward hooks and uses them to perform RTN quantization. If CUDA memory runs out,
        it falls back to CPU-based blockwise quantization.

        Args:
            all_to_quantized_module_names (list[str]):
                A list of module names (e.g., 'model.layers.0.self_attn.q_proj') to be quantized.

        Returns:
            None
        """
        logger.info("start to compute imatrix for GGUF quantization.")

        # Load dataset
        from .calib_dataset import get_dataloader

        if isinstance(self.dataset, str):
            dataset_name = self.dataset.replace(" ", "")
            self.dataloader = get_dataloader(
                self.tokenizer, self.seqlen, dataset_name, self.seed, self.batch_size, self.nsamples)
        else:
            self.dataloader = self.dataset

        model = self.model

        # Dispatch multi-GPU model if necessary
        if hasattr(model, "hf_device_map") and len(model.hf_device_map) > 1:
            from accelerate.big_modeling import dispatch_model

            dispatch_model(model, model.hf_device_map)

        def register_act_hook(model):
            """Registers hooks to accumulate activation squared norms into `imatrix`."""

            def get_imatrix_hook(module, input, output):
                input = input[0] if isinstance(input, (tuple, list)) else input
                flattened = input.reshape(-1, input.shape[-1]).to(torch.float32)
                squared = torch.sum(flattened**2, dim=0).to(torch.float32)

                if not hasattr(module, "imatrix"):
                    module.imatrix = squared
                    module.imatrix_cnt = input.shape[0]
                else:
                    module.imatrix += squared
                    module.imatrix_cnt += input.shape[0]

            hook_handles = []
            for name, module in model.named_modules():
                if isinstance(module, self.supported_types) and check_to_quantized(module):
                    hook = module.register_forward_hook(get_imatrix_hook)
                    hook_handles.append(hook)
            return hook_handles

        hooks = register_act_hook(model)

        try:
            # Move model to target device
            if hasattr(self.model, "hf_device_map") and len(self.model.hf_device_map) > 1:
                from accelerate.big_modeling import dispatch_model

                dispatch_model(self.model, self.model.hf_device_map)
            else:
                model = model.to(self.device)
            cnt = 0

            # Run forward pass to accumulate imatrix
            for data in self.dataloader:
                cnt += data["input_ids"].shape[0]
                data = to_device(data, self.device)
                model(**data)
                if cnt >= self.nsamples:
                    break

            # Remove hooks after data collection
            for hook in hooks:
                hook.remove()

            # Normalize imatrix by count
            for _, module in model.named_modules():
                if hasattr(module, "imatrix"):
                    module.imatrix /= module.imatrix_cnt
            if hasattr(model, "hf_device_map") and len(model.hf_device_map) > 1:
                import accelerate

                accelerate.hooks.remove_hook_from_submodules(model)
            # Perform quantization using RTN
            from tqdm import tqdm

            pbar = tqdm(all_to_quantized_module_names)
            block_names_cnt = len(flatten_list(get_block_names(self.model, True)))
            clear_mem_freq = len(all_to_quantized_module_names) // block_names_cnt
            if clear_mem_freq == 0:
                clear_mem_freq = 1
            cnt = 1
            for name in pbar:
                pbar.set_description(f"Quantizing {name}")
                self.quantize_layer_via_rtn(name)
                if cnt % clear_mem_freq == 0:
                    clear_memory()
                    cnt = 1
                cnt += 1
        except RuntimeError as e:
            if out_of_vram(e):
                try:
                    if hasattr(model, "hf_device_map") and len(model.hf_device_map) > 1:
                        import accelerate

                        accelerate.hooks.remove_hook_from_submodules(model)
                    # Fallback: out-of-memory → try CPU blockwise quantization
                    logger.warning("Out of VRAM, falling back to blockwise quantization. Accuracy may degrade.")
                    model = model.to("cpu")
                    clear_memory()
                    self.quantize_via_rtn_blockwise(all_to_quantized_module_names)
                except RuntimeError as e:
                    if out_of_vram(e):
                        # Final fallback: warn and use CPU-only quantization
                        logger.warning(
                            "Fallback to CPU. "
                            "Consider enabling `low_gpu_mem_usage` or using more GPUs via `--device 0,1,2,3`.")
                        model = model.to("cpu")
                        clear_memory()
                        if hasattr(model, "hf_device_map") and len(model.hf_device_map) > 1:
                            import accelerate

                            accelerate.hooks.remove_hook_from_submodules(model)

                        orig_device = self.device
                        self.device = "cpu"
                        self.quantize_via_rtn_blockwise(all_to_quantized_module_names)
                        self.device = orig_device
                    else:
                        raise
        finally:
            # Always remove hooks
            for hook in hooks:
                hook.remove()

        # Move back to CPU and free memory
        model.to("cpu")
        clear_memory()

    def check_need_to_quantize_lm_head_embedding(self) -> bool:
        """Checks if LM head and embedding layers need quantization for GGUF format.

        This function inspects the current model's formats and determines whether
        it needs to apply quantization settings to the embedding and LM head layers.
        The function modifies `self.layer_config` in-place and updates the model modules.

        Returns:
            bool: True if the LM head needs quantization, otherwise False.

        Raises:
            NotImplementedError: If multiple non-fake GGUF formats are specified.
        """
        if not hasattr(self, "formats"):
            return False

        has_gguf: bool = any("gguf" in fmt for fmt in self.formats)
        if not has_gguf:
            return False

        formats: list[str] = [fmt for fmt in self.formats if "fake" not in fmt]
        if not (len(formats) == 1 and "gguf" in formats[0]):
            raise NotImplementedError("Only one GGUF format can be set at a time.")

        target_format: str = formats[0]
        tie_word_embeddings: bool = getattr(getattr(self.model, "config", None), "tie_word_embeddings", True)

        for name, module in self.model.named_modules():
            if isinstance(module, torch.nn.Embedding):
                key: str = "lm_head" if tie_word_embeddings else "embedding"
                config: dict[str, Any] = GGUF_INNER_CONFIG[GGUF_CONFIG[target_format][key]]
                self._apply_config_to_layer(name, config, True)

        if not tie_word_embeddings:
            lm_head_name: str = get_lm_head_name(self.model)
            config: dict[str, Any] = GGUF_CONFIG[GGUF_CONFIG[target_format]["lm_head"]]
            check_fixed_by_user = (
                self.layer_config[lm_head_name].get("fixed_by_user", False)
                if lm_head_name in self.layer_config else None)
            self._apply_config_to_layer(lm_head_name, config, check_fixed_by_user=check_fixed_by_user)
            return True

        return False

    def _apply_config_to_layer(
        self,
        layer_name: str,
        config: dict[str, Any],
        check_fixed_by_user: bool = False,
    ) -> None:
        """Applies GGUF quantization configuration to a given layer.

        Args:
            layer_name (str): Name of the layer to configure.
            config (dict[str, Any]): GGUF layer configuration.
            check_fixed_by_user (bool): If True, preserve user-defined settings.
        """
        act_bits: int = 16
        scale_dtype: Any = self.scale_dtype
        keys: list[str] = ["bits", "group_size", "super_bits", "super_group_size", "data_type", "sym"]

        self.layer_config[layer_name] = self.layer_config.get(layer_name, {})

        for key in keys:
            if (key in self.layer_config[layer_name] and check_fixed_by_user
                    # and self.layer_config[layer_name].get("fixed_by_user", False)
               ):
                continue
            self.layer_config[layer_name][key] = config.get(key)
            setattr(get_module(self.model, layer_name), key, config.get(key))

        self.layer_config[layer_name]["act_bits"] = act_bits
        self.layer_config[layer_name]["scale_dtype"] = scale_dtype
        setattr(get_module(self.model, layer_name), "act_bits", act_bits)
        setattr(get_module(self.model, layer_name), "scale_dtype", scale_dtype)

    def quantize_layer_via_rtn(self, name: str) -> None:
        """Quantizes a layer using RTN (Round-To-Nearest) if available.

        This function attempts to quantize a layer by switching its data type to a
        `rtn_*` version if supported, then wraps and unwraps the module to apply
        quantization. If GPU memory is insufficient, it falls back to CPU.

        If packing is enabled (`is_packing_immediate`), the function will also export
        the quantized layer to the appropriate backend format.

        Args:
            name (str): Name of the layer to quantize.

        Raises:
            RuntimeError: If quantization fails for reasons unrelated to memory.
        """
        m = get_module(self.model, name)

        # Step 1: Use optimized RTN data type if available
        if not self.disable_opt_rtn and not m.data_type.startswith("rtn_"):
            from auto_round.data_type import QUANT_FUNC_WITH_DTYPE

            rtn_dtype = "rtn_" + m.data_type
            if rtn_dtype in QUANT_FUNC_WITH_DTYPE:
                m.data_type = rtn_dtype
                self.layer_config[name]["data_type"] = m.data_type

        # Step 2: Try quantization on GPU first, fall back to CPU if OOM
        # if only export gguf, using gguf-packing instead of rtn
        if self.is_packing_immediate and self.iters == 0 and "gguf" in self.formats[0] and not self.disable_opt_rtn:
            m.scale = None
            m.zp = None
        else:
            try:
                m.to(self.device)
                m = WrapperLinear(
                    m,
                    enable_minmax_tuning=False,
                    enable_norm_bias_tuning=False,
                    enable_round_tuning=False,
                )
                m = m.unwrapper({})
                m.to("cpu")
            except RuntimeError as e:
                if out_of_vram(e):
                    logger.warning("Out of VRAM, falling back to CPU.")
                    m.to("cpu")
                    m = WrapperLinear(
                        m,
                        enable_minmax_tuning=False,
                        enable_norm_bias_tuning=False,
                        enable_round_tuning=False,
                    )
                    m = m.unwrapper({})
                else:
                    raise

        # Step 3: Optional immediate packing/export
        if self.is_packing_immediate:
            from auto_round.export import PACKING_LAYER_WITH_FORMAT

            if check_to_quantized(m):
                target_backend = self.formats[0].split(":")[0] if ":" in self.formats[0] else self.formats[0]
                has_gguf = any("gguf" in fmt for fmt in self.formats)

                if has_gguf:
                    from auto_round.export.export_to_gguf.export import pack_gguf_layer

                    output_dir = self.get_save_folder_name(self.formats[0])
                    model_type = ModelType.MMPROJ if self.vlm else ModelType.TEXT
                    pack_gguf_layer(
                        name,
                        self.model,
                        self.formats[0],
                        output_dir,
                        self.layer_config,
                        self.tokenizer,
                        processor=self.processor if hasattr(self, "processor") else None,
                        image_processor=self.image_processor if hasattr(self, "image_processor") else None,
                        model_type=model_type,
                    )
                else:
                    PACKING_LAYER_WITH_FORMAT[target_backend](name, self.model, self.formats[0])

                # if self.low_gpu_mem_usage:
                #     clear_memory()
        else:
            set_module(self.model, name, m)

    @torch.inference_mode()
    def quantize_rtn(self) -> tuple[torch.nn.Module, dict[str, Any]]:
        """Quantize all modules in the model using RTN (Round-To-Nearest) strategy.

        If the target format includes GGUF with `k`, and optimized RTN is enabled,
        blockwise quantization with input caching and imatrix is used.

        Returns:
            tuple[nn.Module, Dict[str, Any]]: The quantized model and the layer configuration.
        """
        if self.amp:
            self.model.to(self.amp_dtype)

        all_to_quantized_module_names: list[str] = [n for n, m in self.model.named_modules() if check_to_quantized(m)]

        has_gguf_k = any("gguf" in fmt and "k" in fmt for fmt in getattr(self, "formats", []))

        self.quantize_embedding_layer()

        self.model.to("cpu")
        if has_gguf_k and not self.disable_opt_rtn:
            self.quant_rtn_with_imatrix(all_to_quantized_module_names)
        elif self.act_bits <= 8 and check_need_act_calibration(self.act_dynamic,
                                                               self.act_data_type):  ##TODO, mixed datatype has bug
            hook_handles = self.register_act_max_hook(self.model)
            try:
                self.quantize_via_rtn_blockwise(all_to_quantized_module_names)
            except RuntimeError as e:
                logger.warning("Fallback to CPU. Consider using more GPUs via `--device 0,1,2,3`.")
                self.model = self.model.to("cpu")
                clear_memory()
                if hasattr(self.model, "hf_device_map") and len(self.model.hf_device_map) > 1:
                    import accelerate

                    accelerate.hooks.remove_hook_from_submodules(self.model)
                orig_device = self.device
                self.device = "cpu"
                self.quantize_via_rtn_blockwise(all_to_quantized_module_names)
                self.device = orig_device
            for handle in hook_handles:
                handle.remove()
        else:
            block_names_cnt = len(flatten_list(get_block_names(self.model, True)))
            clear_mem_freq = len(all_to_quantized_module_names) // block_names_cnt
            if clear_mem_freq == 0:
                clear_mem_freq = 1
            pbar = tqdm(all_to_quantized_module_names)
            cnt = 1
            for name in pbar:
                pbar.set_description(f"Quantizing {name}")
                self.quantize_layer_via_rtn(name)
                if cnt % clear_mem_freq == 0:
                    clear_memory()
                    cnt = 1
                cnt += 1

        self.quantized = True
        return self.model, self.layer_config

    def quantize_via_rtn_blockwise(self, all_to_quantized_module_names: list[str]) -> None:
        """Quantize model layers block by block using cached inputs and imatrix.

        Args:
            all_to_quantized_module_names (list[str]): Names of layers to be quantized.
        """
        all_to_quantized_module_names = list(set(all_to_quantized_module_names))

        all_blocks = self.quant_block_list if self.quant_block_list else get_block_names(self.model)
        if not all_blocks:
            raise ValueError("Could not find any blocks. Check the model or quant_block_list.")

        all_first_block_names = [block[0] for block in all_blocks]
        all_inputs = self.cache_inter_data(all_first_block_names, self.nsamples)

        # Clear hooks for multi-GPU setups
        if hasattr(self.model, "hf_device_map") and len(self.model.hf_device_map) > 1:
            accelerate.hooks.remove_hook_from_submodules(self.model)

        pbar = tqdm(range(sum(len(block) for block in all_blocks)))

        for block_names in all_blocks:
            first_block = block_names[0]
            inputs = all_inputs.pop(first_block)
            input_keys = [k for k in inputs if k.startswith("hidden_state")]
            if len(input_keys) != 1:
                raise RuntimeError(
                    "hidden_states arg mismatch. Please file an issue at https://github.com/intel/auto-round/issues")
            inputs["input_ids"] = inputs.pop(input_keys[0])

            clear_memory(self.inputs)

            total_samples = len(inputs["input_ids"])
            if total_samples < self.batch_size:
                self.batch_size = total_samples
                logger.warning(f"Forcing batch size to {total_samples}")

            input_ids = to_device(inputs.pop("input_ids"), self.cache_device)
            input_others = to_device(inputs, self.cache_device)

            tmp_dtype = self.amp_dtype if self.amp else torch.float32
            input_ids = [id_.to(tmp_dtype) for id_ in input_ids]

            for key, val in input_others.items():
                if isinstance(val, torch.Tensor) and val.dtype in (torch.float16, torch.bfloat16):
                    input_others[key] = val.to(tmp_dtype)
                elif isinstance(val, list):
                    input_others[key] = [to_dtype(v, tmp_dtype) for v in val]

            for block_name in block_names:
                pbar.set_description(f"Quantizing {block_name}")
                block = get_module(self.model, block_name)
                block = block.to(self.device)
                # Dispatch model if needed
                if self.device_map is not None:
                    from accelerate import dispatch_model
                    from accelerate.hooks import AlignDevicesHook, add_hook_to_module

                    for _, m in block.named_modules():
                        if len(list(m.children())) != 0 or not hasattr(m, "tuning_device"):
                            continue
                        hook = AlignDevicesHook(m.tuning_device, io_same_device=True)
                        add_hook_to_module(m, hook, True)
                else:
                    block = block.to(self.device)

                input_ids = self.get_block_outputs(
                    block,
                    input_ids,
                    input_others,
                    self.batch_size * self.infer_bs_coeff,
                    self.device,
                    self.cache_device,
                )
                if self.device_map is not None:
                    accelerate.hooks.remove_hook_from_submodules(block)

                # Normalize imatrix and quantize layers
                for _, m in block.named_modules():
                    if hasattr(m, "imatrix"):
                        m.imatrix /= m.imatrix_cnt
                    if hasattr(m, "tmp_name") and m.tmp_name in all_to_quantized_module_names:
                        self.quantize_layer_via_rtn(m.tmp_name)
                        all_to_quantized_module_names.remove(m.tmp_name)

                mv_module_from_gpu(block, self.low_cpu_mem_usage)
                pbar.update(1)

        pbar.close()
        cnt = 1
        block_names_cnt = len(flatten_list(get_block_names(self.model, True)))
        clear_mem_freq = len(all_to_quantized_module_names) // block_names_cnt
        if clear_mem_freq == 0:
            clear_mem_freq = 1
        # Process remaining layers not in blocks
        for name in all_to_quantized_module_names:
            self.quantize_layer_via_rtn(name)
            if cnt % clear_mem_freq == 0:
                clear_memory()
                cnt = 1
            cnt += 1

    def quantize(self):
        """Quantize the model and return the quantized model along with layer configurations.The entry of AutoRound.
        Returns:
        The quantized model and layer configurations.
        """
        for n, m in self.model.named_modules():
            m.tmp_name = n
        self._check_compatibility()
        self.has_qlayer_outside_block = self.set_layerwise_config(self.layer_config)
        if not hasattr(self, "formats"):
            logger.warning("this API is deprecated, please use `quantize_and_save` instead")
        else:
            only_gguf = True
            for format_ in self.formats:
                if not ("gguf" in format_ or "fake" in format_):
                    only_gguf = False
                    break
            if len(self.formats) == 1 and self.formats[0] == "fake":
                only_gguf = False
            if only_gguf:
                self.layer_config, gguf_format_config = get_layer_config_by_gguf_format(
                    self.layer_config, self.formats, self.model, model_type=ModelType.TEXT)
                if self.vlm:
                    self.layer_config, gguf_format_config = get_layer_config_by_gguf_format(
                        self.layer_config, self.formats, self.model, model_type=ModelType.MMPROJ)
            # Determine if immediate packing is required
            formats = self.formats
            if (len(formats) == 1 and
                ("awq" in formats[0] or "gptq" in formats[0] or "auto_round" in formats[0] or "gguf" in formats[0]) and
                    self.inplace):
                self.is_packing_immediate = True
        if self.iters == 0:
            return self.quantize_rtn()

        if bool(self.quant_block_list):
            all_blocks = self.quant_block_list
        else:
            all_blocks = get_block_names(self.model)

        if len(all_blocks) == 0:
            logger.warning("could not find blocks, exit with original model")
            return self.model, self.layer_config

        if self.amp:
            self.model = self.model.to(self.amp_dtype)

        layer_names = self.get_quantized_layer_names_outside_blocks()
        self.start_time = time.time()
        all_first_block_names = [block[0] for block in all_blocks]
        if len(layer_names) > 0:
            logger.info(
                "Starting to cache block inputs. This may be slow due to external block layers: %s", layer_names)
        else:
            logger.info("start to cache block inputs")
        all_inputs = self.try_cache_inter_data_gpucpu(all_first_block_names, self.nsamples, layer_names=layer_names)
        is_quantized_embedding = self.quantize_embedding_layer()
        all_q_inputs = None
        if is_quantized_embedding:
            all_inputs = copy.deepcopy(self.inputs)
            clear_memory(self.inputs)
            all_q_inputs = self.try_cache_inter_data_gpucpu(
                all_first_block_names, self.nsamples, layer_names=layer_names)
        self.model = mv_module_from_gpu(self.model, self.low_cpu_mem_usage)
        clear_memory()
        if hasattr(self.model, "hf_device_map") and len(self.model.hf_device_map) > 1:
            accelerate.hooks.remove_hook_from_submodules(self.model)  ##self.model.hf_device_map has not been changed
        self.model = mv_module_from_gpu(self.model, self.low_cpu_mem_usage)
        logger.info("caching done")
        pbar = tqdm(range(0, sum([len(i) for i in all_blocks]), self.nblocks))

        for block_names in all_blocks:
            inputs = all_inputs[block_names[0]]
            all_inputs.pop(block_names[0])
            q_inputs = None
            if all_q_inputs is not None:
                q_inputs = all_q_inputs[block_names[0]]
                all_q_inputs.pop(block_names[0])
            keys = inputs.keys()
            input_id_str = [key for key in keys if key.startswith("hidden_state")]
            if len(input_id_str) != 1:
                raise RuntimeError(
                    "hidden_states arg mismatch error,"
                    "please raise an issue in https://github.com/intel/auto-round/issues")
            inputs["input_ids"] = inputs.pop(input_id_str[0], None)
            if q_inputs is not None:
                q_inputs["input_ids"] = q_inputs.pop(input_id_str[0], None)

            clear_memory(self.inputs)

            if "input_ids" in inputs.keys():
                total_samples = len(inputs["input_ids"])
                if total_samples < self.batch_size:
                    self.batch_size = total_samples
                    logger.warning(f"force the train batch size to {total_samples}")

            self.quant_blocks(
                self.model,
                inputs,
                block_names,
                q_input=q_inputs["input_ids"] if q_inputs is not None else None,
                nblocks=self.nblocks,
                device=self.device,
                pbar=pbar,
            )
            if self.is_packing_immediate and len(self.formats) != 1:
                raise ValueError(
                    f"Expected exactly one packing format when 'is_packing_immediate' is True, "
                    f"but got {len(self.formats)} formats.")

        self.quant_layers(layer_names, all_inputs)  ##TODO pack layer immediately

        end_time = time.time()
        cost_time = end_time - self.start_time
        logger.info(f"quantization tuning time {cost_time}")

        ## dump a summary
        quantized_layers = []
        unquantized_layers = []
        for n, m in self.model.named_modules():
            if isinstance(m, tuple(self.supported_types)):
                if check_to_quantized(m):
                    quantized_layers.append(n)
                else:
                    unquantized_layers.append(n)
            elif hasattr(m, "scales") or hasattr(m, "scale"):  ##packing_immediately
                quantized_layers.append(n)
        summary_info = (
            f"Summary: quantized {len(quantized_layers)}/{len(quantized_layers) + len(unquantized_layers)} in the model"
        )
        if len(unquantized_layers) > 0:
            summary_info += f",  {unquantized_layers} have not been quantized"
        logger.info(summary_info)

        self.quantized = True
        return self.model, self.layer_config

    def quant_layers(self, layer_names, layer_inputs):
        """Quantizes specified layers based on inputs and configuration.

        Args:
            layer_names (list): list of layer names to quantize.
            layer_inputs (dict): Dictionary mapping layer names to input data.

        Returns:
            None
        """
        ##TODO currently we take all the layers outside blocks as post block layers which is not optimal
        ## if there is no input for layer, we use rtn
        for layer_name in copy.deepcopy(layer_names):
            if layer_name not in layer_inputs:
                logger.info(f"using rtn to quantize {layer_name}")
                from auto_round.data_type import QUANT_FUNC_WITH_DTYPE

                layer = get_module(self.model, layer_name)
                if not self.disable_opt_rtn and "rtn_" + layer.data_type in QUANT_FUNC_WITH_DTYPE:
                    layer.data_type = "rtn_" + layer.data_type
                    logger.info("using optimized rtn method for quantizing %s", layer_name)
                    self.layer_config[layer_name]["data_type"] = layer.data_type
                layer.to(self.device)
                wrapper_layer = WrapperLinear(
                    layer,
                    enable_round_tuning=False,
                    enable_minmax_tuning=False,
                    enable_norm_bias_tuning=False,
                    device=self.device,
                )
                new_layer = wrapper_layer.unwrapper({})
                set_module(self.model, layer_name, new_layer)
                layer.cpu()
                layer_names.remove(layer_name)
        if len(layer_names) == 0:
            return
        q_layer_inputs = None
        enable_quanted_input = self.enable_quanted_input
        has_gguf = False
        if hasattr(self, "formats"):
            has_gguf = any("gguf" in format_ for format_ in self.formats)
        if has_gguf and self.is_packing_immediate:
            enable_quanted_input = False

        if hasattr(self.model, "hf_device_map") and len(self.model.hf_device_map) > 1 and enable_quanted_input:
            from accelerate.big_modeling import dispatch_model

            dispatch_model(self.model, self.model.hf_device_map)

        if enable_quanted_input:
            logger.info("starting to cache layer inputs for %s, this may be quite slow ", layer_names)
            q_layer_inputs = self.try_cache_inter_data_gpucpu([], self.nsamples, layer_names=layer_names)
            if hasattr(self.model, "hf_device_map") and len(self.model.hf_device_map) > 1:
                accelerate.hooks.remove_hook_from_submodules(
                    self.model)  ##self.model.hf_device_map has not been changed

        self.model = mv_module_from_gpu(self.model, self.low_cpu_mem_usage)
        clear_memory()
        if self.enable_torch_compile:
            quant_layer = compile_func(self.quant_layer, self.device)
        else:
            quant_layer = self.quant_layer
        for layer_name in layer_names:
            layer_input = layer_inputs[layer_name]
            layer_input = to_device(layer_input, self.cache_device)
            q_layer_input = q_layer_inputs[layer_name] if q_layer_inputs is not None else None
            q_layer_input = to_device(q_layer_input, self.cache_device)
            quant_layer(layer_name, layer_input, q_layer_input, device=self.device)
            del layer_input
            clear_memory(q_layer_input)

    def set_layerwise_config(self, layer_config):
        """
        Sets the layer-wise configuration based on the provided `layer_config`.
        By default, only quantize layers in blocks.

        Args:
            layer_config (dict): The configuration dictionary for each layer containing various configuration options.

        Returns:
            bool: Returns True if there are quantized layers outside the blocks (e.g., lm-head),
                  otherwise returns False.
        """
        # Get the names of layers in quantization blocks
        layers_in_blocks = get_layer_names_in_block(self.model, self.supported_types, self.quant_block_list)
        ##process regex in layer_config
        all_supported_layer_names = []
        # List of configuration keys
        keys = [
            "bits",
            "group_size",
            "sym",
            "data_type",
            "scale_dtype",
            "act_bits",
            "act_group_size",
            "act_sym",
            "act_dynamic",
            "act_data_type",
            "super_bits",
            "super_group_size",
        ]

        for n, m in self.model.named_modules():
            # Delete previous configuration to avoid conflicts with prior tuning
            for key in keys:
                if hasattr(m, key):
                    delattr(m, key)

            # Skip unsupported types
            supported_types = self.supported_types

            if not isinstance(m, supported_types):
                continue
            all_supported_layer_names.append(n)

        names_in_layer_config = list(layer_config.keys())
        for name in names_in_layer_config:
            if name in all_supported_layer_names:
                continue
            matched_names = []
            for layer_name in all_supported_layer_names:
                if re.search(re.compile(name), layer_name) is not None:
                    matched_names.append(layer_name)
            if len(matched_names) > 0:
                val = layer_config[name]
                layer_config.pop(name)
                for match_name in matched_names:
                    layer_config[match_name] = val
            else:
                tmp_m = get_module(self.model, name)
                if not isinstance(tmp_m, torch.nn.Embedding):  ##TODO not good code style
                    raise ValueError(f"key {name} in layer_config is invalid, please have a double check")

        has_qlayer_outside_block = False  # Flag to track if there are quantized layers outside blocks (e.g., lm-head)

        # Iterate through all modules in the model
        for n, m in self.model.named_modules():

            # Skip unsupported types
            if not isinstance(m, supported_types):
                continue

            # If the layer is not in the config and is part of a quantization block, use default configuration
            if n not in layer_config.keys() and n in layers_in_blocks:
                layer_config[n] = {}
                for key in keys:
                    layer_config[n][key] = getattr(self, key)
            # If the layer is partially configured, fill in missing values
            elif n in layer_config.keys():
                for key in keys:
                    if key not in layer_config[n].keys():
                        layer_config[n][key] = getattr(self, key)
                layer_config[n]["fixed_by_user"] = True
            # If the layer is not in the config and not part of a quantization block,
            # use default configuration and set specific values
            else:
                layer_config[n] = {}
                for key in keys:
                    layer_config[n][key] = getattr(self, key)
                layer_config[n]["bits"] = 16
                layer_config[n]["act_bits"] = 16

            if n in layers_in_blocks:
                layer_config[n]["in_blocks"] = True
            else:
                layer_config[n]["in_blocks"] = False

            # If the layer is outside a block and requires quantization, mark it as a quantized layer outside the block
            if (n not in layers_in_blocks and check_to_quantized(layer_config[n]) and
                    not isinstance(m, torch.nn.Embedding)):
                has_qlayer_outside_block = True

            in_features, out_features = get_layer_features(m)
            if in_features <= layer_config[n]["group_size"]:
                layer_config[n]["group_size"] = -1

            # Apply the configuration to the corresponding layer in the model
            for key in keys:
                setattr(m, key, layer_config[n][key])
        need_to_quantize_lm_head = self.check_need_to_quantize_lm_head_embedding()
        if need_to_quantize_lm_head:
            has_qlayer_outside_block = True

        # Return whether there are quantized layers outside the blocks
        return has_qlayer_outside_block

    @torch.no_grad()
    def get_block_outputs(self, block, input_ids, input_others, bs, device, cache_device, save_output=True):
        """Compute the output of a given block of the model for a given input.

        Args:
        block: The block of the model.
        input_ids: The input tensor containing tokenized input ids.
        input_others: A dictionary containing additional input data.
        bs: The batch size for computing the output.
        device: The device for computation.
        cache_device: The device for storing the output.
        batch_dim: The batch dimension of the output tensor.

        Returns:
        The output tensor of the block.
        """

        output = []
        nsamples = len(input_ids)
        for i in range(0, nsamples, bs):
            end_index = min(nsamples, i + bs)
            indices = torch.arange(i, end_index).to(torch.long)
            tmp_input_ids, tmp_input_others = AutoRound.sampling_inputs(
                input_ids, input_others, indices, self.seqlen, self.batch_dim, share_cache_keys=self.shared_cache_keys)
            tmp_output = block_forward(block, tmp_input_ids, tmp_input_others, self.amp, self.amp_dtype,
                                       device).to(cache_device)
            if save_output:
                if self.batch_size == 1:
                    output.append(tmp_output)
                else:
                    output.extend(list(torch.split(tmp_output, 1, dim=self.batch_dim)))
        if self.low_gpu_mem_usage:
            clear_memory()

        return output

    @torch.no_grad()
    def calib(self, nsamples, bs):
        """Perform calibration for quantization.

        This method calibrates the model for quantization by processing a specified
        number of samples from the calibration dataset. It ensures that the data is
        properly formatted and feeds it to the model. If the number of samples processed
        is less than the specified number, it logs a warning. If no samples are processed,
        it logs an error and exits.
        Args:
            nsamples (int): The number of samples to use for calibration.
            bs (int): The number of samples to use for calibration
        """
        from .calib_dataset import get_dataloader

        if isinstance(self.dataset, str):
            dataset = self.dataset.replace(" ", "")  ##remove all whitespaces

            # slow here
            self.dataloader = get_dataloader(
                self.tokenizer,
                self.seqlen,
                dataset,
                self.seed,
                bs,
                self.nsamples,
            )
        else:
            self.dataloader = self.dataset
        total_cnt = 0

        # load embed weight if use low_cpu_mem_usage
        if self.low_cpu_mem_usage:
            embed_layers = get_layers_before_block(self.model)
            for n, m in embed_layers:
                m = m.to(self.device)

        for data in self.dataloader:
            if data is None:
                continue
            if isinstance(data, torch.Tensor):
                input_ids = data.to(self.model.device)
                data_new = input_ids
            elif isinstance(data, str):
                if self.tokenizer is None:
                    logger.error("please provide tokenizer for string input")
                    exit(-1)
                data = self.tokenizer(data, truncation=True, max_length=self.seqlen, return_tensors="pt").data
                data_new = {}
                for key in data.keys():
                    data_new[key] = data[key].to(self.model.device)
                input_ids = data_new["input_ids"]
            elif isinstance(data, tuple) or isinstance(data, list):
                data_new = to_device(data)
                input_ids = data_new[0]
            else:
                data_new = {}
                for key in data.keys():
                    data_new[key] = to_device(data[key], self.model.device)
                    if key == "images":
                        data_new[key] = to_dtype(data_new[key], self.model.dtype)
                input_ids = data_new["input_ids"]
            if input_ids.shape[-1] < self.seqlen:
                continue
            try:
                if isinstance(data_new, torch.Tensor):
                    self.model(data_new)
                elif isinstance(data_new, tuple) or isinstance(data_new, list):

                    self.model(*data_new)
                else:
                    self.model(**data_new)
            except NotImplementedError:
                pass
            except RuntimeError as error:
                error_msg = str(error)
                if "The expanded size of the tensor" in str(error_msg) and "must match the existing size" in error_msg:
                    check_seqlen_compatible(self.seqlen, self.tokenizer, self.model)
                logger.warning(
                    "When quantization encounters tensor shape mismatch error, "
                    "you can try to avoid it with batch_size=1")
                raise error
            except Exception as error:
                raise error
            total_cnt += input_ids.shape[0] if len(input_ids.shape) > 1 else 1
            if total_cnt >= nsamples:
                break
        if total_cnt == 0:
            logger.error(
                f"no data has been cached, please provide more data with sequence length >={self.seqlen} in the "
                f"dataset or decease the sequence length")
            exit(-1)
        elif total_cnt < nsamples:
            logger.warning(
                f"An insufficient number of samples likely reduces the accuracy of the quantized model."
                f"Target samples count is {nsamples}, while valid samples count is {total_cnt}")

        # clean embed weight to save memory
        if self.low_cpu_mem_usage:
            for n, m in embed_layers:
                m = m.to("meta")

    @torch.no_grad()
    def try_cache_inter_data_gpucpu(self, block_names, nsamples, layer_names=None, last_cache_name=None):
        """Attempts to cache intermediate data on GPU, if failed, then using CPU.

        Args:
            block_names (list): List of block names to cache data for.
            nsamples (int): Number of samples to use for caching.
            layer_names (list, optional): List of layer names to cache data for. Defaults to [].
            last_cache_name (str, optional): Name of the last cache. Defaults to None.

        Returns:
            all_inputs: Cached intermediate data.

        Raises:
            Exception: If caching on GPU fails, switches to CPU and caches there.
        """
        if layer_names is None:
            layer_names = []
        try:
            if not self.model.device.type == "meta":
                if hasattr(self.model, "hf_device_map") and len(self.model.hf_device_map) > 1:
                    pass
                else:
                    self.model = self.model.to(self.device)
            all_inputs = self.cache_inter_data(
                block_names, nsamples, layer_names=layer_names, last_cache_name=last_cache_name)
        except RuntimeError as e:
            if out_of_vram(e):
                logger.info("switch to cpu to cache block inputs")
                if self.has_qlayer_outside_block or self.__class__.__name__ == "AutoRoundMLLM":
                    logger.warning(
                        "we strongly recommend using more GPUs in calibration."
                        " Otherwise, some layers may fall back to `rtn` mode, which can affect accuracy.")
                if hasattr(self.model, "hf_device_map") and len(self.model.hf_device_map) > 1:
                    accelerate.hooks.remove_hook_from_submodules(
                        self.model)  ##self.model.hf_device_map has not been changed
                self.model = mv_module_from_gpu(self.model, self.low_cpu_mem_usage)
                clear_memory()
                ## Important change after v0.51, on cpu, we use rtn mode for layers in layer_names
                all_inputs = self.cache_inter_data(
                    block_names, nsamples, layer_names=[], last_cache_name=last_cache_name)
            else:
                raise
        return all_inputs

    @torch.no_grad()
    def cache_inter_data(self, block_names, nsamples, layer_names=None, last_cache_name=None):
        """Save the inputs of block_name for calibration.

        This method temporarily replaces the forward method of the model to capture
        the inputs passing through the specified block. It then calibrates the model
        using a specified number of samples. Finally, it restores the original forward
        method and returns the inputs for the specified block.
        Args:
            block_names (list): The names of the blocks for which inputs are to be saved.
            layer_names (list):The names of the layers for which inputs are to be saved.
            nsamples (int): The number of samples to use for calibration.
            last_cache_name (str, optional): The name of the last layer to be cached,
                                       we could break the forward in this layer to save time

        Returns:
            dict: A dictionary containing the inputs for the specified block.
        """
        if layer_names is None:
            layer_names = []
        self.inputs = {}
        self.to_cached_layers = block_names + layer_names
        tmp_dtype = None
        ## have bug if block name is not the first block
        if (len(block_names) > 1 or len(layer_names) > 0) and self.low_gpu_mem_usage:
            tmp_dtype = self.model.dtype
            self.model = self.model.to(torch.bfloat16) if self.amp else self.model.to(torch.float32)  ##model on cpu

        self.last_cache_name = last_cache_name
        if last_cache_name is None and len(block_names) + len(layer_names) == 1:
            self.last_cache_name = block_names[0] if len(block_names) == 1 else layer_names[0]
        # do not set last_cache_name for multimodal models
        calib_bs = self.batch_size
        self.hook_handles = []
        self._replace_forward()
        self.calib(nsamples, calib_bs)
        self._recover_forward()
        res = self.inputs
        del self.last_cache_name
        del self.to_cached_layers
        if tmp_dtype is not None:
            self.model = self.model.to(tmp_dtype)

        return res

    @torch.no_grad()
    def get_block_forward_func(self, name):
        """Gets the forward function.

        Args:
            name (str): The name of the function.
        Returns:
            function: The forward function.
        """

        def post_process_cache_data(batch_size, data, data_name):
            """
            Processes store data for batch handling, reshaping if necessary.

            Args:
                batch_size (int): The size of the batch.
                data: The data value to store, potentially for caching.
                data_name (str): Name of the data.

            Returns:
                Processed data or None
            """
            new_data = data
            if batch_size <= 1:
                return new_data
            if data_name in self.shared_cache_keys:
                return None
            if "alibi" in data_name:
                if isinstance(data, torch.Tensor):
                    alibi = data
                    alibi = alibi.reshape(batch_size, -1, alibi.shape[1], alibi.shape[2])
                    new_data = alibi
            return new_data

        def forward(m, hidden_states=None, *positional_inputs, **kwargs):
            """Rewrite forward function, process and collect input data.

            Args:
                hidden_states (torch.Tensor): The hidden states tensor.
                *positional_inputs: Variable number of positional arguments.
                **kwargs: Variable number of keyword arguments.

            Returns:
                NotImplementedError: Getting the first layer inputs and then raise the error to save runtime.
            """
            if name not in self.inputs:
                self.inputs[name] = {}
                init_cache(positional_inputs, self.inputs[name])

            if self.batch_dim is None:
                self.batch_dim = 0
                if hidden_states is not None and self.batch_size > 1:
                    if hidden_states.shape[0] > self.batch_size:
                        self.batch_dim = 1
                        if len(hidden_states.shape) > 1 and hidden_states.shape[1] > self.batch_size:
                            logger.error(
                                "this model has not been supported, "
                                "please raise an issue in https://github.com/intel/auto-round/issues"
                                " or try to set the `batch_size` to 1 and "
                                "`gradient_accumulate_steps` to your current batch size.")
                            exit(-1)

            if hidden_states is not None:
                kwargs["hidden_states"] = hidden_states

            for key in kwargs.keys():
                if (isinstance(kwargs[key], torch.Tensor) or isinstance(kwargs[key], list) or
                        isinstance(kwargs[key], tuple)):
                    if key not in self.inputs[name].keys():  # initialization
                        data = to_device(kwargs[key], device=torch.device("cpu"))
                        if data is None or (self.batch_size > 1 and key in self.shared_cache_keys):
                            self.inputs[name][key] = data
                            continue
                        if self.batch_size <= 1:
                            self.inputs[name][key] = [data]
                        else:
                            data = post_process_cache_data(self.batch_size, data, key)
                            self.inputs[name][key] = list(torch.split(data, 1, dim=self.batch_dim))
                    else:  # append cache inputs
                        new_data = post_process_cache_data(self.batch_size, kwargs[key], key)
                        if new_data is None:  # shareable args or NoneType
                            continue
                        new_data = to_device(new_data, device=torch.device("cpu"))
                        if self.batch_size <= 1:
                            self.inputs[name][key].append(new_data)
                        else:
                            self.inputs[name][key].extend(list(torch.split(new_data, 1, dim=self.batch_dim)))
                elif isinstance(kwargs[key], (str, bool, type(None))):
                    if key not in self.inputs[name].keys():
                        self.inputs[name][key] = kwargs[key]
                else:
                    # Parameters not to be cached
                    if check_skippable_keywords(key):
                        logger.warning_once(
                            f"Please note that '{key}' key"
                            " is not currently used in quantization fine-tuning.")
            reset_params(self.inputs[name])
            if name == self.last_cache_name:
                raise NotImplementedError
            else:
                if hidden_states is not None:
                    kwargs.pop("hidden_states")
                    return m.orig_forward(hidden_states, *positional_inputs, **kwargs)
                else:
                    # Currently only for Llama-3.2-Vision-Instruct Series
                    return m.orig_forward(*positional_inputs, **kwargs)

        return forward

    @torch.no_grad()
    def _get_cache_data_hook_for_layer(self, name):
        """A forward hook to save input max of a module
        :param name: the module name
        :return: A hook function."""

        def cache_input_hook(module, inputs, outputs):
            input = inputs
            if isinstance(inputs, tuple) or isinstance(input, list):
                input = inputs[0]
            if name in self.inputs:
                self.inputs[name].extend(list(torch.split(input.to("cpu"), 1, dim=0)))
            else:
                self.inputs[name] = list(torch.split(input.to("cpu"), 1, dim=0))

        return cache_input_hook

    def _recover_forward(self):
        """Recovers the forward function."""
        for n, m in self.model.named_modules():
            if hasattr(m, "orig_forward"):
                m.forward = m.orig_forward
                delattr(m, "orig_forward")
        for hook_handle in self.hook_handles:
            hook_handle.remove()
        self.hook_handles = []

    def _replace_forward(self):
        """Replaces the forward function."""
        from functools import partial

        for n, m in self.model.named_modules():
            if n in self.to_cached_layers and not isinstance(m, tuple(self.supported_types)):  ##block
                m.orig_forward = m.forward
                m.forward = partial(self.get_block_forward_func(n), m)
            elif n in self.to_cached_layers:  ##linear layer or conv1d layer
                hook_func = self._get_cache_data_hook_for_layer(n)
                hook_handle = m.register_forward_hook(hook_func)
                self.hook_handles.append(hook_handle)

    def quant_layer(self, layer_name, inputs, q_inputs=None, device=torch.device("cpu")):
        """Quantize a specific layer of the model using the provided inputs.

        Args:
            layer_name (str): The name of the layer to quantize.
            inputs (torch.Tensor): Input data for quantization.
            q_inputs (torch.Tensor, optional): Quantized input data. Defaults to None.
            device (torch.device, optional): The device to use for quantization. Defaults to torch.device("cpu").

        Returns:
            None
        """
        logger.info(f"quantizing layer {layer_name}")
        layer = get_module(self.model, layer_name)
        if hasattr(layer, "tuning_device"):
            device = layer.tuning_device

        layer = layer.to(device)
        for i in range(len(inputs)):
            inputs[i] = inputs[i].to(layer.weight.dtype)
            if q_inputs is not None:
                q_inputs[i] = q_inputs[i].to(layer.weight.dtype)

        wrapper_linear = WrapperLinear(layer, enable_minmax_tuning=self.enable_minmax_tuning, device=device).to(device)
        round_params = []
        minmax_params = []
        for key in wrapper_linear.params.keys():
            if "min" in key or "max" in key:
                minmax_params.append(wrapper_linear.params[key])
            else:
                round_params.append(wrapper_linear.value)
        if len(round_params) + len(minmax_params) <= 0:
            dump_info = f"quantized {layer_name}"
            logger.info(dump_info)
            with torch.no_grad():
                unwrapper_layer(self.model, wrapper_linear, layer_name, {})
            mv_module_from_gpu(layer, self.low_cpu_mem_usage)

        if self.enable_minmax_tuning:
            optimizer = self.optimizer([{
                "params": round_params
            }, {
                "params": minmax_params,
                "lr": self.minmax_lr
            }],
                                       lr=self.lr,
                                       weight_decay=0)
        else:
            optimizer = self.optimizer(round_params, lr=self.lr, weight_decay=0)

        if self.lr_scheduler is None:
            lr_schedule = torch.optim.lr_scheduler.LinearLR(
                optimizer, start_factor=1.0, end_factor=0.0, total_iters=self.iters)
        else:
            lr_schedule = copy.deepcopy(self.lr_scheduler)
        nsamples = len(inputs)
        last_best_iter = 0
        best_loss = torch.finfo(torch.float).max
        mse_loss = torch.nn.MSELoss().to(device)
        scaler = self.get_scaler()  # pylint: disable=assignment-from-none
        init_loss = None
        # best_v, best_min_scale, best_max_scale = torch.tensor(0), torch.tensor(1.0), torch.tensor(1.0)
        gradient_accumulate_steps = self.batch_size  ##Force to low gpu
        batch_size = 1  ##Force to low gpu
        pick_samples = batch_size * gradient_accumulate_steps
        pick_samples = min(nsamples, pick_samples)
        if self.sampler != "rand":
            whole_indices = torch.randperm(nsamples)[:pick_samples]
        total_loss = 0
        num_elm = 1
        mse_reduction = "mean"
        if gradient_accumulate_steps != 1:
            mse_reduction = "sum"
        mse_loss = torch.nn.MSELoss(reduction=mse_reduction).to(device)

        for i in range(self.iters):
            total_loss = 0
            if self.sampler == "rand":
                whole_indices = torch.randperm(nsamples)[:pick_samples]
                if gradient_accumulate_steps != 1:
                    if q_inputs is not None:
                        current_input = [q_inputs[i] for i in whole_indices]
                    else:
                        current_input = [inputs[i] for i in whole_indices]
                    num_elm = sum(id.numel() for id in current_input)
            for tmp_step in range(gradient_accumulate_steps):
                indices = whole_indices[tmp_step * batch_size:(tmp_step+1) * batch_size]
                if q_inputs is not None:
                    current_input = [q_inputs[i] for i in indices]
                    current_input = torch.cat(current_input, dim=0).to(device)
                    org_input = [inputs[i] for i in indices]
                    org_input = torch.cat(org_input, dim=0).to(device)
                else:
                    current_input = [inputs[i] for i in indices]
                    current_input = torch.cat(current_input, dim=0).to(device)
                    org_input = current_input
                with torch.no_grad():
                    current_output = layer(org_input)

                if self.amp:
                    with autocast(device_type=device.split(":")[0], dtype=self.amp_dtype):
                        output_q = wrapper_linear(current_input)  # pylint: disable=not-callable
                        loss = mse_loss(output_q, current_output)  # pylint: disable=not-callable
                else:
                    output_q = wrapper_linear(current_input)  # pylint: disable=not-callable
                    loss = mse_loss(  # pylint: disable=not-callable
                        output_q.to(torch.float32), current_output.to(torch.float32)
                    )
                total_loss += loss.item() / num_elm

                self.scale_loss_and_backward(scaler, loss)
            if i == 0:
                init_loss = total_loss

            if total_loss < best_loss:
                best_loss = total_loss
                if not self.not_use_best_mse:
                    best_params = collect_best_params(wrapper_linear)
                    last_best_iter = i
            if self.not_use_best_mse and i == self.iters - 1:
                best_params = collect_best_params(wrapper_linear)

            if not self.not_use_best_mse:
                if 0 < self.dynamic_max_gap <= i - last_best_iter:
                    break
            self.step(scaler, optimizer, lr_schedule)

        last_loss = total_loss
        best_iter = self.iters
        if not self.not_use_best_mse:
            last_loss = best_loss
            best_iter = last_best_iter
        with torch.no_grad():
            unwrapper_layer(self.model, wrapper_linear, layer_name, best_params)
        mv_module_from_gpu(layer, self.low_cpu_mem_usage)
        dump_info = f"quantized {layer_name},  loss iter 0: {init_loss:.6f} -> iter {best_iter}: {last_loss:.6f}"
        logger.info(dump_info)

    def register_act_max_hook(self, model):

        def get_act_max_hook(module, input, output):
            if isinstance(input, (tuple, list)):
                input = input[0]
            input, _, _ = reshape_pad_tensor_by_group_size(input, self.act_group_size)
            act_max = torch.max(torch.abs(input), dim=-1).values
            if not hasattr(module, "act_max"):
                module.act_max = act_max
            else:
                module.act_max = torch.max(act_max.to(module.act_max.device), module.act_max)

        hook_handles = []

        for n, m in model.named_modules():
            if (hasattr(m, "act_dynamic") and check_need_act_calibration(m.act_dynamic, m.act_data_type) and
                    check_to_quantized(m)):
                hook = m.register_forward_hook(get_act_max_hook)
                hook_handles.append(hook)
                continue

            # for whole model, RTN
            if n in self.layer_config:
                config = self.layer_config[n]
                act_dynamic = config.get("act_dynamic", True)
                act_data_type = config.get("act_data_type", None)
                if (config["bits"] <= 8 and check_need_act_calibration(act_dynamic, act_data_type) and
                        check_to_quantized(config)):
                    hook = m.register_forward_hook(get_act_max_hook)
                    hook_handles.append(hook)
                    continue
        return hook_handles

    def quant_block(self, block, input_ids, input_others, q_input=None, device=torch.device("cpu")):
        """Quantize the weights of a given block of the model.

        Args:
        block: The block of the model to be quantized.
        input_ids: The input tensor containing tokenized input ids.
        input_others: A dictionary containing additional input data.
        q_input: The quantized input tensor.
        device: The device for quantization.

        Returns:
        Tuple: (q_outputs, output) if self.enable_quanted_input is True, else (None, output)
        """
        if self.device_map is not None:
            from accelerate import dispatch_model

            for n, m in block.named_modules():
                if len(list(m.children())) != 0 or not hasattr(m, "tuning_device"):
                    continue
                from accelerate.hooks import AlignDevicesHook, add_hook_to_module

                hook = AlignDevicesHook(m.tuning_device, io_same_device=True)
                add_hook_to_module(m, hook, True)

        if q_input is None:
            hook_handles = self.register_act_max_hook(block)

            output = self.get_block_outputs(
                block, input_ids, input_others, self.batch_size * self.infer_bs_coeff, device, self.cache_device)

            for handle in hook_handles:
                handle.remove()
        else:
            output = self.get_block_outputs(
                block, input_ids, input_others, self.batch_size * self.infer_bs_coeff, device, self.cache_device)
            hook_handles = self.register_act_max_hook(block)
            if hook_handles:
                self.get_block_outputs(
                    block,
                    q_input,
                    input_others,
                    self.batch_size * self.infer_bs_coeff,
                    device,
                    self.cache_device,
                    save_output=False,
                )

            for handle in hook_handles:
                handle.remove()

        if q_input is not None:
            if input_ids is not q_input:
                clear_memory(input_ids)
            else:
                clear_memory()
            input_ids = q_input

        quantized_layer_names, unquantized_layer_names = wrapper_block(
            block, self.enable_minmax_tuning, self.enable_norm_bias_tuning, device=self.device)

        round_params = []
        minmax_params = []
        for n, m in block.named_modules():
            if hasattr(m, "orig_layer"):
                for key in m.params.keys():
                    if "min" in key or "max" in key:
                        minmax_params.append(m.params[key])
                    else:
                        round_params.append(m.params[key])

        if self.enable_minmax_tuning:
            optimizer = self.optimizer([{
                "params": round_params
            }, {
                "params": minmax_params,
                "lr": self.minmax_lr
            }],
                                       lr=self.lr,
                                       weight_decay=0)
        else:
            optimizer = self.optimizer(round_params, lr=self.lr, weight_decay=0)

        if len(round_params) + len(minmax_params) <= 0:
            dump_info = (
                f"quantized {len(quantized_layer_names)}/{(len(quantized_layer_names) + len(unquantized_layer_names))} "
                f"layers in the block")
            logger.info(dump_info)
            unwrapper_block(block, {})  ## TODO Quant layer should change
            mv_module_from_gpu(block, self.low_cpu_mem_usage)
            return output, output

        if self.lr_scheduler is None:
            lr_schedule = torch.optim.lr_scheduler.LinearLR(
                optimizer, start_factor=1.0, end_factor=0.0, total_iters=self.iters)
        else:
            lr_schedule = copy.deepcopy(self.lr_scheduler)

        nsamples = len(input_ids)
        pick_samples = self.batch_size * self.gradient_accumulate_steps
        pick_samples = min(nsamples, pick_samples)
        if self.sampler != "rand":
            whole_indices = torch.randperm(nsamples)[:pick_samples]
        last_best_iter = 0
        best_loss = torch.finfo(torch.float).max
        num_elm = 1
        mse_reduction = "mean"
        if self.gradient_accumulate_steps != 1:
            mse_reduction = "sum"
        mse_loss = torch.nn.MSELoss(reduction=mse_reduction).to(device)
        scaler = self.get_scaler()  # pylint: disable=assignment-from-none
        init_loss = None
        best_params = {}
        total_loss = 0

        for i in range(self.iters):
            total_loss = 0
            if self.sampler == "rand":
                whole_indices = torch.randperm(nsamples)[:pick_samples]
                ##we assume the block input and output shape is same
                if self.gradient_accumulate_steps != 1:
                    current_input_ids = [input_ids[i] for i in whole_indices]
                    num_elm = sum(id.numel() for id in current_input_ids)
            for tmp_step in range(self.gradient_accumulate_steps):
                indices = whole_indices[tmp_step * self.batch_size:(tmp_step+1) * self.batch_size]
                current_input_ids, current_input_others = AutoRound.sampling_inputs(
                    input_ids,
                    input_others,
                    indices,
                    seqlen=self.seqlen,
                    batch_dim=self.batch_dim,
                    share_cache_keys=self.shared_cache_keys,
                )

                current_output = [output[x] for x in indices]
                current_output = torch.cat(current_output, dim=self.batch_dim)

                current_output = to_device(current_output, device)

                output_q = block_forward(
                    block, current_input_ids, current_input_others, self.amp, self.amp_dtype, device)
                if self.amp:
                    with autocast(device_type=device.split(":")[0], dtype=self.amp_dtype):
                        loss = mse_loss(output_q, current_output)  # pylint: disable=not-callable
                else:
                    loss = mse_loss(  # pylint: disable=not-callable
                        output_q.to(torch.float32), current_output.to(torch.float32)
                    )

                total_loss += loss.item() / num_elm
                self.scale_loss_and_backward(scaler, loss)

            if i == 0:
                init_loss = total_loss

            if total_loss < best_loss:
                best_loss = total_loss
                if not self.not_use_best_mse:
                    best_params = collect_best_params(block)
                    # print(f"get better result at iter {i}, the loss is {total_loss}", flush=True)

                    last_best_iter = i
            if self.not_use_best_mse and i == self.iters - 1:
                best_params = collect_best_params(block)

            if not self.not_use_best_mse:
                if 0 < self.dynamic_max_gap <= i - last_best_iter:
                    break
            self.step(scaler, optimizer, lr_schedule)

        last_loss = total_loss
        best_iter = self.iters
        if not self.not_use_best_mse:
            last_loss = best_loss
            best_iter = last_best_iter
        dump_info = (
            f"quantized {len(quantized_layer_names)}/{(len(quantized_layer_names) + len(unquantized_layer_names))} "
            f"layers in the block, loss iter 0: {init_loss:.6f} -> iter {best_iter}: {last_loss:.6f}")
        logger.info(dump_info)
        if len(unquantized_layer_names) != 0:
            logger.info(f"{unquantized_layer_names} have not been quantized")
        with torch.no_grad():
            unwrapper_block(block, best_params)
        if self.enable_quanted_input:
            if self.low_cpu_mem_usage:
                block = block.to(device)
            clear_memory()
            q_outputs = self.get_block_outputs(
                block,
                input_ids,
                input_others,
                self.batch_size * self.infer_bs_coeff,
                device,
                cache_device=self.cache_device,
            )
            if self.device_map is not None:
                accelerate.hooks.remove_hook_from_submodules(block)
            mv_module_from_gpu(block, self.low_cpu_mem_usage)
            clear_memory(input_ids)

            return q_outputs, output

        else:
            if self.device_map is not None:
                accelerate.hooks.remove_hook_from_submodules(block)
            mv_module_from_gpu(block, self.low_cpu_mem_usage)
            clear_memory(input_ids)
            return None, output

    def quant_blocks(
            self, model: torch.nn.Module, inputs, block_names, q_input=None, nblocks=1, device="cpu", pbar=None):
        """Quantize and dequantize the weights of the specified blocks in the model.

        Args:
        model: The PyTorch model to be quantized.
        inputs: The input data for quantization.
        block_names: The names of the blocks to be quantized and dequantized.
        nblocks: The number of blocks to quantize and dequantize.
        device: The device for quantization and dequantization.

        Returns:
        None
        """
        clear_memory()
        for n, m in model.named_parameters():
            m.requires_grad_(False)
        input_ids = inputs["input_ids"]
        inputs.pop("input_ids", None)
        input_others = inputs
        clear_memory()
        input_ids = to_device(input_ids, self.cache_device)
        input_others = to_device(input_others, self.cache_device)
        ## as in calibration phase, we may use bf16 for calibration due to low_gpu_memory usage
        tmp_dtype = self.amp_dtype if self.amp else torch.float32
        for i in range(len(input_ids)):
            input_ids[i] = input_ids[i].to(tmp_dtype)

        for key in input_others.keys():
            if isinstance(input_others[key], torch.Tensor) and (input_others[key].dtype == torch.float16 or
                                                                input_others[key].dtype == torch.bfloat16):
                input_others[key] = input_others[key].to(tmp_dtype)
            elif isinstance(input_others[key], list):
                for i in range(len(input_others[key])):
                    to_dtype(input_others[key][i], tmp_dtype)
        if self.enable_torch_compile:
            quant_block = compile_func(self.quant_block, device)
        else:
            quant_block = self.quant_block

        if pbar is None:
            pbar = tqdm(range(0, len(block_names), nblocks))

        for i in range(0, len(block_names), nblocks):
            if i != 0:
                pbar.update(1)
            if nblocks == 1:
                n = block_names[i]
                pbar.set_description(f"Quantizing {n}")
                m = get_module(model, n)
            else:
                names = block_names[i:min(i + nblocks, len(block_names))]
                pbar.set_description(f"Quantizing [{i + 1}-{min(i + nblocks, len(block_names))}]/{len(block_names)}")
                modules = [get_module(model, n) for n in names]
                m = WrapperMultiblock(modules)

            if not self.model.device.type == "meta" or self.low_cpu_mem_usage:
                m = m.to(device)

            q_input, input_ids = quant_block(
                m,
                input_ids,
                input_others,
                q_input=q_input,
                device=device,
            )
            if self.is_packing_immediate:
                from auto_round.export import PACKING_LAYER_WITH_FORMAT

                for _, tmp_m in m.named_modules():
                    if hasattr(tmp_m, "bits") and check_to_quantized(tmp_m):
                        target_backend = self.formats[0].split(":")[0] if ":" in self.formats[0] else self.formats[0]
                        has_gguf = any("gguf" in format_ for format_ in self.formats)
                        if has_gguf:
                            from auto_round.export.export_to_gguf.export import pack_gguf_layer

                            output_dir = self.get_save_folder_name(self.formats[0])
                            model_type = ModelType.MMPROJ if self.vlm else ModelType.TEXT
                            pack_gguf_layer(
                                tmp_m.tmp_name,
                                self.model,
                                self.formats[0],
                                output_dir,
                                self.layer_config,
                                self.tokenizer,
                                processor=self.processor if hasattr(self, "processor") else None,
                                image_processor=self.image_processor if hasattr(self, "image_processor") else None,
                                model_type=model_type,
                            )
                        else:
                            PACKING_LAYER_WITH_FORMAT[target_backend](tmp_m.tmp_name, self.model, self.formats[0])
        pbar.set_description("Quantizing done")
        pbar.update(1)
        pbar.close()

        self.model = mv_module_from_gpu(self.model, self.low_cpu_mem_usage)
        for n, m in self.model.named_modules():
            if hasattr(m, "name"):
                delattr(m, "name")

        del q_input
        del input_ids
        del input_others
        del inputs

        clear_memory()

    def save_quantized(self, output_dir=None, format="auto_round", inplace=True, **kwargs):
        """Save the quantized model to the specified output directory in the specified format.

        Args:
            output_dir (str, optional): The directory to save the quantized model. Defaults to None.
            format (str, optional): The format in which to save the model. Defaults to "auto_round".
            inplace (bool, optional): Whether to modify the model in place. Defaults to True.
            **kwargs: Additional keyword arguments specific to the export format.

        Returns:
            object: The compressed model object.
        """
        format = self._check_supported_format(format)

        if self.low_cpu_mem_usage:
            self.model = self.model.to("cpu")

        if not self.quantized:
            logger.warning("please run autoround.quantize first")
            return
        if format == "fake" or format == "qdq":  ##TODO fix act quantizaiton later
            self.model = self.model.to("cpu")
            self.model.save_pretrained(output_dir)
            if self.tokenizer is not None:
                self.tokenizer.save_pretrained(output_dir)
            processor = kwargs.get("processor", None)
            if processor is not None:
                processor.save_pretrained(output_dir)
            return
        if self.act_bits <= 8 and format == "qdq":
            logger.warning(
                "Support for exporting activation quantization is limited. "
                "Please ensure that your configuration is supported.")

        from auto_round.export import EXPORT_FORMAT

        backend = format
        format = format.split(":")[0]
        if format not in EXPORT_FORMAT:
            logger.error(f"export format only supports {EXPORT_FORMAT.keys()}")
            raise ValueError(f"export format only supports {EXPORT_FORMAT.keys()}, but got {format}")
        save_quantized_as_format = EXPORT_FORMAT.get(format)
        if "gptq" in format and not self.sym:
            logger.warning(
                "the asymmetrical kernel of the GPTQ format may result in a noticeable accuracy drop,"
                " particularly for 2-bit quantization and smaller models."
                " We recommend exporting to either the AutoAWQ format ( only 4 bits) or "
                "the AutoRound format(2/3/4/8 bits).")
        if "awq" in format and not self.bits == 4:
            raise ValueError("The AWQ format only supports W4 quantization ")

        if isinstance(self.dataset, str):
            self.serialization_keys.append("dataset")
        serialization_dict = {}
        for key in self.serialization_keys:
            serialization_dict[key] = getattr(self, key)
        from .version import __version__

        serialization_dict["autoround_version"] = __version__
        if "scale_dtype" in serialization_dict.keys():
            serialization_dict["scale_dtype"] = str(serialization_dict["scale_dtype"])

        compressed_model = save_quantized_as_format(  ##TODO refine the code
            output_dir,
            model=self.model,
            layer_config=self.layer_config,
            inplace=inplace,
            bits=self.bits,
            group_size=self.group_size,
            sym=self.sym,
            iters=self.iters,
            lr=self.lr,
            minmax_lr=self.minmax_lr,
            enable_minmax_tuning=self.enable_minmax_tuning,
            enable_quanted_input=self.enable_quanted_input,
            scale_dtype=self.scale_dtype,
            tokenizer=self.tokenizer,
            supported_types=self.supported_types,
            data_type=self.data_type,
            serialization_dict=serialization_dict,
            backend=backend,
            to_quant_block_names=self.to_quant_block_names,
            quant_block_list=self.quant_block_list,
            **kwargs,
        )
        return compressed_model

    def get_quantized_layer_names_outside_blocks(self):
        """Gets the names of quantized layers outside blocks in the model.

        Returns:
            list: List of layer names outside blocks.
        """
        if self.layer_config is None or len(self.layer_config) == 0:
            return []

        layer_names = []
        all_layers_in_block = get_layer_names_in_block(self.model, self.supported_types, self.quant_block_list)

        for key in self.layer_config.keys():
            if key in all_layers_in_block:
                continue
            layer = get_module(self.model, key)
            if layer is None:
                logger.error(f"could not find layer {key} in the model, exit...")
                exit(-1)
            if isinstance(layer, tuple(self.supported_types)) and check_to_quantized(self.layer_config[key]):
                layer_names.append(key)

        return layer_names

    def set_amp_dtype(self):
        self.amp_dtype = torch.float16
        if self.model.dtype != torch.float32:
            self.amp_dtype = self.model.dtype
        if self.device == "cpu" or "hpu" in self.device:
            self.amp_dtype = torch.bfloat16
        if self.amp:
            if self.device == "cpu" and not CpuInfo().bf16:
                self.amp = False
                self.amp_dtype = torch.float32
                self.model = self.model.to(torch.float32)
                logger.warning(
                    f"amp is set to FALSE as the current {self.device} device does not support the 'bf16' data type.")
            else:
                self.model = self.model.to(self.amp_dtype)
        else:
            self.amp_dtype = torch.float32
            self.model = self.model.to(torch.float32)

    def get_optimizer(self, optimizer):
        """Returns the specified optimizer. In SignRound, we fix the optimizer.

        Args:
        optimizer: The optimizer to be used.

        Returns:
        The specified optimizer.
        """
        from auto_round.sign_sgd import SignSGD

        return SignSGD

    def get_scaler(self):
        """Returns scaler, in SignRound, no need to use scaler."""
        return None

    def scale_loss_and_backward(self, scaler, loss):
        """Scales the loss and performs backward pass.

        Args:
        scaler: The scaler to be used.
        loss: The loss to be scaled.

        Returns:
        The scaled loss.
        """
        scale_loss = loss * 1000
        scale_loss.backward()
        if is_optimum_habana_available():
            htcore.mark_step()
        return scale_loss

    def step(self, scaler, optimizer, lr_schedule):
        """Performs a step in the optimization process.

        Args:
        scaler: The scaler to be used.
        optimizer: The optimizer for the step.
        lr_schedule: The learning rate schedule.

        Returns:
        None
        """
        optimizer.step()
        # for hpu
        if is_optimum_habana_available():
            htcore.mark_step()
        optimizer.zero_grad()
        lr_schedule.step()

    @classmethod
    @torch.no_grad()
    def sampling_inputs(cls, input_ids, input_others, indices, seqlen, batch_dim=0, share_cache_keys=()):
        """Samples inputs based on the given indices and sequence length.

        Args:
        input_ids: The list of input tensor containing  input_ids.
        input_others: A dictionary containing other input data.
        indices: The indices to sample from the input.
        seqlen: The sequence length.

        Returns:
        current_input_ids: The sampled input IDs.
        current_input_others: The sampled other input data.
        """
        current_input_ids = [input_ids[i] for i in indices]

        current_input_ids = torch.cat(current_input_ids, dim=batch_dim)

        current_input_others = {"positional_inputs": input_others["positional_inputs"]}
        for key in input_others.keys():
            if "positional_inputs" in key:
                continue
            if (key not in share_cache_keys or len(indices) == 1) and not isinstance(input_others[key],
                                                                                     (str, bool, type(None))):
                current_input_others[key] = None
                if input_others[key] is not None:
                    current_input_others[key] = [input_others[key][i] for i in indices]
                    if len(indices) == 1:
                        current_input_others[key] = current_input_others[key][0]
                    else:
                        try:
                            current_input_others[key] = torch.cat(current_input_others[key], dim=0)
                        except TypeError as err:
                            logger.warning_once("Please check the model cache inputs or try setting batch_size to 1.")
            else:
                current_input_others[key] = input_others[key]

        return current_input_ids, current_input_others


class AutoRoundOPT(AutoRound):
    """Class for automatic rounding-based quantization with optimizers like adamw of a PyTorch model.

    Args:
        model: The PyTorch model to be quantized.
        tokenizer: An optional tokenizer for processing input data.
        bits (int): Number of bits for quantization (default is 4).
        group_size (int): Size of the quantization group (default is 128).
        sym (bool): Whether sym to be used (default is True).
        layer_config (dict): Configuration for weight quantization (default is None).
        batch_size (int): Batch size for training (default is 8).
        amp (bool): Whether to use automatic mixed precision (default is True).
        device: The device to be used for training (default is "auto").
        lr_scheduler: The learning rate scheduler to be used.
        dataset: The default dataset name (default is "NeelNanda/pile-10k").
        enable_quanted_input (bool): Whether to use quantized input data (default is True).
        enable_minmax_tuning (bool): Whether to enable min-max tuning (default is True).
        lr (float): The learning rate (default is 0.005).
        minmax_lr (float): The learning rate for min-max tuning (default is None).
        low_gpu_mem_usage (bool): Whether to use low GPU memory (default is False).
        low_cpu_mem_usage (bool): Whether to use low CPU memory (default is False).
        iters (int): Number of iterations (default is 200).
        seqlen (int): Length of the sequence.
        nsamples (int): Number of samples (default is 128).
        sampler (str): The sampling method (default is "rand").
        seed (int): The random seed (default is 42).
        nblocks (int): Number of blocks (default is 1).
        gradient_accumulate_steps (int): Number of gradient accumulation steps (default is 1).
        not_use_best_mse (bool): Whether to use mean squared error (default is False).
        dynamic_max_gap (int): The dynamic maximum gap (default is -1).
        data_type (str): The data type to be used (default is "int").
        scale_dtype (str): The data type of quantization scale to be used (default is "float16"), different kernels
                           have different choices.
        act_bits (int): Number of bits for activation quantization. Default is 16.
        act_group_size (int): Group size for activation quantization. Default is None.
        act_sym (bool): Whether to use symmetric activation quantization. Default is None.
        act_data_type (str): Specifies the data type for activations.
                             Defaults to None, in which case it inherits the weight data type.
        act_dynamic (bool): Whether to use dynamic activation quantization. Default is True.
        to_quant_block_names (str|list): A string or list whose elements are list of
                            block's layer names to be quantized.
        enable_norm_bias_tuning (bool): Whether to enable fast norm/layer_bias tuning
        enable_torch_compile (bool): Whether to enable torch compile to optimize quant_block/layer function
        **kwargs: Additional keyword arguments.

    Returns:
        The quantized model.
    """

    def __init__(
        self,
        model,
        tokenizer=None,
        bits: int = 4,
        group_size: int = 128,
        sym: bool = True,
        layer_config=None,
        batch_size: int = 8,
        amp: bool = True,
        device=None,
        lr_scheduler=None,
        dataset: Union[str, list, tuple, torch.utils.data.DataLoader] = "NeelNanda/pile-10k",
        enable_quanted_input: bool = True,
        enable_minmax_tuning: bool = True,
        lr: float = None,
        minmax_lr: float = None,
        low_gpu_mem_usage: bool = False,
        low_cpu_mem_usage: bool = False,
        iters: int = 200,
        seqlen: int = 2048,
        nsamples: int = 128,
        sampler: str = "rand",
        seed: int = 42,
        nblocks: int = 1,
        gradient_accumulate_steps: int = 1,
        not_use_best_mse: bool = False,
        dynamic_max_gap: int = -1,
        data_type: str = "int",
        scale_dtype: str = "fp16",
        act_bits: int = 16,
        act_group_size: int = None,
        act_sym: bool = None,
        act_data_type: str = None,
        act_dynamic: bool = True,
        to_quant_block_names: Union[str, list] = None,
        enable_norm_bias_tuning: bool = False,
        enable_torch_compile: bool = False,
        device_map: Union[str, dict] = None,
        optimizer="AdamW",
        super_bits: int = None,
        super_group_size: int = None,
        disable_opt_rtn: bool = False,
        **kwargs,
    ):
        super(AutoRoundOPT, self).__init__(
            model=model,
            tokenizer=tokenizer,
            bits=bits,
            group_size=group_size,
            sym=sym,
            layer_config=layer_config,
            batch_size=batch_size,
            amp=amp,
            device=device,
            lr_scheduler=lr_scheduler,
            dataset=dataset,
            enable_quanted_input=enable_quanted_input,
            enable_minmax_tuning=enable_minmax_tuning,
            lr=lr,
            minmax_lr=minmax_lr,
            low_gpu_mem_usage=low_gpu_mem_usage,
            low_cpu_mem_usage=low_cpu_mem_usage,
            iters=iters,
            seqlen=seqlen,
            nsamples=nsamples,
            sampler=sampler,
            seed=seed,
            nblocks=nblocks,
            gradient_accumulate_steps=gradient_accumulate_steps,
            not_use_best_mse=not_use_best_mse,
            dynamic_max_gap=dynamic_max_gap,
            data_type=data_type,
            scale_dtype=scale_dtype,
            act_bits=act_bits,
            act_group_size=act_group_size,
            act_sym=act_sym,
            act_data_type=act_data_type,
            act_dynamic=act_dynamic,
            to_quant_block_names=to_quant_block_names,
            enable_norm_bias_tuning=enable_norm_bias_tuning,
            enable_torch_compile=enable_torch_compile,
            device_map=device_map,
            super_bits=super_bits,
            super_group_size=super_group_size,
            **kwargs,
        )

        self.optimizer = self.get_optimizer(optimizer)

    def get_optimizer(self, optimizer):
        if optimizer is None:
            optimizer = torch.optim.AdamW
        elif isinstance(optimizer, str):
            optimizer = getattr(torch.optim, optimizer)
        else:
            optimizer = optimizer
        return optimizer

    def get_scaler(self):
        scaler = None
        if self.amp and not check_is_cpu(self.device):
            from torch.cuda.amp import GradScaler

            scaler = GradScaler(init_scale=1024, growth_interval=100000)
        return scaler

    def scale_loss_and_backward(self, scaler, loss):
        if scaler is not None:
            loss = scaler.scale(loss)

        loss.backward()
        if is_optimum_habana_available():
            htcore.mark_step()
        return loss

    def step(self, scaler, optimizer, lr_schedule):
        if scaler is not None:
            scaler.step(optimizer)
            optimizer.zero_grad()
            lr_schedule.step()
            scaler.update()
        else:
            optimizer.step()
            optimizer.zero_grad()
            lr_schedule.step()
        if is_optimum_habana_available():
            htcore.mark_step()


class AutoRoundAdam(AutoRoundOPT):
    """Class for automatic rounding-based quantization with optimizers like adamw of a PyTorch model.
    The default lr has been changed.

    Args:
        model: The PyTorch model to be quantized.
        tokenizer: An optional tokenizer for processing input data.
        bits (int): Number of bits for quantization (default is 4).
        group_size (int): Size of the quantization group (default is 128).
        sym (str): Whether symmetric quantization to be used (default is True).
        layer_config (dict): Configuration for weight quantization (default is None).
        batch_size (int): Batch size for training (default is 8).
        amp (bool): Whether to use automatic mixed precision (default is True).
        device: The device to be used for training (default is "auto").
        lr_scheduler: The learning rate scheduler to be used.
        dataset (Union[str, list, tuple, torch.utils.data.DataLoader]):
                The default dataset name (default is "NeelNanda/pile-10k").
        enable_quanted_input (bool): Whether to use quantized input data (default is True).
        enable_minmax_tuning (bool): Whether to enable min-max tuning (default is True).
        lr (float): The learning rate (default is 0.005).
        minmax_lr (float): The learning rate for min-max tuning (default is None).
        low_gpu_mem_usage (bool): Whether to use low GPU memory (default is False).
        low_cpu_mem_usage (bool): Whether to use low CPU memory (default is False).
        iters (int): Number of iterations (default is 200).
        seqlen (int): Length of the sequence.
        nsamples (int): Number of samples (default is 128).
        sampler (str): The sampling method (default is "rand").
        seed (int): The random seed (default is 42).
        nblocks (int): Number of blocks (default is 1).
        gradient_accumulate_steps (int): Number of gradient accumulation steps (default is 1).
        not_use_best_mse (bool): Whether to use mean squared error (default is False).
        dynamic_max_gap (int): The dynamic maximum gap (default is -1).
        data_type (str): The data type to be used (default is "int").
        optimizer: string or object
        scale_dtype (str): The data type of quantization scale to be used (default is "float16"), different kernels
                           have different choices.
        act_bits (int): Number of bits for activation quantization. Default is 16.
        act_group_size (int): Group size for activation quantization. Default is None.
        act_sym (bool): Whether to use symmetric activation quantization. Default is None.
        act_data_type (str): Specifies the data type for activations.
                             Defaults to None, in which case it inherits the weight data type.
        act_dynamic (bool): Whether to use dynamic activation quantization. Default is True.
        to_quant_block_names (str|list): A list whose elements are list of block's layer names to be quantized.
        enable_norm_bias_tuning (bool): Whether to enable fast norm/layer_bias tuning
        enable_torch_compile (bool): Whether to enable torch compile to optimize quant_block/layer function
    Returns:
        The quantized model.
    """

    def __init__(
        self,
        model,
        tokenizer=None,
        bits: int = 4,
        group_size: int = 128,
        sym: bool = True,
        layer_config=None,
        batch_size: int = 8,
        amp: bool = True,
        device=None,
        lr_scheduler=None,
        dataset: Union[str, list, tuple, torch.utils.data.DataLoader] = "NeelNanda/pile-10k",
        enable_quanted_input: bool = True,
        enable_minmax_tuning: bool = True,
        lr: float = None,
        minmax_lr: float = None,
        low_gpu_mem_usage: bool = False,
        low_cpu_mem_usage: bool = False,
        iters: int = 200,
        seqlen: int = 2048,
        nsamples: int = 128,
        sampler: str = "rand",
        seed: int = 42,
        nblocks: int = 1,
        gradient_accumulate_steps: int = 1,
        not_use_best_mse: bool = False,
        dynamic_max_gap: int = -1,
        data_type: str = "int",
        scale_dtype: str = "fp16",
        act_bits: int = 16,
        act_group_size: int = None,
        act_sym: bool = None,
        act_data_type: str = None,
        act_dynamic: bool = True,
        to_quant_block_names: Union[str, list] = None,
        enable_norm_bias_tuning: bool = False,
        enable_torch_compile: bool = False,
        device_map: Union[str, dict] = None,
        optimizer="AdamW",
        super_bits: int = None,
        super_group_size: int = None,
        disable_opt_rtn: bool = False,
        **kwargs,
    ):
        super(AutoRoundAdam, self).__init__(
            model=model,
            tokenizer=tokenizer,
            bits=bits,
            group_size=group_size,
            sym=sym,
            layer_config=layer_config,
            batch_size=batch_size,
            amp=amp,
            device=device,
            lr_scheduler=lr_scheduler,
            dataset=dataset,
            enable_quanted_input=enable_quanted_input,
            enable_minmax_tuning=enable_minmax_tuning,
            lr=lr,
            minmax_lr=minmax_lr,
            low_gpu_mem_usage=low_gpu_mem_usage,
            low_cpu_mem_usage=low_cpu_mem_usage,
            iters=iters,
            seqlen=seqlen,
            nsamples=nsamples,
            sampler=sampler,
            seed=seed,
            nblocks=nblocks,
            gradient_accumulate_steps=gradient_accumulate_steps,
            not_use_best_mse=not_use_best_mse,
            dynamic_max_gap=dynamic_max_gap,
            data_type=data_type,
            scale_dtype=scale_dtype,
            act_bits=act_bits,
            act_group_size=act_group_size,
            act_sym=act_sym,
            act_data_type=act_data_type,
            act_dynamic=act_dynamic,
            to_quant_block_names=to_quant_block_names,
            enable_norm_bias_tuning=enable_norm_bias_tuning,
            enable_torch_compile=enable_torch_compile,
            device_map=device_map,
            optimizer=optimizer,
            super_bits=super_bits,
            super_group_size=super_group_size,
            **kwargs,
        )<|MERGE_RESOLUTION|>--- conflicted
+++ resolved
@@ -30,15 +30,6 @@
 from auto_round.export.export_to_gguf.config import GGUF_CONFIG, GGUF_INNER_CONFIG, ModelType
 from auto_round.low_cpu_mem.utils import get_layers_before_block
 from auto_round.utils import (
-<<<<<<< HEAD
-    SUPPORTED_DTYPES, SUPPORTED_LAYER_TYPES, TORCH_VERSION_AT_LEAST_2_6, CpuInfo, _gguf_args_check, block_forward,
-    check_is_cpu, check_need_act_calibration, check_seqlen_compatible, check_skippable_keywords, check_to_quantized,
-    clear_memory, collect_best_params, compile_func, convert_dtype_str2torch, detect_device, find_matching_blocks,
-    flatten_list, get_block_names, get_layer_config_by_gguf_format, get_layer_features, get_layer_names_in_block,
-    get_lm_head_name, get_module, get_shared_keys, htcore, infer_bits_by_data_type, init_cache, is_debug_mode,
-    is_optimum_habana_available, llm_load_model, logger, mv_module_from_gpu, reset_params, set_module, to_device,
-    to_dtype, unsupport_meta_device, out_of_vram)
-=======
     SUPPORTED_DTYPES,
     SUPPORTED_LAYER_TYPES,
     TORCH_VERSION_AT_LEAST_2_6,
@@ -47,7 +38,7 @@
     block_forward,
     check_is_cpu,
     check_need_act_calibration,
-    check_oom,
+    out_of_vram,
     check_seqlen_compatible,
     check_skippable_keywords,
     check_to_quantized,
@@ -79,7 +70,6 @@
     to_dtype,
     unsupport_meta_device,
 )
->>>>>>> 8a055d2d
 from auto_round.wrapper import WrapperLinear, WrapperMultiblock, unwrapper_block, unwrapper_layer, wrapper_block
 
 
