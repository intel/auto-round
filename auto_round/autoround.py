# Copyright (c) 2023 Intel Corporation
#
# Licensed under the Apache License, Version 2.0 (the "License");
# you may not use this file except in compliance with the License.
# You may obtain a copy of the License at
#
#    http://www.apache.org/licenses/LICENSE-2.0
#
# Unless required by applicable law or agreed to in writing, software
# distributed under the License is distributed on an "AS IS" BASIS,
# WITHOUT WARRANTIES OR CONDITIONS OF ANY KIND, either express or implied.
# See the License for the specific language governing permissions and
# limitations under the License.

import os
import torch
import transformers

torch.use_deterministic_algorithms(True, warn_only=True)

import copy
import time
from typing import Optional, Union

from transformers import set_seed
from torch import autocast
from tqdm import tqdm
import accelerate

from .calib_dataset import get_dataloader
from .quantizer import WrapperMultiblock, wrapper_block, unwrapper_block, WrapperLinear, unwrapper_layer, \
    WrapperTransformerConv1d
from .special_model_handler import (check_hidden_state_dim,
                                    check_share_attention_mask,
                                    check_not_share_position_ids,
                                    check_not_share_rotary_pos_emb)
from .utils import (
    CpuInfo,
    block_forward,
    check_is_cpu,
    check_to_quantized,
    collect_best_params,
    convert_dtype_str2torch,
    detect_device,
    get_block_names,
    get_module,
    htcore,
    is_optimum_habana_available,
    logger,
    sampling_inputs,
    to_device,
    to_dtype,
    get_layer_names_in_block,
    mv_module_from_gpu,
    unsupport_meta_device, detect_device_count,
    get_multimodal_block_names,
)
from .low_cpu_mem.utils import get_layers_before_block
from .mllm import get_mllm_dataloader, Template


class AutoRound(object):
    """For more information, please refer to Cheng, Wenhua, et al. "Optimize weight rounding via signed gradient descent
     for the quantization of llms." arXiv preprint arXiv:2309.05516 (2023).

    Args:
        model: The PyTorch model to be quantized.
        tokenizer: An optional tokenizer for processing input data. If none is provided, a dataloader must be supplied.
        bits (int): Number of bits for quantization (default is 4).
        group_size (int): Size of the quantization group (default is 128).
        sym (bool): Whether symmetric quantization is to be used (default is True).
        layer_config (dict): Configuration for weight quantization (default is None).
        layer_config={
                   'layer1':##layer_name
                   {
                       'data_type': 'int',
                       'bits': 4,
                       'group_size': 128,
                       'sym': True
                       'act_data_type': None,
                       'act_bits': 32,
                       'act_group_size': None,
                       'act_sym': None,

                   }
                   ...
               }
        batch_size (int): Batch size for training (default is 8).
        amp (bool): Whether to use automatic mixed precision (default is True).
        device: The device to be used for tuning (default is "auto").
        lr_scheduler: The learning rate scheduler to be used.
        dataset (str): The default dataset name (default is "NeelNanda/pile-10k").
        enable_quanted_input (bool): Whether to use the output of the previous quantized block as
                                the input for the current block (default is True).
        enable_minmax_tuning (bool): Whether to enable weight min-max tuning (default is True).
        lr (float): The learning rate (default is None, will be set to 1.0/iters).
        minmax_lr (float): The learning rate for min-max tuning (default is None, it will be set to lr automatically).
        low_gpu_mem_usage (bool): Whether to use low GPU memory (default is True).
        low_cpu_mem_usage (bool): Whether to use low CPU memory (default is False).
        iters (int): Number of iterations (default is 200).
        seqlen (int): Data length of the sequence for tuning (default is 2048).
        nsamples (int): Number of samples (default is 128).
        sampler (str): The sampling method (default is "rand").
        seed (int): The random seed (default is 42).
        nblocks (int): Number of blocks (default is 1).
        gradient_accumulate_steps (int): Number of gradient accumulation steps (default is 1).
        not_use_best_mse (bool): Whether to use mean squared error (default is False).
        dynamic_max_gap (int): The dynamic maximum gap (default is -1).
        data_type (str): The data type to be used (default is "int").
        scale_dtype (str): The data type of quantization scale to be used (default is "float16"), different kernels
                           have different choices.
        act_bits (int): Number of bits for activation quantization. Default is 32.
        act_group_size (int): Group size for activation quantization. Default is None.
        act_sym (bool): Whether to use symmetric activation quantization. Default is None.
        act_dynamic (bool): Whether to use dynamic activation quantization. Default is True.
        quant_block_list (list): A list whose elements are list of block's layer names to be quantized.
    Returns:
        The quantized model.
    """

    def __init__(
            self,
            model,
            tokenizer,
            bits: int = 4,
            group_size: int = 128,
            sym: bool = False,
            layer_config: dict = None,
            batch_size: int = 8,
            amp: bool = True,
            device: str = None,
            lr_scheduler=None,
            dataset: Union[str, list, tuple, torch.utils.data.DataLoader] = "NeelNanda/pile-10k",
            enable_quanted_input: bool = True,
            enable_minmax_tuning: bool = True,
            lr: float = None,
            minmax_lr: float = None,
            low_gpu_mem_usage: bool = False,
            low_cpu_mem_usage: bool = False,
            iters: int = 200,
            seqlen: int = 2048,
            nsamples: int = 128,
            sampler: str = "rand",
            seed: int = 42,
            nblocks: int = 1,
            gradient_accumulate_steps: int = 1,
            not_use_best_mse: bool = False,
            dynamic_max_gap: int = -1,
            data_type: str = "int",
            scale_dtype: str = "fp16",
            act_bits: int = 32,
            act_group_size: int = None,
            act_sym: bool = None,
            act_dynamic: bool = True,
            quant_block_list: list = None,
            enable_norm_bias_tuning: bool = False,
            **kwargs,
    ):
        self.quantized = False
        self.model_orig_dtype = model.dtype
        self.low_cpu_mem_usage = low_cpu_mem_usage
        assert not unsupport_meta_device(model), (
            "autoround does not support for params on meta device by transformers` interfaces,"
            "please do not using device_map='auto' in model loading, "
            "or follow examples/language-modeling/main.py to enable low_cpu_mem_usage")
        self.model = model.eval()
        self.amp = amp
        self.enable_quanted_input = enable_quanted_input
        self.enable_minmax_tuning = enable_minmax_tuning
        self.nsamples = nsamples
        self.nblocks = nblocks
        self.bits = bits
        self.enable_norm_bias_tuning = enable_norm_bias_tuning
        if self.enable_norm_bias_tuning is None:
            if self.bits == 2:
                self.enable_norm_bias_tuning = True
            else:
                self.enable_norm_bias_tuning = False
        self.group_size = group_size
        self.sym = sym
        self.low_gpu_mem_usage = low_gpu_mem_usage
        self.data_type = data_type
        self.supported_types = [torch.nn.Linear, transformers.modeling_utils.Conv1D]
        self.layer_config = {} if layer_config is None else layer_config
        self.seed = seed
        set_seed(self.seed)
        self.tokenizer = tokenizer
        self.seqlen = seqlen
        self.train_bs = batch_size
        self.nblocks = nblocks
        self.device = detect_device(device)
        self.scale_dtype = convert_dtype_str2torch(scale_dtype)
        self.set_amp_dtype()
        self.cache_device = torch.device("cpu") if self.low_gpu_mem_usage else self.device
        self.dataset = dataset

        self.iters = iters
        self.quant_block_list = quant_block_list
        if self.iters <= 0:
            logger.warning("iters must be positive, reset it to 200")
            self.iters = 200
        self.lr = lr or (1.0 / self.iters)
        self.minmax_lr = minmax_lr or self.lr

        self.sampler = sampler
        self.gradient_accumulate_steps = gradient_accumulate_steps
        self.not_use_best_mse = not_use_best_mse
        self.dynamic_max_gap = dynamic_max_gap
        self.lr_scheduler = lr_scheduler
        self.optimizer = self.get_optimizer(None)
        self.share_attention_mask_flag = None
        self.hidden_dim_flag = None
        self.infer_bs_coeff = 1
        self.act_group_size = act_group_size if not (act_group_size is None) else self.group_size
        self.act_bits = act_bits if not (act_bits is None) else self.bits
        self.act_sym = act_sym if not (act_sym is None) else self.sym
        self.act_dynamic = act_dynamic
        self.set_layerwise_config(self.layer_config)
        torch.set_printoptions(precision=3, sci_mode=True)
        self.check_configs()
        logger.info(f"using {self.model.dtype} for quantization tuning")
        if is_optimum_habana_available():
            logger.info("Optimum Habana is available, import htcore explicitly.")
            import habana_frameworks.torch.core as htcore  # pylint: disable=E0401
            import habana_frameworks.torch.hpu as hthpu  # pylint: disable=E0401

    def check_configs(self):
        """Checks if the configurations are valid.

        Raises:
        AssertionError: If any of the configurations are invalid.
        """
        assert isinstance(self.model, torch.nn.Module)
        assert self.bits > 0, "bits must be positive"
        assert self.act_bits > 0, "bits must be positive"
        assert self.group_size == -1 or self.group_size >= 1, "only supports positive group_size or -1(per channel)"
        assert self.act_group_size == -1 or self.act_group_size >= 1, \
            "only supports positive group_size or -1(per channel)"
        assert self.train_bs > 0, "batch size must be positive"
        assert self.iters > 0, "iters must be positive"
        assert self.seqlen > 0, "seqlen must be positive"
        assert self.nblocks > 0, "nblocks must be positive"
        assert self.gradient_accumulate_steps > 0, "gradient accumulate step must be positive"
        assert self.act_dynamic is True, "only support dynamic quantization for activation currently"
        # assert self.tokenizer != None or self.dataloader != None
        if self.act_bits <= 8:
            logger.warning(
                "please save the quantized model to fake format "
                "as real deployment is not supported for activation quantization currently")

        if "mx_fp" in self.data_type:
            logger.warning(
                "please save the quantized model to fake format "
                "as real deployment is not supported for mx_fp datatype currently")

        if "mx_fp" in self.data_type and self.group_size != 32:
            logger.warning("mx_fp should only support group_size of 32 in real deployment")

    def quantize(self):
        """Quantize the model and return the quantized model along with layer configurations.
        the entry of AutoRound.

        Returns:
        The quantized model and layer configurations.
        """
        # logger.info("cache block input")
        if bool(self.quant_block_list):
            all_blocks = self.quant_block_list
        else:
            all_blocks = get_block_names(self.model)

        if len(all_blocks) == 0:
            logger.warning("could not find blocks, exit with original model")
            return self.model, self.layer_config

        if self.amp:
            self.model = self.model.to(self.amp_dtype)

        layer_names = self.get_quantized_layer_names_outside_blocks()
        self.start_time = time.time()
        all_first_block_names = [block[0] for block in all_blocks]
        all_inputs = self.try_cache_inter_data_gpucpu(all_first_block_names, self.nsamples, layer_names=layer_names)
        if hasattr(self.model, "hf_device_map") and len(self.model.hf_device_map) > 1:
            accelerate.hooks.remove_hook_from_submodules(self.model)  ##self.model.hf_device_map has not been changed
        self.model = mv_module_from_gpu(self.model, self.low_cpu_mem_usage)
        for block_names in all_blocks:
            inputs = all_inputs[block_names[0]]
            all_inputs.pop(block_names[0])
            self.inputs = None
            del self.inputs
            if "input_ids" in inputs.keys():
                total_samples = len(inputs["input_ids"])
                self.n_samples = total_samples
                if total_samples < self.train_bs:
                    self.train_bs = total_samples
                    logger.warning(f"force the train batch size to {total_samples}")

            torch.cuda.empty_cache()
            self.quant_blocks(
                self.model,
                inputs,
                block_names,
                nblocks=self.nblocks,
                device=self.device,
            )

        self.quant_layers(layer_names, all_inputs)

        self.dump_qinfo_to_layer_config()

        end_time = time.time()
        cost_time = end_time - self.start_time
        logger.info(f"quantization tuning time {cost_time}")

        ## dump a summary
        quantized_layers = []
        unquantized_layers = []
        for n, m in self.model.named_modules():
            if isinstance(m, tuple(self.supported_types)):
                if m.bits > 8:
                    unquantized_layers.append(n)
                else:
                    quantized_layers.append(n)
        summary_info = (
            f"Summary: quantized {len(quantized_layers)}/{len(quantized_layers) + len(unquantized_layers)} in the model"
        )
        if len(unquantized_layers) > 0:
            summary_info += f",  {unquantized_layers} have not been quantized"
        logger.info(summary_info)

        self.quantized = True
        ##self.model = self.model.to(self.model_orig_dtype)##keep it as amp dtype
        return self.model, self.layer_config

    def dump_qinfo_to_layer_config(self):
        """
        dump quantization scale and zp to layer configuration
        Args:

        Returns:
            None
        """
        # load scale and zp if use low_cpu_memory
        self.model = self.model.to('cpu')

        for n, m in self.model.named_modules():
            if n not in self.layer_config.keys():
                continue
            if hasattr(m, "scale"):
                self.layer_config[n]["scale"] = m.scale
                self.layer_config[n]["zp"] = m.zp
                delattr(m, "scale")
                delattr(m, "zp")
            else:
                self.layer_config[n]["data_type"] = "float"
                if self.amp_dtype == torch.bfloat16:
                    self.layer_config[n]["data_type"] = "bfloat"
                self.layer_config[n]["bits"] = 32
                self.layer_config[n]["group_size"] = None
                self.layer_config[n]["sym"] = None

    def quant_layers(self, layer_names, layer_inputs):
        """Quantizes specified layers based on inputs and configuration.

        Args:
            layer_names (list): List of layer names to quantize.
            layer_inputs (dict): Dictionary mapping layer names to input data.

        Returns:
            None
        """
        ##TODO currently we take all the layers outside blocks as post block layers which is not optimal
        if len(layer_names) == 0:
            return
        q_layer_inputs = None
        enable_quanted_input = self.enable_quanted_input
        if hasattr(self.model, "hf_device_map") and len(self.model.hf_device_map) > 1 and enable_quanted_input:
            from accelerate.big_modeling import dispatch_model

            dispatch_model(self.model, self.model.hf_device_map)

        if enable_quanted_input:
            q_layer_inputs = self.try_cache_inter_data_gpucpu([], self.nsamples, layer_names=layer_names)
            if hasattr(self.model, "hf_device_map") and len(self.model.hf_device_map) > 1:
                accelerate.hooks.remove_hook_from_submodules(
                    self.model)  ##self.model.hf_device_map has not been changed

        self.model = mv_module_from_gpu(self.model, self.low_cpu_mem_usage)
        torch.cuda.empty_cache()
        for layer_name in layer_names:
            layer_input = layer_inputs[layer_name]
            layer_input = to_device(layer_input, self.cache_device)
            q_layer_input = q_layer_inputs[layer_name] if enable_quanted_input else None
            q_layer_input = to_device(q_layer_input, self.cache_device)
            self.quant_layer(layer_name, layer_input, q_layer_input, device=self.device)
            for i in range(len(layer_input)):
                layer_input[i] = None
                if q_layer_input is not None:
                    q_layer_input[i] = None
            torch.cuda.empty_cache()

    def set_layerwise_config(self, layer_config):
        """Sets the layer-wise configuration based on the provided layer_config.
           By default, only quantize layers in blocks.

        Args:
        layer_config: The layer configuration.

        Returns:
        None
        """
        layers_in_blocks = get_layer_names_in_block(self.model, self.supported_types, self.quant_block_list)
        keys = ["data_type", "bits", "group_size", "sym", "scale_dtype", "act_bits", "act_group_size", "act_sym",
                "act_dynamic"]
        for n, m in self.model.named_modules():
            if not isinstance(m, tuple(self.supported_types)):
                continue
            ##not set in layer config, so use the default values
            if n not in layer_config.keys() and n in layers_in_blocks:
                layer_config[n] = {}
                for key in keys:
                    layer_config[n][key] = getattr(self, key)
            elif n in layer_config.keys():  ## partly set
                for key in keys:
                    if key not in layer_config[n].keys():
                        layer_config[n][key] = getattr(self, key)
            else:  ##not in layer_config and layers in block,
                layer_config[n] = {}
                for key in keys:
                    layer_config[n][key] = getattr(self, key)
                layer_config[n]["bits"] = 32
                layer_config[n]["act_bits"] = 32

            for key in keys:
                setattr(m, key, layer_config[n][key])

    @torch.no_grad()
    def get_block_outputs(self, block, input_ids, input_others, bs, device, cache_device):
        """Compute the output of a given block of the model for a given input.

        Args:
        block: The block of the model.
        input_ids: The input tensor containing tokenized input ids.
        input_others: A dictionary containing additional input data.
        bs: The batch size for computing the output.
        device: The device for computation.
        cache_device: The device for storing the output.
        batch_dim: The batch dimension of the output tensor.

        Returns:
        The output tensor of the block.
        """

        output = []
        nsamples = len(input_ids)
        for i in range(0, nsamples, bs):
            end_index = min(nsamples, i + bs)
            indices = torch.arange(i, end_index).to(torch.long)
            tmp_input_ids, tmp_input_others = sampling_inputs(
                input_ids,
                input_others,
                indices,
                self.seqlen,
                self.share_attention_mask_flag,
                self.not_share_position_ids_flag,
                self.not_share_rotary_pos_emb_flag,
                self.input_dim
            )
            tmp_output = block_forward(block, tmp_input_ids, tmp_input_others, self.amp, self.amp_dtype, device).to(
                cache_device
            )
            if self.train_bs == 1 and self.not_share_rotary_pos_emb_flag:
                output.append(tmp_output)
            else:
                output.extend(list(torch.split(tmp_output, 1, dim=self.input_dim)))
        torch.cuda.empty_cache()

        return output

    @torch.no_grad()
    def calib(self, nsamples, bs):
        """Perform calibration for quantization.

        This method calibrates the model for quantization by processing a specified
        number of samples from the calibration dataset. It ensures that the data is
        properly formatted and feeds it to the model. If the number of samples processed
        is less than the specified number, it logs a warning. If no samples are processed,
        it logs an error and exits.
        Args:
            nsamples (int): The number of samples to use for calibration.
            bs (int): The number of samples to use for calibration
        """
        if isinstance(self.dataset, str):
            dataset = self.dataset.replace(" ", "")  ##remove all whitespaces
            # slow here
            self.dataloader = get_dataloader(
                self.tokenizer,
                self.seqlen,
                dataset,
                self.seed,
                bs,
                self.nsamples,
            )
        else:
            self.dataloader = self.dataset
        total_cnt = 0

        # load embed weight if use low_cpu_mem_usage
        if self.low_cpu_mem_usage:
            embed_layers = get_layers_before_block(self.model)
            for n, m in embed_layers:
                m = m.to(self.device)

        for data in self.dataloader:
            if data is None:
                continue
            if isinstance(data, torch.Tensor):
                input_ids = data.to(self.device)
                data_new = input_ids
            elif isinstance(data, str):
                if self.tokenizer is None:
                    logger.error("please provide tokenizer for string input")
                    exit()
                data = self.tokenizer(data, truncation=True, max_length=self.seqlen, return_tensors="pt").data
                data_new = {}
                for key in data.keys():
                    data_new[key] = data[key].to(self.device)
                input_ids = data_new["input_ids"]
            elif isinstance(data, tuple) or isinstance(data, list):
                data_new = data
                input_ids = data_new[0]
            else:
                data_new = {}
                for key in data.keys():
                    data_new[key] = to_device(data[key], self.model.device)
                    if key == 'images':
                        data_new[key] = to_dtype(data[key], self.model.dtype)
                input_ids = data_new["input_ids"]
            if input_ids.shape[-1] < self.seqlen:
                continue

            try:
                if isinstance(data_new, torch.Tensor):
                    self.model(data_new)
                elif isinstance(data_new, tuple) or isinstance(data_new, list):
                    self.model(*data_new)
                else:
                    self.model(**data_new)
            except NotImplementedError:
                pass
            except Exception as error:
                logger.error(error)
            total_cnt += input_ids.shape[0] if len(input_ids.shape) > 1 else 1
            if total_cnt >= nsamples:
                break
        if total_cnt == 0:
            logger.error(
                f"no data has been cached, please provide more data with sequence length >={self.seqlen} in the "
                f"dataset or decease the sequence length"
            )
            exit()
        elif total_cnt < nsamples:
            logger.warning(
                f"Insufficient number of samples collected may affect the quantification. "
                f"Valid samples size:{total_cnt}, Target sample size:{nsamples}"
            )

        # clean embed weight to save memory
        if self.low_cpu_mem_usage:
            for n, m in embed_layers:
                m = m.to("meta")
        # torch.cuda.empty_cache()

    @torch.no_grad()
    def try_cache_inter_data_gpucpu(self, block_names, nsamples, layer_names=[], last_cache_name=None):
        """Attempts to cache intermediate data on GPU, if failed, then using CPU.

        Args:
            block_names (list): List of block names to cache data for.
            nsamples (int): Number of samples to use for caching.
            layer_names (list, optional): List of layer names to cache data for. Defaults to [].
            last_cache_name (str, optional): Name of the last cache. Defaults to None.

        Returns:
            all_inputs: Cached intermediate data.

        Raises:
            Exception: If caching on GPU fails, switches to CPU and caches there.
        """
        try:
            if not self.model.device.type == "meta":
                if hasattr(self.model, "hf_device_map") and len(self.model.hf_device_map) > 1:
                    pass
                else:
                    self.model = self.model.to(self.device)
            all_inputs = self.cache_inter_data(
                block_names, nsamples, layer_names=layer_names, last_cache_name=last_cache_name
            )
            self.model = mv_module_from_gpu(self.model, self.low_cpu_mem_usage)
            torch.cuda.empty_cache()
        except:
            logger.info("switch to cpu to cache inputs")
            if "lm_head" in self.layer_config and self.layer_config["lm_head"]["bits"] < 8:
                logger.warning(f"we strongly recommend using additional CUDA/HPU devices,e.g. "
                               f"'CUDA_VISIBLE_DEVICES=0,1 python xxx',"
                               f" for optimal performance during calibration when enabling lm-head quantization. "
                               f"Otherwise, the process may be significantly slower.")
            self.model = mv_module_from_gpu(self.model, self.low_cpu_mem_usage)
            torch.cuda.empty_cache()
            all_inputs = self.cache_inter_data(
                block_names, nsamples, layer_names=layer_names, last_cache_name=last_cache_name
            )
        return all_inputs

    @torch.no_grad()
    def cache_inter_data(self, block_names, nsamples, layer_names=[], last_cache_name=None):
        """Save the inputs of block_name for calibration.

        This method temporarily replaces the forward method of the model to capture
        the inputs passing through the specified block. It then calibrates the model
        using a specified number of samples. Finally, it restores the original forward
        method and returns the inputs for the specified block.
        Args:
            block_names (list): The names of the blocks for which inputs are to be saved.
            layer_names (list):The names of the layers for which inputs are to be saved.
            nsamples (int): The number of samples to use for calibration.
            last_cache_name (str, optional): The name of the last layer to be cached,
                                       we could break the forward in this layer to save time

        Returns:
            dict: A dictionary containing the inputs for the specified block.
        """
        self.inputs = {}
        self.to_cached_layers = block_names + layer_names
        tmp_dtype = None
        ## have bug if block name is not the first block
        if (len(block_names) > 1 or len(layer_names) > 0) and self.low_gpu_mem_usage:
            tmp_dtype = self.model.dtype
            self.model = self.model.to(torch.bfloat16) if self.amp else self.model.to(torch.float32)

        self.last_cache_name = last_cache_name
        if last_cache_name is None and len(block_names) + len(layer_names) == 1:
            self.last_cache_name = block_names[0] if len(block_names) == 1 else layer_names[0]
        # do not set last_cache_name for multimodal models
        calib_bs = self.train_bs
        self.hook_handles = []
        self._replace_forward()
        self.calib(nsamples, calib_bs)
        self._recover_forward()
        res = self.inputs
        del self.last_cache_name
        del self.to_cached_layers
        if tmp_dtype is not None:
            self.model = self.model.to(tmp_dtype)

        return res

    @torch.no_grad()
    def get_block_forward_func(self, name):
        """Gets the forward function.

        Args:
            name (str): The name of the function.
        Returns:
            function: The forward function.
        """

        def forward(m, hidden_states, *positional_args, **kwargs):
            """Rewrite forward function, process and collect input data.

            Args:
                hidden_states (torch.Tensor): The hidden states tensor.
                *positional_args: Variable number of positional arguments.
                **kwargs: Variable number of keyword arguments.

            Returns:
                NotImplementedError: Getting the first layer inputs and then raise the error to save runtime.
            """
            if self.share_attention_mask_flag is None:
                self.input_dim = check_hidden_state_dim(self.model, positional_args)
                self.share_attention_mask_flag = check_share_attention_mask(self.model, hidden_states, **kwargs)
                self.not_share_position_ids_flag = check_not_share_position_ids(self.model, **kwargs)
                self.not_share_rotary_pos_emb_flag = check_not_share_rotary_pos_emb(self.model, **kwargs)
            if name in self.inputs:
                if self.train_bs == 1 and self.not_share_rotary_pos_emb_flag:
                    self.inputs[name]["input_ids"].append(hidden_states.to("cpu"))
                else:
                    self.inputs[name]["input_ids"].extend(
                        list(torch.split(hidden_states.to("cpu"), 1, dim=self.input_dim)))
            else:
                self.inputs[name] = {}
                if self.train_bs == 1 and self.not_share_rotary_pos_emb_flag:
                    self.inputs[name]["input_ids"] = [hidden_states.to("cpu")]
                else:
                    self.inputs[name]["input_ids"] = list(torch.split(hidden_states.to("cpu"), 1, dim=self.input_dim))

            if "positional_inputs" not in self.inputs[name]:
                self.inputs[name]["positional_inputs"] = []
            for idx, item in enumerate(positional_args):
                self.inputs[name]["positional_inputs"] = to_device(positional_args)

            for key in kwargs.keys():
                if isinstance(kwargs[key], torch.Tensor) or isinstance(kwargs[key], list) \
                        or isinstance(kwargs[key], tuple) \
                        or (key == "alibi") or (key == "attention_mask"):
                    if "attention_mask" in key:
                        if key not in self.inputs[name].keys():
                            self.inputs[name][key] = None
                        if kwargs[key] is not None:
                            if (not self.share_attention_mask_flag) and self.inputs[name][key] is not None:
                                self.inputs[name][key].extend(list(torch.split(kwargs[key].to("cpu"), 1, dim=0)))
                            else:
                                self.inputs[name][key] = list(torch.split(kwargs[key].to("cpu"), 1, dim=0))
                    elif "alibi" in key:
                        if key not in self.inputs[name].keys():
                            self.inputs[name][key] = None
                        if isinstance(kwargs[key], torch.Tensor):
                            alibi = kwargs[key]
                            batch = kwargs["attention_mask"].shape[0]
                            alibi = alibi.reshape(batch, -1, alibi.shape[1], alibi.shape[2])
                            if (not self.share_attention_mask_flag) and self.inputs[name][key] is not None:
                                self.inputs[name][key].extend(list(torch.split(alibi.to("cpu"), 1, dim=0)))
                            else:
                                self.inputs[name][key] = list(torch.split(alibi.to("cpu"), 1, dim=0))
                    elif "position_ids" in key or 'cache_position' in key or 'position_embeddings' in key:
                        if self.train_bs == 1 and self.not_share_position_ids_flag:
                            if key not in self.inputs[name].keys():
                                self.inputs[name][key] = [to_device(kwargs[key], device=torch.device("cpu"))]
                            else:
                                self.inputs[name][key].append(to_device(kwargs[key], device=torch.device("cpu")))
                        elif key not in self.inputs[name].keys():
                            self.inputs[name][key] = list(torch.split(kwargs[key].to("cpu"), 1, dim=0)) \
                                    if self.not_share_position_ids_flag \
                                    else to_device(kwargs[key], device=torch.device("cpu"))
                        elif kwargs[key] is not None and self.not_share_position_ids_flag:
                            self.inputs[name][key].extend(list(torch.split(kwargs[key].to("cpu"), 1, dim=0)))
                    elif 'rotary_pos_emb' in key or 'cu_seqlens' in key:
                        if key not in self.inputs[name].keys():
                            self.inputs[name][key] = [to_device(kwargs[key], device=torch.device("cpu"))] \
                                if self.not_share_rotary_pos_emb_flag \
                                else to_device(kwargs[key], device=torch.device("cpu"))
                        elif kwargs[key] is not None and self.not_share_rotary_pos_emb_flag:
                            self.inputs[name][key].append(to_device(kwargs[key], device=torch.device("cpu")))
                    elif "cross_attention_states" in key:
                        if key not in self.inputs[name].keys():
                            self.inputs[name][key] = [to_device(kwargs[key], device=torch.device("cpu"))]
                        else:
                            self.inputs[name][key].extend(list(torch.split(kwargs[key].to("cpu"), 1, dim=0)))
                    elif key not in self.inputs[name].keys():
                        self.inputs[name][key] = to_device(kwargs[key], device=torch.device("cpu"))
                    
            if name == self.last_cache_name:
                raise NotImplementedError
            else:
                return m.orig_forward(hidden_states, *positional_args, **kwargs)

        return forward

    @torch.no_grad()
    def _get_cache_data_hook_for_layer(self, name):
        """A forward hook to save input max of a module
        :param name: the module name
        :return: A hook function."""

        def cache_input_hook(module, inputs, outputs):
            input = inputs
            if isinstance(inputs, tuple) or isinstance(input, list):
                input = inputs[0]
            if name in self.inputs:
                self.inputs[name].extend(list(torch.split(input.to("cpu"), 1, dim=0)))
            else:
                self.inputs[name] = list(torch.split(input.to("cpu"), 1, dim=0))

        return cache_input_hook

    def _recover_forward(self):
        """Recovers the forward function."""
        for n, m in self.model.named_modules():
            if hasattr(m, "orig_forward"):
                m.forward = m.orig_forward
                delattr(m, "orig_forward")
        for hook_handle in self.hook_handles:
            hook_handle.remove()
        self.hook_handles = []

    def _replace_forward(self):
        """Replaces the forward function."""
        from functools import partial

        for n, m in self.model.named_modules():
            if n in self.to_cached_layers and not isinstance(m, tuple(self.supported_types)):  ##block
                m.orig_forward = m.forward
                m.forward = partial(self.get_block_forward_func(n), m)
            elif n in self.to_cached_layers:  ##linear layer or conv1d layer
                hook_func = self._get_cache_data_hook_for_layer(n)
                hook_handle = m.register_forward_hook(hook_func)
                self.hook_handles.append(hook_handle)

    def quant_layer(self, layer_name, inputs, q_inputs=None, device=torch.device("cpu")):
        """Quantize a specific layer of the model using the provided inputs.

        Args:
            layer_name (str): The name of the layer to quantize.
            inputs (torch.Tensor): Input data for quantization.
            q_inputs (torch.Tensor, optional): Quantized input data. Defaults to None.
            device (torch.device, optional): The device to use for quantization. Defaults to torch.device("cpu").

        Returns:
            None
        """
        logger.info(f"quantizing layer {layer_name}")
        layer = get_module(self.model, layer_name)
        layer = layer.to(device)
        for i in range(len(inputs)):
            inputs[i] = inputs[i].to(layer.weight.dtype)
            if q_inputs is not None:
                q_inputs[i] = q_inputs[i].to(layer.weight.dtype)

        if isinstance(layer, torch.nn.Linear):
            wrapper_linear = WrapperLinear(layer, enable_minmax_tuning=self.enable_minmax_tuning, device=device).to(
                device)
        else:
            wrapper_linear = WrapperTransformerConv1d(layer, enable_minmax_tuning=self.enable_minmax_tuning,
                                                      device=device).to(device)
        round_params = []
        minmax_params = []
        round_params.append(wrapper_linear.value)
        minmax_params.append(wrapper_linear.min_scale)
        minmax_params.append(wrapper_linear.max_scale)
        if self.enable_minmax_tuning:
            optimizer = self.optimizer(
                [{"params": round_params}, {"params": minmax_params, "lr": self.minmax_lr}], lr=self.lr, weight_decay=0
            )
        else:
            optimizer = self.optimizer(round_params, lr=self.lr, weight_decay=0)

        if self.lr_scheduler is None:
            lr_schedule = torch.optim.lr_scheduler.LinearLR(
                optimizer, start_factor=1.0, end_factor=0.0, total_iters=self.iters, verbose=False
            )
        else:
            lr_schedule = copy.deepcopy(self.lr_scheduler)
        nsamples = len(inputs)
        last_best_iter = 0
        best_loss = torch.finfo(torch.float).max
        mse_loss = torch.nn.MSELoss().to(device)
        scaler = self.get_scaler()  # pylint: disable=assignment-from-none
        init_loss = None
        # best_v, best_min_scale, best_max_scale = torch.tensor(0), torch.tensor(1.0), torch.tensor(1.0)
        gradient_accumulate_steps = self.train_bs  ##Force to low gpu
        train_bs = 1  ##Force to low gpu
        pick_samples = train_bs * gradient_accumulate_steps
        if self.sampler != "rand":
            whole_indices = torch.randperm(nsamples)[:pick_samples]
        for i in range(self.iters):
            total_loss = 0
            if self.sampler == "rand":
                whole_indices = torch.randperm(nsamples)[:pick_samples]
            for tmp_step in range(gradient_accumulate_steps):
                indices = whole_indices[tmp_step * train_bs: (tmp_step + 1) * train_bs]
                if q_inputs is not None:
                    current_input = [q_inputs[i] for i in indices]
                    current_input = torch.cat(current_input, dim=0).to(device)
                    org_input = [inputs[i] for i in indices]
                    org_input = torch.cat(org_input, dim=0).to(device)
                else:
                    current_input = [inputs[i] for i in indices]
                    current_input = torch.cat(current_input, dim=0).to(device)
                    org_input = current_input
                with torch.no_grad():
                    current_output = layer(org_input)

                if self.amp:
                    with autocast(device_type=device.split(":")[0], dtype=self.amp_dtype):
                        output_q = wrapper_linear(current_input)  # pylint: disable=not-callable
                        loss = mse_loss(output_q, current_output)  # pylint: disable=not-callable
                else:
                    output_q = wrapper_linear(current_input)  # pylint: disable=not-callable
                    loss = mse_loss(  # pylint: disable=not-callable
                        output_q.to(torch.float32), current_output.to(torch.float32)
                    )
                total_loss += loss.item() / gradient_accumulate_steps

                self.scale_loss_and_backward(scaler, loss)
            if i == 0:
                init_loss = total_loss

            if total_loss < best_loss:
                best_loss = total_loss
                if not self.not_use_best_mse:
                    best_params = collect_best_params(wrapper_linear)
                    last_best_iter = i
            if self.not_use_best_mse and i == self.iters - 1:
                best_params = collect_best_params(wrapper_linear)

            if not self.not_use_best_mse:
                if self.dynamic_max_gap > 0 and i - last_best_iter >= self.dynamic_max_gap:
                    break
            self.step(scaler, optimizer, lr_schedule)

        last_loss = total_loss
        best_iter = self.iters
        if not self.not_use_best_mse:
            last_loss = best_loss
            best_iter = last_best_iter
        with torch.no_grad():
            unwrapper_layer(self.model, wrapper_linear, layer_name, best_params)
        layer = mv_module_from_gpu(layer, self.low_cpu_mem_usage)
        dump_info = f"quantized {layer_name},  loss iter 0: {init_loss:.6f} -> iter {best_iter}: {last_loss:.6f}"
        logger.info(dump_info)

    def quant_block(self, block, input_ids, input_others, q_input=None, device=torch.device("cpu")):
        """Quantize the weights of a given block of the model.

        Args:
        block: The block of the model to be quantized.
        input_ids: The input tensor containing tokenized input ids.
        input_others: A dictionary containing additional input data.
        q_input: The quantized input tensor.
        device: The device for quantization.

        Returns:
        Tuple: (q_outputs, output) if self.enable_quanted_input is True, else (None, output)
        """

        output = self.get_block_outputs(block, input_ids, input_others, self.train_bs * self.infer_bs_coeff, device,
                                        self.cache_device)

        if q_input is not None:
            input_ids = q_input

        quantized_layer_names, unquantized_layer_names = wrapper_block(
            block, self.enable_minmax_tuning, self.enable_norm_bias_tuning, device=self.device)

        round_params = []
        minmax_params = []
        for n, m in block.named_modules():
            if hasattr(m, "orig_layer"):
                if "v" in m.params.keys():
                    round_params.append(m.params['v'])
                if "max_scale" in m.params.keys():
                    minmax_params.append(m.params["min_scale"])
                    minmax_params.append(m.params["max_scale"])
                if "bias_v" in m.params.keys():
                    round_params.append(m.params["bias_v"])

        if self.enable_minmax_tuning:
            optimizer = self.optimizer(
                [{"params": round_params}, {"params": minmax_params, "lr": self.minmax_lr}], lr=self.lr, weight_decay=0
            )
        else:
            optimizer = self.optimizer(round_params, lr=self.lr, weight_decay=0)

        if len(round_params) + len(minmax_params) <= 0:
            dump_info = (
                f"quantized {len(quantized_layer_names)}/{(len(quantized_layer_names) + len(unquantized_layer_names))} "
                f"layers in the block"
            )
            logger.info(dump_info)
            return output, output

        if self.lr_scheduler is None:
            lr_schedule = torch.optim.lr_scheduler.LinearLR(
                optimizer, start_factor=1.0, end_factor=0.0, total_iters=self.iters, verbose=False
            )
        else:
            lr_schedule = copy.deepcopy(self.lr_scheduler)

        pick_samples = self.train_bs * self.gradient_accumulate_steps
        nsamples = len(input_ids)
        if self.sampler != "rand":
            whole_indices = torch.randperm(nsamples)[:pick_samples]
        last_best_iter = 0
        best_loss = torch.finfo(torch.float).max
        mse_loss = torch.nn.MSELoss().to(device)
        scaler = self.get_scaler()  # pylint: disable=assignment-from-none
        init_loss = None
        best_params = {}
        for i in range(self.iters):
            total_loss = 0
            if self.sampler == "rand":
                whole_indices = torch.randperm(nsamples)[:pick_samples]
            for tmp_step in range(self.gradient_accumulate_steps):
                indices = whole_indices[tmp_step * self.train_bs: (tmp_step + 1) * self.train_bs]
                current_input_ids, current_input_others = sampling_inputs(
                    input_ids,
                    input_others,
                    indices,
                    seqlen=self.seqlen,
                    share_attention_mask_flag=self.share_attention_mask_flag,
                    not_share_position_ids_flag=self.not_share_position_ids_flag,
                    not_share_rotary_pos_emb_flag=self.not_share_rotary_pos_emb_flag,
                    input_dim=self.input_dim,
                )

                current_output = [output[x] for x in indices]
                current_output = torch.cat(current_output, dim=self.input_dim)

                current_output = to_device(current_output, device)

                output_q = block_forward(
                    block, current_input_ids, current_input_others, self.amp, self.amp_dtype, device
                )
                if self.amp:
                    with autocast(device_type=device.split(":")[0], dtype=self.amp_dtype):
                        loss = mse_loss(output_q, current_output)  # pylint: disable=not-callable
                else:
                    loss = mse_loss(  # pylint: disable=not-callable
                        output_q.to(torch.float32), current_output.to(torch.float32)
                    )

                total_loss += loss.item() / self.gradient_accumulate_steps
                self.scale_loss_and_backward(scaler, loss)
            if i == 0:
                init_loss = total_loss

            if total_loss < best_loss:
                best_loss = total_loss
                if not self.not_use_best_mse:
                    best_params = collect_best_params(block)
                    # print(f"get better result at iter {i}, the loss is {total_loss}", flush=True)

                    last_best_iter = i
            if self.not_use_best_mse and i == self.iters - 1:
                best_params = collect_best_params(block)

            if not self.not_use_best_mse:
                if self.dynamic_max_gap > 0 and i - last_best_iter >= self.dynamic_max_gap:
                    break
            self.step(scaler, optimizer, lr_schedule)

        last_loss = total_loss
        best_iter = self.iters
        if not self.not_use_best_mse:
            last_loss = best_loss
            best_iter = last_best_iter
        dump_info = (
            f"quantized {len(quantized_layer_names)}/{(len(quantized_layer_names) + len(unquantized_layer_names))} "
            f"layers in the block, loss iter 0: {init_loss:.6f} -> iter {best_iter}: {last_loss:.6f}"
        )
        logger.debug(dump_info)
        if len(unquantized_layer_names) != 0:
            logger.info(f"{unquantized_layer_names} have not been quantized")
        with torch.no_grad():
            unwrapper_block(block, best_params)
        if self.enable_quanted_input:
            if self.low_cpu_mem_usage:
                block = block.to(device)
            q_outputs = self.get_block_outputs(
                block, input_ids, input_others, self.train_bs * self.infer_bs_coeff, device,
                cache_device=self.cache_device
            )
            block = mv_module_from_gpu(block, self.low_cpu_mem_usage)
            for i in range(len(input_ids)):
                input_ids[i] = None
            torch.cuda.empty_cache()

            return q_outputs, output

        else:
            block = mv_module_from_gpu(block, self.low_cpu_mem_usage)
            for i in range(len(input_ids)):
                input_ids[i] = None
            torch.cuda.empty_cache()
            return None, output

    def quant_blocks(
            self,
            model: torch.nn.Module,
            inputs,
            block_names,
            nblocks=1,
            device=torch.device("cpu"),
    ):
        """Quantize and dequantize the weights of the specified blocks in the model.

        Args:
        model: The PyTorch model to be quantized.
        inputs: The input data for quantization.
        block_names: The names of the blocks to be quantized and dequantized.
        nblocks: The number of blocks to quantize and dequantize.
        device: The device for quantization and dequantization.

        Returns:
        None
        """
        q_input = None
        torch.cuda.empty_cache()
        for n, m in model.named_parameters():
            m.requires_grad_(False)
        input_ids = inputs["input_ids"]
        inputs.pop("input_ids", None)
        input_others = inputs
        torch.cuda.empty_cache()
        input_ids = to_device(input_ids, self.cache_device)
        input_others = to_device(input_others, self.cache_device)
        ## as in calibration phase, we may use bf16 for calibration due to low_gpu_memory usage
        tmp_dtype = self.amp_dtype if self.amp else torch.float32
        for i in range(len(input_ids)):
            input_ids[i] = input_ids[i].to(tmp_dtype)

        for key in input_others.keys():
            if isinstance(input_others[key], torch.Tensor) and (
                    input_others[key].dtype == torch.float16 or input_others[key].dtype == torch.bfloat16
            ):
                input_others[key] = input_others[key].to(tmp_dtype)
            elif isinstance(input_others[key], list):
                for i in range(len(input_others[key])):
                    to_dtype(input_others[key][i], tmp_dtype)
        pbar = tqdm(range(0, len(block_names), nblocks))
        for i in pbar:
            if nblocks == 1:
                n = block_names[i]
                pbar.set_description(f"Quantizing {n}")
                m = get_module(model, n)
            else:
                names = block_names[i: i + nblocks]
                pbar.set_description(f"Quantizing [{i + 1}-{i + nblocks}]/{len(block_names)}")
                modules = [get_module(model, n) for n in names]
                m = WrapperMultiblock(modules)

            if not self.model.device.type == "meta" or self.low_cpu_mem_usage:
                m = m.to(device)

            q_input, input_ids = self.quant_block(
                m,
                input_ids,
                input_others,
                q_input=q_input,
                device=device,
            )

            torch.cuda.empty_cache()
        self.model = mv_module_from_gpu(self.model, self.low_cpu_mem_usage)

        del q_input
        del input_ids
        del input_others
        del inputs

        torch.cuda.empty_cache()

    def save_quantized(self, output_dir=None, format="auto_round", inplace=True, **kwargs):
        """Save the quantized model to the specified output directory in the specified format.

        Args:
            output_dir (str, optional): The directory to save the quantized model. Defaults to None.
            format (str, optional): The format in which to save the model. Defaults to "auto_round".
            inplace (bool, optional): Whether to modify the model in place. Defaults to True.
            **kwargs: Additional keyword arguments specific to the export format.

        Returns:
            object: The compressed model object.
        """
        if self.low_cpu_mem_usage:
            self.model = self.model.to('cpu')

        if not self.quantized:
            logger.warning("please run autoround.quantize first")
            return
        if format == "fake" or format == "qdq" or self.act_bits <= 8:  ##TODO fix act quantizaiton later
            self.model = self.model.to("cpu")
            self.model.save_pretrained(output_dir)
            if self.tokenizer is not None:
                self.tokenizer.save_pretrained(output_dir)
            return

        from auto_round.export import EXPORT_FORMAT
        backend = format
        format = format.split(":")[0]
        if format not in EXPORT_FORMAT:
            logger.error(f"export format only supports {EXPORT_FORMAT.keys()}")
            exit()
        save_quantized_as_format = EXPORT_FORMAT.get(format)
        if "gptq" in format and not self.sym:
            logger.warning(
                "The asymmetrical kernel of the GPTQ format may result in a noticeable accuracy drop,"
                " particularly for 2-bit quantization and smaller models."
                " We recommend exporting to either the AutoAWQ format (4 bits) or "
                "the AutoRound format (2 bits) to enhance performance."
             )
        if "awq" in format and not self.bits == 4:
            raise ValueError("The AWQ format only supports W4 quantization ")

        serialization_keys = [
            "bits",
            "group_size",
            "sym",
            "data_type",
            "enable_quanted_input",
            "enable_minmax_tuning",
            "data_type",
            "seqlen",
            "train_bs",
            "scale_dtype",
            "lr",
            "minmax_lr",
            "gradient_accumulate_steps",
            "iters",
            "amp",
            "nsamples",
            "low_gpu_mem_usage",
            "quant_block_list",
            "enable_norm_bias_tuning"
        ]
        if isinstance(self.dataset, str):
            serialization_keys.append("dataset")
        serialization_dict = {}
        for key in serialization_keys:
            serialization_dict[key] = getattr(self, key)
        from .version import __version__

        serialization_dict["autoround_version"] = __version__
        if "scale_dtype" in serialization_dict.keys():
            serialization_dict["scale_dtype"] = str(serialization_dict["scale_dtype"])

        compressed_model = save_quantized_as_format(  ##TODO refine the code
            output_dir,
            model=self.model,
            layer_config=self.layer_config,
            inplace=inplace,
            bits=self.bits,
            group_size=self.group_size,
            sym=self.sym,
            iters=self.iters,
            lr=self.lr,
            minmax_lr=self.minmax_lr,
            enable_minmax_tuning=self.enable_minmax_tuning,
            enable_quanted_input=self.enable_quanted_input,
            scale_dtype=self.scale_dtype,
            tokenizer=self.tokenizer,
            supported_types=self.supported_types,
            data_type=self.data_type,
            serialization_dict=serialization_dict,
            backend=backend,
            quant_block_list=self.quant_block_list,
            **kwargs
        )
        return compressed_model

    def get_quantized_layer_names_outside_blocks(self):
        """Gets the names of quantized layers outside blocks in the model.

        Returns:
            list: List of layer names outside blocks.
        """
        if self.layer_config is None or len(self.layer_config) == 0:
            return []

        layer_names = []
        all_layers_in_block = get_layer_names_in_block(self.model, self.supported_types, self.quant_block_list)

        for key in self.layer_config.keys():
            if key in all_layers_in_block:
                continue
            layer = get_module(self.model, key)
            if layer is None:
                logger.error(f"could not find layer {key} in the model, exit...")
                exit()
            if isinstance(layer, tuple(self.supported_types)) and check_to_quantized(self.layer_config[key]):
                layer_names.append(key)

        return layer_names

    def set_amp_dtype(self):
        self.amp_dtype = torch.float16
        if self.model.dtype != torch.float32:
            self.amp_dtype = self.model.dtype
        if self.device == "cpu" or "hpu" in self.device:
            self.amp_dtype = torch.bfloat16
        if self.amp:
            if self.device == "cpu" and not CpuInfo().bf16:
                self.amp = False
                self.amp_dtype = torch.float32
                self.model = self.model.to(torch.float32)
                logger.warning(
                    f"amp is set to FALSE as the current {self.device} device does not support the 'bf16' data type."
                )
            else:
                self.model = self.model.to(self.amp_dtype)
        else:
            self.amp_dtype = torch.float32
            self.model = self.model.to(torch.float32)

    def get_optimizer(self, optimizer):
        """Returns the specified optimizer. In SignRound, we fix the optimizer.

        Args:
        optimizer: The optimizer to be used.

        Returns:
        The specified optimizer.
        """
        from auto_round.sign_sgd import SignSGD

        return SignSGD

    def get_scaler(self):
        """Returns scaler, in SignRound, no need to use scaler."""
        return None

    def scale_loss_and_backward(self, scaler, loss):
        """Scales the loss and performs backward pass.

        Args:
        scaler: The scaler to be used.
        loss: The loss to be scaled.

        Returns:
        The scaled loss.
        """
        scale_loss = loss * 1000
        scale_loss.backward()
        if is_optimum_habana_available():
            htcore.mark_step()
        return scale_loss

    def step(self, scaler, optimizer, lr_schedule):
        """Performs a step in the optimization process.

        Args:
        scaler: The scaler to be used.
        optimizer: The optimizer for the step.
        lr_schedule: The learning rate schedule.

        Returns:
        None
        """
        optimizer.step()
        # for hpu
        if is_optimum_habana_available():
            htcore.mark_step()
        optimizer.zero_grad()
        lr_schedule.step()


class AutoOPTRound(AutoRound):
    """Class for automatic rounding-based quantization with optimizers like adamw of a PyTorch model.

    Args:
        model: The PyTorch model to be quantized.
        tokenizer: An optional tokenizer for processing input data.
        bits (int): Number of bits for quantization (default is 4).
        group_size (int): Size of the quantization group (default is 128).
        sym (bool): Whether sym to be used (default is True).
        layer_config (dict): Configuration for weight quantization (default is None).
        batch_size (int): Batch size for training (default is 8).
        amp (bool): Whether to use automatic mixed precision (default is True).
        device: The device to be used for training (default is "auto").
        lr_scheduler: The learning rate scheduler to be used.
        dataset: The default dataset name (default is "NeelNanda/pile-10k").
        enable_quanted_input (bool): Whether to use quantized input data (default is True).
        enable_minmax_tuning (bool): Whether to enable min-max tuning (default is True).
        lr (float): The learning rate (default is 0.005).
        minmax_lr (float): The learning rate for min-max tuning (default is None).
        low_gpu_mem_usage (bool): Whether to use low GPU memory (default is False).
        low_cpu_mem_usage (bool): Whether to use low CPU memory (default is False).
        iters (int): Number of iterations (default is 200).
        seqlen (int): Length of the sequence.
        nsamples (int): Number of samples (default is 128).
        sampler (str): The sampling method (default is "rand").
        seed (int): The random seed (default is 42).
        nblocks (int): Number of blocks (default is 1).
        gradient_accumulate_steps (int): Number of gradient accumulation steps (default is 1).
        not_use_best_mse (bool): Whether to use mean squared error (default is False).
        dynamic_max_gap (int): The dynamic maximum gap (default is -1).
        data_type (str): The data type to be used (default is "int").
        scale_dtype (str): The data type of quantization scale to be used (default is "float16"), different kernels
                           have different choices.
        act_bits (int): Number of bits for activation quantization. Default is 32.
        act_group_size (int): Group size for activation quantization. Default is None.
        act_sym (bool): Whether to use symmetric activation quantization. Default is None.
        act_dynamic (bool): Whether to use dynamic activation quantization. Default is True.
        quant_block_list (list): A list whose elements are list of block's layer names to be quantized.
        **kwargs: Additional keyword arguments.

    Returns:
        The quantized model.
    """

    def __init__(
            self,
            model,
            tokenizer=None,
            bits: int = 4,
            group_size: int = 128,
            sym: bool = True,
            layer_config=None,
            batch_size: int = 8,
            amp: bool = True,
            device=None,
            lr_scheduler=None,
            dataset: Union[str, list, tuple, torch.utils.data.DataLoader] = "NeelNanda/pile-10k",
            enable_quanted_input: bool = True,
            enable_minmax_tuning: bool = True,
            lr: float = None,
            minmax_lr: float = None,
            low_gpu_mem_usage: bool = False,
            low_cpu_mem_usage: bool = False,
            iters: int = 200,
            seqlen: int = 2048,
            nsamples: int = 128,
            sampler: str = "rand",
            seed: int = 42,
            nblocks: int = 1,
            gradient_accumulate_steps: int = 1,
            not_use_best_mse: bool = False,
            dynamic_max_gap: int = -1,
            data_type: str = "int",
            scale_dtype: str = "fp16",
            act_bits: int = 32,
            act_group_size: int = None,
            act_sym: bool = None,
            act_dynamic: bool = True,
            enable_norm_bias_tuning: bool = False,
            quant_block_list: list = None,
            optimizer="AdamW",
            **kwargs,
    ):
        super(AutoOPTRound, self).__init__(
            model=model,
            tokenizer=tokenizer,
            bits=bits,
            group_size=group_size,
            sym=sym,
            layer_config=layer_config,
            batch_size=batch_size,
            amp=amp,
            device=device,
            lr_scheduler=lr_scheduler,
            dataset=dataset,
            enable_quanted_input=enable_quanted_input,
            enable_minmax_tuning=enable_minmax_tuning,
            lr=lr,
            minmax_lr=minmax_lr,
            low_gpu_mem_usage=low_gpu_mem_usage,
            low_cpu_mem_usage=low_cpu_mem_usage,
            iters=iters,
            seqlen=seqlen,
            nsamples=nsamples,
            sampler=sampler,
            seed=seed,
            nblocks=nblocks,
            gradient_accumulate_steps=gradient_accumulate_steps,
            not_use_best_mse=not_use_best_mse,
            dynamic_max_gap=dynamic_max_gap,
            data_type=data_type,
            scale_dtype=scale_dtype,
            act_bits=act_bits,
            act_group_size=act_group_size,
            act_sym=act_sym,
            act_dynamic=act_dynamic,
            enable_norm_bias_tuning=enable_norm_bias_tuning,
            quant_block_list=quant_block_list,
            **kwargs,
        )

        if layer_config is None:
            layer_config = {}
        self.optimizer = self.get_optimizer(optimizer)

    def get_optimizer(self, optimizer):
        if optimizer is None:
            optimizer = torch.optim.AdamW
        elif isinstance(optimizer, str):
            optimizer = getattr(torch.optim, optimizer)
        else:
            optimizer = optimizer
        return optimizer

    def get_scaler(self):
        scaler = None
        if self.amp and not check_is_cpu(self.device):
            from torch.cuda.amp import GradScaler

            scaler = GradScaler(init_scale=1024, growth_interval=100000)
        return scaler

    def scale_loss_and_backward(self, scaler, loss):
        if scaler is not None:
            loss = scaler.scale(loss)

        loss.backward()
        if is_optimum_habana_available():
            htcore.mark_step()
        return loss

    def step(self, scaler, optimizer, lr_schedule):
        if scaler is not None:
            scaler.step(optimizer)
            optimizer.zero_grad()
            lr_schedule.step()
            scaler.update()
        else:
            optimizer.step()
            optimizer.zero_grad()
            lr_schedule.step()
        if is_optimum_habana_available():
            htcore.mark_step()


class AutoAdamRound(AutoOPTRound):
    """Class for automatic rounding-based quantization with optimizers like adamw of a PyTorch model.
    The default lr has been changed.

    Args:
        model: The PyTorch model to be quantized.
        tokenizer: An optional tokenizer for processing input data.
        bits (int): Number of bits for quantization (default is 4).
        group_size (int): Size of the quantization group (default is 128).
        sym (str): Whether symmetric quantization to be used (default is True).
        layer_config (dict): Configuration for weight quantization (default is None).
        batch_size (int): Batch size for training (default is 8).
        amp (bool): Whether to use automatic mixed precision (default is True).
        device: The device to be used for training (default is "auto").
        lr_scheduler: The learning rate scheduler to be used.
        dataset (Union[str, list, tuple, torch.utils.data.DataLoader]):
                The default dataset name (default is "NeelNanda/pile-10k").
        enable_quanted_input (bool): Whether to use quantized input data (default is True).
        enable_minmax_tuning (bool): Whether to enable min-max tuning (default is True).
        lr (float): The learning rate (default is 0.005).
        minmax_lr (float): The learning rate for min-max tuning (default is None).
        low_gpu_mem_usage (bool): Whether to use low GPU memory (default is False).
        low_cpu_mem_usage (bool): Whether to use low CPU memory (default is False).
        iters (int): Number of iterations (default is 200).
        seqlen (int): Length of the sequence.
        nsamples (int): Number of samples (default is 128).
        sampler (str): The sampling method (default is "rand").
        seed (int): The random seed (default is 42).
        nblocks (int): Number of blocks (default is 1).
        gradient_accumulate_steps (int): Number of gradient accumulation steps (default is 1).
        not_use_best_mse (bool): Whether to use mean squared error (default is False).
        dynamic_max_gap (int): The dynamic maximum gap (default is -1).
        data_type (str): The data type to be used (default is "int").
        optimizer: string or object
        scale_dtype (str): The data type of quantization scale to be used (default is "float16"), different kernels
                           have different choices.
        act_bits (int): Number of bits for activation quantization. Default is 32.
        act_group_size (int): Group size for activation quantization. Default is None.
        act_sym (bool): Whether to use symmetric activation quantization. Default is None.
        act_dynamic (bool): Whether to use dynamic activation quantization. Default is True.
        quant_block_list (list): A list whose elements are list of block's layer names to be quantized.
    Returns:
        The quantized model.
    """

    def __init__(
            self,
            model,
            tokenizer=None,
            bits: int = 4,
            group_size: int = 128,
            sym: bool = True,
            layer_config=None,
            batch_size: int = 8,
            amp: bool = True,
            device=None,
            lr_scheduler=None,
            dataset: Union[str, list, tuple, torch.utils.data.DataLoader] = "NeelNanda/pile-10k",
            enable_quanted_input: bool = True,
            enable_minmax_tuning: bool = True,
            lr: float = None,
            minmax_lr: float = None,
            low_gpu_mem_usage: bool = False,
            low_cpu_mem_usage: bool = False,
            iters: int = 200,
            seqlen: int = 2048,
            nsamples: int = 128,
            sampler: str = "rand",
            seed: int = 42,
            nblocks: int = 1,
            gradient_accumulate_steps: int = 1,
            not_use_best_mse: bool = False,
            dynamic_max_gap: int = -1,
            data_type: str = "int",
            scale_dtype: str = "fp16",
            act_bits: int = 32,
            act_group_size: int = None,
            act_sym: bool = None,
            act_dynamic: bool = True,
            enable_norm_bias_tuning: bool = False,
            quant_block_list: list = None,
            optimizer="AdamW",
            **kwargs,
    ):
        super(AutoAdamRound, self).__init__(
            model=model,
            tokenizer=tokenizer,
            bits=bits,
            group_size=group_size,
            sym=sym,
            layer_config=layer_config,
            batch_size=batch_size,
            amp=amp,
            device=device,
            lr_scheduler=lr_scheduler,
            dataset=dataset,
            enable_quanted_input=enable_quanted_input,
            enable_minmax_tuning=enable_minmax_tuning,
            lr=lr,
            minmax_lr=minmax_lr,
            low_gpu_mem_usage=low_gpu_mem_usage,
            low_cpu_mem_usage=low_cpu_mem_usage,
            iters=iters,
            seqlen=seqlen,
            nsamples=nsamples,
            sampler=sampler,
            seed=seed,
            nblocks=nblocks,
            gradient_accumulate_steps=gradient_accumulate_steps,
            not_use_best_mse=not_use_best_mse,
            dynamic_max_gap=dynamic_max_gap,
            data_type=data_type,
            scale_dtype=scale_dtype,
            act_bits=act_bits,
            act_group_size=act_group_size,
            act_sym=act_sym,
            act_dynamic=act_dynamic,
            enable_norm_bias_tuning=enable_norm_bias_tuning,
            quant_block_list=quant_block_list,
            optimizer=optimizer,
            **kwargs,
        )


<<<<<<< HEAD
class AutoMLLMROund(AutoRound):
    def __init__(
            self,
            model,
            tokenizer,
            bits: int = 4,
            group_size: int = 128,
            sym: bool = False,
            layer_config: dict = None,
            enable_full_range: bool = False,  ##for symmetric, TODO support later
            batch_size: int = 8,
            amp: bool = True,
            device: str = None,
            lr_scheduler=None,
            dataset: Union[str, list, tuple, torch.utils.data.DataLoader] = None,
            images: Union[str, torch.utils.data.DataLoader] = None,
            template: Union[str, Template] = None,
            quant_vision: bool = False,
            enable_quanted_input: bool = True,
            enable_minmax_tuning: bool = True,
            lr: float = None,
            minmax_lr: float = None,
            low_gpu_mem_usage: bool = False,
            low_cpu_mem_usage: bool = False,
            iters: int = 200,
            seqlen: int = 2048,
            nsamples: int = 128,
            sampler: str = "rand",
            seed: int = 42,
            nblocks: int = 1,
            gradient_accumulate_steps: int = 1,
            not_use_best_mse: bool = False,
            dynamic_max_gap: int = -1,
            data_type: str = "int",
            scale_dtype: str = "fp16",
            act_bits: int = 32,
            act_group_size: int = None,
            act_sym: bool = None,
            act_dynamic: bool = True,
            quant_block_list: list = None,
            enable_norm_bias_tuning: bool = False,
            **kwargs,
    ):
        super(AutoMLLMROund, self).__init__(
            model=model,
            tokenizer=tokenizer,
            bits=bits,
            group_size=group_size,
            sym=sym,
            layer_config=layer_config,
            enable_full_range=enable_full_range,
            batch_size=batch_size,
            amp=amp,
            device=device,
            lr_scheduler=lr_scheduler,
            dataset=dataset,
            enable_quanted_input=enable_quanted_input,
            enable_minmax_tuning=enable_minmax_tuning,
            lr=lr,
            minmax_lr=minmax_lr,
            low_gpu_mem_usage=low_gpu_mem_usage,
            low_cpu_mem_usage=low_cpu_mem_usage,
            iters=iters,
            seqlen=seqlen,
            nsamples=nsamples,
            sampler=sampler,
            seed=seed,
            nblocks=nblocks,
            gradient_accumulate_steps=gradient_accumulate_steps,
            not_use_best_mse=not_use_best_mse,
            dynamic_max_gap=dynamic_max_gap,
            data_type=data_type,
            scale_dtype=scale_dtype,
            act_bits=act_bits,
            act_group_size=act_group_size,
            act_sym=act_sym,
            act_dynamic=act_dynamic,
            enable_norm_bias_tuning=enable_norm_bias_tuning,
            quant_block_list=quant_block_list,
            **kwargs,
        )
        self.images = images
        self.template = template
        self.quant_vision = quant_vision
        if self.template is None:
            self.template = self.model.config.model_type
        assert self.dataset is not None, "dataset should not be None"
        if isinstance(self.dataset, str):
            self.dataset = get_mllm_dataloader(self.template, tokenizer, dataset, images, seqlen, batch_size)
        
        self.quant_block_list = get_multimodal_block_names(self.model, quant_vision)
=======
>>>>>>> 7cfff967
<|MERGE_RESOLUTION|>--- conflicted
+++ resolved
@@ -1623,7 +1623,7 @@
         )
 
 
-<<<<<<< HEAD
+
 class AutoMLLMROund(AutoRound):
     def __init__(
             self,
@@ -1714,6 +1714,4 @@
         if isinstance(self.dataset, str):
             self.dataset = get_mllm_dataloader(self.template, tokenizer, dataset, images, seqlen, batch_size)
         
-        self.quant_block_list = get_multimodal_block_names(self.model, quant_vision)
-=======
->>>>>>> 7cfff967
+        self.quant_block_list = get_multimodal_block_names(self.model, quant_vision)