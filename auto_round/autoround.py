# Copyright (c) 2023 Intel Corporation
#
# Licensed under the Apache License, Version 2.0 (the "License");
# you may not use this file except in compliance with the License.
# You may obtain a copy of the License at
#
#    http://www.apache.org/licenses/LICENSE-2.0
#
# Unless required by applicable law or agreed to in writing, software
# distributed under the License is distributed on an "AS IS" BASIS,
# WITHOUT WARRANTIES OR CONDITIONS OF ANY KIND, either express or implied.
# See the License for the specific language governing permissions and
# limitations under the License.


import copy
import time
from typing import Optional, Union

import torch
import transformers
from torch import autocast

from .calib_dataset import get_dataloader
from .quantizer import WrapperMultiblock, wrapper_block, unwrapper_block, WrapperLinear, unwrapper_layer
from .special_model_handler import check_hidden_state_dim, check_share_attention_mask
from .utils import (
    CpuInfo,
    block_forward,
    check_is_cpu,
    check_to_quantized,
    collect_minmax_scale,
    collect_round_v,
    convert_dtype_str2torch,
    detect_device,
    get_block_names,
    get_module,
    htcore,
    is_optimum_habana_available,
    logger,
    sampling_inputs,
    to_device, get_layer_names_in_block,
)

from .layer_wise.utils import get_layers_before_block

class AutoRound(object):
    """This is Signround+ which is an advanced version of Signround. For more information,
     please refer to Cheng, Wenhua, et al. "Optimize weight rounding via signed gradient descent
     for the quantization of llms." arXiv preprint arXiv:2309.05516 (2023).

    Args:
        model: The PyTorch model to be quantized.
        tokenizer: An optional tokenizer for processing input data. If none is provided, a dataloader must be supplied.
        bits (int): Number of bits for quantization (default is 4).
        group_size (int): Size of the quantization group (default is 128).
        sym (bool): Whether symmetric quantization is to be used (default is False).
        layer_config (dict): Configuration for weight quantization (default is an empty dictionary).
        layer_config={
                   'layer1':##layer_name
                   {
                       'data_type': 'int',
                       'bits': 4,
                       'group_size': 128,
                       'sym': False
                       'act_data_type': None,
                       'act_bits': 32,
                       'group_size': None,
                       'sym': None,

                   }
                   ...
               }
        enable_full_range (bool): Whether to enable full range quantization (default is False).
        batch_size (int): Batch size for training (default is 8).
        amp (bool): Whether to use automatic mixed precision (default is True).
        device: The device to be used for tuning (default is "auto").
        lr_scheduler: The learning rate scheduler to be used.
        dataset (str): The default dataset name (default is "NeelNanda/pile-10k").
        enable_quanted_input (bool): Whether to use the output of the previous quantized block as
                                the input for the current block (default is True).
        enable_minmax_tuning (bool): Whether to enable weight min-max tuning (default is True).
        lr (float): The learning rate (default is None, will be set to 1.0/iters).
        minmax_lr (float): The learning rate for min-max tuning (default is None, it will be set to lr automatically).
        low_gpu_mem_usage (bool): Whether to use low GPU memory (default is True).
        iters (int): Number of iterations (default is 200).
        seqlen (int): Data length of the sequence for tuning (default is 2048).
        nsamples (int): Number of samples (default is 128).
        sampler (str): The sampling method (default is "rand").
        seed (int): The random seed (default is 42).
        nblocks (int): Number of blocks (default is 1).
        gradient_accumulate_steps (int): Number of gradient accumulation steps (default is 1).
        not_use_best_mse (bool): Whether to use mean squared error (default is False).
        dynamic_max_gap (int): The dynamic maximum gap (default is -1).
        data_type (str): The data type to be used (default is "int").
        scale_dtype (str): The data type of quantization scale to be used (default is "float16"), different kernels
                           have different choices.
        act_bits (int): Number of bits for activation quantization. Default is 32.
        act_group_size (int): Group size for activation quantization. Default is None.
        act_sym (bool): Whether to use symmetric activation quantization. Default is None.
        act_dynamic (bool): Whether to use dynamic activation quantization. Default is True.

    Returns:
        The quantized model.
    """

    def __init__(
            self,
            model,
            tokenizer,
            bits: int = 4,
            group_size: int = 128,
            sym: bool = False,
            layer_config: dict = {},
            enable_full_range: bool = False,  ##for symmetric, TODO support later
            batch_size: int = 8,
            amp: bool = True,
            device: str = None,
            lr_scheduler=None,
            dataset: Union[str, list, tuple, torch.utils.data.DataLoader] = "NeelNanda/pile-10k",
            enable_quanted_input: bool = True,
            enable_minmax_tuning: bool = True,
            lr: float = None,
            minmax_lr: float = None,
            low_gpu_mem_usage: bool = False,
            iters: int = 200,
            seqlen: int = 2048,
            nsamples: int = 128,
            sampler: str = "rand",
            seed: int = 42,
            nblocks: int = 1,
            gradient_accumulate_steps: int = 1,
            not_use_best_mse: bool = False,
            dynamic_max_gap: int = -1,
            data_type: str = "int",
            scale_dtype: str = "fp16",
<<<<<<< HEAD
            block_wise: bool = False,
=======
            act_bits: int = 32,
            act_group_size: int = None,
            act_sym: bool = None,
            act_dynamic: bool = True,
>>>>>>> 5f67048c
            **kwargs,
    ):
        self.quantized = False
        self.model_orig_dtype = model.dtype
        self.block_wise = block_wise
        if model.device.type == 'meta':
            self.model = model.eval()
        else:
            self.model = model.eval().to("cpu")
        self.amp = amp
        self.enable_quanted_input = enable_quanted_input
        self.enable_minmax_tuning = enable_minmax_tuning
        self.nsamples = nsamples
        self.nblocks = nblocks
        self.bits = bits
        self.group_size = group_size
        self.sym = sym
        self.low_gpu_mem_usage = low_gpu_mem_usage
        self.data_type = data_type
        self.supported_types = [torch.nn.Linear, transformers.modeling_utils.Conv1D]
        self.layer_config = layer_config
        self.seed = seed
        self.tokenizer = tokenizer
        self.seqlen = seqlen
        self.train_bs = batch_size
        self.nblocks = nblocks
        self.device = detect_device(device)
        self.scale_dtype = convert_dtype_str2torch(scale_dtype)
        self.set_amp_dtype()
        self.cache_device = torch.device("cpu") if self.low_gpu_mem_usage else self.device
        self.dataset = dataset

        self.iters = iters
        if self.iters <= 0:
            logger.warning("iters must be positive, reset it to 200")
            self.iters = 200
        self.lr = lr or (1.0 / self.iters)
        self.minmax_lr = minmax_lr or self.lr

        self.sampler = sampler
        self.gradient_accumulate_steps = gradient_accumulate_steps
        self.not_use_best_mse = not_use_best_mse
        self.dynamic_max_gap = dynamic_max_gap
        self.enable_full_range = enable_full_range
        self.lr_scheduler = lr_scheduler
        self.optimizer = self.get_optimizer(None)
        self.share_attention_mask_flag = None
        self.hidden_dim_flag = None
        self.infer_bs_coeff = 1
        self.act_group_size = act_group_size if not (act_group_size is None) else self.group_size
        self.act_bits = act_bits if not (act_bits is None) else self.bits
        self.act_sym = act_sym if not (act_sym is None) else self.sym
        self.act_dynamic = act_dynamic
        self.set_layerwise_config(self.layer_config)
        torch.set_printoptions(precision=3, sci_mode=True)
        self.check_configs()
        logger.info(f"using {self.model.dtype} for quantization tuning")
        if is_optimum_habana_available():
            logger.info("Optimum Habana is available, import htcore explicitly.")
            import habana_frameworks.torch.core as htcore  # pylint: disable=E0401
            import habana_frameworks.torch.hpu as hthpu  # pylint: disable=E0401

    def check_configs(self):
        """Checks if the configurations are valid.

        Raises:
        AssertionError: If any of the configurations are invalid.
        """
        assert isinstance(self.model, torch.nn.Module)
        assert self.bits > 0, "bits must be positive"
        assert self.act_bits > 0, "bits must be positive"
        assert self.group_size == -1 or self.group_size >= 1, "only supports positive group_size or -1(per channel)"
        assert self.act_group_size == -1 or self.act_group_size >= 1,\
            "only supports positive group_size or -1(per channel)"
        assert self.train_bs > 0, "batch size must be positive"
        assert self.iters > 0, "iters must be positive"
        assert self.seqlen > 0, "seqlen must be positive"
        assert self.nblocks > 0, "nblocks must be positive"
        assert self.gradient_accumulate_steps > 0, "gradient accumulate step must be positive"
        assert self.enable_full_range is False, "only support enable_full_range=False currently"
        assert self.act_dynamic is True, "only support dynamic quantization for activation currently"
        # assert self.tokenizer != None or self.dataloader != None

    def quantize(self):
        """Quantize the model and return the quantized model along with layer configurations.
        the entry of AutoRound.

        Returns:
        The quantized model and layer configurations.
        """
        # logger.info("cache block input")
        block_names = get_block_names(self.model)
        if len(block_names) == 0:
            logger.warning("could not find blocks, exit with original model")
            return self.model, self.layer_config

        if self.amp:
            self.model = self.model.to(self.amp_dtype)

        layer_names = self.get_quantized_layer_names_outside_blocks()
        self.start_time = time.time()
        all_inputs = self.try_cache_inter_data_gpucpu([block_names[0]], self.nsamples, layer_names=layer_names)
        del self.inputs
        inputs = all_inputs[block_names[0]]

        all_inputs.pop(block_names[0])
        self.inputs = None
        del self.inputs
        if "input_ids" in inputs.keys():
            total_samples = len(inputs["input_ids"])
            self.nsamples = total_samples
            if total_samples < self.train_bs:
                self.train_bs = total_samples
                logger.warning(f"force the train batch size to {total_samples} ")

        if not self.model.device.type == "meta":
            self.model = self.model.to("cpu")
        torch.cuda.empty_cache()
        self.quant_blocks(
            self.model,
            inputs,
            block_names,
            nblocks=self.nblocks,
            device=self.device,
        )

        self.quant_layers(layer_names, all_inputs)

        self.dump_qinfo_to_layer_config()

        end_time = time.time()
        cost_time = end_time - self.start_time
        logger.info(f"quantization tuning time {cost_time}")

        ## dump a summary
        quantized_layers = []
        unquantized_layers = []
        for n, m in self.model.named_modules():
            if isinstance(m, tuple(self.supported_types)):
                if m.bits > 8:
                    unquantized_layers.append(n)
                else:
                    quantized_layers.append(n)
        summary_info = (
            f"Summary: quantized {len(quantized_layers)}/{len(quantized_layers) + len(unquantized_layers)} in the model"
        )
        if len(unquantized_layers) > 0:
            summary_info += f",  {unquantized_layers} have not been quantized"
        logger.info(summary_info)

        self.quantized = True
        ##self.model = self.model.to(self.model_orig_dtype)##keep it as amp dtype
        return self.model, self.layer_config

    def dump_qinfo_to_layer_config(self):
        """
        dump quantization scale and zp to layer configuration
        Args:

        Returns:
            None
        """
        for n, m in self.model.named_modules():
            if n not in self.layer_config.keys():
                continue
            if hasattr(m, "scale"):
                self.layer_config[n]["scale"] = m.scale
                self.layer_config[n]["zp"] = m.zp
                if isinstance(m, transformers.modeling_utils.Conv1D):
                    weight = m.weight.t()
                else:
                    weight = m.weight

                if self.group_size <= 0:

                    self.layer_config[n]["g_idx"] = torch.tensor(
                        [0 for i in range(weight.shape[1])], dtype=torch.int32, device="cpu"
                    )
                else:
                    self.layer_config[n]["g_idx"] = torch.tensor(
                        [i // self.group_size for i in range(weight.shape[1])], dtype=torch.int32, device="cpu"
                    )
                delattr(m, "scale")
                delattr(m, "zp")
            else:
                self.layer_config[n]["data_type"] = "float"
                if self.amp_dtype == torch.bfloat16:
                    self.layer_config[n]["data_type"] = "bfloat"
                self.layer_config[n]["bits"] = 16
                self.layer_config[n]["group_size"] = None
                self.layer_config[n]["sym"] = None

    def quant_layers(self, layer_names, layer_inputs):
        """Quantizes specified layers based on inputs and configuration.

        Args:
            layer_names (list): List of layer names to quantize.
            layer_inputs (dict): Dictionary mapping layer names to input data.

        Returns:
            None
        """
        ##TODO currently we take all the layers outside blocks as post block layers which is not optimal
        if len(layer_names) == 0:
            return
        q_layer_inputs = None
        if self.enable_quanted_input:
            q_layer_inputs = self.try_cache_inter_data_gpucpu([], self.nsamples, layer_names=layer_names)

        if not self.model.device.type == "meta":
            self.model = self.model.to("cpu")
        torch.cuda.empty_cache()
        for layer_name in layer_names:
            layer_input = layer_inputs[layer_name]
            layer_input = to_device(layer_input, self.cache_device)
            q_layer_input = q_layer_inputs[layer_name] if self.enable_quanted_input else None
            q_layer_input = to_device(q_layer_input, self.cache_device)
            self.quant_layer(layer_name, layer_input, q_layer_input, device=self.device)
            for i in range(len(layer_input)):
                layer_input[i] = None
                if q_layer_input is not None:
                    q_layer_input[i] = None
            torch.cuda.empty_cache()

    def set_layerwise_config(self, layer_config):
        """Sets the layer-wise configuration based on the provided layer_config.
           By default, only quantize layers in blocks.

        Args:
        layer_config: The layer configuration.

        Returns:
        None
        """
        layers_in_blocks = get_layer_names_in_block(self.model, self.supported_types)
        keys = ["data_type", "bits", "group_size", "sym", "scale_dtype", "act_bits", "act_group_size", "act_sym",
                "act_dynamic"]
        for n, m in self.model.named_modules():
            if not isinstance(m, tuple(self.supported_types)):
                continue
            ##not set in layer config, so use the default values
            if n not in layer_config.keys() and n in layers_in_blocks:
                layer_config[n] = {}
                for key in keys:
                    layer_config[n][key] = getattr(self, key)
            elif n in layer_config.keys():  ## partly set
                for key in keys:
                    if key not in layer_config[n].keys():
                        layer_config[n][key] = getattr(self, key)
            else:  ##not in layer_config and layers in block,
                layer_config[n] = {}
                for key in keys:
                    layer_config[n][key] = getattr(self, key)
                layer_config[n]["bits"] = 32
                layer_config[n]["act_bits"] = 32

            for key in keys:
                setattr(m, key, layer_config[n][key])
        tmp=1

    @torch.no_grad()
    def get_block_outputs(self, block, input_ids, input_others, bs, device, cache_device):
        """Compute the output of a given block of the model for a given input.

        Args:
        block: The block of the model.
        input_ids: The input tensor containing tokenized input ids.
        input_others: A dictionary containing additional input data.
        bs: The batch size for computing the output.
        device: The device for computation.
        cache_device: The device for storing the output.
        batch_dim: The batch dimension of the output tensor.

        Returns:
        The output tensor of the block.
        """

        output = []
        for i in range(0, self.nsamples, bs):
            end_index = min(self.nsamples, i + bs)
            indices = torch.arange(i, end_index).to(torch.long)
            tmp_input_ids, tmp_input_others = sampling_inputs(
                input_ids, input_others, indices, self.seqlen, self.share_attention_mask_flag, self.input_dim
            )
            tmp_output = block_forward(block, tmp_input_ids, tmp_input_others, self.amp, self.amp_dtype, device).to(
                cache_device
            )
            output.extend(list(torch.split(tmp_output, 1, dim=self.input_dim)))
        torch.cuda.empty_cache()

        return output

    @torch.no_grad()
    def calib(self, nsamples, bs):
        """Perform calibration for quantization.

        This method calibrates the model for quantization by processing a specified
        number of samples from the calibration dataset. It ensures that the data is
        properly formatted and feeds it to the model. If the number of samples processed
        is less than the specified number, it logs a warning. If no samples are processed,
        it logs an error and exits.
        Args:
            nsamples (int): The number of samples to use for calibration.
            bs (int): The number of samples to use for calibration
        """
        if isinstance(self.dataset, str):
            dataset = self.dataset.replace(" ", "")  ##remove all whitespaces
            # slow here
            self.dataloader = get_dataloader(
                self.tokenizer,
                self.seqlen,
                dataset,
                self.seed,
                bs,
                self.nsamples,
            )
        else:
            self.dataloader = self.dataset
        total_cnt = 0

        # load embed weight if use block_wise
        if self.block_wise:
            embed_layers = get_layers_before_block(self.model)
            for n, m in embed_layers:
                m = m.to(self.device)
        
        for data in self.dataloader:
            if data is None:
                continue
            if isinstance(data, torch.Tensor):
                input_ids = data.to(self.device)
                data_new = input_ids

            elif isinstance(data, str):
                if self.tokenizer is None:
                    logger.error("please provide tokenizer for string input")
                    exit()
                data = self.tokenizer(data, truncation=True, max_length=self.seqlen, return_tensors="pt").data
                data_new = {}
                for key in data.keys():
                    data_new[key] = data[key].to(self.device)
                input_ids = data_new["input_ids"]
            else:
                data_new = {}
                for key in data.keys():
                    data_new[key] = data[key].to(self.device)
                input_ids = data_new["input_ids"]
            if input_ids.shape[-1] < self.seqlen:
                continue

            try:
                if isinstance(data_new, torch.Tensor):
                    self.model(data_new)
                else:
                    self.model(**data_new)
            except NotImplementedError:
                pass
            except Exception as error:
                logger.error(error)
            total_cnt += input_ids.shape[0]
            if total_cnt >= nsamples:
                break
        if total_cnt == 0:
            logger.error(
                f"no data has been cached, please provide more data with sequence length >={self.seqlen} in the "
                f"dataset or decease the sequence length"
            )
            exit()
        elif total_cnt < nsamples:
            logger.warning(
                f"Insufficient number of samples collected may affect the quantification. "
                f"Valid samples size:{total_cnt}, Target sample size:{nsamples}"
            )
        
        # clean embed weight to save memory
        if self.block_wise:
            for n, m in embed_layers:
                m = m.to("meta")
        torch.cuda.empty_cache()

    @torch.no_grad()
    def try_cache_inter_data_gpucpu(self, block_names, nsamples, layer_names=[], last_cache_name=None):
        """Attempts to cache intermediate data on GPU，if failed, then using CPU.

        Args:
            block_names (list): List of block names to cache data for.
            nsamples (int): Number of samples to use for caching.
            layer_names (list, optional): List of layer names to cache data for. Defaults to [].
            last_cache_name (str, optional): Name of the last cache. Defaults to None.

        Returns:
            all_inputs: Cached intermediate data.

        Raises:
            Exception: If caching on GPU fails, switches to CPU and caches there.
        """
        try:
            if not self.model.device.type == "meta":
                self.model = self.model.to(self.device)
            all_inputs = self.cache_inter_data(
                block_names, nsamples, layer_names=layer_names, last_cache_name=last_cache_name
            )
            if not self.model.device.type == "meta":
                self.model = self.model.to("cpu")
            torch.cuda.empty_cache()
        except:
            logger.info("switch to cpu to cache inputs")
            if not self.model.device.type == "meta":
                self.model = self.model.to("cpu")
            torch.cuda.empty_cache()
            all_inputs = self.cache_inter_data(
                block_names, nsamples, layer_names=layer_names, last_cache_name=last_cache_name
            )
        return all_inputs

    @torch.no_grad()
    def cache_inter_data(self, block_names, nsamples, layer_names=[], last_cache_name=None):
        """Save the inputs of block_name for calibration. For layers, we cache both of inputs and output.

        This method temporarily replaces the forward method of the model to capture
        the inputs passing through the specified block. It then calibrates the model
        using a specified number of samples. Finally, it restores the original forward
        method and returns the inputs for the specified block.
        Args:
            block_names (list): The names of the blocks for which inputs are to be saved.
            layer_names (list):The names of the layers for which inputs are to be saved.
            nsamples (int): The number of samples to use for calibration.
            last_cache_name (str, optional): The name of the last layer to be cached,
                                       we could break the forward in this layer to save time

        Returns:
            dict: A dictionary containing the inputs for the specified block.
        """
        self.inputs = {}
        self.to_cached_layers = block_names + layer_names
        tmp_dtype = None
        ## have bug if block name is not the first block
        if (len(block_names) > 1 or len(layer_names) > 0) and self.low_gpu_mem_usage:
            tmp_dtype = self.model.dtype
            self.model = self.model.to(torch.bfloat16) if self.amp else self.model.to(torch.float32)

        self.last_cache_name = last_cache_name
        if last_cache_name is None and len(block_names) + len(layer_names) == 1:
            self.last_cache_name = block_names[0] if len(block_names) == 1 else layer_names[0]
        calib_bs = self.train_bs
        self.hook_handles = []
        self._replace_forward()
        self.calib(nsamples, calib_bs)
        self._recover_forward()
        res = self.inputs
        del self.last_cache_name
        del self.to_cached_layers
        if tmp_dtype is not None:
            self.model = self.model.to(tmp_dtype)

        return res

    @torch.no_grad()
    def get_block_forward_func(self, name):
        """Gets the forward function.

        Args:
            name (str): The name of the function.
        Returns:
            function: The forward function.
        """

        def forward(m, hidden_states, *positional_args, **kwargs):
            """Rewrite forward function, process and collect input data.

            Args:
                hidden_states (torch.Tensor): The hidden states tensor.
                *positional_args: Variable number of positional arguments.
                **kwargs: Variable number of keyword arguments.

            Returns:
                NotImplementedError: Getting the first layer inputs and then raise the error to save runtime.
            """
            if self.share_attention_mask_flag is None:
                self.input_dim = check_hidden_state_dim(self.model, positional_args)
                self.share_attention_mask_flag = check_share_attention_mask(self.model, hidden_states, **kwargs)
            if name in self.inputs:
                self.inputs[name]["input_ids"].extend(list(torch.split(hidden_states.to("cpu"), 1, dim=self.input_dim)))
            else:
                self.inputs[name] = {}
                self.inputs[name]["input_ids"] = list(torch.split(hidden_states.to("cpu"), 1, dim=self.input_dim))

            if "positional_inputs" not in self.inputs[name]:
                self.inputs[name]["positional_inputs"] = []
            for idx, item in enumerate(positional_args):
                self.inputs[name]["positional_inputs"] = to_device(positional_args)

            for key in kwargs.keys():
                if isinstance(kwargs[key], torch.Tensor) or isinstance(kwargs[key], list) \
                        or (key == "alibi") or (key == "attention_mask"):
                    if "attention_mask" in key:
                        if key not in self.inputs[name].keys():
                            self.inputs[name][key] = None
                        if kwargs[key] is not None:
                            if (not self.share_attention_mask_flag) and self.inputs[name][key] is not None:
                                self.inputs[name][key].extend(list(torch.split(kwargs[key].to("cpu"), 1, dim=0)))
                            else:
                                self.inputs[name][key] = list(torch.split(kwargs[key].to("cpu"), 1, dim=0))
                    elif "alibi" in key:
                        if key not in self.inputs[name].keys():
                            self.inputs[name][key] = None
                        if isinstance(kwargs[key], torch.Tensor):
                            alibi = kwargs[key]
                            batch = kwargs["attention_mask"].shape[0]
                            alibi = alibi.reshape(batch, -1, alibi.shape[1], alibi.shape[2])
                            if (not self.share_attention_mask_flag) and self.inputs[name][key] is not None:
                                self.inputs[name][key].extend(list(torch.split(alibi.to("cpu"), 1, dim=0)))
                            else:
                                self.inputs[name][key] = list(torch.split(alibi.to("cpu"), 1, dim=0))
                    elif key not in self.inputs[name].keys():
                        self.inputs[name][key] = to_device(kwargs[key], device=torch.device("cpu"))
            if name == self.last_cache_name:
                raise NotImplementedError
            else:
                return m.orig_forward(hidden_states, *positional_args, **kwargs)

        return forward

    @torch.no_grad()
    def _get_cache_data_hook_for_layer(self, name):
        """A forward hook to save input max of a module
        :param name: the module name
        :return: A hook function."""

        def cache_input_hook(module, inputs, outputs):
            input = inputs
            if isinstance(inputs, tuple) or isinstance(input, list):
                input = inputs[0]
            if name in self.inputs:
                self.inputs[name].extend(list(torch.split(input.to("cpu"), 1, dim=0)))
            else:
                self.inputs[name] = list(torch.split(input.to("cpu"), 1, dim=0))

        return cache_input_hook

    def _recover_forward(self):
        """Recovers the forward function."""
        for n, m in self.model.named_modules():
            if hasattr(m, "orig_forward"):
                m.forward = m.orig_forward
                delattr(m, "orig_forward")
        for hook_handle in self.hook_handles:
            hook_handle.remove()
        self.hook_handles = []

    def _replace_forward(self):
        """Replaces the forward function."""
        from functools import partial

        for n, m in self.model.named_modules():
            if n in self.to_cached_layers and not isinstance(m, tuple(self.supported_types)):  ##block
                m.orig_forward = m.forward
                m.forward = partial(self.get_block_forward_func(n), m)
            elif n in self.to_cached_layers:  ##linear layer or conv1d layer
                hook_func = self._get_cache_data_hook_for_layer(n)
                hook_handle = m.register_forward_hook(hook_func)
                self.hook_handles.append(hook_handle)

    def quant_layer(self, layer_name, inputs, q_inputs=None, device=torch.device("cpu")):
        """Quantize a specific layer of the model using the provided inputs.

        Args:
            layer_name (str): The name of the layer to quantize.
            inputs (torch.Tensor): Input data for quantization.
            q_inputs (torch.Tensor, optional): Quantized input data. Defaults to None.
            device (torch.device, optional): The device to use for quantization. Defaults to torch.device("cpu").

        Returns:
            None
        """
        logger.info(f"quantizing layer {layer_name}")
        layer = get_module(self.model, layer_name)
        layer = layer.to(device)
        for i in range(len(inputs)):
            inputs[i] = inputs[i].to(layer.weight.dtype)
            if q_inputs is not None:
                q_inputs[i] = q_inputs[i].to(layer.weight.dtype)

        wrapper_linear = WrapperLinear(layer, self.enable_minmax_tuning, device).to(device)
        round_params = []
        minmax_params = []
        round_params.append(wrapper_linear.value)
        minmax_params.append(wrapper_linear.min_scale)
        minmax_params.append(wrapper_linear.max_scale)
        if self.enable_minmax_tuning:
            optimizer = self.optimizer(
                [{"params": round_params}, {"params": minmax_params, "lr": self.minmax_lr}], lr=self.lr, weight_decay=0
            )
        else:
            optimizer = self.optimizer(round_params, lr=self.lr, weight_decay=0)

        if self.lr_scheduler is None:
            lr_schedule = torch.optim.lr_scheduler.LinearLR(
                optimizer, start_factor=1.0, end_factor=0.0, total_iters=self.iters, verbose=False
            )
        else:
            lr_schedule = copy.deepcopy(self.lr_scheduler)
        nsamples = len(inputs)
        last_best_iter = 0
        best_loss = torch.finfo(torch.float).max
        mse_loss = torch.nn.MSELoss().to(device)
        scaler = self.get_scaler()  # pylint: disable=assignment-from-none
        init_loss = None
        best_v, best_min_scale, best_max_scale = torch.tensor(0), torch.tensor(1.0), torch.tensor(1.0)
        gradient_accumulate_steps = self.train_bs  ##Force to low gpu
        train_bs = 1  ##Force to low gpu
        pick_samples = train_bs * gradient_accumulate_steps

        if self.sampler != "rand":
            whole_indices = torch.randperm(nsamples)[:pick_samples]
        for i in range(self.iters):
            total_loss = 0
            if self.sampler == "rand":
                whole_indices = torch.randperm(nsamples)[:pick_samples]
            for tmp_step in range(gradient_accumulate_steps):
                indices = whole_indices[tmp_step * train_bs: (tmp_step + 1) * train_bs]
                if q_inputs is not None:
                    current_input = [q_inputs[i] for i in indices]
                    current_input = torch.cat(current_input, dim=0).to(device)
                    org_input = [inputs[i] for i in indices]
                    org_input = torch.cat(org_input, dim=0).to(device)
                else:
                    current_input = [inputs[i] for i in indices]
                    current_input = torch.cat(current_input, dim=0).to(device)
                    org_input = current_input
                with torch.no_grad():
                    current_output = layer(org_input)

                if self.amp:
                    with autocast(device_type=device.split(":")[0], dtype=self.amp_dtype):
                        output_q = wrapper_linear(current_input)  # pylint: disable=not-callable
                        loss = mse_loss(output_q, current_output)  # pylint: disable=not-callable
                else:
                    output_q = wrapper_linear(current_input)  # pylint: disable=not-callable
                    loss = mse_loss(  # pylint: disable=not-callable
                        output_q.to(torch.float32), current_output.to(torch.float32)
                    )
                total_loss += loss.item() / gradient_accumulate_steps

                self.scale_loss_and_backward(scaler, loss)
            if i == 0:
                init_loss = total_loss

            if total_loss < best_loss:
                best_loss = total_loss
                if not self.not_use_best_mse:
                    best_v = copy.deepcopy(wrapper_linear.value.data)
                    best_min_scale = copy.deepcopy(torch.clamp(wrapper_linear.min_scale.data, 0, 1.0))
                    best_max_scale = copy.deepcopy(torch.clamp(wrapper_linear.max_scale.data, 0, 1.0))

                    last_best_iter = i
            if self.not_use_best_mse and i == self.iters - 1:
                best_v = copy.deepcopy(wrapper_linear.value.data)
                best_min_scale = copy.deepcopy(torch.clamp(wrapper_linear.min_scale.data, 0, 1.0))
                best_max_scale = copy.deepcopy(torch.clamp(wrapper_linear.max_scale.data, 0, 1.0))

            if not self.not_use_best_mse:
                if self.dynamic_max_gap > 0 and i - last_best_iter >= self.dynamic_max_gap:
                    break
            self.step(scaler, optimizer, lr_schedule)

        last_loss = total_loss
        best_iter = self.iters
        if not self.not_use_best_mse:
            last_loss = best_loss
            best_iter = last_best_iter
        with torch.no_grad():
            unwrapper_layer(self.model, wrapper_linear, layer_name, best_v, best_min_scale, best_max_scale)
        dump_info = f"quantized {layer_name},  loss iter 0: {init_loss:.6f} -> iter {best_iter}: {last_loss:.6f}"
        logger.info(dump_info)

    def quant_block(self, block, input_ids, input_others, q_input=None, device=torch.device("cpu")):
        """Quantize the weights of a given block of the model.

        Args:
        block: The block of the model to be quantized.
        input_ids: The input tensor containing tokenized input ids.
        input_others: A dictionary containing additional input data.
        q_input: The quantized input tensor.
        device: The device for quantization.

        Returns:
        Tuple: (q_outputs, output) if self.enable_quanted_input is True, else (None, output)
        """

        output = self.get_block_outputs(block, input_ids, input_others, self.train_bs * self.infer_bs_coeff, device,
                                        self.cache_device)

        if q_input is not None:
            input_ids = q_input

        quantized_layer_names, unquantized_layer_names = wrapper_block(block, self.enable_minmax_tuning, device=self.device)

        round_params = []
        minmax_params = []
        for n, m in block.named_modules():
            if hasattr(m, "orig_layer"):
                round_params.append(m.value)
                minmax_params.append(m.min_scale)
                minmax_params.append(m.max_scale)

        if self.enable_minmax_tuning:
            optimizer = self.optimizer(
                [{"params": round_params}, {"params": minmax_params, "lr": self.minmax_lr}], lr=self.lr, weight_decay=0
            )
        else:
            optimizer = self.optimizer(round_params, lr=self.lr, weight_decay=0)

        if len(round_params) + len(minmax_params) <= 0:
            dump_info = (
                f"quantized {len(quantized_layer_names)}/{(len(quantized_layer_names) + len(unquantized_layer_names))} "
                f"layers in the block"
            )
            logger.info(dump_info)
            return output, output

        if self.lr_scheduler is None:
            lr_schedule = torch.optim.lr_scheduler.LinearLR(
                optimizer, start_factor=1.0, end_factor=0.0, total_iters=self.iters, verbose=False
            )
        else:
            lr_schedule = copy.deepcopy(self.lr_scheduler)

        pick_samples = self.train_bs * self.gradient_accumulate_steps
        nsamples = len(input_ids)
        if self.sampler != "rand":
            whole_indices = torch.randperm(nsamples)[:pick_samples]
        last_best_iter = 0
        best_loss = torch.finfo(torch.float).max
        mse_loss = torch.nn.MSELoss().to(device)
        scaler = self.get_scaler()  # pylint: disable=assignment-from-none
        init_loss = None
        best_v, best_min_scale, best_max_scale = torch.tensor(0), torch.tensor(1.0), torch.tensor(1.0)
        for i in range(self.iters):
            total_loss = 0
            if self.sampler == "rand":
                whole_indices = torch.randperm(nsamples)[:pick_samples]
            for tmp_step in range(self.gradient_accumulate_steps):
                indices = whole_indices[tmp_step * self.train_bs: (tmp_step + 1) * self.train_bs]
                current_input_ids, current_input_others = sampling_inputs(
                    input_ids,
                    input_others,
                    indices,
                    seqlen=self.seqlen,
                    share_attention_mask_flag=self.share_attention_mask_flag,
                    input_dim=self.input_dim,
                )

                current_output = [output[i] for i in indices]
                current_output = torch.cat(current_output, dim=self.input_dim)

                current_output = to_device(current_output, device)

                output_q = block_forward(
                    block, current_input_ids, current_input_others, self.amp, self.amp_dtype, device
                )
                if self.amp:
                    with autocast(device_type=device.split(":")[0], dtype=self.amp_dtype):
                        loss = mse_loss(output_q, current_output)  # pylint: disable=not-callable
                else:
                    loss = mse_loss(  # pylint: disable=not-callable
                        output_q.to(torch.float32), current_output.to(torch.float32)
                    )

                total_loss += loss.item() / self.gradient_accumulate_steps
                self.scale_loss_and_backward(scaler, loss)
            if i == 0:
                init_loss = total_loss

            if total_loss < best_loss:
                best_loss = total_loss
                if not self.not_use_best_mse:
                    # print(f"get better result at iter {i}, the loss is {total_loss}", flush=True)
                    best_v = collect_round_v(block)
                    best_min_scale, best_max_scale = collect_minmax_scale(block)
                    last_best_iter = i
            if self.not_use_best_mse and i == self.iters - 1:
                best_v = collect_round_v(block)
                best_min_scale, best_max_scale = collect_minmax_scale(block)

            if not self.not_use_best_mse:
                if self.dynamic_max_gap > 0 and i - last_best_iter >= self.dynamic_max_gap:
                    break
            self.step(scaler, optimizer, lr_schedule)

        last_loss = total_loss
        best_iter = self.iters
        if not self.not_use_best_mse:
            last_loss = best_loss
            best_iter = last_best_iter
        dump_info = (
            f"quantized {len(quantized_layer_names)}/{(len(quantized_layer_names) + len(unquantized_layer_names))} "
            f"layers in the block, loss iter 0: {init_loss:.6f} -> iter {best_iter}: {last_loss:.6f}"
        )
        logger.info(dump_info)
        if len(unquantized_layer_names) != 0:
            logger.info(f"{unquantized_layer_names} have not been quantized")
        with torch.no_grad():
            unwrapper_block(block, best_v, best_min_scale, best_max_scale)
        if self.enable_quanted_input:

            q_outputs = self.get_block_outputs(
                block, input_ids, input_others, self.train_bs * self.infer_bs_coeff, device,
                cache_device=self.cache_device
            )
            for i in range(len(input_ids)):
                input_ids[i] = None
            torch.cuda.empty_cache()

            return q_outputs, output

        else:
            for i in range(len(input_ids)):
                input_ids[i] = None
            torch.cuda.empty_cache()
            return None, output

    def quant_blocks(
            self,
            model: torch.nn.Module,
            inputs,
            block_names,
            nblocks=1,
            device=torch.device("cpu"),
    ):
        """Quantize and dequantize the weights of the specified blocks in the model.

        Args:
        model: The PyTorch model to be quantized.
        inputs: The input data for quantization.
        block_names: The names of the blocks to be quantized and dequantized.
        nblocks: The number of blocks to quantize and dequantize.
        device: The device for quantization and dequantization.

        Returns:
        None
        """
        q_input = None
        torch.cuda.empty_cache()
        for n, m in model.named_parameters():
            m.requires_grad_(False)
        input_ids = inputs["input_ids"]
        inputs.pop("input_ids", None)
        input_others = inputs
        torch.cuda.empty_cache()
        input_ids = to_device(input_ids, self.cache_device)
        input_others = to_device(input_others, self.cache_device)
        ## as in calibration phase, we may use bf16 for calibration due to low_gpu_memory usage
        tmp_dtype = self.amp_dtype if self.amp else torch.float32
        for i in range(len(input_ids)):
            input_ids[i] = input_ids[i].to(tmp_dtype)

        for key in input_others.keys():
            if isinstance(input_others[key], torch.Tensor) and (
                    input_others[key].dtype == torch.float16 or input_others[key].dtype == torch.bfloat16
            ):
                input_others[key] = input_others[key].to(tmp_dtype)
            elif isinstance(input_others[key], list):
                for i in range(len(input_others[key])):
                    input_others[key][i].to(tmp_dtype)

        for i in range(0, len(block_names), nblocks):
            if nblocks == 1:
                n = block_names[i]
                logger.info(f"quantizing {i + 1}/{len(block_names)}, {n}")
                m = get_module(model, n)
                if self.block_wise:
                    m = m.to(device)
            else:
                names = block_names[i: i + nblocks]
                logger.info(names)
                modules = [get_module(model, n) for n in names]
                if self.block_wise:
                    for module in modules:
                        module = module.to(device)
                m = WrapperMultiblock(modules)

            if not self.model.device.type == "meta":
                m = m.to(device)

            q_input, input_ids = self.quant_block(
                m,
                input_ids,
                input_others,
                q_input=q_input,
                device=device,
            )
            if self.block_wise:
                if isinstance(m, WrapperMultiblock):
                    for layer in m.layers:
                        layer = layer.to("meta")
                else:
                    m = m.to('meta')
            if not self.model.device.type == "meta":
                m = m.to("cpu")
            torch.cuda.empty_cache()

        del q_input
        del input_ids
        del input_others
        del inputs

        torch.cuda.empty_cache()

    def save_quantized(self, output_dir=None, format="auto_gptq", inplace=True, **kwargs):
        """Save the quantized model to the specified output directory in the specified format.

        Args:
            output_dir (str, optional): The directory to save the quantized model. Defaults to None.
            format (str, optional): The format in which to save the model. Defaults to "auto_gptq".
            inplace (bool, optional): Whether to modify the model in place. Defaults to True.
            **kwargs: Additional keyword arguments specific to the export format.

        Returns:
            object: The compressed model object.
        """
        if not self.quantized:
            logger.warning("please run autoround.quantize first")
            return
        if format == "fake" or format == "qdq" or self.act_bits <= 8:  ##TODO fix act quantizaiton later
            self.model = self.model.to("cpu")
            self.model.save_pretrained(output_dir)
            if self.tokenizer is not None:
                self.tokenizer.save_pretrained(output_dir)
            return

        from auto_round.export import EXPORT_FORMAT
        backend = format
        format = format.split(":")[0]
        if format not in EXPORT_FORMAT:
            logger.error(f"export format only supports {EXPORT_FORMAT.keys()}")
            exit()
        save_quantized_as_format = EXPORT_FORMAT.get(format)
        serialization_keys = [
            "bits",
            "group_size",
            "sym",
            "data_type",
            "enable_quanted_input",
            "enable_minmax_tuning",
            "data_type",
            "seqlen",
            "train_bs",
            "scale_dtype",
            "lr",
            "minmax_lr",
            "gradient_accumulate_steps",
            "iters",
            "amp",
            "nsamples",
            "low_gpu_mem_usage",
        ]
        if isinstance(self.dataset, str):
            serialization_keys.append("dataset")
        serialization_dict = {}
        for key in serialization_keys:
            serialization_dict[key] = getattr(self, key)
        from .version import __version__

        serialization_dict["autoround_version"] = __version__
        if "scale_dtype" in serialization_dict.keys():
            serialization_dict["scale_dtype"] = str(serialization_dict["scale_dtype"])

        compressed_model = save_quantized_as_format(  ##TODO refine the code
            output_dir,
            model=self.model,
            layer_config=self.layer_config,
            inplace=inplace,
            bits=self.bits,
            group_size=self.group_size,
            sym=self.sym,
            iters=self.iters,
            lr=self.lr,
            minmax_lr=self.minmax_lr,
            enable_minmax_tuning=self.enable_minmax_tuning,
            enable_quanted_input=self.enable_quanted_input,
            scale_dtype=self.scale_dtype,
            tokenizer=self.tokenizer,
            supported_types=self.supported_types,
            data_type=self.data_type,
            serialization_dict=serialization_dict,
            backend=backend,
            **kwargs
        )
        return compressed_model

    def get_quantized_layer_names_outside_blocks(self):
        """Gets the names of quantized layers outside blocks in the model.

        Returns:
            list: List of layer names outside blocks.
        """
        if self.layer_config is None or len(self.layer_config) == 0:
            return []

        layer_names = []
        all_layers_in_block = get_layer_names_in_block(self.model, self.supported_types)

        for key in self.layer_config.keys():
            if key in all_layers_in_block:
                continue
            layer = get_module(self.model, key)
            if layer is None:
                logger.error(f"could not find layer {key} in the model, exit...")
                exit()
            if isinstance(layer, tuple(self.supported_types)) and check_to_quantized(self.layer_config[key]):
                layer_names.append(key)

        return layer_names

    def set_amp_dtype(self):
        self.amp_dtype = torch.float16
        if self.model.dtype != torch.float32:
            self.amp_dtype = self.model.dtype
        if self.device == "cpu" or "hpu" in self.device:
            self.amp_dtype = torch.bfloat16
        if self.amp:
            if self.device == "cpu" and not CpuInfo().bf16:
                self.amp = False
                self.amp_dtype = torch.float32
                self.model = self.model.to(torch.float32)
                logger.warning(
                    f"amp is set to FALSE as the current {self.device} device does not support the 'bf16' data type."
                )
            else:
                self.model = self.model.to(self.amp_dtype)
        else:
            self.amp_dtype = torch.float32
            self.model = self.model.to(torch.float32)

    def get_optimizer(self, optimizer):
        """Returns the specified optimizer. In SignRound, we fix the optimizer.

        Args:
        optimizer: The optimizer to be used.

        Returns:
        The specified optimizer.
        """
        from auto_round.sign_sgd import SignSGD

        return SignSGD

    def get_scaler(self):
        """Returns scaler, in SignRound, no need to use scaler."""
        return None

    def scale_loss_and_backward(self, scaler, loss):
        """Scales the loss and performs backward pass.

        Args:
        scaler: The scaler to be used.
        loss: The loss to be scaled.

        Returns:
        The scaled loss.
        """
        scale_loss = loss * 1000
        scale_loss.backward()
        if is_optimum_habana_available():
            htcore.mark_step()
        return scale_loss

    def step(self, scaler, optimizer, lr_schedule):
        """Performs a step in the optimization process.

        Args:
        scaler: The scaler to be used.
        optimizer: The optimizer for the step.
        lr_schedule: The learning rate schedule.

        Returns:
        None
        """
        optimizer.step()
        # for hpu
        if is_optimum_habana_available():
            htcore.mark_step()
        optimizer.zero_grad()
        lr_schedule.step()


class AutoOPTRound(AutoRound):
    """Class for automatic rounding-based quantization with optimizers like adamw of a PyTorch model.

    Args:
        model: The PyTorch model to be quantized.
        tokenizer: An optional tokenizer for processing input data.
        bits (int): Number of bits for quantization (default is 4).
        group_size (int): Size of the quantization group (default is 128).
        sym (bool): Whether sym to be used (default is False).
        layer_config (dict): Configuration for weight quantization (default is an empty dictionary).
        enable_full_range (bool): Whether to enable full range quantization (default is False).
        batch_size (int): Batch size for training (default is 8).
        amp (bool): Whether to use automatic mixed precision (default is True).
        device: The device to be used for training (default is "auto").
        lr_scheduler: The learning rate scheduler to be used.
        dataset: The default dataset name (default is "NeelNanda/pile-10k").
        enable_quanted_input (bool): Whether to use quantized input data (default is True).
        enable_minmax_tuning (bool): Whether to enable min-max tuning (default is True).
        lr (float): The learning rate (default is 0.005).
        minmax_lr (float): The learning rate for min-max tuning (default is None).
        low_gpu_mem_usage (bool): Whether to use low GPU memory (default is False).
        iters (int): Number of iterations (default is 200).
        seqlen (int): Length of the sequence.
        nsamples (int): Number of samples (default is 128).
        sampler (str): The sampling method (default is "rand").
        seed (int): The random seed (default is 42).
        nblocks (int): Number of blocks (default is 1).
        gradient_accumulate_steps (int): Number of gradient accumulation steps (default is 1).
        not_use_best_mse (bool): Whether to use mean squared error (default is False).
        dynamic_max_gap (int): The dynamic maximum gap (default is -1).
        data_type (str): The data type to be used (default is "int").
        scale_dtype (str): The data type of quantization scale to be used (default is "float16"), different kernels
                           have different choices.
        act_bits (int): Number of bits for activation quantization. Default is 32.
        act_group_size (int): Group size for activation quantization. Default is None.
        act_sym (bool): Whether to use symmetric activation quantization. Default is None.
        act_dynamic (bool): Whether to use dynamic activation quantization. Default is True.

        **kwargs: Additional keyword arguments.

    Returns:
        The quantized model.
    """

    def __init__(
            self,
            model,
            tokenizer=None,
            bits: int = 4,
            group_size: int = 128,
            sym: bool = False,
            layer_config: dict = {},
            enable_full_range: bool = False,
            batch_size: int = 8,
            amp: bool = True,
            device=None,
            lr_scheduler=None,
            dataset: Union[str, list, tuple, torch.utils.data.DataLoader] = "NeelNanda/pile-10k",
            enable_quanted_input: bool = True,
            enable_minmax_tuning: bool = True,
            lr: float = None,
            minmax_lr: float = None,
            low_gpu_mem_usage: bool = False,
            iters: int = 200,
            seqlen: int = 2048,
            nsamples: int = 128,
            sampler: str = "rand",
            seed: int = 42,
            nblocks: int = 1,
            gradient_accumulate_steps: int = 1,
            not_use_best_mse: bool = False,
            dynamic_max_gap: int = -1,
            data_type: str = "int",
            scale_dtype: str = "fp16",
            act_bits: int = 32,
            act_group_size: int = None,
            act_sym: bool = None,
            act_dynamic: bool = True,
            optimizer="AdamW",
            **kwargs,
    ):
        super(AutoOPTRound, self).__init__(
            model,
            tokenizer,
            bits,
            group_size,
            sym,
            layer_config,
            enable_full_range,
            batch_size,
            amp,
            device,
            lr_scheduler,
            dataset,
            enable_quanted_input,
            enable_minmax_tuning,
            lr,
            minmax_lr,
            low_gpu_mem_usage,
            iters,
            seqlen,
            nsamples,
            sampler,
            seed,
            nblocks,
            gradient_accumulate_steps,
            not_use_best_mse,
            dynamic_max_gap,
            data_type,
            scale_dtype,
            act_bits,
            act_group_size,
            act_sym,
            act_dynamic,
            **kwargs,
        )

        self.optimizer = self.get_optimizer(optimizer)

    def get_optimizer(self, optimizer):
        if optimizer is None:
            optimizer = torch.optim.AdamW
        elif isinstance(optimizer, str):
            optimizer = getattr(torch.optim, optimizer)
        else:
            optimizer = optimizer
        return optimizer

    def get_scaler(self):
        scaler = None
        if self.amp and not check_is_cpu(self.device):
            from torch.cuda.amp import GradScaler

            scaler = GradScaler(init_scale=1024, growth_interval=100000)
        return scaler

    def scale_loss_and_backward(self, scaler, loss):
        if scaler is not None:
            loss = scaler.scale(loss)

        loss.backward()
        if is_optimum_habana_available():
            htcore.mark_step()
        return loss

    def step(self, scaler, optimizer, lr_schedule):
        if scaler is not None:
            scaler.step(optimizer)
            optimizer.zero_grad()
            lr_schedule.step()
            scaler.update()
        else:
            optimizer.step()
            optimizer.zero_grad()
            lr_schedule.step()
        if is_optimum_habana_available():
            htcore.mark_step()


class AutoAdamRound(AutoOPTRound):
    """Class for automatic rounding-based quantization with optimizers like adamw of a PyTorch model.
    The default lr has been changed.

    Args:
        model: The PyTorch model to be quantized.
        tokenizer: An optional tokenizer for processing input data.
        bits (int): Number of bits for quantization (default is 4).
        group_size (int): Size of the quantization group (default is 128).
        sym (str): Whether symmetric quantization to be used (default is False).
        layer_config (dict): Configuration for weight quantization (default is an empty dictionary).
        enable_full_range (bool): Whether to enable full range quantization (default is False).
        batch_size (int): Batch size for training (default is 8).
        amp (bool): Whether to use automatic mixed precision (default is True).
        device: The device to be used for training (default is "auto").
        lr_scheduler: The learning rate scheduler to be used.
        dataset (Union[str, list, tuple, torch.utils.data.DataLoader]):
                The default dataset name (default is "NeelNanda/pile-10k").
        enable_quanted_input (bool): Whether to use quantized input data (default is True).
        enable_minmax_tuning (bool): Whether to enable min-max tuning (default is True).
        lr (float): The learning rate (default is 0.005).
        minmax_lr (float): The learning rate for min-max tuning (default is None).
        low_gpu_mem_usage (bool): Whether to use low GPU memory (default is False).
        iters (int): Number of iterations (default is 200).
        seqlen (int): Length of the sequence.
        nsamples (int): Number of samples (default is 128).
        sampler (str): The sampling method (default is "rand").
        seed (int): The random seed (default is 42).
        nblocks (int): Number of blocks (default is 1).
        gradient_accumulate_steps (int): Number of gradient accumulation steps (default is 1).
        not_use_best_mse (bool): Whether to use mean squared error (default is False).
        dynamic_max_gap (int): The dynamic maximum gap (default is -1).
        data_type (str): The data type to be used (default is "int").
        optimizer: string or object
        scale_dtype (str): The data type of quantization scale to be used (default is "float16"), different kernels
                           have different choices.
        act_bits (int): Number of bits for activation quantization. Default is 32.
        act_group_size (int): Group size for activation quantization. Default is None.
        act_sym (bool): Whether to use symmetric activation quantization. Default is None.
        act_dynamic (bool): Whether to use dynamic activation quantization. Default is True.

    Returns:
        The quantized model.
    """

    def __init__(
            self,
            model,
            tokenizer=None,
            bits: int = 4,
            group_size: int = 128,
            sym: bool = False,
            layer_config: dict = {},
            enable_full_range: bool = False,
            batch_size: int = 8,
            amp: bool = True,
            device=None,
            lr_scheduler=None,
            dataset: Union[str, list, tuple, torch.utils.data.DataLoader] = "NeelNanda/pile-10k",
            enable_quanted_input: bool = True,
            enable_minmax_tuning: bool = True,
            lr: float = None,
            minmax_lr: float = None,
            low_gpu_mem_usage: bool = False,
            iters: int = 200,
            seqlen: int = 2048,
            nsamples: int = 128,
            sampler: str = "rand",
            seed: int = 42,
            nblocks: int = 1,
            gradient_accumulate_steps: int = 1,
            not_use_best_mse: bool = False,
            dynamic_max_gap: int = -1,
            data_type: str = "int",
            scale_dtype: str = "fp16",
            act_bits: int = 32,
            act_group_size: int = None,
            act_sym: bool = None,
            act_dynamic: bool = True,
            optimizer="AdamW",
            **kwargs,
    ):
        super(AutoAdamRound, self).__init__(
            model,
            tokenizer,
            bits,
            group_size,
            sym,
            layer_config,
            enable_full_range,
            batch_size,
            amp,
            device,
            lr_scheduler,
            dataset,
            enable_quanted_input,
            enable_minmax_tuning,
            lr,
            minmax_lr,
            low_gpu_mem_usage,
            iters,
            seqlen,
            nsamples,
            sampler,
            seed,
            nblocks,
            gradient_accumulate_steps,
            not_use_best_mse,
            dynamic_max_gap,
            data_type,
            scale_dtype,
            act_bits,
            act_group_size,
            act_sym,
            act_dynamic,
            optimizer,
            **kwargs,
        )<|MERGE_RESOLUTION|>--- conflicted
+++ resolved
@@ -134,14 +134,11 @@
             dynamic_max_gap: int = -1,
             data_type: str = "int",
             scale_dtype: str = "fp16",
-<<<<<<< HEAD
-            block_wise: bool = False,
-=======
             act_bits: int = 32,
             act_group_size: int = None,
             act_sym: bool = None,
             act_dynamic: bool = True,
->>>>>>> 5f67048c
+            block_wise: bool = False,
             **kwargs,
     ):
         self.quantized = False
