# Copyright (c) 2023 Intel Corporation
#
# Licensed under the Apache License, Version 2.0 (the "License");
# you may not use this file except in compliance with the License.
# You may obtain a copy of the License at
#
#    http://www.apache.org/licenses/LICENSE-2.0
#
# Unless required by applicable law or agreed to in writing, software
# distributed under the License is distributed on an "AS IS" BASIS,
# WITHOUT WARRANTIES OR CONDITIONS OF ANY KIND, either express or implied.
# See the License for the specific language governing permissions and
# limitations under the License.

import copy
import os
import re
import sys
import time
import traceback
<<<<<<< HEAD
from enum import Enum
=======
from dataclasses import asdict
>>>>>>> fced2ba7
from typing import Any, Callable, Union

import accelerate
import torch
from accelerate.big_modeling import dispatch_model, infer_auto_device_map
from torch import autocast
from tqdm import tqdm
from transformers import set_seed

from auto_round.data_type import QUANT_FUNC_WITH_DTYPE
from auto_round.data_type.utils import reshape_pad_tensor_by_group_size
from auto_round.export.export_to_gguf.config import GGUF_CONFIG, GGUF_INNER_CONFIG, ModelType
from auto_round.low_cpu_mem.utils import get_layers_before_block
from auto_round.schemes import PRESET_SCHEMES, QuantizationScheme, preset_name_to_scheme
from auto_round.sign_sgd import SignSGD
from auto_round.special_model_handler import _handle_moe_model
from auto_round.utils import (
    INNER_SUPPORTED_LAYER_TYPES,
    SUPPORTED_DTYPES,
    SUPPORTED_FORMATS,
    SUPPORTED_LAYER_TYPES,
    TORCH_VERSION_AT_LEAST_2_6,
    CpuInfo,
    _gguf_args_check,
    _is_fp8_linear,
    _is_fp8_model,
    block_forward,
    check_and_mark_fp8_model,
    check_is_cpu,
    check_need_act_calibration,
    check_seqlen_compatible,
    check_skippable_keywords,
    check_to_quantized,
    clear_memory,
    collect_best_params,
    compile_func,
    convert_dtype_str2torch,
    convert_fp8_layer_to_linear,
    convert_fp8_model_to_16b_model,
    detect_device,
    find_matching_blocks,
    flatten_list,
    get_block_names,
    get_layer_config_by_gguf_format,
    get_layer_features,
    get_layer_names_in_block,
    get_lm_head_name,
    get_max_vram,
    get_module,
    get_quant_keys,
    get_shared_keys,
    htcore,
    infer_bits_by_data_type,
    init_cache,
    is_debug_mode,
    is_mx_fp,
    is_nv_fp,
    is_optimum_habana_available,
    is_standard_fp,
    is_static_wfp8afp8,
    is_wfp8afp8,
    llm_load_model,
    logger,
    mv_module_from_gpu,
    reset_params,
    set_amax_for_all_moe_layers,
    set_module,
    to_device,
    to_dtype,
    unsupport_meta_device,
)
from auto_round.wrapper import WrapperLinear, WrapperMultiblock, unwrapper_block, unwrapper_layer, wrapper_block


class AutoRoundFormat(str, Enum):
    # Weight: FP8, per-channel, may be extended to per-tensor in future
    # Activation: FP8, per-tensor
    TORCH_FP8_STATIC = "torch_fp8_static"


class AutoRound(object):
    """Automatic weight rounding (Signed Gradient Descent) for LLM quantization

    Reference:
        Cheng, Wenhua, et al., "Optimize weight rounding via signed gradient descent for
        the quantization of LLMs." arXiv:2309.05516 (2023).

    Attributes:
        model (torch.nn.Module): The loaded PyTorch model in eval mode.
        tokenizer: Tokenizer used to prepare input text for calibration/tuning.
        bits (int): Weight quantization bits.
        group_size (int): Per-group size for weight quantization.
        sym (bool): Whether to use symmetric weight quantization.
        layer_config (dict): Per-layer quantization configuration.
        nsamples (int): Number of calibration samples.
        enable_torch_compile (bool): Whether to enable torch.compile for quant blocks/layers.
    """

    bits: int | None
    group_size: int | None
    sym: bool | None
    data_type: str | None
    act_bits: int | None
    act_group_size: int | None
    act_sym: bool | None
    act_data_type: str | None
    act_dynamic: bool | None
    super_bits: int | None
    super_group_size: int | None

    def __init__(
        self,
        model: Union[torch.nn.Module, str],
        tokenizer=None,
        scheme: Union[str, dict, QuantizationScheme] = "W4A16",
        layer_config: dict[str, Union[str, dict, QuantizationScheme]] = None,
        dataset: Union[str, list, tuple, torch.utils.data.DataLoader] = "NeelNanda/pile-10k",
        iters: int = 200,
        seqlen: int = 2048,
        nsamples: int = 128,
        batch_size: int = 8,
        gradient_accumulate_steps: int = 1,
        low_gpu_mem_usage: bool = False,
        device_map: Union[str, torch.device, int, dict] = 0,
        enable_torch_compile: bool = False,
        seed: int = 42,
        **kwargs,
    ):
        """Initialize AutoRound with quantization and tuning configuration.

        Args:
            model (torch.nn.Module | str): Model object or model name to load.
            tokenizer: Tokenizer for text processing. Required if `model` is not a string and `iters > 0`.
            scheme (str| dict | QuantizationScheme ): A preset scheme that defines the quantization configurations
            bits (int, optional): Weight quantization bits. Defaults to 4.
            group_size (int, optional): Weight quantization group size. Defaults to 128.
            sym (bool, optional): Symmetric weight quantization. Defaults to True.
            layer_config (dict, optional): Layer-wise quantization config. Defaults to None.
            batch_size (int, optional): Calibration batch size. Defaults to 8.
            amp (bool, optional): Use AMP for tuning. Defaults to True.
            device (str | torch.device | int, optional): Compute device. Defaults to 0.
            dataset (str | list | tuple | DataLoader, optional): Calibration data. Defaults to "NeelNanda/pile-10k".
            enable_minmax_tuning (bool, optional): Enable weight min-max tuning. Defaults to True.
            lr (float, optional): Learning rate; if None, set to 1.0 / iters except when iters==0.
            minmax_lr (float, optional): Learning rate for min-max tuning; defaults to `lr`.
            low_gpu_mem_usage (bool, optional): Lower GPU memory mode. Defaults to False.
            iters (int, optional): Optimization iterations. Defaults to 200.
            seqlen (int, optional): Calibration sequence length. Defaults to 2048.
            nsamples (int, optional): Number of calibration samples. Defaults to 128.
            seed (int, optional): Random seed. Defaults to 42.
            gradient_accumulate_steps (int, optional): Gradient accumulation steps. Defaults to 1.
            data_type (str, optional): Weight data type string, e.g., "int". Defaults to "int".
            act_bits (int, optional): Activation quantization bits. Defaults to 16.
            act_group_size (int, optional): Activation group size. Defaults to None.
            act_sym (bool, optional): Symmetric activation quantization. Defaults to None.
            act_data_type (str, optional): Activation data type; inherits weight dtype if None and act_bits < 16.
            act_dynamic (bool, optional): Dynamic activation quantization. Defaults to True.
            enable_torch_compile (bool, optional): Enable torch.compile for quant blocks/layers. Defaults to False.
            device_map (str | dict, optional): Device placement map. Defaults to None.
            disable_opt_rtn (bool, optional): Disable RTN-mode optimization (iters=0). Defaults to False.
            enable_alg_ext (bool, optional): Enable algorithm extension (primarily for INT2). Defaults to False.
            **kwargs: Backward compatible options:
                - enable_alg_ext, lr, lr_scheduler, sampler, not_use_best_mse, dynamic_max_gap,
                  super_group_size, super_bits, scale_dtype ("fp16" etc.),
                  nblocks, low_cpu_mem_usage, to_quant_block_names,
                  enable_norm_bias_tuning, enable_quanted_input,
                  disable_deterministic_algorithms, vlm, static_kv_dtype
        Raises:
            ValueError: If invalid device is provided or tokenizer is missing for non-str model with iters > 0.
            RuntimeError: If model parameters are on meta device.
        Example:
            Layer-wise configuration structure:

            >>> layer_config = {
            ...     "layer1": {
            ...         "data_type": "int",
            ...         "bits": 4,
            ...         "group_size": 128,
            ...         "sym": True,
            ...         "act_data_type": None,
            ...         "act_bits": 16,
            ...         "act_group_size": None,
            ...         "act_sym": None,
            ...     },
            ...     # ...
            ... }
        """
        self.scheme = None
        self._parse_and_set_scheme(scheme, kwargs)

        # Extra/legacy kwargs for backward compatibility
        # Major version releases may pack them with extra configuration options
        amp = kwargs.pop("amp", True)
        lr = kwargs.pop("lr", None)
        enable_alg_ext = kwargs.pop("enable_alg_ext", False)
        enable_minmax_tuning = kwargs.pop("enable_minmax_tuning", True)
        minmax_lr = kwargs.pop("minmax_lr", None)
        disable_opt_rtn = kwargs.pop("disable_opt_rtn", False)
        lr_scheduler = kwargs.pop("lr_scheduler", None)
        sampler = kwargs.pop("sampler", "rand")
        not_use_best_mse = kwargs.pop("not_use_best_mse", False)
        dynamic_max_gap = kwargs.pop("dynamic_max_gap", -1)
        scale_dtype = kwargs.pop("scale_dtype", "fp16")
        nblocks = kwargs.pop("nblocks", 1)
        low_cpu_mem_usage = kwargs.pop("low_cpu_mem_usage", False)
        to_quant_block_names: Union[str, list, None] = kwargs.pop("to_quant_block_names", None)
        enable_norm_bias_tuning: bool = kwargs.pop("enable_norm_bias_tuning", False)
        enable_quanted_input: bool = kwargs.pop("enable_quanted_input", True)
        disable_deterministic_algorithms = kwargs.pop("disable_deterministic_algorithms", False)
        static_kv_dtype = kwargs.pop("static_kv_dtype", None)
        device = kwargs.pop("device", None)
        if device is not None:
            logger.warning("`device` is deprecated, please use `device_map` instead")

        self.vlm = kwargs.pop("vlm") if "vlm" in kwargs else False

        if kwargs:
            logger.warning(f"unrecognized keys {list(kwargs.keys())} were passed. Please check them.")

        if device_map is not None and "," in str(device_map):
            raise ValueError(
                "API does not support explicit set multiple devices," " please set CUDA_VISIBLE_DEVICES=0,1 yourself"
            )
        if device_map is None:
            device_map = 0

        # Set device, must place after model loading
        if isinstance(device_map, (str, torch.device, int)):
            self.device = detect_device(device_map)
        elif isinstance(device_map, dict) and device_map:
            tmp_devices = []
            for val in device_map.values():
                if isinstance(val, (str, torch.device, int)):  # could optimize
                    tmp_device = detect_device(self.device_map)
                    tmp_device = tmp_device.split(":")[0]
                    tmp_devices.append(tmp_device)
            tmp_devices = list(set(tmp_devices))
            if len(tmp_devices) > 1:
                logger.warning(
                    f"there are multiple device types in the device_map, "
                    f"please make sure they are correct,use the first device {tmp_devices[0]} as the core device "
                )

            self.device = tmp_devices[0]

        if isinstance(device_map, dict) and device_map:
            self.device_map = device_map
        else:
            self.device_map = None
        self._set_device_map_in_blocks(self.device_map)

        if not disable_deterministic_algorithms:
            if "CUBLAS_WORKSPACE_CONFIG" not in os.environ:
                os.environ["CUBLAS_WORKSPACE_CONFIG"] = ":4096:8"
            torch.use_deterministic_algorithms(True, warn_only=False)

        # Model related
        self.quantized = False
        if isinstance(model, str):
            model, tokenizer, low_cpu_mem_usage = llm_load_model(
                model,
                device="cpu",
                low_cpu_mem_mode=low_cpu_mem_usage,  # always load cpu first
            )
        elif tokenizer is None and iters > 0:
            raise ValueError("A tokenizer must be set for non-str model input")
        self.low_cpu_mem_usage = bool(low_cpu_mem_usage)
        if unsupport_meta_device(model):
            raise RuntimeError(
                "AutoRound does not support parameters on meta device. "
                "Please use more GPUs by setting `--device 0,1,2,3` or just place the model on CPU."
            )
        check_and_mark_fp8_model(model)
        model = _handle_moe_model(model)
        self.model = model.eval()
        self.tokenizer = tokenizer
        self.shared_cache_keys = get_shared_keys(self.model)

        # Some other quantization configs
        self.layer_config = {} if layer_config is None else layer_config
        # Check and convert to dict
        for key, item in self.layer_config.items():
            if isinstance(item, str):
                item = asdict(preset_name_to_scheme(item.upper()))
                self.layer_config[key] = item

            if isinstance(item, QuantizationScheme):
                config = asdict(item)
                tmp_keys = copy.deepcopy(list(config.keys()))
                for tmp_key in tmp_keys:  ## Pop None value to be overridden
                    if config[tmp_key] is None:
                        config.pop(tmp_key)
                self.layer_config[key] = config
            elif isinstance(item, dict):
                item_keys = item.keys()
                expected_keys = list(QuantizationScheme.__annotations__.keys())
                if item_keys not in expected_keys:
                    for item_key in item_keys:
                        if item_key not in expected_keys:
                            raise ValueError(
                                f"the key {item_key} in layer_config for layer {key} is invalid,"
                                f" only {expected_keys} are supported"
                            )

        self.to_quant_block_names = to_quant_block_names

        # Tuning hyperparameters
        self.seed = seed
        set_seed(self.seed)
        self.amp = amp
        self.enable_quanted_input = enable_quanted_input
        self.enable_minmax_tuning = enable_minmax_tuning
        self.nsamples = nsamples
        self.enable_norm_bias_tuning = enable_norm_bias_tuning
        self.low_gpu_mem_usage = low_gpu_mem_usage
        self.seqlen = seqlen
        self.batch_size, self.gradient_accumulate_steps = batch_size, gradient_accumulate_steps
        self.nblocks = nblocks
        self.dataset = dataset
        self.iters = iters
        if self.iters < 0:
            logger.warning("`iters` must be non-negative, reset it to 200")
            self.iters = 200
        if self.iters == 0:
            self.lr = 5e-3
        else:
            self.lr = lr or (1.0 / self.iters)  # must place after iter setting
        self.minmax_lr = minmax_lr or self.lr
        self.enable_alg_ext = enable_alg_ext
        self.sampler = sampler
        self.not_use_best_mse = not_use_best_mse
        self.dynamic_max_gap = dynamic_max_gap
        self.lr_scheduler = lr_scheduler
        self.optimizer = self._get_optimizer(None)
        self.disable_opt_rtn = disable_opt_rtn
        self.is_packing_immediate = False  # whether to pack the layer immediately after tuning

        # KV cache, this one does not affect tuning but will collect some infos during tuning
        self.static_kv_dtype = static_kv_dtype
        if self.static_kv_dtype is not None:
            logger.warning("The static kv is experimental and currently has limited support.")

        # Model related
        self.quantized = False
        if isinstance(model, str):
            model, tokenizer, low_cpu_mem_usage = llm_load_model(
                model, device=device, low_cpu_mem_mode=low_cpu_mem_usage
            )
        elif tokenizer is None and iters > 0:
            raise ValueError("A tokenizer must be set for non-str model input")
        self.low_cpu_mem_usage = bool(low_cpu_mem_usage)
        if unsupport_meta_device(model):
            raise RuntimeError(
                "AutoRound does not support parameters on meta device. "
                "Please use more GPUs by setting `--device_map 0,1,2,3` or just place the model on CPU."
            )
        model = _handle_moe_model(model)
        self.model = model.eval()
        self.tokenizer = tokenizer
        self.shared_cache_keys = get_shared_keys(self.model)
        if not hasattr(self, "quant_block_list"):
            all_blocks = get_block_names(model)
            self.quant_block_list = find_matching_blocks(model, all_blocks, self.to_quant_block_names)

        self.scale_dtype = convert_dtype_str2torch(scale_dtype)
        self._set_amp_dtype()
        self.cache_device = torch.device("cpu") if self.low_gpu_mem_usage else self.device
        if self.act_bits <= 8 and self.amp_dtype == torch.float16:
            logger.warning("force to use bf16 to for quantization tuning when enabling activation quantization")
            self.amp_dtype = torch.bfloat16
            if self.model.dtype != torch.bfloat16:  # keep the model's buffer dtype unchanged
                self.model = self.model.to(torch.bfloat16)
        else:
            logger.info(f"using {self.model.dtype} for quantization tuning")

        # Some helpers
        self.supported_types = SUPPORTED_LAYER_TYPES
        self.inner_supported_types = INNER_SUPPORTED_LAYER_TYPES
        if "hpu" in str(self.device):
            self.inner_supported_types = tuple(x for x in INNER_SUPPORTED_LAYER_TYPES if x != "FP8Linear")
        self.batch_dim = None
        self.infer_bs_coeff = 1
        self.enable_torch_compile = enable_torch_compile
        self._adjust_torch_compile(enable_torch_compile)
        self._check_configs()
        torch.set_printoptions(precision=3, sci_mode=True)

        if is_optimum_habana_available():
            logger.info("optimum Habana is available, import htcore explicitly.")
            import habana_frameworks.torch.core as htcore  # pylint: disable=E0401
            import habana_frameworks.torch.hpu as hthpu  # pylint: disable=E0401]

        self.serialization_keys = [
            "bits",
            "group_size",
            "sym",
            "data_type",
            "enable_quanted_input",
            "enable_minmax_tuning",
            "seqlen",
            "batch_size",
            "scale_dtype",
            "lr",
            "minmax_lr",
            "gradient_accumulate_steps",
            "iters",
            "amp",
            "nsamples",
            "low_gpu_mem_usage",
            "to_quant_block_names",
            "enable_norm_bias_tuning",
            "act_bits",
            "act_group_size",
            "act_sym",
            "act_dynamic",
            "act_data_type",
            "super_bits",
            "super_group_size",
        ]

    def _parse_and_set_scheme(self, scheme: Union[str, dict, QuantizationScheme], kwargs) -> None:
        """Parse and set the quantization scheme."""
        if isinstance(scheme, QuantizationScheme):
            scheme = asdict(scheme)
        elif isinstance(scheme, dict):
            scheme = scheme
        elif isinstance(scheme, str):
            scheme = scheme.upper()
            self.scheme = scheme
            scheme = asdict(preset_name_to_scheme(scheme))

        scheme_keys = (
            "bits",
            "group_size",
            "sym",
            "data_type",
            "act_bits",
            "act_group_size",
            "act_sym",
            "act_data_type",
            "act_dynamic",
            "super_bits",
            "super_group_size",
        )
        for key in scheme_keys:
            if key in kwargs and kwargs[key] is not None:
                setattr(self, key, kwargs[key])
            else:
                setattr(self, key, scheme.get(key, None))
            kwargs.pop(key, None)
        if self.act_dynamic is None:
            self.act_dynamic = True

        tmp_bits = infer_bits_by_data_type(self.data_type)
        if tmp_bits is not None and tmp_bits < 16 and tmp_bits != self.bits:
            logger.warning(f"'data_type' do not match the specified 'bits' setting. Resetting 'bits' to {tmp_bits}.")
            self.bits = tmp_bits
        if tmp_bits is not None and tmp_bits < 16:
            for supported_dtype in SUPPORTED_DTYPES:  # to easily handle dtype mx_fp4 and layer_config={xxx:{bits:8}}
                if self.data_type.startswith(supported_dtype):
                    if supported_dtype + str(tmp_bits) == self.data_type:  # could not replace FP8_e4m3
                        self.data_type = supported_dtype
                    break

        self.act_group_size = self.act_group_size if self.act_group_size is not None else self.group_size
        self.act_bits = self.act_bits if self.act_bits is not None else 16
        self.act_sym = self.act_sym if self.act_sym is not None else self.sym

        if self.act_data_type is None:
            if self.data_type in SUPPORTED_DTYPES and self.act_bits < 16:
                self.act_data_type = self.data_type
                logger.info(f"activation adopts {self.data_type}")
            else:
                self.act_data_type = "float"
        tmp_act_bits = infer_bits_by_data_type(self.act_data_type)
        if tmp_act_bits is not None and tmp_act_bits < 16 and tmp_act_bits != self.act_bits:
            self.act_bits = tmp_act_bits
            logger.warning(
                f"`act_data_type` do not"
                f" match the specified 'act_bits' setting. Resetting 'act_bits' to {tmp_act_bits}."
            )
        if tmp_act_bits is not None and tmp_act_bits < 16:
            for supported_dtype in SUPPORTED_DTYPES:  # to easily handle dtype mx_fp4 and layer_config={xxx:{bits:8}}
                if self.act_data_type.startswith(supported_dtype):
                    if supported_dtype + str(tmp_act_bits) == self.act_data_type:  # could not replace FP8_e4m3
                        self.act_data_type = supported_dtype
                    break

    def _adjust_torch_compile(self, enable_torch_compile: bool) -> None:
        """Sets the torch compile configuration for the tuning."""
        self.enable_torch_compile = enable_torch_compile
        if (
            not self.enable_torch_compile
            and TORCH_VERSION_AT_LEAST_2_6
            and self.act_bits > 8
            and not is_debug_mode()
            and not self.low_cpu_mem_usage
            and "fp8" not in self.data_type
            and "fp8" not in self.act_data_type
        ):
            logger.info(
                "'enable_torch_compile' is set to `False` by default. "
                "Enabling it can reduce tuning cost by 20%, but it might throw an exception."
            )

        # if self.act_bits <= 8 and self.enable_torch_compile:
        #     self.enable_torch_compile = False
        #     logger.warning("reset enable_torch_compile to `False` as activation quantization is enabled")

        if self.low_cpu_mem_usage and self.enable_torch_compile:
            self.enable_torch_compile = False
            logger.warning("reset enable_torch_compile to `False` as low_cpu_mem_usage is enabled")

        if is_debug_mode() and self.enable_torch_compile:
            self.enable_torch_compile = False
            logger.warning("reset enable_torch_compile to `False` as debug mode is enabled")

        if ("fp8" in self.data_type or "fp8" in self.act_data_type) and self.enable_torch_compile:
            self.enable_torch_compile = False
            logger.warning("reset enable_torch_compile to `False` as fp8 is enabled")

    def _set_device_map_in_blocks(self, device_map: Union[str, dict, None]) -> None:
        """Sets the device map for specific blocks in the model.

        Args:
            device_map (Union[str, dict, None]): A mapping of module names to devices.
                If provided as a string, it should be in the format
                "module_name:device,module_name:device". Devices can be integers
                (GPU IDs) or strings (e.g., 'cpu', 'cuda:0').
        """
        if self.device_map is None or len(self.device_map) == 0:
            self.device_map = None
        if not device_map:
            return
        if isinstance(device_map, str):
            device_map = device_map.replace(" ", "")
            infos = device_map.split(",")
            device_map_dict = {}
            for info in infos:
                index = info.find(":")
                key = info[:index]
                value = info[index + 1 :]
                device_map_dict[key] = value
            device_map = device_map_dict

        names = [n for n, m in self.model.named_modules() if len(list(m.children())) == 0]

        for key, device in device_map.items():
            if isinstance(device, str) and device.isdigit():
                device = int(device)
            device = detect_device(device)
            try:
                module = get_module(self.model, key)
                module.tuning_device = device
            except:
                matching_names = [name for name in names if re.match(key, name)]
                if len(matching_names) > 0:
                    for name in matching_names:
                        self._set_device_for_matching_module(name, device)
                else:
                    for name in names:
                        if key in name:
                            self._set_device_for_matching_module(name, device)

    def _set_device_for_matching_module(self, name: str, device: str) -> None:
        """Sets the device for a module if it matches the given name."""
        module = get_module(self.model, name)
        if hasattr(module, "tuning_device") and module.tuning_device != device:
            logger.warning(
                f"multiple devices have been set for layer {name}, keeping original device {module.tuning_device}"
            )
        else:
            module.tuning_device = device

    def _dq_check(self) -> None:
        """Reset the default value of super_bits and super_group_size"""
        if self.data_type.endswith("_dq"):
            gguf_config = GGUF_INNER_CONFIG[f"gguf:q{self.bits}_k"]
            self.super_bits = gguf_config["super_bits"] if self.super_bits is None else self.super_bits
            self.super_group_size = (
                gguf_config["super_group_size"] if self.super_group_size is None else self.super_group_size
            )

    def _check_configs(self) -> None:
        """Checks if the configurations are valid.

        Raises:
        ValueError, TypeError: If any of the configurations are invalid.
        """
        if not isinstance(self.model, torch.nn.Module):
            raise TypeError("model must be an instance of torch.nn.Module")
        if self.bits <= 0:
            raise ValueError("`bits` must be positive")
        if self.act_bits <= 0:
            raise ValueError("`act_bits` must be positive")
        if not (self.group_size == -1 or self.group_size >= 0):
            raise ValueError("`group_size` must be -1 (per channel) or 0 (per-tensor) or a positive integer")
        if not (self.act_group_size == -1 or self.act_group_size >= 0):
            raise ValueError("`act_group_size` must be -1 (per channel) or 0 (per-tensor) or a positive integer")
        if self.batch_size <= 0:
            raise ValueError("`batch_size` must be positive")
        if self.iters < 0:
            raise ValueError("`iters` must be non-negative")
        if self.seqlen <= 0:
            raise ValueError("`seqlen` must be positive")
        if self.nblocks <= 0:
            raise ValueError("`nblocks` must be positive")
        if self.gradient_accumulate_steps <= 0:
            raise ValueError("`gradient_accumulate_steps` must be positive")

        if self.act_bits <= 8:
            logger.warning(
                "activation quantization is an experimental feature with limited support and a complex API. "
                "And please save the quantized model to fake format as real deployment is not supported currently"
            )

        if is_mx_fp(self.data_type) and self.group_size != 32:
            logger.warning("dtype mx_fp should only support group_size of 32 in real deployment")

        if is_nv_fp(self.data_type) and (self.group_size != 16):
            logger.warning("dtype nv_fp should only support group_size of 16 in real deployment")

        if self.nsamples < self.gradient_accumulate_steps * self.batch_size:
            if self.batch_size > self.nsamples:
                if self.iters > 0:  # GGUF should log this warning, but we don't know the format here
                    logger.warning(
                        f"reset `batch_size` to {self.nsamples} as `nsamples`({self.nsamples})"
                        f" is smaller than batch_size({self.batch_size})"
                    )
                self.batch_size = self.nsamples
            if self.gradient_accumulate_steps > self.nsamples // self.batch_size:
                self.gradient_accumulate_steps = self.nsamples // self.batch_size
                logger.warning(
                    f"reset `gradient_accumulate_steps` to {self.gradient_accumulate_steps}"
                    f" as nsamples must equal or greater"
                    f" than gradient_accumulate_steps * batch_size"
                )

        if self.enable_norm_bias_tuning:
            logger.warning("the `enable_norm_bias_tuning` feature is experimental and currently has limited support.")

        self._dq_check()

    def _check_compatibility(self) -> None:
        """Checks compatibility of the configurations and model."""
        # Check gguf and others
        has_gguf = False
        if hasattr(self, "formats"):
            has_besides_gguf = False
            for format_ in self.formats:
                if "gguf" in format_:
                    has_gguf = True
                elif format_ != "fake":
                    has_besides_gguf = True
            if has_gguf and has_besides_gguf:
                raise ValueError("Gguf format is not compatible with other formats, please choose only one of them")
            if has_gguf and self.iters != 0 and self.bits != 3:
                logger.warning(
                    "`iters=0` is recommended when exporting to GGUF format except for bits 3,"
                    " as we have optimized the RTN method for this case."
                    " We are likely to release new algorithm for certain configurations in the future."
                )

        # Check group_size 32 for auto_round
        if (
            self.data_type == "int"
            and hasattr(self, "formats")
            and any(key in fmt for fmt in self.formats for key in ("auto_round", "auto_gptq", "auto_awq"))
        ):
            for n, m in self.model.named_modules():
                if isinstance(m, self.supported_types):
                    if m.weight.shape[0] % 32 != 0 or m.weight.shape[1] % 32 != 0:
                        self.layer_config[n] = {"bits": 16}
                        logger.info(
                            f"{n} will not be quantized due to its shape not being divisible by 32,"
                            " resulting in an exporting issue to autogptq"
                        )

        if (
            self.seqlen is not None
            and hasattr(self.model, "config")
            and hasattr(self.model.config, "max_position_embeddings")
        ):
            if self.model.config.max_position_embeddings < self.seqlen:
                logger.warning(
                    f"Change sequence length to {self.model.config.max_position_embeddings} "
                    "due to the limitation of max_position_embeddings"
                )
                self.seqlen = min(self.seqlen, self.model.config.max_position_embeddings)

        if self.seqlen is not None and hasattr(self.tokenizer, "model_max_length"):
            if self.tokenizer.model_max_length < self.seqlen:
                logger.warning(
                    f"Change sequence length to {self.tokenizer.model_max_length} "
                    "due to the limitation of model_max_length. "
                    "You can also try to increase the model_max_length to avoid this issue."
                )
                self.seqlen = min(self.seqlen, self.tokenizer.model_max_length)

        if self.group_size == 0 and "fp8" not in self.data_type:
            logger.warning("`group_size==0` is not supported for data_type other than fp8 ")

    def _parse_format_to_list(self, format: str) -> list:
        """Parses the format string into a list of formats.

        This method checks the requested format(s) against the model's
        quantization settings and adjusts them if necessary. It ensures that
        the formats are compatible with the model's data type, bit width,
        and activation quantization settings.

        Args:
            format (str): The requested format(s) for quantization, separated by commas.

        Returns:
            list: A list of validated and updated formats.
        """
        _gguf_args_check(self, format, model_type=ModelType.TEXT)
        if self.vlm:
            _gguf_args_check(self, format, model_type=ModelType.MMPROJ)

        formats = format.replace("q*_", f"q{self.bits}_").replace(" ", "").split(",")

        for format_ in formats:
            if format_ not in SUPPORTED_FORMATS:
                logger.error(f"Unsupported format {format_}, please choose from {SUPPORTED_FORMATS}")
                exit(-1)
        if self.scale_dtype != torch.float32:
            only_gguf = True
            for format_ in formats:
                if not ("gguf" in format_ or "fake" in format_):
                    only_gguf = False
                    break
            if len(formats) == 1 and "fake" == formats[0]:
                only_gguf = False
            if only_gguf:
                self.scale_dtype = torch.float32
                logger.info("change `scale_dtype` to `torch.float32`")

        # Adjust format settings based on compatibility
        for index in range(len(formats)):
            format = formats[index]
            if format == "auto_round":
                if self.sym and "int" in self.data_type:
                    format = "auto_round:auto_gptq"
                elif self.bits == 4 and not self.sym and "int" in self.data_type:
                    enable_awq = all(
                        config["bits"] == self.bits or config["bits"] >= 16 for config in self.layer_config.values()
                    )
                    if enable_awq:
                        format = "auto_round:auto_awq"
                elif is_nv_fp(self.data_type) or is_mx_fp(self.data_type):
                    format = f"auto_round:{self.data_type}"
                elif is_static_wfp8afp8(self):  # staic wfp8afp8
                    format = f"auto_round:{AutoRoundFormat.TORCH_FP8_STATIC.value}"
                elif self.data_type == "fp" and self.bits == 8 and self.act_bits >= 16:  # woq fp8
                    format = "auto_round:fp8"
                elif self.act_bits < 16:
                    raise ValueError(
                        "AutoRound format does not support exporting "
                        "for the current quantization configuration, "
                        "please change to `fake` format for research purpose"
                    )

                formats[index] = format
            elif format == "llmcompressor":
                from auto_round.export.export_to_llmcompressor import check_compressed_tensors_supported

                if check_compressed_tensors_supported() and (is_nv_fp(self.data_type) or is_mx_fp(self.data_type)):
                    format = format.replace("llmcompressor", f"llmcompressor:{self.data_type}")
                    formats[index] = format
                elif not is_wfp8afp8(self):
                    logger.error(
                        "Currently, the llmcompressor format only supports MXFP/NVFP/FP8. "
                        "Please change format to fake or auto_round etc."
                    )

        # Remove duplicates from formats list
        def remove_duplicates(lst):
            seen = set()
            return [x for x in lst if not (x in seen or seen.add(x))]

        formats = remove_duplicates(formats)
        for i in range(len(formats)):
            formats[i] = self._check_supported_format(formats[i])
        formats = remove_duplicates(formats)
        return formats

    def _check_supported_format(self, format: str) -> bool:
        """Checks if the specified format is supported.

        This method validates the requested format against the model's bit width,
        group size, symmetry, and activation quantization settings. It raises an
        error if the format is incompatible with the current model configuration.

        Args:
            format (str): The requested format for quantization.

        Returns:
            bool: True if the format is supported, False otherwise.
        """
        if format == "fake":
            return format
        format = format.replace("q*_", f"q{self.bits}_")
        # Only support to export afp8/nv_fp
        if self.act_bits <= 8:
            if not is_standard_fp(self.act_data_type) or self.act_dynamic:
                if format == "llmcompressor":
                    if is_nv_fp(self.act_data_type):
                        return format
                    bits, group_size, sym, act_bits = 8, -1, True, 8
                    assert (
                        self.bits == bits
                        and self.group_size == group_size
                        and self.sym == sym
                        and self.act_bits == act_bits
                        and self.act_dynamic
                    ), (
                        f"Currently only support to export llmcompressor format for dynamic quantized"
                        f" W{self.bits}A{self.act_bits} model, but got bits={self.bits},"
                        f" group_size={self.group_size}, sym={self.sym}, act_bits={self.act_bits}"
                    )
                elif format != "fake" and not is_nv_fp(format):
                    logger.warning(
                        "Currently only support to export auto_round format quantized model"
                        " with fp8 or nv_fp4 dtype activation for activation quantization."
                        " Change format to fake and save."
                    )
                    format = "fake"
            else:
                if not (format == "auto_round" or format == f"auto_round:{AutoRoundFormat.TORCH_FP8_STATIC.value}"):
                    logger.warning(
                        f"Currently only support to export auto_round or fake format for static W{self.bits}AFP8 model,"
                        f" change format {format} to auto_round"
                    )
                    format = "auto_round"
            if self.act_group_size != 0 and not self.act_dynamic and format == "auto_round:fp8":
                logger.warning(
                    f"Please note that quantize activation with act_group_size={self.act_group_size}"
                    " may result in failure to export or import normally."
                )
        if re.search(r"q\d_k", format) and not self.data_type.endswith("_dq"):
            logger.error(
                f"datatype<{self.data_type}> not support to export {format} format."
                " Please change export format or `data_type`."
            )
            sys.exit(-1)

        return format

    def quantize_and_save(
        self, output_dir: str = "tmp_autoround", format: str = "auto_round", inplace: bool = True, **kwargs
    ) -> tuple[torch.nn.Module, dict[str, Any]]:
        """Quantizes the model and saves it in the specified format(s).

        This function checks the validity of the requested format(s), quantizes
        the model accordingly, and saves it to the specified output directory.
        If multiple formats are provided, the model is saved separately for each format.

        Args:
            output_dir (str, optional): The directory where the quantized model
                will be saved. Defaults to "tmp_autoround".
            format (str, optional): The quantization format(s) to use, separated
                by commas if multiple. Defaults to "auto_round".
            inplace (bool, optional): Whether to modify the model in place if only
                one format is used. Defaults to True.
            **kwargs: Additional arguments for the quantization and saving process.

        Returns:
            model: A qdq model or packed model based on the configurations
            folders: The folder paths where the quantized models are saved.

        Raises:
            ValueError: If an unsupported format is specified.
        """
        # Validate and process the specified formats
        self.orig_output_dir = output_dir

        # check and update the format based on the current configuration
        format_list = self._parse_format_to_list(format)
        self.formats = format_list

        # If multiple formats are specified, enforce inplace=False
        if len(format_list) > 1:
            inplace = False
        self.inplace = kwargs.get("inplace", inplace)
        kwargs.pop("inplace", None)

        # Perform model quantization
        if self.static_kv_dtype is not None:
            from auto_round.experimental.kv_cache import kvcache_quant_context

            with kvcache_quant_context(self.model, static_kv_dtype=self.static_kv_dtype):
                model, _ = self.quantize()
        else:
            model, _ = self.quantize()
        # Save the quantized model in the specified format_list
        folders = []
        for format in format_list:
            if "gptq" in format and not self.sym:
                logger.warning(
                    "The asymmetrical kernel of the GPTQ format may result in a noticeable accuracy drop,"
                    " particularly for 2-bit quantization and smaller models."
                    " We recommend exporting to either the AutoAWQ format ( only 4 bits) or "
                    "the AutoRound format(2/3/4/8 bits)."
                )
            save_folder = self._get_save_folder_name(format)
            self.save_quantized(save_folder, format=format, inplace=inplace, **kwargs)

            folders.append(save_folder)

        return model, folders

    def _get_save_folder_name(self, format_str: str) -> str:
        """Generates the save folder name based on the provided format string.

        If there are multiple formats to handle, the function creates a subfolder
        named after the format string with special characters replaced. If there's
        only one format, it returns the original output directory directly.

        Args:
            format_str (str): The format identifier (e.g., 'gguf:q2_k_s').

        Returns:
            str: The path to the folder where results should be saved.
        """
        # Replace special characters to make the folder name filesystem-safe
        sanitized_format = format_str.replace(":", "-").replace("_", "-")

        # Use a subfolder only if there are multiple formats
        if len(self.formats) > 1:
            return os.path.join(self.orig_output_dir, sanitized_format)

        return self.orig_output_dir

    @torch.inference_mode()
    def _quantize_embedding_layer(self):
        """Quantizes embedding layers in the model according to the configuration.

        This method iterates through all modules in the model, identifies embedding
        layers specified in `self.layer_config`, and applies the appropriate quantization
        function based on bit precision, grouping strategy, and dtype.

        Returns:
            bool: True if the quantization process completes without critical errors.
        """
        is_quantized = False
        for name, module in self.model.named_modules():
            # Skip non-Embedding modules or layers not in config
            if not isinstance(module, torch.nn.Embedding) or name not in self.layer_config:
                continue

            config = self.layer_config[name]

            # Skip layers that are not marked for quantization
            if not check_to_quantized(config):
                continue
            is_quantized = True
            config["scale_dtype"] = self.scale_dtype
            dtype = config["data_type"]

            # Determine quantization function key with symmetry/asymmetry
            if dtype not in QUANT_FUNC_WITH_DTYPE:
                dtype = f"{dtype}_{'sym' if config['sym'] else 'asym'}"

            # Optionally use optimized rounding (RTN) variant
            if not self.disable_opt_rtn and f"rtn_{dtype}" in QUANT_FUNC_WITH_DTYPE:
                dtype = f"rtn_{dtype}"

            quant_func = QUANT_FUNC_WITH_DTYPE[dtype]

            # Attempt quantization on GPU, fall back to CPU if OOM
            try:
                weight, scale, zp = quant_func(
                    module.weight.to(self.device),
                    **{k: config[k] for k in ["bits", "group_size", "super_bits", "super_group_size", "scale_dtype"]},
                )
            except RuntimeError as e:
                cuda_error_msg = traceback.format_exc()
                try:
                    logger.info("out of VRAM, falling back to CPU")
                    weight, scale, zp = quant_func(
                        module.weight.to("cpu"),
                        **{
                            k: config[k]
                            for k in ["bits", "group_size", "super_bits", "super_group_size", "scale_dtype"]
                        },
                    )
                except Exception as e:
                    logger.error(cuda_error_msg)
                    raise

            # Overwrite the module's weights with the quantized version
            module.weight.data.copy_(weight.cpu())

            # Attach scale and zero point (zp) to the module
            for param_name, value in zip(["scale", "zp"], [scale, zp]):
                if isinstance(value, dict):
                    for k, v in value.items():
                        setattr(module, k if k == "scale" else f"w_{k}", v.cpu())
                elif isinstance(value, torch.Tensor):
                    setattr(module, param_name, value.cpu())
                else:
                    setattr(module, param_name, value)

            # Update config
            self.layer_config.setdefault(name, {}).update(config)

            # Release memory
            clear_memory()

        return is_quantized

    def _quant_rtn_with_imatrix(self, all_to_quantized_module_names: list[str]) -> None:
        """Performs RTN quantization using input activation statistics (imatrix).

        This method accumulates per-channel second-moment activation statistics (imatrix)
        via forward hooks and uses them to perform RTN quantization. If CUDA memory runs out,
        it falls back to CPU-based blockwise quantization.

        Args:
            all_to_quantized_module_names (list[str]):
                A list of module names (e.g., 'model.layers.0.self_attn.q_proj') to be quantized.

        Returns:
            None
        """
        logger.info("start to compute imatrix for GGUF quantization")

        # Load dataset
        from auto_round.calib_dataset import get_dataloader

        if _is_fp8_model(self.model):
            convert_fp8_model_to_16b_model(self.model, self.amp_dtype)

        if isinstance(self.dataset, str):
            if self.tokenizer is None:
                raise ValueError("A tokenizer must be set for the model when using a dataset string.")
            dataset_name = self.dataset.replace(" ", "")
            self.dataloader = get_dataloader(
                self.tokenizer, self.seqlen, dataset_name, self.seed, self.batch_size, self.nsamples
            )
        else:
            self.dataloader = self.dataset

        model = self.model

        # Dispatch multi-GPU model if necessary
        if hasattr(model, "hf_device_map") and len(model.hf_device_map) > 1:
            dispatch_model(model, model.hf_device_map)

        def register_act_hook(model):
            """Registers hooks to accumulate activation squared norms into `imatrix`."""

            def get_imatrix_hook(module, input, output):
                input = input[0] if isinstance(input, (tuple, list)) else input
                flattened = input.reshape(-1, input.shape[-1]).to(torch.float32)
                squared = torch.sum(flattened**2, dim=0).to(torch.float32)

                if not hasattr(module, "imatrix"):
                    module.imatrix = squared
                    module.imatrix_cnt = input.shape[0]
                else:
                    module.imatrix += squared.to(module.imatrix.device)
                    module.imatrix_cnt += input.shape[0]

            hook_handles = []
            for name, module in model.named_modules():
                if isinstance(module, self.supported_types) and check_to_quantized(module):
                    hook = module.register_forward_hook(get_imatrix_hook)
                    hook_handles.append(hook)
            return hook_handles

        hooks = register_act_hook(model)

        try:
            # Move model to target device
            if hasattr(self.model, "hf_device_map") and len(self.model.hf_device_map) > 1:
                dispatch_model(self.model, self.model.hf_device_map)
            else:
                model = model.to(self.device)
            cnt = 0

            # Run forward pass to accumulate imatrix
            for data in self.dataloader:
                cnt += data["input_ids"].shape[0]
                data = to_device(data, self.device)
                model(**data)
                if cnt >= self.nsamples:
                    break

            # Remove hooks after data collection
            for hook in hooks:
                hook.remove()

            # Normalize imatrix by count
            for _, module in model.named_modules():
                if hasattr(module, "imatrix"):
                    module.imatrix /= module.imatrix_cnt
            if hasattr(model, "hf_device_map") and len(model.hf_device_map) > 1:
                import accelerate

                accelerate.hooks.remove_hook_from_submodules(model)
            # Perform quantization using RTN
            pbar = tqdm(all_to_quantized_module_names)
            block_names_cnt = len(flatten_list(get_block_names(self.model, True)))
            clear_mem_freq = len(all_to_quantized_module_names) // block_names_cnt
            if clear_mem_freq == 0:
                clear_mem_freq = 1
            cnt = 1
            for name in pbar:
                pbar.set_description(f"Quantizing {name}")
                self._quantize_layer_via_rtn(name)
                if cnt % clear_mem_freq == 0:
                    clear_memory()
                    cnt = 1
                cnt += 1
        except RuntimeError as e:
            try:
                if hasattr(model, "hf_device_map") and len(model.hf_device_map) > 1:
                    import accelerate

                    accelerate.hooks.remove_hook_from_submodules(model)
                # Fallback: out-of-memory → try CPU blockwise quantization
                logger.warning("Out of VRAM, falling back to blockwise quantization. Accuracy may degrade.")
                model = model.to("cpu")
                clear_memory()
                self._quantize_via_rtn_blockwise(all_to_quantized_module_names)
            except RuntimeError as e:
                cuda_error_msg = traceback.format_exc()
                try:
                    # Final fallback: warn and use CPU-only quantization
                    logger.warning(
                        "Fallback to CPU. "
                        "Consider enabling `low_gpu_mem_usage` or using more GPUs via `--device 0,1,2,3`."
                    )
                    model = model.to("cpu")
                    clear_memory()
                    if hasattr(model, "hf_device_map") and len(model.hf_device_map) > 1:
                        import accelerate

                        accelerate.hooks.remove_hook_from_submodules(model)

                    orig_device = self.device
                    self.device = "cpu"
                    self._quantize_via_rtn_blockwise(all_to_quantized_module_names)
                    self.device = orig_device
                except Exception as e:
                    logger.error(cuda_error_msg)
                    raise
        finally:
            # Always remove hooks
            for hook in hooks:
                hook.remove()

    def _check_need_to_quantize_lm_head_embedding(self) -> bool:
        """Checks if LM head and embedding layers need quantization for GGUF format.

        This function inspects the current model's formats and determines whether
        it needs to apply quantization settings to the embedding and LM head layers.
        The function modifies `self.layer_config` in-place and updates the model modules.

        Returns:
            bool: True if the LM head needs quantization, otherwise False.

        Raises:
            NotImplementedError: If multiple non-fake GGUF formats are specified.
        """
        gguf_scheme = False
        if isinstance(self.scheme, str) and "gguf" in self.scheme.lower():
            gguf_scheme = True

        if not hasattr(self, "formats") and not gguf_scheme:
            return False

        has_gguf: bool = gguf_scheme or any("gguf" in fmt for fmt in self.formats)
        if not has_gguf:
            return False
        if hasattr(self, "formats"):
            formats: list[str] = [fmt for fmt in self.formats if "fake" not in fmt]
            if not (len(formats) == 1 and "gguf" in formats[0]):
                raise NotImplementedError("Only one GGUF format can be set at a time.")
            target_format: str = formats[0]

        else:
            target_format = self.scheme.lower()

        tie_word_embeddings: bool = getattr(getattr(self.model, "config", None), "tie_word_embeddings", True)
        for name, module in self.model.named_modules():
            if isinstance(module, torch.nn.Embedding):
                key: str = "lm_head" if tie_word_embeddings else "embedding"
                config: dict[str, Any] = GGUF_INNER_CONFIG[GGUF_CONFIG[target_format][key]]
                self._apply_config_to_layer(name, config, True)

        if not tie_word_embeddings:
            lm_head_name: str = get_lm_head_name(self.model)
            config: dict[str, Any] = GGUF_CONFIG[GGUF_CONFIG[target_format]["lm_head"]]
            check_fixed_by_user = (
                self.layer_config[lm_head_name].get("fixed_by_user", False)
                if lm_head_name in self.layer_config
                else None
            )
            self._apply_config_to_layer(lm_head_name, config, check_fixed_by_user=check_fixed_by_user)
            return True

        return False

    def _apply_config_to_layer(
        self,
        layer_name: str,
        config: dict[str, Any],
        check_fixed_by_user: bool = False,
    ) -> None:
        """Applies GGUF quantization configuration to a given layer.

        Args:
            layer_name (str): Name of the layer to configure.
            config (dict[str, Any]): GGUF layer configuration.
            check_fixed_by_user (bool): If True, preserve user-defined settings.
        """
        act_bits: int = 16
        scale_dtype: Any = self.scale_dtype
        keys: list[str] = ["bits", "group_size", "super_bits", "super_group_size", "data_type", "sym"]

        self.layer_config[layer_name] = self.layer_config.get(layer_name, {})

        for key in keys:
            if (
                key in self.layer_config[layer_name]
                and check_fixed_by_user
                # and self.layer_config[layer_name].get("fixed_by_user", False)
            ):
                continue
            self.layer_config[layer_name][key] = config.get(key)
            setattr(get_module(self.model, layer_name), key, config.get(key))

        self.layer_config[layer_name]["act_bits"] = act_bits
        self.layer_config[layer_name]["scale_dtype"] = scale_dtype
        setattr(get_module(self.model, layer_name), "act_bits", act_bits)
        setattr(get_module(self.model, layer_name), "scale_dtype", scale_dtype)

    def _quantize_layer_via_rtn(self, name: str) -> None:
        """Quantizes a layer using RTN (Round-To-Nearest) if available.

        This function attempts to quantize a layer by switching its data type to a
        `rtn_*` version if supported, then wraps and unwraps the module to apply
        quantization. If GPU memory is insufficient, it falls back to CPU.

        If packing is enabled (`is_packing_immediate`), the function will also export
        the quantized layer to the appropriate backend format.

        Args:
            name (str): Name of the layer to quantize.

        Raises:
            RuntimeError: If quantization fails for reasons unrelated to memory.
        """
        m = get_module(self.model, name)

        # if m.__class__.__name__ == "FP8Linear":
        if _is_fp8_linear(m):
            m = convert_fp8_layer_to_linear(m, self.amp_dtype)
            set_module(self.model, name, m)

        # Step 1: Use optimized RTN data type if available
        if not self.disable_opt_rtn and not m.data_type.startswith("rtn_"):
            from auto_round.data_type import QUANT_FUNC_WITH_DTYPE

            rtn_dtype = "rtn_" + m.data_type
            if rtn_dtype in QUANT_FUNC_WITH_DTYPE:
                m.data_type = rtn_dtype
                self.layer_config[name]["data_type"] = m.data_type

        # Step 2: Try quantization on GPU first, fall back to CPU if OOM
        # if only export gguf, using gguf-packing instead of rtn
        if self.is_packing_immediate and self.iters == 0 and "gguf" in self.formats[0] and not self.disable_opt_rtn:
            m.scale = None
            m.zp = None
        else:
            try:
                m.to(self.device)
                m = WrapperLinear(
                    m,
                    enable_minmax_tuning=False,
                    enable_norm_bias_tuning=False,
                    enable_round_tuning=False,
                )
                m = m.unwrapper({})
                m.to("cpu")
            except RuntimeError as e:
                cuda_error_msg = traceback.format_exc()
                m = m.orig_layer if hasattr(m, "orig_layer") else m
                try:
                    logger.warning("Out of VRAM, falling back to CPU.")
                    m.to("cpu")
                    m = WrapperLinear(
                        m,
                        enable_minmax_tuning=False,
                        enable_norm_bias_tuning=False,
                        enable_round_tuning=False,
                    )
                    m = m.unwrapper({})
                except Exception as e:
                    logger.error(cuda_error_msg)
                    raise

        # Step 3: Optional immediate packing/export
        if self.is_packing_immediate:
            from auto_round.export import PACKING_LAYER_WITH_FORMAT

            if check_to_quantized(m):
                target_backend = self.formats[0].split(":")[0] if ":" in self.formats[0] else self.formats[0]
                has_gguf = any("gguf" in fmt for fmt in self.formats)

                if has_gguf:
                    from auto_round.export.export_to_gguf.export import pack_gguf_layer

                    output_dir = self._get_save_folder_name(self.formats[0])
                    model_type = ModelType.MMPROJ if self.vlm else ModelType.TEXT
                    pack_gguf_layer(
                        name,
                        self.model,
                        self.formats[0],
                        output_dir,
                        self.layer_config,
                        self.tokenizer,
                        processor=self.processor if hasattr(self, "processor") else None,
                        image_processor=self.image_processor if hasattr(self, "image_processor") else None,
                        model_type=model_type,
                    )
                else:
                    PACKING_LAYER_WITH_FORMAT[target_backend](name, self.model, self.formats[0])

                # if self.low_gpu_mem_usage:
                #     clear_memory()
        else:
            set_module(self.model, name, m)

    @torch.inference_mode()
    def _quantize_rtn(self) -> tuple[torch.nn.Module, dict[str, Any]]:
        """Quantize all modules in the model using RTN (Round-To-Nearest) strategy.

        If the target format includes GGUF with `k`, and optimized RTN is enabled,
        blockwise quantization with input caching and imatrix is used.

        Returns:
            tuple[nn.Module, Dict[str, Any]]: The quantized model and the layer configuration.
        """
        if self.amp and self.model.dtype != self.amp_dtype:
            self.model.to(self.amp_dtype)

        all_to_quantized_module_names: list[str] = [n for n, m in self.model.named_modules() if check_to_quantized(m)]

        if is_nv_fp(self.data_type):
            from auto_round.data_type.nvfp import calculate_gparam
            from auto_round.data_type.utils import update_fused_layer_global_scales

            pbar = tqdm(all_to_quantized_module_names)
            for name in pbar:
                pbar.set_description(f"Calculate weight global scale: {name}")
                m = get_module(self.model, name)
                weight_global_scale = calculate_gparam(m.weight, self.group_size)
                setattr(m, "weight_global_scale", weight_global_scale)

            modules = list(self.model.modules())
            for module in tqdm(modules, desc="Update weight global scale for fuse module"):
                update_fused_layer_global_scales(module)

        has_gguf_k = any("gguf" in fmt and "k" in fmt for fmt in getattr(self, "formats", []))

        self._quantize_embedding_layer()

        self.model.to("cpu")
        if has_gguf_k and not self.disable_opt_rtn:
            self._quant_rtn_with_imatrix(all_to_quantized_module_names)
        elif self.act_bits <= 8 and check_need_act_calibration(
            self.act_dynamic, self.act_data_type, self.act_bits
        ):  # TODO, mixed datatype has bug
            hook_handles = self._register_act_max_hook(self.model)
            try:
                self._quantize_via_rtn_blockwise(all_to_quantized_module_names)
            except RuntimeError as e:
                logger.warning("Fallback to CPU. Consider using more GPUs via `--device 0,1,2,3`.")
                self.model = self.model.to("cpu")
                clear_memory()
                if hasattr(self.model, "hf_device_map") and len(self.model.hf_device_map) > 1:
                    import accelerate

                    accelerate.hooks.remove_hook_from_submodules(self.model)
                orig_device = self.device
                self.device = "cpu"
                self._quantize_via_rtn_blockwise(all_to_quantized_module_names)
                self.device = orig_device
            for handle in hook_handles:
                handle.remove()
        else:
            block_names_cnt = len(flatten_list(get_block_names(self.model, True)))
            clear_mem_freq = len(all_to_quantized_module_names) // block_names_cnt
            if clear_mem_freq == 0:
                clear_mem_freq = 1
            pbar = tqdm(all_to_quantized_module_names)
            cnt = 1
            for name in pbar:
                pbar.set_description(f"Quantizing {name}")
                self._quantize_layer_via_rtn(name)
                if cnt % clear_mem_freq == 0:
                    clear_memory()
                    cnt = 1
                cnt += 1
        # Convert remaining fp8
        if _is_fp8_model(self.model):
            convert_fp8_model_to_16b_model(self.model, self.amp_dtype)
        self.quantized = True
        return self.model, self.layer_config

    def _quantize_via_rtn_blockwise(self, all_to_quantized_module_names: list[str]) -> None:
        """Quantize model layers block by block using cached inputs and imatrix.

        Args:
            all_to_quantized_module_names (list[str]): Names of layers to be quantized.
        """
        all_to_quantized_module_names = list(set(all_to_quantized_module_names))

        all_blocks = self.quant_block_list if self.quant_block_list else get_block_names(self.model)
        if not all_blocks:
            raise ValueError("Could not find any blocks. Check the model or quant_block_list.")

        all_first_block_names = [block[0] for block in all_blocks]
        if self.act_bits < 16 and not self.act_dynamic:
            layer_names = self._get_quantized_layer_names_outside_blocks()
            if len(layer_names) > 0:
                logger.warning(
                    "quantize layers outside blocks for static activation quantizaiton"
                    " will significantly increase calibration time"
                )
            all_inputs = self.try_cache_inter_data_gpucpu(all_first_block_names, self.nsamples, layer_names)
        else:
            all_inputs = self.cache_inter_data(all_first_block_names, self.nsamples)

        # Clear hooks for multi-GPU setups
        if hasattr(self.model, "hf_device_map") and len(self.model.hf_device_map) > 1:
            accelerate.hooks.remove_hook_from_submodules(self.model)

        pbar = tqdm(range(sum(len(block) for block in all_blocks)))

        for block_names in all_blocks:
            first_block = block_names[0]
            inputs = all_inputs.pop(first_block)
            input_keys = [k for k in inputs if k.startswith("hidden_state")]
            if len(input_keys) != 1:
                raise RuntimeError(
                    "hidden_states arg mismatch. Please file an issue at https://github.com/intel/auto-round/issues"
                )
            inputs["input_ids"] = inputs.pop(input_keys[0])

            clear_memory(self.inputs)

            total_samples = len(inputs["input_ids"])
            if total_samples < self.batch_size:
                self.batch_size = total_samples
                logger.warning(f"Forcing batch size to {total_samples}")

            input_ids = to_device(inputs.pop("input_ids"), self.cache_device)
            input_others = to_device(inputs, self.cache_device)

            tmp_dtype = self.amp_dtype if self.amp else torch.float32
            input_ids = [id_.to(tmp_dtype) for id_ in input_ids]

            for key, val in input_others.items():
                if isinstance(val, torch.Tensor) and val.dtype in (torch.float16, torch.bfloat16):
                    input_others[key] = val.to(tmp_dtype)
                elif isinstance(val, list):
                    input_others[key] = [to_dtype(v, tmp_dtype) for v in val]

            for block_name in block_names:
                pbar.set_description(f"Quantizing {block_name}")
                block = get_module(self.model, block_name)
                block = block.to(self.device)
                if _is_fp8_model(self.model):
                    convert_fp8_model_to_16b_model(block, dtype=self.amp_dtype)
                # Dispatch model if needed
                if self.device_map is not None:
                    from accelerate.hooks import AlignDevicesHook, add_hook_to_module

                    for _, m in block.named_modules():
                        if len(list(m.children())) != 0 or not hasattr(m, "tuning_device"):
                            continue
                        hook = AlignDevicesHook(m.tuning_device, io_same_device=True)
                        add_hook_to_module(m, hook, True)
                else:
                    block = block.to(self.device)
                input_ids = self._get_block_outputs(
                    block,
                    input_ids,
                    input_others,
                    self.batch_size * self.infer_bs_coeff,
                    self.device,
                    self.cache_device,
                )
                if self.device_map is not None:
                    accelerate.hooks.remove_hook_from_submodules(block)

                if (
                    is_nv_fp(self.act_data_type) and any("nv_fp" in format_ for format_ in self.formats)
                ) or is_static_wfp8afp8(self):
                    from auto_round.utils import set_amax_for_all_moe_layers

                    # enable moe experts act_max automatic generation for Linear
                    set_amax_for_all_moe_layers(block, attr_name="act_max")
                # Normalize imatrix and quantize layers
                for _, m in block.named_modules():
                    if hasattr(m, "imatrix"):
                        m.imatrix /= m.imatrix_cnt
                    if hasattr(m, "tmp_name") and m.tmp_name in all_to_quantized_module_names:
                        self._quantize_layer_via_rtn(m.tmp_name)
                        all_to_quantized_module_names.remove(m.tmp_name)

                mv_module_from_gpu(block, self.low_cpu_mem_usage)
                pbar.update(1)

        pbar.close()
        cnt = 1
        block_names_cnt = len(flatten_list(get_block_names(self.model, True)))
        clear_mem_freq = len(all_to_quantized_module_names) // block_names_cnt
        if clear_mem_freq == 0:
            clear_mem_freq = 1
        # Process remaining layers not in blocks
        for name in all_to_quantized_module_names:
            self._quantize_layer_via_rtn(name)
            if cnt % clear_mem_freq == 0:
                clear_memory()
                cnt = 1
            cnt += 1

    def quantize(self) -> tuple[torch.nn.Module, dict[str, Any]]:
        """Quantize the model and return the quantized model along with layer configurations.The entry of AutoRound.
        Returns:
        The quantized model and layer configurations.
        """
        for n, m in self.model.named_modules():
            m.tmp_name = n
        self._check_compatibility()
        self.has_qlayer_outside_block = self._set_layerwise_config(self.layer_config)
        if not hasattr(self, "formats"):
            logger.warning("this API is deprecated, please use `quantize_and_save` instead")
        else:
            only_gguf = True
            for format_ in self.formats:
                if not ("gguf" in format_ or "fake" in format_):
                    only_gguf = False
                    break
            if len(self.formats) == 1 and self.formats[0] == "fake":
                only_gguf = False
            if only_gguf:
                self.layer_config, gguf_format_config = get_layer_config_by_gguf_format(
                    self.layer_config, self.formats, self.model, model_type=ModelType.TEXT
                )
                if self.vlm:
                    self.layer_config, gguf_format_config = get_layer_config_by_gguf_format(
                        self.layer_config, self.formats, self.model, model_type=ModelType.MMPROJ
                    )
            # Determine if immediate packing is required
            formats = self.formats
            if (
                len(formats) == 1
                and (
                    "awq" in formats[0]
                    or "gptq" in formats[0]
                    or "auto_round" in formats[0]
                    or "gguf" in formats[0]
                    or "llmcompressor" in formats[0]
                )
                and self.inplace
            ):
                self.is_packing_immediate = True
        if self.iters == 0:
            return self._quantize_rtn()

        if bool(self.quant_block_list):
            all_blocks = self.quant_block_list
        else:
            all_blocks = get_block_names(self.model)

        if len(all_blocks) == 0:
            logger.warning("could not find blocks, exit with original model")
            return self.model, self.layer_config

        if self.amp and self.model.dtype != self.amp_dtype:
            self.model = self.model.to(self.amp_dtype)

        layer_names = self._get_quantized_layer_names_outside_blocks()
        self.start_time = time.time()
        all_first_block_names = [block[0] for block in all_blocks]
        if len(layer_names) > 0:
            logger.info(
                "Starting to cache block inputs. This may be slow due to external block layers: %s", layer_names
            )
        else:
            logger.info("start to cache block inputs")
        all_inputs = self.try_cache_inter_data_gpucpu(all_first_block_names, self.nsamples, layer_names=layer_names)
        is_quantized_embedding = self._quantize_embedding_layer()
        all_q_inputs = None
        if is_quantized_embedding:
            all_inputs = copy.deepcopy(self.inputs)
            clear_memory(self.inputs)
            all_q_inputs = self.try_cache_inter_data_gpucpu(
                all_first_block_names, self.nsamples, layer_names=layer_names
            )
        self.model = mv_module_from_gpu(self.model, self.low_cpu_mem_usage)
        clear_memory()
        if hasattr(self.model, "hf_device_map") and len(self.model.hf_device_map) > 1:
            accelerate.hooks.remove_hook_from_submodules(self.model)  # self.model.hf_device_map has not been changed
        self.model = mv_module_from_gpu(self.model, self.low_cpu_mem_usage)
        logger.info("caching done")
        if len(all_blocks) > 1:
            pbar = tqdm(range(0, sum([len(i) for i in all_blocks]), self.nblocks))
        else:
            pbar = None  # move the alg warning outside pbar

        for block_names in all_blocks:
            inputs = all_inputs[block_names[0]]
            all_inputs.pop(block_names[0])
            q_inputs = None
            if all_q_inputs is not None:
                q_inputs = all_q_inputs[block_names[0]]
                all_q_inputs.pop(block_names[0])
            keys = inputs.keys()
            input_id_str = [key for key in keys if key.startswith("hidden_state")]
            if len(input_id_str) != 1:
                raise RuntimeError(
                    "hidden_states arg mismatch error,"
                    "please raise an issue in https://github.com/intel/auto-round/issues"
                )
            inputs["input_ids"] = inputs.pop(input_id_str[0], None)
            if q_inputs is not None:
                q_inputs["input_ids"] = q_inputs.pop(input_id_str[0], None)

            clear_memory(self.inputs)

            if "input_ids" in inputs.keys():
                total_samples = len(inputs["input_ids"])
                if total_samples < self.batch_size:
                    self.batch_size = total_samples
                    logger.warning(f"force the train batch size to {total_samples}")

            self._quantize_blocks(
                self.model,
                inputs,
                block_names,
                q_input=q_inputs["input_ids"] if q_inputs is not None else None,
                nblocks=self.nblocks,
                device=self.device,
                pbar=pbar,
            )
            if self.is_packing_immediate and len(self.formats) != 1:
                raise ValueError(
                    f"Expected exactly one packing format when 'is_packing_immediate' is True, "
                    f"but got {len(self.formats)} formats."
                )

        self._quantize_layers(layer_names, all_inputs)  ##TODO pack layer immediately

        if _is_fp8_model(self.model):
            for n, m in self.model.named_modules():
                if _is_fp8_linear(m):
                    new_layer = convert_fp8_layer_to_linear(m, self.amp_dtype).to("cpu")
                    set_module(self.model, n, new_layer)

        end_time = time.time()
        cost_time = end_time - self.start_time
        logger.info(f"quantization tuning time {cost_time}")

        ## dump a summary
        quantized_layers = []
        unquantized_layers = []
        for n, m in self.model.named_modules():
            if isinstance(m, tuple(self.supported_types)):
                if check_to_quantized(m):
                    quantized_layers.append(n)
                else:
                    unquantized_layers.append(n)
            elif hasattr(m, "scales") or hasattr(m, "scale"):  ##packing_immediately
                quantized_layers.append(n)
        summary_info = (
            f"Summary: quantized {len(quantized_layers)}/{len(quantized_layers) + len(unquantized_layers)} in the model"
        )
        if len(unquantized_layers) > 0:
            summary_info += f",  {unquantized_layers} have not been quantized"
        logger.info(summary_info)

        self.quantized = True
        return self.model, self.layer_config

    def _quantize_layers(self, layer_names: list, layer_inputs: dict) -> None:
        """Quantizes specified layers based on inputs and configuration.

        Args:
            layer_names (list): list of layer names to quantize.
            layer_inputs (dict): Dictionary mapping layer names to input data.

        Returns:
            None
        """
        ##TODO currently we take all the layers outside blocks as post block layers which is not optimal
        ## if there is no input for layer, we use rtn

        for layer_name in copy.deepcopy(layer_names):
            if layer_name not in layer_inputs:
                logger.info(f"using rtn to quantize {layer_name}")
                from auto_round.data_type import QUANT_FUNC_WITH_DTYPE

                layer = get_module(self.model, layer_name)
                if _is_fp8_model(self.model):
                    new_layer = convert_fp8_layer_to_linear(layer, self.amp_dtype).to(self.device)
                    set_module(self.model, layer_name, new_layer)
                    layer = new_layer

                if not self.disable_opt_rtn and "rtn_" + layer.data_type in QUANT_FUNC_WITH_DTYPE:
                    layer.data_type = "rtn_" + layer.data_type
                    logger.info("using optimized rtn method for quantizing %s", layer_name)
                    self.layer_config[layer_name]["data_type"] = layer.data_type
                wrapper_layer = WrapperLinear(
                    layer,
                    enable_round_tuning=False,
                    enable_minmax_tuning=False,
                    enable_norm_bias_tuning=False,
                    device=self.device,
                )
                new_layer = wrapper_layer.unwrapper({})
                set_module(self.model, layer_name, new_layer)
                layer.cpu()
                layer_names.remove(layer_name)
        if len(layer_names) == 0:
            return
        q_layer_inputs = None
        enable_quanted_input = self.enable_quanted_input
        has_gguf = False
        if hasattr(self, "formats"):
            has_gguf = any("gguf" in format_ for format_ in self.formats)
        if has_gguf and self.is_packing_immediate:
            enable_quanted_input = False

        if hasattr(self.model, "hf_device_map") and len(self.model.hf_device_map) > 1 and enable_quanted_input:
            dispatch_model(self.model, self.model.hf_device_map)

        if enable_quanted_input:
            logger.info("starting to cache layer inputs for %s, this may be quite slow ", layer_names)
            q_layer_inputs = self.try_cache_inter_data_gpucpu([], self.nsamples, layer_names=layer_names)
            if hasattr(self.model, "hf_device_map") and len(self.model.hf_device_map) > 1:
                accelerate.hooks.remove_hook_from_submodules(
                    self.model
                )  ##self.model.hf_device_map has not been changed

        self.model = mv_module_from_gpu(self.model, self.low_cpu_mem_usage)
        clear_memory()
        if self.enable_torch_compile:
            quant_layer = compile_func(self._quantize_layer, self.device)
        else:
            quant_layer = self._quantize_layer
        for layer_name in layer_names:
            layer_input = layer_inputs[layer_name]
            layer_input = to_device(layer_input, self.cache_device)
            q_layer_input = q_layer_inputs[layer_name] if q_layer_inputs is not None else None
            q_layer_input = to_device(q_layer_input, self.cache_device)
            quant_layer(layer_name, layer_input, q_layer_input, device=self.device)
            del layer_input
            clear_memory(q_layer_input)

    def _set_layerwise_config(self, layer_config: dict) -> bool:
        """
        Sets the layer-wise configuration based on the provided `layer_config`.
        By default, only quantize layers in blocks.

        Args:
            layer_config (dict): The configuration dictionary for each layer containing various configuration options.

        Returns:
            bool: Returns True if there are quantized layers outside the blocks (e.g., lm-head),
                  otherwise returns False.
        """
        # Get the names of layers in quantization blocks
        supported_types = self.supported_types
        layers_in_blocks = get_layer_names_in_block(
            self.model, supported_types, self.quant_block_list, self.inner_supported_types
        )
        ##process regex in layer_config
        all_supported_layer_names = []
        # List of configuration keys
        keys = get_quant_keys()

        for n, m in self.model.named_modules():
            # Delete previous configuration to avoid conflicts with prior tuning
            for key in keys:
                if hasattr(m, key):
                    delattr(m, key)

            if not isinstance(m, supported_types) and m.__class__.__name__ not in self.inner_supported_types:
                continue
            all_supported_layer_names.append(n)

        names_in_layer_config = list(layer_config.keys())
        for name in names_in_layer_config:
            if name in all_supported_layer_names:
                continue
            matched_names = []
            for layer_name in all_supported_layer_names:
                if re.search(re.compile(name), layer_name) is not None:
                    matched_names.append(layer_name)
            if len(matched_names) > 0:
                val = layer_config[name]
                layer_config.pop(name)
                for match_name in matched_names:
                    layer_config[match_name] = val
            else:
                tmp_m = get_module(self.model, name)
                if not isinstance(tmp_m, torch.nn.Embedding):  # TODO not good code style
                    raise ValueError(f"key {name} in layer_config is invalid, please have a double check")

        has_qlayer_outside_block = False  # Flag to track if there are quantized layers outside blocks (e.g., lm-head)

        # Iterate through all modules in the model
        is_gguf = hasattr(self, "formats") and any("gguf" in format_ for format_ in self.formats)
        for n, m in self.model.named_modules():
            # Skip unsupported types
            if not isinstance(m, supported_types) and m.__class__.__name__ not in self.inner_supported_types:
                if n in self.layer_config:
                    if not isinstance(m, torch.nn.Embedding):
                        logger.warning(f"{n} is not supported, layer_config {n}: {layer_config[n]} will be ignored.")
                        self.layer_config.pop(n)
                        continue
                    if not is_gguf:
                        if not check_to_quantized(layer_config[n]):
                            self.layer_config.pop(n)
                            continue
                else:
                    continue

            # If the layer is not in the config and is part of a quantization block, use default configuration
            if n not in layer_config.keys() and n in layers_in_blocks:
                layer_config[n] = {}
                for key in keys:
                    layer_config[n][key] = getattr(self, key)

            # If the layer is partially configured, fill in missing values
            elif n in layer_config.keys():
                if "data_type" in layer_config[n] and "bits" not in layer_config[n]:
                    tmp_bits = infer_bits_by_data_type(layer_config[n]["data_type"])
                    if tmp_bits is not None and tmp_bits != self.bits:
                        logger.warning(
                            f"'data_type' do not match the specified 'bits' setting for {n}."
                            f" Resetting 'bits' to {tmp_bits}."
                        )
                        layer_config[n]["bits"] = tmp_bits
                if "act_data_type" in layer_config[n] and "act_bits" not in layer_config[n]:
                    tmp_bits = infer_bits_by_data_type(layer_config[n]["act_data_type"])
                    if tmp_bits is not None and tmp_bits != self.act_bits:
                        logger.warning(
                            f"'act_data_type' do not match the specified 'act_bits' setting for {n}."
                            f" Resetting 'act_bits' to {tmp_bits}."
                        )
                        layer_config[n]["act_bits"] = tmp_bits

                for key in keys:
                    if key not in layer_config[n].keys():
                        layer_config[n][key] = getattr(self, key)
                layer_config[n]["fixed_by_user"] = True

            # If the layer is not in the config and not part of a quantization block,
            # use default configuration and set specific values
            else:
                layer_config[n] = {}
                for key in keys:
                    layer_config[n][key] = getattr(self, key)
                layer_config[n]["bits"] = 16
                layer_config[n]["act_bits"] = 16

            if n in layers_in_blocks:
                layer_config[n]["in_blocks"] = True
            else:
                layer_config[n]["in_blocks"] = False

            # If the layer is outside a block and requires quantization, mark it as a quantized layer outside the block
            if (
                n not in layers_in_blocks
                and check_to_quantized(layer_config[n])
                and not isinstance(m, torch.nn.Embedding)
            ):
                has_qlayer_outside_block = True

            in_features, out_features = get_layer_features(m)
            if in_features <= layer_config[n]["group_size"]:
                layer_config[n]["group_size"] = -1

            # Apply the configuration to the corresponding layer in the model
            for key in keys:
                setattr(m, key, layer_config[n][key])
        need_to_quantize_lm_head = self._check_need_to_quantize_lm_head_embedding()
        if need_to_quantize_lm_head:
            has_qlayer_outside_block = True

        # Return whether there are quantized layers outside the blocks
        return has_qlayer_outside_block

    @torch.no_grad()
    def _get_block_outputs(
        self,
        block: torch.nn.Module,
        input_ids: torch.Tensor,
        input_others: torch.Tensor,
        bs: int,
        device: Union[str, torch.device],
        cache_device: Union[str, torch.device],
        save_output: bool = True,
    ):
        """Compute the output of a given block of the model for a given input.

        Args:
        block: The block of the model.
        input_ids: The input tensor containing tokenized input ids.
        input_others: A dictionary containing additional input data.
        bs: The batch size for computing the output.
        device: The device for computation.
        cache_device: The device for storing the output.
        batch_dim: The batch dimension of the output tensor.

        Returns:
        The output tensor of the block.
        """

        output = []
        nsamples = len(input_ids)
        for i in range(0, nsamples, bs):
            end_index = min(nsamples, i + bs)
            indices = torch.arange(i, end_index).to(torch.long)
            tmp_input_ids, tmp_input_others = AutoRound._sampling_inputs(
                input_ids, input_others, indices, self.seqlen, self.batch_dim, share_cache_keys=self.shared_cache_keys
            )
            tmp_output = block_forward(block, tmp_input_ids, tmp_input_others, self.amp, self.amp_dtype, device).to(
                cache_device
            )
            if save_output:
                if self.batch_size == 1:
                    output.append(tmp_output)
                else:
                    output.extend(list(torch.split(tmp_output, 1, dim=self.batch_dim)))
        if self.low_gpu_mem_usage:
            clear_memory()

        return output

    @torch.no_grad()
    def calib(self, nsamples, bs):
        """Perform calibration for quantization.

        This method calibrates the model for quantization by processing a specified
        number of samples from the calibration dataset. It ensures that the data is
        properly formatted and feeds it to the model. If the number of samples processed
        is less than the specified number, it logs a warning. If no samples are processed,
        it logs an error and exits.
        Args:
            nsamples (int): The number of samples to use for calibration.
            bs (int): The number of samples to use for calibration
        """
        from .calib_dataset import get_dataloader

        if isinstance(self.dataset, str):
            dataset = self.dataset.replace(" ", "")  ##remove all whitespaces

            # slow here
            self.dataloader = get_dataloader(
                self.tokenizer,
                self.seqlen,
                dataset,
                self.seed,
                bs,
                self.nsamples,
            )
        else:
            self.dataloader = self.dataset
        total_cnt = 0

        # load embed weight if use low_cpu_mem_usage
        if self.low_cpu_mem_usage:
            embed_layers = get_layers_before_block(self.model)
            for n, m in embed_layers:
                m = m.to(self.device)

        for data in self.dataloader:
            if data is None:
                continue
            if isinstance(data, torch.Tensor):
                input_ids = data.to(self.model.device)
                data_new = input_ids
            elif isinstance(data, str):
                if self.tokenizer is None:
                    logger.error("please provide tokenizer for string input")
                    exit(-1)
                data = self.tokenizer(data, truncation=True, max_length=self.seqlen, return_tensors="pt").data
                data_new = {}
                for key in data.keys():
                    data_new[key] = data[key].to(self.model.device)
                input_ids = data_new["input_ids"]
            elif isinstance(data, tuple) or isinstance(data, list):
                data_new = to_device(data)
                input_ids = data_new[0]
            else:
                data_new = {}
                for key in data.keys():
                    data_new[key] = to_device(data[key], self.model.device)
                    if key == "images":
                        data_new[key] = to_dtype(data_new[key], self.model.dtype)
                input_ids = data_new["input_ids"]
            if input_ids.shape[-1] < self.seqlen:
                continue
            try:
                if isinstance(data_new, torch.Tensor):
                    self.model(data_new)
                elif isinstance(data_new, tuple) or isinstance(data_new, list):
                    self.model(*data_new)
                else:
                    self.model(**data_new)
            except NotImplementedError:
                pass
            except RuntimeError as error:
                error_msg = str(error)
                if "The expanded size of the tensor" in str(error_msg) and "must match the existing size" in error_msg:
                    check_seqlen_compatible(self.seqlen, self.tokenizer, self.model)
                logger.warning(
                    "When quantization encounters tensor shape mismatch error, "
                    "you can try to avoid it with batch_size=1"
                )
                raise error
            except Exception as error:
                raise error
            total_cnt += input_ids.shape[0] if len(input_ids.shape) > 1 else 1
            if total_cnt >= nsamples:
                break
        if total_cnt == 0:
            logger.error(
                f"no data has been cached, please provide more data with sequence length >={self.seqlen} in the "
                f"dataset or decease the sequence length"
            )
            exit(-1)
        elif total_cnt < nsamples:
            logger.warning(
                f"An insufficient number of samples likely reduces the accuracy of the quantized model."
                f"Target samples count is {nsamples}, while valid samples count is {total_cnt}"
            )

        # clean embed weight to save memory
        if self.low_cpu_mem_usage:
            for n, m in embed_layers:
                m = m.to("meta")

    @torch.no_grad()
    def try_cache_inter_data_gpucpu(self, block_names, nsamples, layer_names=None, last_cache_name=None):
        """Attempts to cache intermediate data on GPU, if failed, then using CPU.

        Args:
            block_names (list): List of block names to cache data for.
            nsamples (int): Number of samples to use for caching.
            layer_names (list, optional): List of layer names to cache data for. Defaults to [].
            last_cache_name (str, optional): Name of the last cache. Defaults to None.

        Returns:
            all_inputs: Cached intermediate data.

        Raises:
            Exception: If caching on GPU fails, switches to CPU and caches there.
        """
        if _is_fp8_model(self.model):
            layer_names = []
        if layer_names is None:
            layer_names = []

        if self.low_gpu_mem_usage or (
            len(block_names) == 1
            and len(layer_names) == 0
            and not self.has_qlayer_outside_block
            and (last_cache_name is None or last_cache_name in block_names)
        ):
            # low_gpu_mem_usage or calibrate only the embedding layer, which is also very fast on CPU
            all_inputs = self.cache_inter_data(block_names, nsamples, layer_names=[], last_cache_name=last_cache_name)
        else:
            try:
                if not self.model.device.type == "meta":
                    if hasattr(self.model, "hf_device_map") and len(self.model.hf_device_map) > 1:
                        self.model = dispatch_model(self.model, device_map=self.model.hf_device_map)
                    else:
                        # Change this if new device is supported
                        if str(self.model.device) == "cpu" and (
                            self.device.startswith("xpu") or self.device.startswith("cuda")
                        ):
                            max_memory = get_max_vram()  # TODO model is not evenly split
                            no_split_modules = getattr(self.model, "_no_split_modules", [])
                            device_map = infer_auto_device_map(
                                self.model, max_memory=max_memory, no_split_module_classes=no_split_modules
                            )

                            self.model = dispatch_model(self.model, device_map=device_map)
                        else:
                            self.model = self.model.to(self.device)

                all_inputs = self.cache_inter_data(
                    block_names, nsamples, layer_names=layer_names, last_cache_name=last_cache_name
                )
                if hasattr(self.model, "hf_device_map") and len(self.model.hf_device_map) > 1:
                    accelerate.hooks.remove_hook_from_submodules(self.model)

            except RuntimeError as e:
                cuda_error_msg = traceback.format_exc()
                try:
                    logger.info("switch to cpu to cache block inputs")
                    if self.has_qlayer_outside_block or self.__class__.__name__ == "AutoRoundMLLM":
                        logger.warning(
                            "we recommend using more GPUs in calibration."
                            " Otherwise, some layers may fall back to `rtn` mode, which can affect accuracy."
                        )
                    if hasattr(self.model, "hf_device_map") and len(self.model.hf_device_map) > 1:
                        accelerate.hooks.remove_hook_from_submodules(
                            self.model
                        )  ##self.model.hf_device_map has not been changed
                    self.model = mv_module_from_gpu(self.model, self.low_cpu_mem_usage)
                    clear_memory()
                    ## Important change after v0.51, on cpu, we use rtn mode for layers in layer_names
                    all_inputs = self.cache_inter_data(
                        block_names, nsamples, layer_names=[], last_cache_name=last_cache_name
                    )
                except Exception as e:
                    logger.error(cuda_error_msg)
                    raise
        return all_inputs

    @torch.no_grad()
    def cache_inter_data(self, block_names, nsamples, layer_names=None, last_cache_name=None):
        """Save the inputs of block_name for calibration.

        This method temporarily replaces the forward method of the model to capture
        the inputs passing through the specified block. It then calibrates the model
        using a specified number of samples. Finally, it restores the original forward
        method and returns the inputs for the specified block.
        Args:
            block_names (list): The names of the blocks for which inputs are to be saved.
            layer_names (list):The names of the layers for which inputs are to be saved.
            nsamples (int): The number of samples to use for calibration.
            last_cache_name (str, optional): The name of the last layer to be cached,
                                       we could break the forward in this layer to save time

        Returns:
            dict: A dictionary containing the inputs for the specified block.
        """
        if layer_names is None:
            layer_names = []
        self.inputs = {}
        self.to_cached_layers = block_names + layer_names

        tmp_dtype = None  # TODO delete this as most model is not fp32 now
        ## have bug if block name is not the first block
        if (len(block_names) > 1 or len(layer_names) > 0) and self.low_gpu_mem_usage:
            tmp_dtype = self.model.dtype
            if self.amp:
                if self.model.dtype != self.model.dtype:
                    self.model = self.model.to(torch.bfloat16)
            else:
                self.model = self.model.to(torch.float32)  ##model on cpu

        self.last_cache_name = last_cache_name
        if last_cache_name is None and len(block_names) + len(layer_names) == 1:
            self.last_cache_name = block_names[0] if len(block_names) == 1 else layer_names[0]
        # do not set last_cache_name for multimodal models
        calib_bs = self.batch_size
        self.hook_handles = []
        self._replace_forward()
        self.calib(nsamples, calib_bs)
        self._recover_forward()
        res = self.inputs
        del self.last_cache_name
        del self.to_cached_layers
        if tmp_dtype is not None:
            self.model = self.model.to(tmp_dtype)

        return res

    @torch.no_grad()
    def _get_block_forward_func(self, name: str) -> Callable:
        """Gets the forward function.

        Args:
            name (str): The name of the function.
        Returns:
            function: The forward function.
        """

        def post_process_cache_data(batch_size, data, data_name):
            """
            Processes store data for batch handling, reshaping if necessary.

            Args:
                batch_size (int): The size of the batch.
                data: The data value to store, potentially for caching.
                data_name (str): Name of the data.

            Returns:
                Processed data or None
            """
            new_data = data
            if batch_size <= 1:
                return new_data
            if data_name in self.shared_cache_keys:
                return None
            if "alibi" in data_name:
                if isinstance(data, torch.Tensor):
                    alibi = data
                    alibi = alibi.reshape(batch_size, -1, alibi.shape[1], alibi.shape[2])
                    new_data = alibi
            return new_data

        def forward(m, hidden_states=None, *positional_inputs, **kwargs):
            """Rewrite forward function, process and collect input data.

            Args:
                hidden_states (torch.Tensor): The hidden states tensor.
                *positional_inputs: Variable number of positional arguments.
                **kwargs: Variable number of keyword arguments.

            Returns:
                NotImplementedError: Getting the first layer inputs and then raise the error to save runtime.
            """
            if name not in self.inputs:
                self.inputs[name] = {}
                init_cache(positional_inputs, self.inputs[name])

            if self.batch_dim is None:
                self.batch_dim = 0
                if hidden_states is not None and self.batch_size > 1:
                    if hidden_states.shape[0] > self.batch_size:
                        self.batch_dim = 1
                        if len(hidden_states.shape) > 1 and hidden_states.shape[1] > self.batch_size:
                            logger.error(
                                "this model has not been supported, "
                                "please raise an issue in https://github.com/intel/auto-round/issues"
                                " or try to set the `batch_size` to 1 and "
                                "`gradient_accumulate_steps` to your current batch size."
                            )
                            exit(-1)

            if hidden_states is not None:
                kwargs["hidden_states"] = hidden_states

            for key in kwargs.keys():
                if (
                    isinstance(kwargs[key], torch.Tensor)
                    or isinstance(kwargs[key], list)
                    or isinstance(kwargs[key], tuple)
                ):
                    if key not in self.inputs[name].keys():  # initialization
                        data = to_device(kwargs[key], device=torch.device("cpu"))
                        if data is None or (self.batch_size > 1 and key in self.shared_cache_keys):
                            self.inputs[name][key] = data
                            continue
                        if self.batch_size <= 1:
                            self.inputs[name][key] = [data]
                        else:
                            data = post_process_cache_data(self.batch_size, data, key)
                            self.inputs[name][key] = list(torch.split(data, 1, dim=self.batch_dim))
                    else:  # append cache inputs
                        new_data = post_process_cache_data(self.batch_size, kwargs[key], key)
                        if new_data is None:  # shareable args or NoneType
                            continue
                        new_data = to_device(new_data, device=torch.device("cpu"))
                        if self.batch_size <= 1:
                            self.inputs[name][key].append(new_data)
                        else:
                            self.inputs[name][key].extend(list(torch.split(new_data, 1, dim=self.batch_dim)))
                elif isinstance(kwargs[key], (str, bool, type(None))):
                    if key not in self.inputs[name].keys():
                        self.inputs[name][key] = kwargs[key]
                else:
                    # Parameters not to be cached
                    if check_skippable_keywords(key):
                        logger.warning_once(
                            f"Please note that '{key}' key" " is not currently used in quantization fine-tuning."
                        )
            reset_params(self.inputs[name])
            if name == self.last_cache_name:
                raise NotImplementedError
            else:
                if hidden_states is not None:
                    kwargs.pop("hidden_states")
                    return m.orig_forward(hidden_states, *positional_inputs, **kwargs)
                else:
                    # Currently only for Llama-3.2-Vision-Instruct Series
                    return m.orig_forward(*positional_inputs, **kwargs)

        return forward

    @torch.no_grad()
    def _get_cache_data_hook_for_layer(self, name):
        """A forward hook to save input max of a module
        :param name: the module name
        :return: A hook function."""

        def cache_input_hook(module, inputs, outputs):
            input = inputs
            if isinstance(inputs, tuple) or isinstance(input, list):
                input = inputs[0]
            if name in self.inputs:
                self.inputs[name].extend(list(torch.split(input.to("cpu"), 1, dim=0)))
            else:
                self.inputs[name] = list(torch.split(input.to("cpu"), 1, dim=0))

        return cache_input_hook

    def _recover_forward(self):
        """Recovers the forward function."""
        for n, m in self.model.named_modules():
            if hasattr(m, "orig_forward"):
                m.forward = m.orig_forward
                delattr(m, "orig_forward")
        for hook_handle in self.hook_handles:
            hook_handle.remove()
        self.hook_handles = []

    def _replace_forward(self):
        """Replaces the forward function."""
        from functools import partial

        for n, m in self.model.named_modules():
            if n in self.to_cached_layers and not isinstance(m, tuple(self.supported_types)):  ##block
                m.orig_forward = m.forward
                m.forward = partial(self._get_block_forward_func(n), m)
            elif n in self.to_cached_layers:  ##linear layer or conv1d layer
                hook_func = self._get_cache_data_hook_for_layer(n)
                hook_handle = m.register_forward_hook(hook_func)
                self.hook_handles.append(hook_handle)

    def _quantize_layer(
        self, layer_name: str, inputs: torch.Tensor, q_inputs: torch.Tensor = None, device: str = "cpu"
    ):
        """Quantize a specific layer of the model using the provided inputs.

        Args:
            layer_name (str): The name of the layer to quantize.
            inputs (torch.Tensor): Input data for quantization.
            q_inputs (torch.Tensor, optional): Quantized input data. Defaults to None.
            device (torch.device, optional): The device to use for quantization. Defaults to torch.device("cpu").

        Returns:
            None
        """
        logger.info(f"quantizing layer {layer_name}")
        layer = get_module(self.model, layer_name)
        if hasattr(layer, "tuning_device"):
            device = layer.tuning_device

        layer = layer.to(device)
        for i in range(len(inputs)):
            inputs[i] = inputs[i].to(layer.weight.dtype)
            if q_inputs is not None:
                q_inputs[i] = q_inputs[i].to(layer.weight.dtype)

        wrapper_linear = WrapperLinear(layer, enable_minmax_tuning=self.enable_minmax_tuning, device=device).to(device)
        round_params = []
        minmax_params = []
        for key in wrapper_linear.params.keys():
            if "min" in key or "max" in key:
                minmax_params.append(wrapper_linear.params[key])
            else:
                round_params.append(wrapper_linear.value)
        if len(round_params) + len(minmax_params) <= 0:
            dump_info = f"quantized {layer_name}"
            logger.info(dump_info)
            with torch.no_grad():
                unwrapper_layer(self.model, wrapper_linear, layer_name, {})
            mv_module_from_gpu(layer, self.low_cpu_mem_usage)

        lr = torch.tensor(self.lr)
        minmax_lr = torch.tensor(self.minmax_lr)
        if self.enable_minmax_tuning:
            optimizer = self.optimizer(
                [{"params": round_params}, {"params": minmax_params, "lr": minmax_lr}], lr=lr, weight_decay=0
            )
        else:
            optimizer = self.optimizer(round_params, lr=lr, weight_decay=0)

        if self.lr_scheduler is None:
            lr_schedule = torch.optim.lr_scheduler.LinearLR(
                optimizer, start_factor=1.0, end_factor=0.0, total_iters=self.iters
            )
        else:
            lr_schedule = copy.deepcopy(self.lr_scheduler)
        nsamples = len(inputs)
        last_best_iter = 0
        best_loss = torch.finfo(torch.float).max
        scaler = self._get_scaler()  # pylint: disable=assignment-from-none
        init_loss = None
        gradient_accumulate_steps = self.batch_size  ##Force to low gpu
        batch_size = 1  ##Force to low gpu
        pick_samples = batch_size * gradient_accumulate_steps
        pick_samples = min(nsamples, pick_samples)
        if self.sampler != "rand":
            whole_indices = torch.randperm(nsamples)[:pick_samples]
        total_loss = 0
        num_elm = 1
        mse_reduction = "mean"
        if gradient_accumulate_steps != 1:
            mse_reduction = "sum"
        mse_loss = torch.nn.MSELoss(reduction=mse_reduction).to(device)

        for i in range(self.iters):
            total_loss = 0
            if self.sampler == "rand":
                whole_indices = torch.randperm(nsamples)[:pick_samples]
                if gradient_accumulate_steps != 1:
                    if q_inputs is not None:
                        current_input = [q_inputs[i] for i in whole_indices]
                    else:
                        current_input = [inputs[i] for i in whole_indices]
                    num_elm = sum(id.numel() for id in current_input)
            for tmp_step in range(gradient_accumulate_steps):
                indices = whole_indices[tmp_step * batch_size : (tmp_step + 1) * batch_size]
                if q_inputs is not None:
                    current_input = [q_inputs[i] for i in indices]
                    current_input = torch.cat(current_input, dim=0).to(device)
                    org_input = [inputs[i] for i in indices]
                    org_input = torch.cat(org_input, dim=0).to(device)
                else:
                    current_input = [inputs[i] for i in indices]
                    current_input = torch.cat(current_input, dim=0).to(device)
                    org_input = current_input
                with torch.no_grad():
                    current_output = layer(org_input)

                if self.amp:
                    with autocast(device_type=device.split(":")[0], dtype=self.amp_dtype):
                        output_q = wrapper_linear(current_input)  # pylint: disable=not-callable
                        loss = mse_loss(output_q, current_output)  # pylint: disable=not-callable
                else:
                    output_q = wrapper_linear(current_input)  # pylint: disable=not-callable
                    loss = mse_loss(  # pylint: disable=not-callable
                        output_q.to(torch.float32), current_output.to(torch.float32)
                    )
                total_loss += loss.item() / num_elm

                self._scale_loss_and_backward(scaler, loss)
            if i == 0:
                init_loss = total_loss

            if total_loss < best_loss:
                best_loss = total_loss
                if not self.not_use_best_mse:
                    best_params = collect_best_params(wrapper_linear)
                    last_best_iter = i
            if self.not_use_best_mse and i == self.iters - 1:
                best_params = collect_best_params(wrapper_linear)

            if not self.not_use_best_mse:
                if 0 < self.dynamic_max_gap <= i - last_best_iter:
                    break
            self._step(scaler, optimizer, lr_schedule)

        last_loss = total_loss
        best_iter = self.iters
        if not self.not_use_best_mse:
            last_loss = best_loss
            best_iter = last_best_iter
        with torch.no_grad():
            unwrapper_layer(self.model, wrapper_linear, layer_name, best_params)
        mv_module_from_gpu(layer, self.low_cpu_mem_usage)
        dump_info = f"quantized {layer_name},  loss iter 0: {init_loss:.6f} -> iter {best_iter}: {last_loss:.6f}"
        logger.info(dump_info)

    def _register_act_max_hook(self, model):
        def get_act_max_hook(module, input, output):
            if isinstance(input, (tuple, list)):
                input = input[0]
            if input.numel() == 0:
                return  # as no needs for act_max update
            input, _, _ = reshape_pad_tensor_by_group_size(input, self.act_group_size)
            act_max = torch.max(torch.abs(input), dim=-1).values
            if not hasattr(module, "act_max") or module.act_max.numel() == 0:
                module.act_max = act_max
            else:
                act_max = act_max.to(module.act_max.device)
                if is_nv_fp(self.act_data_type):  ## for nvfp per-tensor input_global_scale calculation usage
                    module.act_max = torch.max(
                        torch.tensor([act_max.max(), module.act_max.max()], device=act_max.device)
                    )
                else:
                    module.act_max = torch.max(act_max, module.act_max)

        hook_handles = []

        for n, m in model.named_modules():
            if (
                hasattr(m, "act_dynamic")
                and check_need_act_calibration(m.act_dynamic, m.act_data_type, m.act_bits)
                and check_to_quantized(m)
            ):
                hook = m.register_forward_hook(get_act_max_hook)
                hook_handles.append(hook)
                continue

            # for whole model, RTN
            if n in self.layer_config:
                config = self.layer_config[n]
                act_dynamic = config.get("act_dynamic", True)
                act_data_type = config.get("act_data_type", None)
                act_bits = config.get("act_data_type", 16)
                if (
                    config["bits"] <= 8
                    and check_need_act_calibration(act_dynamic, act_data_type, act_bits)
                    and check_to_quantized(config)
                ):
                    hook = m.register_forward_hook(get_act_max_hook)
                    hook_handles.append(hook)
                    continue
        return hook_handles

    def _quantize_block(
        self,
        block: torch.nn.Module,
        input_ids: list[torch.Tensor],
        input_others: dict,
        q_input: Union[None, torch.Tensor] = None,
        device: Union[str, torch.device] = "cpu",
    ):
        """Quantize the weights of a given block of the model.

        Args:
        block: The block of the model to be quantized.
        input_ids: The input tensor containing tokenized input ids.
        input_others: A dictionary containing additional input data.
        q_input: The quantized input tensor.
        device: The device for quantization.

        Returns:
        Tuple: (q_outputs, output) if self.enable_quanted_input is True, else (None, output)
        """
        if _is_fp8_model(self.model):
            for n, m in block.named_modules():
                if _is_fp8_linear(m):
                    new_layer = convert_fp8_layer_to_linear(m, self.amp_dtype).to(device)
                    set_module(block, n, new_layer)

        if self.device_map is not None:
            for n, m in block.named_modules():
                if len(list(m.children())) != 0 or not hasattr(m, "tuning_device"):
                    continue
                from accelerate.hooks import AlignDevicesHook, add_hook_to_module

                hook = AlignDevicesHook(m.tuning_device, io_same_device=True)
                add_hook_to_module(m, hook, True)

        if q_input is None:
            hook_handles = self._register_act_max_hook(block)

            output = self._get_block_outputs(
                block, input_ids, input_others, self.batch_size * self.infer_bs_coeff, device, self.cache_device
            )

            for handle in hook_handles:
                handle.remove()
        else:
            output = self._get_block_outputs(
                block, input_ids, input_others, self.batch_size * self.infer_bs_coeff, device, self.cache_device
            )
            hook_handles = self._register_act_max_hook(block)
            if hook_handles:
                self._get_block_outputs(
                    block,
                    q_input,
                    input_others,
                    self.batch_size * self.infer_bs_coeff,
                    device,
                    self.cache_device,
                    save_output=False,
                )

            for handle in hook_handles:
                handle.remove()

        if q_input is not None:
            if input_ids is not q_input:
                clear_memory(input_ids)
            else:
                clear_memory()
            input_ids = q_input

        quantized_layer_names, unquantized_layer_names = wrapper_block(
            block, self.enable_minmax_tuning, self.enable_norm_bias_tuning, device=self.device
        )
        if is_nv_fp(self.data_type):  # enable qkv and moe structure global_scale fuse
            from auto_round.data_type.utils import update_fused_layer_global_scales

            modules = block.modules()
            for module in modules:
                update_fused_layer_global_scales(module)
        round_params = []
        minmax_params = []
        for n, m in block.named_modules():
            if hasattr(m, "orig_layer"):
                for key in m.params.keys():
                    if "min" in key or "max" in key:
                        minmax_params.append(m.params[key])
                    else:
                        round_params.append(m.params[key])

        lr = torch.tensor(self.lr)
        minmax_lr = torch.tensor(self.minmax_lr)
        if self.enable_minmax_tuning:
            optimizer = self.optimizer(
                [{"params": round_params}, {"params": minmax_params, "lr": minmax_lr}], lr=lr, weight_decay=0
            )
        else:
            optimizer = self.optimizer(round_params, lr=lr, weight_decay=0)

        if len(round_params) + len(minmax_params) <= 0:
            dump_info = (
                f"quantized {len(quantized_layer_names)}/{(len(quantized_layer_names) + len(unquantized_layer_names))} "
                f"layers in the block"
            )
            logger.info(dump_info)
            unwrapper_block(block, {})  # TODO Quant layer should change
            mv_module_from_gpu(block, self.low_cpu_mem_usage)
            return output, output

        if self.lr_scheduler is None:
            lr_schedule = torch.optim.lr_scheduler.LinearLR(
                optimizer, start_factor=1.0, end_factor=0.0, total_iters=self.iters
            )
        else:
            lr_schedule = copy.deepcopy(self.lr_scheduler)

        nsamples = len(input_ids)
        pick_samples = self.batch_size * self.gradient_accumulate_steps
        pick_samples = min(nsamples, pick_samples)
        if self.sampler != "rand":
            whole_indices = torch.randperm(nsamples)[:pick_samples]
        last_best_iter = 0
        best_loss = torch.finfo(torch.float).max
        num_elm = 1
        mse_reduction = "mean"
        if self.gradient_accumulate_steps != 1:
            mse_reduction = "sum"
        mse_loss = torch.nn.MSELoss(reduction=mse_reduction).to(device)
        scaler = self._get_scaler()  # pylint: disable=assignment-from-none
        init_loss = None
        best_params = {}
        total_loss = 0
        for i in range(self.iters):
            total_loss = 0
            if self.sampler == "rand":
                whole_indices = torch.randperm(nsamples)[:pick_samples]
                # We assume the block input and output shape is same
                if self.gradient_accumulate_steps != 1:
                    current_input_ids = [input_ids[i] for i in whole_indices]
                    num_elm = sum(id.numel() for id in current_input_ids)

            for tmp_step in range(self.gradient_accumulate_steps):
                indices = whole_indices[tmp_step * self.batch_size : (tmp_step + 1) * self.batch_size]
                current_input_ids, current_input_others = AutoRound._sampling_inputs(
                    input_ids,
                    input_others,
                    indices,
                    seqlen=self.seqlen,
                    batch_dim=self.batch_dim,
                    share_cache_keys=self.shared_cache_keys,
                )

                current_output = [output[x] for x in indices]
                current_output = torch.cat(current_output, dim=self.batch_dim)
                current_output = to_device(current_output, device)

                output_q = block_forward(
                    block, current_input_ids, current_input_others, self.amp, self.amp_dtype, device
                )
                if self.amp:
                    with autocast(device_type=device.split(":")[0], dtype=self.amp_dtype):
                        loss = mse_loss(output_q, current_output)  # pylint: disable=not-callable
                else:
                    loss = mse_loss(  # pylint: disable=not-callable
                        output_q.to(torch.float32), current_output.to(torch.float32)
                    )

                total_loss += loss.item() / num_elm
                self._scale_loss_and_backward(scaler, loss)

            if i == 0:
                init_loss = total_loss

            if total_loss < best_loss:
                best_loss = total_loss
                if not self.not_use_best_mse:
                    best_params = collect_best_params(block)
                    # print(f"get better result at iter {i}, the loss is {total_loss}", flush=True)

                    last_best_iter = i
            if self.not_use_best_mse and i == self.iters - 1:
                best_params = collect_best_params(block)

            if not self.not_use_best_mse:
                if 0 < self.dynamic_max_gap <= i - last_best_iter:
                    break
            self._step(scaler, optimizer, lr_schedule)

        last_loss = total_loss
        best_iter = self.iters
        if not self.not_use_best_mse:
            last_loss = best_loss
            best_iter = last_best_iter
        dump_info = (
            f"quantized {len(quantized_layer_names)}/{(len(quantized_layer_names) + len(unquantized_layer_names))} "
            f"layers in the block, loss iter 0: {init_loss:.6f} -> iter {best_iter}: {last_loss:.6f}"
        )
        logger.info(dump_info)
        if len(unquantized_layer_names) != 0:
            logger.info(f"{unquantized_layer_names} have not been quantized")
        with torch.no_grad():
            unwrapper_block(block, best_params)

        if is_nv_fp(self.act_data_type) and any("nv_fp" in format_ for format_ in self.formats):
            from auto_round.utils import set_amax_for_all_moe_layers

            # enable moe experts act_max automatic generation for WrapperWALayer
            set_amax_for_all_moe_layers(block, attr_name="orig_layer.act_max")

        if self.enable_quanted_input:
            if self.low_cpu_mem_usage:
                block = block.to(device)
            clear_memory()
            q_outputs = self._get_block_outputs(
                block,
                input_ids,
                input_others,
                self.batch_size * self.infer_bs_coeff,
                device,
                cache_device=self.cache_device,
            )
            if self.device_map is not None:
                accelerate.hooks.remove_hook_from_submodules(block)
            mv_module_from_gpu(block, self.low_cpu_mem_usage)
            clear_memory(input_ids)

            return q_outputs, output

        else:
            if self.device_map is not None:
                accelerate.hooks.remove_hook_from_submodules(block)
            mv_module_from_gpu(block, self.low_cpu_mem_usage)
            clear_memory(input_ids)
            return None, output

    def _quantize_blocks(
        self,
        model: torch.nn.Module,
        inputs: dict,
        block_names: list,
        q_input: torch.Tensor = None,
        nblocks: int = 1,
        device: str = "cpu",
        pbar: tqdm = None,
    ):
        """Quantize and dequantize the weights of the specified blocks in the model.

        Args:
        model: The PyTorch model to be quantized.
        inputs: The input data for quantization.
        block_names: The names of the blocks to be quantized and dequantized.
        nblocks: The number of blocks to quantize and dequantize.
        device: The device for quantization and dequantization.

        Returns:
        None
        """
        clear_memory()
        for n, m in model.named_parameters():
            m.requires_grad_(False)
        input_ids = inputs["input_ids"]
        inputs.pop("input_ids", None)
        input_others = inputs
        clear_memory()
        input_ids = to_device(input_ids, self.cache_device)
        input_others = to_device(input_others, self.cache_device)
        # As in calibration phase, we may use bf16 for calibration due to low_gpu_memory usage
        tmp_dtype = self.amp_dtype if self.amp else torch.float32
        for i in range(len(input_ids)):
            input_ids[i] = input_ids[i].to(tmp_dtype)

        for key in input_others.keys():
            if isinstance(input_others[key], torch.Tensor) and (
                input_others[key].dtype == torch.float16 or input_others[key].dtype == torch.bfloat16
            ):
                input_others[key] = input_others[key].to(tmp_dtype)
            elif isinstance(input_others[key], list):
                for i in range(len(input_others[key])):
                    to_dtype(input_others[key][i], tmp_dtype)

        if (
            self.sym
            and self.enable_alg_ext
            and self.super_group_size is None
            and ((self.data_type.startswith("int") and self.act_bits >= 8) or self.data_type.startswith("mx"))
        ):
            try:
                from auto_round.alg_ext import quantize_block_ext

                AutoRound.quantize_block_ext = quantize_block_ext
                quantize_block = self.quantize_block_ext  # must use self.quantize_block_ext
                if self.bits > 2 and not self.data_type.startswith("mx"):
                    logger.warning(
                        "algorithm extension has only undergone limited validation on INT2 and mxfp4; use with caution."
                    )
                else:
                    logger.info("using algorithm extension for quantization.")
            except (ImportError, ModuleNotFoundError):
                quantize_block = self._quantize_block
                if self.enable_torch_compile:
                    quantize_block = compile_func(quantize_block, device)
                else:
                    quantize_block = quantize_block
        else:
            quantize_block = self._quantize_block
            if self.enable_torch_compile:
                quantize_block = compile_func(quantize_block, device)

        if pbar is None:
            pbar = tqdm(range(0, len(block_names), nblocks))

        for i in range(0, len(block_names), nblocks):
            if i != 0:
                pbar.update(1)
            if nblocks == 1:
                n = block_names[i]
                pbar.set_description(f"Quantizing {n}")
                m = get_module(model, n)
            else:
                names = block_names[i : min(i + nblocks, len(block_names))]
                pbar.set_description(f"Quantizing [{i + 1}-{min(i + nblocks, len(block_names))}]/{len(block_names)}")
                modules = [get_module(model, n) for n in names]
                m = WrapperMultiblock(modules)

            if not self.model.device.type == "meta" or self.low_cpu_mem_usage:
                m = m.to(device)

            q_input, input_ids = quantize_block(
                m,
                input_ids,
                input_others,
                q_input=q_input,
                device=device,
            )
            if self.is_packing_immediate:
                from auto_round.export import PACKING_LAYER_WITH_FORMAT

                for _, tmp_m in m.named_modules():
                    if not (hasattr(tmp_m, "bits") and check_to_quantized(tmp_m)):
                        continue
                    target_backend = self.formats[0].split(":")[0] if ":" in self.formats[0] else self.formats[0]
                    has_gguf = any("gguf" in format_ for format_ in self.formats)
                    if has_gguf:
                        from auto_round.export.export_to_gguf.export import pack_gguf_layer

                        output_dir = self._get_save_folder_name(self.formats[0])
                        model_type = ModelType.MMPROJ if self.vlm else ModelType.TEXT
                        pack_gguf_layer(
                            tmp_m.tmp_name,
                            self.model,
                            self.formats[0],
                            output_dir,
                            self.layer_config,
                            self.tokenizer,
                            processor=self.processor if hasattr(self, "processor") else None,
                            image_processor=self.image_processor if hasattr(self, "image_processor") else None,
                            model_type=model_type,
                        )
                    else:
                        PACKING_LAYER_WITH_FORMAT[target_backend](tmp_m.tmp_name, self.model, self.formats[0])
        pbar.set_description("Quantizing done")
        pbar.update(1)
        pbar.close()
        self.model = mv_module_from_gpu(self.model, self.low_cpu_mem_usage)
        for n, m in self.model.named_modules():
            if hasattr(m, "name"):
                delattr(m, "name")

        del q_input
        del input_ids
        del input_others
        del inputs

        clear_memory()

    def save_quantized(
        self, output_dir: str = None, format: str = "auto_round", inplace: bool = True, **kwargs
    ) -> torch.nn.Module:
        """Save the quantized model to the specified output directory in the specified format.

        Args:
            output_dir (str, optional): The directory to save the quantized model. Defaults to None.
            format (str, optional): The format in which to save the model. Defaults to "auto_round".
            inplace (bool, optional): Whether to modify the model in place. Defaults to True.
            **kwargs: Additional keyword arguments specific to the export format.

        Returns:
            object: The compressed model object.
        """
        format = self._check_supported_format(format)

        if self.low_cpu_mem_usage:
            self.model = self.model.to("cpu")

        if not self.quantized:
            logger.warning("please run autoround.quantize first")
            return
        if format == "fake" or format == "qdq":  # TODO fix act quantization later
            self.model = self.model.to("cpu")
            self.model.save_pretrained(output_dir)
            if self.tokenizer is not None:
                self.tokenizer.save_pretrained(output_dir)
            processor = kwargs.get("processor", None)
            if processor is not None:
                processor.save_pretrained(output_dir)
            return
        if self.act_bits <= 8 and format == "qdq":
            logger.warning(
                "Support for exporting activation quantization is limited. "
                "Please ensure that your configuration is supported."
            )
        if format == "llmcompressor" and (is_nv_fp(self.data_type) or is_mx_fp(self.data_type)):
            format = format.replace("llmcompressor", f"llmcompressor:{self.data_type}")

        from auto_round.export import EXPORT_FORMAT

        backend = format
        format = format.split(":")[0]
        if format not in EXPORT_FORMAT:
            logger.error(f"export format only supports {EXPORT_FORMAT.keys()}")
            raise ValueError(f"export format only supports {EXPORT_FORMAT.keys()}, but got {format}")
        save_quantized_as_format = EXPORT_FORMAT.get(format)
        if "gptq" in format and not self.sym:
            logger.warning(
                "the asymmetrical kernel of the GPTQ format may result in a noticeable accuracy drop,"
                " particularly for 2-bit quantization and smaller models."
                " We recommend exporting to either the AutoAWQ format ( only 4 bits) or "
                "the AutoRound format(2/3/4/8 bits)."
            )
        if "awq" in format and not self.bits == 4:
            raise ValueError("The AWQ format only supports W4 quantization ")

        if isinstance(self.dataset, str):
            self.serialization_keys.append("dataset")
        serialization_dict = {}
        for key in self.serialization_keys:
            serialization_dict[key] = getattr(self, key)
        from .version import __version__

        serialization_dict["autoround_version"] = __version__
        if "scale_dtype" in serialization_dict.keys():
            serialization_dict["scale_dtype"] = str(serialization_dict["scale_dtype"])

        compressed_model = save_quantized_as_format(  ##TODO refine the code
            output_dir,
            model=self.model,
            layer_config=self.layer_config,
            inplace=inplace,
            bits=self.bits,
            act_bits=self.act_bits,
            group_size=self.group_size,
            sym=self.sym,
            iters=self.iters,
            lr=self.lr,
            minmax_lr=self.minmax_lr,
            enable_minmax_tuning=self.enable_minmax_tuning,
            enable_quanted_input=self.enable_quanted_input,
            scale_dtype=self.scale_dtype,
            tokenizer=self.tokenizer,
            supported_types=self.supported_types,
            data_type=self.data_type,
            act_data_type=self.act_data_type,
            serialization_dict=serialization_dict,
            backend=backend,
            to_quant_block_names=self.to_quant_block_names,
            quant_block_list=self.quant_block_list,
            **kwargs,
        )
        return compressed_model

    def _get_quantized_layer_names_outside_blocks(self) -> list:
        """Gets the names of quantized layers outside blocks in the model.

        Returns:
            list: List of layer names outside blocks.
        """
        if self.layer_config is None or len(self.layer_config) == 0:
            return []

        layer_names = []
        all_layers_in_block = get_layer_names_in_block(self.model, self.supported_types, self.quant_block_list)

        for key in self.layer_config.keys():
            if key in all_layers_in_block:
                continue
            layer = get_module(self.model, key)
            if layer is None:
                logger.error(f"could not find layer {key} in the model, exit...")
                exit(-1)
            if isinstance(layer, tuple(self.supported_types)) and check_to_quantized(self.layer_config[key]):
                layer_names.append(key)

        return layer_names

    def _set_amp_dtype(self) -> None:
        """Sets the automatic mixed precision (AMP) data type for the model based on the device and configuration."""
        self.amp_dtype = torch.bfloat16
        if self.model.dtype != torch.float32:
            self.amp_dtype = self.model.dtype
        if self.device == "cpu" or "hpu" in self.device:
            self.amp_dtype = torch.bfloat16
        if self.amp:
            if self.device == "cpu" and not CpuInfo().bf16:
                self.amp = False
                self.amp_dtype = torch.float32
                self.model = self.model.to(torch.float32)
                logger.warning(
                    f"amp is set to FALSE as the current {self.device} device does not support the 'bf16' data type."
                )
            else:
                if self.model.dtype != self.amp_dtype:
                    self.model = self.model.to(self.amp_dtype)
        else:
            self.amp_dtype = torch.float32
            self.model = self.model.to(torch.float32)

    def _get_optimizer(self, optimizer: Any):
        """Returns the specified optimizer. In SignRound, we fix the optimizer.

        Args:
        optimizer: The optimizer to be used.

        Returns:
        The specified optimizer.
        """
        return SignSGD

    def _get_scaler(self):
        """Returns scaler, in SignRound, no need to use scaler."""
        return None

    def _scale_loss_and_backward(self, scaler: Any, loss: torch.Tensor) -> torch.Tensor:
        """Scales the loss and performs backward pass.

        Args:
        scaler: The scaler to be used.
        loss: The loss to be scaled.

        Returns:
        The scaled loss.
        """
        scale_loss = loss * 1000
        scale_loss.backward()
        if is_optimum_habana_available():
            htcore.mark_step()
        return scale_loss

    def _step(self, scaler: Any, optimizer: Any, lr_schedule: Any):
        """Performs a step in the optimization process.

        Args:
        scaler: The scaler to be used.
        optimizer: The optimizer for the step.
        lr_schedule: The learning rate schedule.

        Returns:
        None
        """
        optimizer.step()
        # for hpu
        if is_optimum_habana_available():
            htcore.mark_step()
        optimizer.zero_grad()
        lr_schedule.step()

    @classmethod
    @torch.no_grad()
    def _sampling_inputs(
        cls,
        input_ids: list[torch.Tensor],
        input_others: dict,
        indices: list[int],
        seqlen: int,
        batch_dim: int = 0,
        share_cache_keys: tuple = (),
    ):
        """Samples inputs based on the given indices and sequence length.

        Args:
        input_ids: The list of input tensor containing  input_ids.
        input_others: A dictionary containing other input data.
        indices: The indices to sample from the input.
        seqlen: The sequence length.

        Returns:
        current_input_ids: The sampled input IDs.
        current_input_others: The sampled other input data.
        """
        current_input_ids = [input_ids[i] for i in indices]

        current_input_ids = torch.cat(current_input_ids, dim=batch_dim)

        current_input_others = {"positional_inputs": input_others["positional_inputs"]}
        for key in input_others.keys():
            if "positional_inputs" in key:
                continue
            if (key not in share_cache_keys or len(indices) == 1) and not isinstance(
                input_others[key], (str, bool, type(None))
            ):
                current_input_others[key] = None
                if input_others[key] is not None:
                    current_input_others[key] = [input_others[key][i] for i in indices]
                    if len(indices) == 1:
                        current_input_others[key] = current_input_others[key][0]
                    else:
                        try:
                            current_input_others[key] = torch.cat(current_input_others[key], dim=0)
                        except TypeError as err:
                            logger.warning_once("Please check the model cache inputs or try setting batch_size to 1.")
            else:
                current_input_others[key] = input_others[key]

        return current_input_ids, current_input_others


class AutoRoundAdam(AutoRound):
    """Class for automatic rounding-based quantization with optimizers like adamw of a PyTorch model.

    Args:
        model: The PyTorch model to be quantized.
        tokenizer: An optional tokenizer for processing input data.
        scheme (str| dict | QuantizationScheme ): A preset scheme that defines the quantization configurations
        bits (int): Number of bits for quantization (default is 4).
        group_size (int): Size of the quantization group (default is 128).
        sym (bool): Whether sym to be used (default is True).
        layer_config (dict): Configuration for weight quantization (default is None).
        batch_size (int): Batch size for training (default is 8).
        amp (bool): Whether to use automatic mixed precision (default is True).
        device: The device to be used for training (default is "auto").
        lr_scheduler: The learning rate scheduler to be used.
        dataset: The default dataset name (default is "NeelNanda/pile-10k").
        enable_quanted_input (bool): Whether to use quantized input data (default is True).
        enable_minmax_tuning (bool): Whether to enable min-max tuning (default is True).
        lr (float): The learning rate (default is 0.005).
        minmax_lr (float): The learning rate for min-max tuning (default is None).
        low_gpu_mem_usage (bool): Whether to use low GPU memory (default is False).
        low_cpu_mem_usage (bool): Whether to use low CPU memory (default is False).
        iters (int): Number of iterations (default is 200).
        seqlen (int): Length of the sequence.
        nsamples (int): Number of samples (default is 128).
        sampler (str): The sampling method (default is "rand").
        seed (int): The random seed (default is 42).
        nblocks (int): Number of blocks (default is 1).
        gradient_accumulate_steps (int): Number of gradient accumulation steps (default is 1).
        not_use_best_mse (bool): Whether to use mean squared error (default is False).
        dynamic_max_gap (int): The dynamic maximum gap (default is -1).
        data_type (str): The data type to be used (default is "int").
        scale_dtype (str): The data type of quantization scale to be used (default is "float16"), different kernels
                           have different choices.
        act_bits (int): Number of bits for activation quantization. Default is 16.
        act_group_size (int): Group size for activation quantization. Default is None.
        act_sym (bool): Whether to use symmetric activation quantization. Default is None.
        act_data_type (str): Specifies the data type for activations.
                             Defaults to None, in which case it inherits the weight data type.
        act_dynamic (bool): Whether to use dynamic activation quantization. Default is True.
        to_quant_block_names (str|list): A string or list whose elements are list of
                            block's layer names to be quantized.
        enable_norm_bias_tuning (bool): Whether to enable fast norm/layer_bias tuning
        enable_torch_compile (bool): Whether to enable torch compile to optimize quant_block/layer function
        **kwargs: Additional keyword arguments.

    Returns:
        The quantized model.
    """

    bits: int | None
    group_size: int | None
    sym: bool | None
    data_type: str | None
    act_bits: int | None
    act_group_size: int | None
    act_sym: bool | None
    act_data_type: str | None
    act_dynamic: bool | None
    super_bits: int | None
    super_group_size: int | None

    def __init__(
        self,
        model: Union[torch.nn.Module, str],
        tokenizer=None,
        scheme: Union[str, dict, QuantizationScheme] = "W4A16",
        layer_config: dict[str, Union[str, dict, QuantizationScheme]] = None,
        dataset: Union[str, list, tuple, torch.utils.data.DataLoader] = "NeelNanda/pile-10k",
        iters: int = 200,
        seqlen: int = 2048,
        nsamples: int = 128,
        batch_size: int = 8,
        gradient_accumulate_steps: int = 1,
        low_gpu_mem_usage: bool = False,
        device_map: Union[str, int, torch.device, dict] = 0,
        enable_torch_compile: bool = False,
        seed: int = 42,
        optimizer="AdamW",
        **kwargs,
    ):
        super(AutoRoundAdam, self).__init__(
            model=model,
            tokenizer=tokenizer,
            scheme=scheme,
            layer_config=layer_config,
            batch_size=batch_size,
            dataset=dataset,
            low_gpu_mem_usage=low_gpu_mem_usage,
            iters=iters,
            seqlen=seqlen,
            nsamples=nsamples,
            seed=seed,
            gradient_accumulate_steps=gradient_accumulate_steps,
            enable_torch_compile=enable_torch_compile,
            device_map=device_map,
            **kwargs,
        )

        self.optimizer = self._get_optimizer(optimizer)

    def _get_optimizer(self, optimizer):
        if optimizer is None:
            optimizer = torch.optim.AdamW
        elif isinstance(optimizer, str):
            optimizer = getattr(torch.optim, optimizer)
        else:
            optimizer = optimizer
        return optimizer

    def _get_scaler(self):
        scaler = None
        if self.amp and not check_is_cpu(self.device):
            from torch.cuda.amp import GradScaler

            scaler = GradScaler(init_scale=1024, growth_interval=100000)
        return scaler

    def _scale_loss_and_backward(self, scaler, loss):
        if scaler is not None:
            loss = scaler.scale(loss)

        loss.backward()
        if is_optimum_habana_available():
            htcore.mark_step()
        return loss

    def _step(self, scaler, optimizer, lr_schedule):
        if scaler is not None:
            scaler.step(optimizer)
            optimizer.zero_grad()
            lr_schedule.step()
            scaler.update()
        else:
            optimizer.step()
            optimizer.zero_grad()
            lr_schedule.step()
        if is_optimum_habana_available():
            htcore.mark_step()<|MERGE_RESOLUTION|>--- conflicted
+++ resolved
@@ -18,11 +18,8 @@
 import sys
 import time
 import traceback
-<<<<<<< HEAD
+from dataclasses import asdict
 from enum import Enum
-=======
-from dataclasses import asdict
->>>>>>> fced2ba7
 from typing import Any, Callable, Union
 
 import accelerate
