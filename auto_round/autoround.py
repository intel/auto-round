--- conflicted
+++ resolved
@@ -235,7 +235,7 @@
         if kwargs:
             logger.warning(f"unrecognized keys {list(kwargs.keys())} were passed. Please check them.")
 
-        if device_map is not None and "," in str(device_map):
+        if device_map is not None and ("," in str(device_map) or device_map != "auto"):
             raise ValueError(
                 "API does not support explicit set multiple devices," " please set CUDA_VISIBLE_DEVICES=0,1 yourself"
             )
@@ -261,7 +261,7 @@
 
             self.device = tmp_devices[0]
 
-        if isinstance(device_map, dict) and device_map:
+        if (isinstance(device_map, dict) and device_map) or device_map == "auto":
             self.device_map = device_map
         else:
             self.device_map = None
@@ -380,15 +380,8 @@
             all_blocks = get_block_names(model)
             self.quant_block_list = find_matching_blocks(model, all_blocks, self.to_quant_block_names)
 
-<<<<<<< HEAD
-        # Set device, must place after model loading
-        self.device = detect_device(device)  # must place after llm_load_model, because this one will convert auto
-        self.device_map = device_map
-=======
->>>>>>> 7e52af2a
         self.scale_dtype = convert_dtype_str2torch(scale_dtype)
         self._set_amp_dtype()
-        self._set_device_map_in_blocks(self.device_map)
         self.cache_device = torch.device("cpu") if self.low_gpu_mem_usage else self.device
         if self.act_bits <= 8 and self.amp_dtype == torch.float16:
             logger.warning("force to use bf16 to for quantization tuning when enabling activation quantization")
