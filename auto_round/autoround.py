--- conflicted
+++ resolved
@@ -678,20 +678,10 @@
                         format = "auto_round:auto_awq"
                 elif is_nv_fp(self.data_type) or is_mx_fp(self.data_type):
                     format = f"auto_round:{self.data_type}"
-<<<<<<< HEAD
-
                 elif is_wfp8afp8(self): # staic wfp8afp8
                     format = f"auto_round:fp8"
                 elif self.data_type == "fp" and self.bits == 8 and self.act_bits >= 16: # woq fp8
                     format = f"auto_round:fp8"
-=======
-                    formats[index] = format
-                elif is_wfp8afp8(self):
-                    format = "auto_round:fp8"
-                    formats[index] = format
-                elif self.data_type == "fp" and self.bits == 8 and self.act_bits >= 16:
-                    formats[index] = format
->>>>>>> 7cca6996
                 elif self.act_bits < 16:
                     raise ValueError(
                         "AutoRound format does not support exporting "
