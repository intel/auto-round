# Copyright (c) 2023 Intel Corporation
#
# Licensed under the Apache License, Version 2.0 (the "License");
# you may not use this file except in compliance with the License.
# You may obtain a copy of the License at
#
#    http://www.apache.org/licenses/LICENSE-2.0
#
# Unless required by applicable law or agreed to in writing, software
# distributed under the License is distributed on an "AS IS" BASIS,
# WITHOUT WARRANTIES OR CONDITIONS OF ANY KIND, either express or implied.
# See the License for the specific language governing permissions and
# limitations under the License.


import copy
import time
from typing import Optional, Union

import torch
import transformers
from torch import autocast

from .calib_dataset import get_dataloader
from .quantizer import WrapperMultiblock, wrapper_block, unwrapper_block, WrapperLinear, unwrapper_layer
from .special_model_handler import check_hidden_state_dim, check_share_attention_mask, check_not_share_position_ids
from .utils import (
    CpuInfo,
    block_forward,
    check_is_cpu,
    check_to_quantized,
    collect_minmax_scale,
    collect_round_v,
    convert_dtype_str2torch,
    detect_device,
    get_block_names,
    get_module,
    htcore,
    is_optimum_habana_available,
    logger,
    sampling_inputs,
<<<<<<< HEAD
    to_device, get_layer_names_in_block,
    mv_module_from_gpu,
=======
    to_device,
    to_dtype,
    get_layer_names_in_block,
>>>>>>> aeb9e408
)

from .layer_wise.utils import get_layers_before_block

class AutoRound(object):
    """This is Signround+ which is an advanced version of Signround. For more information,
     please refer to Cheng, Wenhua, et al. "Optimize weight rounding via signed gradient descent
     for the quantization of llms." arXiv preprint arXiv:2309.05516 (2023).

    Args:
        model: The PyTorch model to be quantized.
        tokenizer: An optional tokenizer for processing input data. If none is provided, a dataloader must be supplied.
        bits (int): Number of bits for quantization (default is 4).
        group_size (int): Size of the quantization group (default is 128).
        sym (bool): Whether symmetric quantization is to be used (default is False).
        layer_config (dict): Configuration for weight quantization (default is an empty dictionary).
        layer_config={
                   'layer1':##layer_name
                   {
                       'data_type': 'int',
                       'bits': 4,
                       'group_size': 128,
                       'sym': False
                       'act_data_type': None,
                       'act_bits': 32,
                       'group_size': None,
                       'sym': None,

                   }
                   ...
               }
        enable_full_range (bool): Whether to enable full range quantization (default is False).
        batch_size (int): Batch size for training (default is 8).
        amp (bool): Whether to use automatic mixed precision (default is True).
        device: The device to be used for tuning (default is "auto").
        lr_scheduler: The learning rate scheduler to be used.
        dataset (str): The default dataset name (default is "NeelNanda/pile-10k").
        enable_quanted_input (bool): Whether to use the output of the previous quantized block as
                                the input for the current block (default is True).
        enable_minmax_tuning (bool): Whether to enable weight min-max tuning (default is True).
        lr (float): The learning rate (default is None, will be set to 1.0/iters).
        minmax_lr (float): The learning rate for min-max tuning (default is None, it will be set to lr automatically).
        low_gpu_mem_usage (bool): Whether to use low GPU memory (default is True).
        iters (int): Number of iterations (default is 200).
        seqlen (int): Data length of the sequence for tuning (default is 2048).
        nsamples (int): Number of samples (default is 128).
        sampler (str): The sampling method (default is "rand").
        seed (int): The random seed (default is 42).
        nblocks (int): Number of blocks (default is 1).
        gradient_accumulate_steps (int): Number of gradient accumulation steps (default is 1).
        not_use_best_mse (bool): Whether to use mean squared error (default is False).
        dynamic_max_gap (int): The dynamic maximum gap (default is -1).
        data_type (str): The data type to be used (default is "int").
        scale_dtype (str): The data type of quantization scale to be used (default is "float16"), different kernels
                           have different choices.
        multimodal(bool): Enable multimodal model quantization, (default is "False").
        act_bits (int): Number of bits for activation quantization. Default is 32.
        act_group_size (int): Group size for activation quantization. Default is None.
        act_sym (bool): Whether to use symmetric activation quantization. Default is None.
        act_dynamic (bool): Whether to use dynamic activation quantization. Default is True.

    Returns:
        The quantized model.
    """

    def __init__(
            self,
            model,
            tokenizer,
            bits: int = 4,
            group_size: int = 128,
            sym: bool = False,
            layer_config: dict = {},
            enable_full_range: bool = False,  ##for symmetric, TODO support later
            batch_size: int = 8,
            amp: bool = True,
            device: str = None,
            lr_scheduler=None,
            dataset: Union[str, list, tuple, torch.utils.data.DataLoader] = "NeelNanda/pile-10k",
            enable_quanted_input: bool = True,
            enable_minmax_tuning: bool = True,
            lr: float = None,
            minmax_lr: float = None,
            low_gpu_mem_usage: bool = False,
            iters: int = 200,
            seqlen: int = 2048,
            nsamples: int = 128,
            sampler: str = "rand",
            seed: int = 42,
            nblocks: int = 1,
            gradient_accumulate_steps: int = 1,
            not_use_best_mse: bool = False,
            dynamic_max_gap: int = -1,
            data_type: str = "int",
            scale_dtype: str = "fp16",
            multimodal:bool = False,
            act_bits: int = 32,
            act_group_size: int = None,
            act_sym: bool = None,
            act_dynamic: bool = True,
            low_cpu_mem_usage: bool = False,
            **kwargs,
    ):
        self.quantized = False
        self.model_orig_dtype = model.dtype
        self.low_cpu_mem_usage = low_cpu_mem_usage
        self.model = model.eval()
        self.model = mv_module_from_gpu(self.model, self.low_cpu_mem_usage)
        self.amp = amp
        self.enable_quanted_input = enable_quanted_input
        self.enable_minmax_tuning = enable_minmax_tuning
        self.nsamples = nsamples
        self.nblocks = nblocks
        self.bits = bits
        self.group_size = group_size
        self.sym = sym
        self.low_gpu_mem_usage = low_gpu_mem_usage
        self.data_type = data_type
        self.supported_types = [torch.nn.Linear, transformers.modeling_utils.Conv1D]
        self.layer_config = layer_config
        self.seed = seed
        self.tokenizer = tokenizer
        self.seqlen = seqlen
        self.train_bs = batch_size
        self.nblocks = nblocks
        self.device = detect_device(device)
        self.scale_dtype = convert_dtype_str2torch(scale_dtype)
        self.set_amp_dtype()
        self.cache_device = torch.device("cpu") if self.low_gpu_mem_usage else self.device
        self.dataset = dataset

        self.iters = iters
        self.multimodal = multimodal
        if self.iters <= 0:
            logger.warning("iters must be positive, reset it to 200")
            self.iters = 200
        self.lr = lr or (1.0 / self.iters)
        self.minmax_lr = minmax_lr or self.lr

        self.sampler = sampler
        self.gradient_accumulate_steps = gradient_accumulate_steps
        self.not_use_best_mse = not_use_best_mse
        self.dynamic_max_gap = dynamic_max_gap
        self.enable_full_range = enable_full_range
        self.lr_scheduler = lr_scheduler
        self.optimizer = self.get_optimizer(None)
        self.share_attention_mask_flag = None
        self.hidden_dim_flag = None
        self.infer_bs_coeff = 1
        self.act_group_size = act_group_size if not (act_group_size is None) else self.group_size
        self.act_bits = act_bits if not (act_bits is None) else self.bits
        self.act_sym = act_sym if not (act_sym is None) else self.sym
        self.act_dynamic = act_dynamic
        self.set_layerwise_config(self.layer_config)
        torch.set_printoptions(precision=3, sci_mode=True)
        self.check_configs()
        logger.info(f"using {self.model.dtype} for quantization tuning")
        if is_optimum_habana_available():
            logger.info("Optimum Habana is available, import htcore explicitly.")
            import habana_frameworks.torch.core as htcore  # pylint: disable=E0401
            import habana_frameworks.torch.hpu as hthpu  # pylint: disable=E0401

    def check_configs(self):
        """Checks if the configurations are valid.

        Raises:
        AssertionError: If any of the configurations are invalid.
        """
        assert isinstance(self.model, torch.nn.Module)
        assert self.bits > 0, "bits must be positive"
        assert self.act_bits > 0, "bits must be positive"
        assert self.group_size == -1 or self.group_size >= 1, "only supports positive group_size or -1(per channel)"
        assert self.act_group_size == -1 or self.act_group_size >= 1,\
            "only supports positive group_size or -1(per channel)"
        assert self.train_bs > 0, "batch size must be positive"
        assert self.iters > 0, "iters must be positive"
        assert self.seqlen > 0, "seqlen must be positive"
        assert self.nblocks > 0, "nblocks must be positive"
        assert self.gradient_accumulate_steps > 0, "gradient accumulate step must be positive"
        assert self.enable_full_range is False, "only support enable_full_range=False currently"
        assert self.act_dynamic is True, "only support dynamic quantization for activation currently"
        # assert self.tokenizer != None or self.dataloader != None

    def quantize(self):
        """Quantize the model and return the quantized model along with layer configurations.
        the entry of AutoRound.

        Returns:
        The quantized model and layer configurations.
        """
        # logger.info("cache block input")
        all_blocks = get_block_names(self.model, self.multimodal)
                    
        if len(all_blocks) == 0:
            logger.warning("could not find blocks, exit with original model")
            return self.model, self.layer_config

        if self.amp:
            self.model = self.model.to(self.amp_dtype)

        layer_names = self.get_quantized_layer_names_outside_blocks()
        self.start_time = time.time()
        all_first_block_names = [block[0] for block in all_blocks]
        all_inputs = self.try_cache_inter_data_gpucpu(all_first_block_names, self.nsamples, layer_names=layer_names)
        for block_names in all_blocks:
            inputs = all_inputs[block_names[0]]
            all_inputs.pop(block_names[0])
            self.inputs = None
            del self.inputs
            if "input_ids" in inputs.keys():
                total_samples = len(inputs["input_ids"])
                self.n_samples = total_samples
                if total_samples < self.train_bs:
                    self.train_bs = total_samples
                    logger.warning(f"force the train batch size to {total_samples} ")

<<<<<<< HEAD
        self.model = mv_module_from_gpu(self.model, self.low_cpu_mem_usage)
        torch.cuda.empty_cache()
        self.quant_blocks(
            self.model,
            inputs,
            block_names,
            nblocks=self.nblocks,
            device=self.device,
        )
=======
            self.model = self.model.to("cpu")
            torch.cuda.empty_cache()
            self.quant_blocks(
                self.model,
                inputs,
                block_names,
                nblocks=self.nblocks,
                device=self.device,
            )
>>>>>>> aeb9e408

        self.quant_layers(layer_names, all_inputs)

        self.dump_qinfo_to_layer_config()

        end_time = time.time()
        cost_time = end_time - self.start_time
        logger.info(f"quantization tuning time {cost_time}")

        ## dump a summary
        quantized_layers = []
        unquantized_layers = []
        for n, m in self.model.named_modules():
            if isinstance(m, tuple(self.supported_types)):
                if m.bits > 8:
                    unquantized_layers.append(n)
                else:
                    quantized_layers.append(n)
        summary_info = (
            f"Summary: quantized {len(quantized_layers)}/{len(quantized_layers) + len(unquantized_layers)} in the model"
        )
        if len(unquantized_layers) > 0:
            summary_info += f",  {unquantized_layers} have not been quantized"
        logger.info(summary_info)

        self.quantized = True
        ##self.model = self.model.to(self.model_orig_dtype)##keep it as amp dtype
        return self.model, self.layer_config

    def dump_qinfo_to_layer_config(self):
        """
        dump quantization scale and zp to layer configuration
        Args:

        Returns:
            None
        """
        # load scale and zp if use low_cpu_memory
        self.model = self.model.to('cpu')

        for n, m in self.model.named_modules():
            if n not in self.layer_config.keys():
                continue
            if hasattr(m, "scale"):
                self.layer_config[n]["scale"] = m.scale
                self.layer_config[n]["zp"] = m.zp
                delattr(m, "scale")
                delattr(m, "zp")
            else:
                self.layer_config[n]["data_type"] = "float"
                if self.amp_dtype == torch.bfloat16:
                    self.layer_config[n]["data_type"] = "bfloat"
                self.layer_config[n]["bits"] = 32
                self.layer_config[n]["group_size"] = None
                self.layer_config[n]["sym"] = None

    def quant_layers(self, layer_names, layer_inputs):
        """Quantizes specified layers based on inputs and configuration.

        Args:
            layer_names (list): List of layer names to quantize.
            layer_inputs (dict): Dictionary mapping layer names to input data.

        Returns:
            None
        """
        ##TODO currently we take all the layers outside blocks as post block layers which is not optimal
        if len(layer_names) == 0:
            return
        q_layer_inputs = None
        if self.enable_quanted_input:
            q_layer_inputs = self.try_cache_inter_data_gpucpu([], self.nsamples, layer_names=layer_names)

        self.model = mv_module_from_gpu(self.model, self.low_cpu_mem_usage)
        torch.cuda.empty_cache()
        for layer_name in layer_names:
            layer_input = layer_inputs[layer_name]
            layer_input = to_device(layer_input, self.cache_device)
            q_layer_input = q_layer_inputs[layer_name] if self.enable_quanted_input else None
            q_layer_input = to_device(q_layer_input, self.cache_device)
            self.quant_layer(layer_name, layer_input, q_layer_input, device=self.device)
            for i in range(len(layer_input)):
                layer_input[i] = None
                if q_layer_input is not None:
                    q_layer_input[i] = None
            torch.cuda.empty_cache()

    def set_layerwise_config(self, layer_config):
        """Sets the layer-wise configuration based on the provided layer_config.
           By default, only quantize layers in blocks.

        Args:
        layer_config: The layer configuration.

        Returns:
        None
        """
        layers_in_blocks = get_layer_names_in_block(self.model, self.supported_types, self.multimodal)
        keys = ["data_type", "bits", "group_size", "sym", "scale_dtype", "act_bits", "act_group_size", "act_sym",
                "act_dynamic"]
        for n, m in self.model.named_modules():
            if not isinstance(m, tuple(self.supported_types)):
                continue
            ##not set in layer config, so use the default values
            if n not in layer_config.keys() and n in layers_in_blocks:
                layer_config[n] = {}
                for key in keys:
                    layer_config[n][key] = getattr(self, key)
            elif n in layer_config.keys():  ## partly set
                for key in keys:
                    if key not in layer_config[n].keys():
                        layer_config[n][key] = getattr(self, key)
            else:  ##not in layer_config and layers in block,
                layer_config[n] = {}
                for key in keys:
                    layer_config[n][key] = getattr(self, key)
                layer_config[n]["bits"] = 32
                layer_config[n]["act_bits"] = 32

            for key in keys:
                setattr(m, key, layer_config[n][key])


    @torch.no_grad()
    def get_block_outputs(self, block, input_ids, input_others, bs, device, cache_device):
        """Compute the output of a given block of the model for a given input.

        Args:
        block: The block of the model.
        input_ids: The input tensor containing tokenized input ids.
        input_others: A dictionary containing additional input data.
        bs: The batch size for computing the output.
        device: The device for computation.
        cache_device: The device for storing the output.
        batch_dim: The batch dimension of the output tensor.

        Returns:
        The output tensor of the block.
        """

        output = []
        nsamples = len(input_ids)
        for i in range(0, nsamples, bs):
            end_index = min(nsamples, i + bs)
            indices = torch.arange(i, end_index).to(torch.long)
            tmp_input_ids, tmp_input_others = sampling_inputs(
                input_ids,
                input_others,
                indices,
                self.seqlen,
                self.share_attention_mask_flag,
                self.not_share_position_ids_flag,
                self.input_dim
            )
            tmp_output = block_forward(block, tmp_input_ids, tmp_input_others, self.amp, self.amp_dtype, device).to(
                cache_device
            )
            output.extend(list(torch.split(tmp_output, 1, dim=self.input_dim)))
        torch.cuda.empty_cache()

        return output

    @torch.no_grad()
    def calib(self, nsamples, bs):
        """Perform calibration for quantization.

        This method calibrates the model for quantization by processing a specified
        number of samples from the calibration dataset. It ensures that the data is
        properly formatted and feeds it to the model. If the number of samples processed
        is less than the specified number, it logs a warning. If no samples are processed,
        it logs an error and exits.
        Args:
            nsamples (int): The number of samples to use for calibration.
            bs (int): The number of samples to use for calibration
        """
        if isinstance(self.dataset, str):
            dataset = self.dataset.replace(" ", "")  ##remove all whitespaces
            # slow here
            self.dataloader = get_dataloader(
                self.tokenizer,
                self.seqlen,
                dataset,
                self.seed,
                bs,
                self.nsamples,
            )
        else:
            self.dataloader = self.dataset
        total_cnt = 0

        # load embed weight if use low_cpu_mem_usage
        if self.low_cpu_mem_usage:
            embed_layers = get_layers_before_block(self.model)
            for n, m in embed_layers:
                m = m.to(self.device)
        
        for data in self.dataloader:
            if data is None:
                continue
            if isinstance(data, torch.Tensor):
                input_ids = data.to(self.device)
                data_new = input_ids
            elif isinstance(data, str):
                if self.tokenizer is None:
                    logger.error("please provide tokenizer for string input")
                    exit()
                data = self.tokenizer(data, truncation=True, max_length=self.seqlen, return_tensors="pt").data
                data_new = {}
                for key in data.keys():
                    data_new[key] = data[key].to(self.device)
                input_ids = data_new["input_ids"]
            elif isinstance(data, tuple) or isinstance(data, list):
                    data_new = data
                    input_ids = data_new[0]
            else:
                data_new = {}
                for key in data.keys():
<<<<<<< HEAD
                    data_new[key] = data[key].to(self.device)
=======
                    data_new[key] = to_device(data[key], self.model.device)
                    if key == 'images':
                        data_new[key] = to_dtype(data[key], self.model.dtype)
>>>>>>> aeb9e408
                input_ids = data_new["input_ids"]
            if input_ids.shape[-1] < self.seqlen:
                continue
            
            try:
                if isinstance(data_new, torch.Tensor):
                    self.model(data_new)
                elif isinstance(data_new, tuple) or isinstance(data_new, list):
                    self.model(*data_new)
                else:
                    self.model(**data_new)
            except NotImplementedError:
                pass
            except Exception as error:
                logger.error(error)
            total_cnt += input_ids.shape[0] if len(input_ids.shape) > 1 else 1
            if total_cnt >= nsamples:
                break
        if total_cnt == 0:
            logger.error(
                f"no data has been cached, please provide more data with sequence length >={self.seqlen} in the "
                f"dataset or decease the sequence length"
            )
            exit()
        elif total_cnt < nsamples:
            logger.warning(
                f"Insufficient number of samples collected may affect the quantification. "
                f"Valid samples size:{total_cnt}, Target sample size:{nsamples}"
            )
        
        # clean embed weight to save memory
        if self.low_cpu_mem_usage:
            for n, m in embed_layers:
                m = m.to("meta")
        torch.cuda.empty_cache()

    @torch.no_grad()
    def try_cache_inter_data_gpucpu(self, block_names, nsamples, layer_names=[], last_cache_name=None):
        """Attempts to cache intermediate data on GPU, if failed, then using CPU.

        Args:
            block_names (list): List of block names to cache data for.
            nsamples (int): Number of samples to use for caching.
            layer_names (list, optional): List of layer names to cache data for. Defaults to [].
            last_cache_name (str, optional): Name of the last cache. Defaults to None.

        Returns:
            all_inputs: Cached intermediate data.

        Raises:
            Exception: If caching on GPU fails, switches to CPU and caches there.
        """
        try:
            if not self.model.device.type == "meta":
                self.model = self.model.to(self.device)
            all_inputs = self.cache_inter_data(
                block_names, nsamples, layer_names=layer_names, last_cache_name=last_cache_name
            )
            self.model = mv_module_from_gpu(self.model, self.low_cpu_mem_usage)
            torch.cuda.empty_cache()
        except:
            logger.info("switch to cpu to cache inputs")
            self.model = mv_module_from_gpu(self.model, self.low_cpu_mem_usage)
            torch.cuda.empty_cache()
            all_inputs = self.cache_inter_data(
                block_names, nsamples, layer_names=layer_names, last_cache_name=last_cache_name
            )
        return all_inputs

    @torch.no_grad()
    def cache_inter_data(self, block_names, nsamples, layer_names=[], last_cache_name=None):
        """Save the inputs of block_name for calibration. For layers, we cache both of inputs and output.

        This method temporarily replaces the forward method of the model to capture
        the inputs passing through the specified block. It then calibrates the model
        using a specified number of samples. Finally, it restores the original forward
        method and returns the inputs for the specified block.
        Args:
            block_names (list): The names of the blocks for which inputs are to be saved.
            layer_names (list):The names of the layers for which inputs are to be saved.
            nsamples (int): The number of samples to use for calibration.
            last_cache_name (str, optional): The name of the last layer to be cached,
                                       we could break the forward in this layer to save time

        Returns:
            dict: A dictionary containing the inputs for the specified block.
        """
        self.inputs = {}
        self.to_cached_layers = block_names + layer_names
        tmp_dtype = None
        ## have bug if block name is not the first block
        if (len(block_names) > 1 or len(layer_names) > 0) and self.low_gpu_mem_usage:
            tmp_dtype = self.model.dtype
            self.model = self.model.to(torch.bfloat16) if self.amp else self.model.to(torch.float32)

        self.last_cache_name = last_cache_name
        if last_cache_name is None and len(block_names) + len(layer_names) == 1:
            self.last_cache_name = block_names[0] if len(block_names) == 1 else layer_names[0]
        # do not set last_cache_name for multimodal models
        calib_bs = self.train_bs
        self.hook_handles = []
        self._replace_forward()
        self.calib(nsamples, calib_bs)
        self._recover_forward()
        res = self.inputs
        del self.last_cache_name
        del self.to_cached_layers
        if tmp_dtype is not None:
            self.model = self.model.to(tmp_dtype)

        return res

    @torch.no_grad()
    def get_block_forward_func(self, name):
        """Gets the forward function.

        Args:
            name (str): The name of the function.
        Returns:
            function: The forward function.
        """

        def forward(m, hidden_states, *positional_args, **kwargs):
            """Rewrite forward function, process and collect input data.

            Args:
                hidden_states (torch.Tensor): The hidden states tensor.
                *positional_args: Variable number of positional arguments.
                **kwargs: Variable number of keyword arguments.

            Returns:
                NotImplementedError: Getting the first layer inputs and then raise the error to save runtime.
            """
            if self.share_attention_mask_flag is None:
                self.input_dim = check_hidden_state_dim(self.model, positional_args)
                self.share_attention_mask_flag = check_share_attention_mask(self.model, hidden_states, **kwargs)
                self.not_share_position_ids_flag = check_not_share_position_ids(self.model, **kwargs)
            if name in self.inputs:
                self.inputs[name]["input_ids"].extend(list(torch.split(hidden_states.to("cpu"), 1, dim=self.input_dim)))
            else:
                self.inputs[name] = {}
                self.inputs[name]["input_ids"] = list(torch.split(hidden_states.to("cpu"), 1, dim=self.input_dim))

            if "positional_inputs" not in self.inputs[name]:
                self.inputs[name]["positional_inputs"] = []
            for idx, item in enumerate(positional_args):
                self.inputs[name]["positional_inputs"] = to_device(positional_args)

            for key in kwargs.keys():
                if isinstance(kwargs[key], torch.Tensor) or isinstance(kwargs[key], list) \
                        or (key == "alibi") or (key == "attention_mask"):
                    if "attention_mask" in key:
                        if key not in self.inputs[name].keys():
                            self.inputs[name][key] = None
                        if kwargs[key] is not None:
                            if (not self.share_attention_mask_flag) and self.inputs[name][key] is not None:
                                self.inputs[name][key].extend(list(torch.split(kwargs[key].to("cpu"), 1, dim=0)))
                            else:
                                self.inputs[name][key] = list(torch.split(kwargs[key].to("cpu"), 1, dim=0))
                    elif "alibi" in key:
                        if key not in self.inputs[name].keys():
                            self.inputs[name][key] = None
                        if isinstance(kwargs[key], torch.Tensor):
                            alibi = kwargs[key]
                            batch = kwargs["attention_mask"].shape[0]
                            alibi = alibi.reshape(batch, -1, alibi.shape[1], alibi.shape[2])
                            if (not self.share_attention_mask_flag) and self.inputs[name][key] is not None:
                                self.inputs[name][key].extend(list(torch.split(alibi.to("cpu"), 1, dim=0)))
                            else:
                                self.inputs[name][key] = list(torch.split(alibi.to("cpu"), 1, dim=0))
                    elif "position_ids" in key:
                        if key not in self.inputs[name].keys():
                            self.inputs[name][key] = list(torch.split(kwargs[key].to("cpu"), 1, dim=0)) \
                                                    if self.not_share_position_ids_flag \
                                                    else to_device(kwargs[key], device=torch.device("cpu"))
                        elif kwargs[key] is not None and self.not_share_position_ids_flag:
                            self.inputs[name][key].extend(list(torch.split(kwargs[key].to("cpu"), 1, dim=0)))
                    elif key not in self.inputs[name].keys():
                        self.inputs[name][key] = to_device(kwargs[key], device=torch.device("cpu"))
            if name == self.last_cache_name:
                raise NotImplementedError
            else:
                return m.orig_forward(hidden_states, *positional_args, **kwargs)

        return forward

    @torch.no_grad()
    def _get_cache_data_hook_for_layer(self, name):
        """A forward hook to save input max of a module
        :param name: the module name
        :return: A hook function."""

        def cache_input_hook(module, inputs, outputs):
            input = inputs
            if isinstance(inputs, tuple) or isinstance(input, list):
                input = inputs[0]
            if name in self.inputs:
                self.inputs[name].extend(list(torch.split(input.to("cpu"), 1, dim=0)))
            else:
                self.inputs[name] = list(torch.split(input.to("cpu"), 1, dim=0))

        return cache_input_hook

    def _recover_forward(self):
        """Recovers the forward function."""
        for n, m in self.model.named_modules():
            if hasattr(m, "orig_forward"):
                m.forward = m.orig_forward
                delattr(m, "orig_forward")
        for hook_handle in self.hook_handles:
            hook_handle.remove()
        self.hook_handles = []

    def _replace_forward(self):
        """Replaces the forward function."""
        from functools import partial

        for n, m in self.model.named_modules():
            if n in self.to_cached_layers and not isinstance(m, tuple(self.supported_types)):  ##block
                m.orig_forward = m.forward
                m.forward = partial(self.get_block_forward_func(n), m)
            elif n in self.to_cached_layers:  ##linear layer or conv1d layer
                hook_func = self._get_cache_data_hook_for_layer(n)
                hook_handle = m.register_forward_hook(hook_func)
                self.hook_handles.append(hook_handle)

    def quant_layer(self, layer_name, inputs, q_inputs=None, device=torch.device("cpu")):
        """Quantize a specific layer of the model using the provided inputs.

        Args:
            layer_name (str): The name of the layer to quantize.
            inputs (torch.Tensor): Input data for quantization.
            q_inputs (torch.Tensor, optional): Quantized input data. Defaults to None.
            device (torch.device, optional): The device to use for quantization. Defaults to torch.device("cpu").

        Returns:
            None
        """
        logger.info(f"quantizing layer {layer_name}")
        layer = get_module(self.model, layer_name)
        layer = layer.to(device)
        for i in range(len(inputs)):
            inputs[i] = inputs[i].to(layer.weight.dtype)
            if q_inputs is not None:
                q_inputs[i] = q_inputs[i].to(layer.weight.dtype)

        wrapper_linear = WrapperLinear(layer, self.enable_minmax_tuning, device).to(device)
        round_params = []
        minmax_params = []
        round_params.append(wrapper_linear.value)
        minmax_params.append(wrapper_linear.min_scale)
        minmax_params.append(wrapper_linear.max_scale)
        if self.enable_minmax_tuning:
            optimizer = self.optimizer(
                [{"params": round_params}, {"params": minmax_params, "lr": self.minmax_lr}], lr=self.lr, weight_decay=0
            )
        else:
            optimizer = self.optimizer(round_params, lr=self.lr, weight_decay=0)

        if self.lr_scheduler is None:
            lr_schedule = torch.optim.lr_scheduler.LinearLR(
                optimizer, start_factor=1.0, end_factor=0.0, total_iters=self.iters, verbose=False
            )
        else:
            lr_schedule = copy.deepcopy(self.lr_scheduler)
        nsamples = len(inputs)
        last_best_iter = 0
        best_loss = torch.finfo(torch.float).max
        mse_loss = torch.nn.MSELoss().to(device)
        scaler = self.get_scaler()  # pylint: disable=assignment-from-none
        init_loss = None
        best_v, best_min_scale, best_max_scale = torch.tensor(0), torch.tensor(1.0), torch.tensor(1.0)
        gradient_accumulate_steps = self.train_bs  ##Force to low gpu
        train_bs = 1  ##Force to low gpu
        pick_samples = train_bs * gradient_accumulate_steps

        if self.sampler != "rand":
            whole_indices = torch.randperm(nsamples)[:pick_samples]
        for i in range(self.iters):
            total_loss = 0
            if self.sampler == "rand":
                whole_indices = torch.randperm(nsamples)[:pick_samples]
            for tmp_step in range(gradient_accumulate_steps):
                indices = whole_indices[tmp_step * train_bs: (tmp_step + 1) * train_bs]
                if q_inputs is not None:
                    current_input = [q_inputs[i] for i in indices]
                    current_input = torch.cat(current_input, dim=0).to(device)
                    org_input = [inputs[i] for i in indices]
                    org_input = torch.cat(org_input, dim=0).to(device)
                else:
                    current_input = [inputs[i] for i in indices]
                    current_input = torch.cat(current_input, dim=0).to(device)
                    org_input = current_input
                with torch.no_grad():
                    current_output = layer(org_input)

                if self.amp:
                    with autocast(device_type=device.split(":")[0], dtype=self.amp_dtype):
                        output_q = wrapper_linear(current_input)  # pylint: disable=not-callable
                        loss = mse_loss(output_q, current_output)  # pylint: disable=not-callable
                else:
                    output_q = wrapper_linear(current_input)  # pylint: disable=not-callable
                    loss = mse_loss(  # pylint: disable=not-callable
                        output_q.to(torch.float32), current_output.to(torch.float32)
                    )
                total_loss += loss.item() / gradient_accumulate_steps

                self.scale_loss_and_backward(scaler, loss)
            if i == 0:
                init_loss = total_loss

            if total_loss < best_loss:
                best_loss = total_loss
                if not self.not_use_best_mse:
                    best_v = copy.deepcopy(wrapper_linear.value.data)
                    best_min_scale = copy.deepcopy(torch.clamp(wrapper_linear.min_scale.data, 0, 1.0))
                    best_max_scale = copy.deepcopy(torch.clamp(wrapper_linear.max_scale.data, 0, 1.0))

                    last_best_iter = i
            if self.not_use_best_mse and i == self.iters - 1:
                best_v = copy.deepcopy(wrapper_linear.value.data)
                best_min_scale = copy.deepcopy(torch.clamp(wrapper_linear.min_scale.data, 0, 1.0))
                best_max_scale = copy.deepcopy(torch.clamp(wrapper_linear.max_scale.data, 0, 1.0))

            if not self.not_use_best_mse:
                if self.dynamic_max_gap > 0 and i - last_best_iter >= self.dynamic_max_gap:
                    break
            self.step(scaler, optimizer, lr_schedule)

        last_loss = total_loss
        best_iter = self.iters
        if not self.not_use_best_mse:
            last_loss = best_loss
            best_iter = last_best_iter
        with torch.no_grad():
            unwrapper_layer(self.model, wrapper_linear, layer_name, best_v, best_min_scale, best_max_scale)
        dump_info = f"quantized {layer_name},  loss iter 0: {init_loss:.6f} -> iter {best_iter}: {last_loss:.6f}"
        logger.info(dump_info)

    def quant_block(self, block, input_ids, input_others, q_input=None, device=torch.device("cpu")):
        """Quantize the weights of a given block of the model.

        Args:
        block: The block of the model to be quantized.
        input_ids: The input tensor containing tokenized input ids.
        input_others: A dictionary containing additional input data.
        q_input: The quantized input tensor.
        device: The device for quantization.

        Returns:
        Tuple: (q_outputs, output) if self.enable_quanted_input is True, else (None, output)
        """

        output = self.get_block_outputs(block, input_ids, input_others, self.train_bs * self.infer_bs_coeff, device,
                                        self.cache_device)

        if q_input is not None:
            input_ids = q_input

        quantized_layer_names, unquantized_layer_names = wrapper_block(
            block, self.enable_minmax_tuning, device=self.device)

        round_params = []
        minmax_params = []
        for n, m in block.named_modules():
            if hasattr(m, "orig_layer"):
                round_params.append(m.value)
                minmax_params.append(m.min_scale)
                minmax_params.append(m.max_scale)

        if self.enable_minmax_tuning:
            optimizer = self.optimizer(
                [{"params": round_params}, {"params": minmax_params, "lr": self.minmax_lr}], lr=self.lr, weight_decay=0
            )
        else:
            optimizer = self.optimizer(round_params, lr=self.lr, weight_decay=0)

        if len(round_params) + len(minmax_params) <= 0:
            dump_info = (
                f"quantized {len(quantized_layer_names)}/{(len(quantized_layer_names) + len(unquantized_layer_names))} "
                f"layers in the block"
            )
            logger.info(dump_info)
            return output, output

        if self.lr_scheduler is None:
            lr_schedule = torch.optim.lr_scheduler.LinearLR(
                optimizer, start_factor=1.0, end_factor=0.0, total_iters=self.iters, verbose=False
            )
        else:
            lr_schedule = copy.deepcopy(self.lr_scheduler)

        pick_samples = self.train_bs * self.gradient_accumulate_steps
        nsamples = len(input_ids)
        if self.sampler != "rand":
            whole_indices = torch.randperm(nsamples)[:pick_samples]
        last_best_iter = 0
        best_loss = torch.finfo(torch.float).max
        mse_loss = torch.nn.MSELoss().to(device)
        scaler = self.get_scaler()  # pylint: disable=assignment-from-none
        init_loss = None
        best_v, best_min_scale, best_max_scale = torch.tensor(0), torch.tensor(1.0), torch.tensor(1.0)
        for i in range(self.iters):
            total_loss = 0
            if self.sampler == "rand":
                whole_indices = torch.randperm(nsamples)[:pick_samples]
            for tmp_step in range(self.gradient_accumulate_steps):
                indices = whole_indices[tmp_step * self.train_bs: (tmp_step + 1) * self.train_bs]
                current_input_ids, current_input_others = sampling_inputs(
                    input_ids,
                    input_others,
                    indices,
                    seqlen=self.seqlen,
                    share_attention_mask_flag=self.share_attention_mask_flag,
                    not_share_position_ids_flag=self.not_share_position_ids_flag,
                    input_dim=self.input_dim,
                )

                current_output = [output[i] for i in indices]
                current_output = torch.cat(current_output, dim=self.input_dim)

                current_output = to_device(current_output, device)

                output_q = block_forward(
                    block, current_input_ids, current_input_others, self.amp, self.amp_dtype, device
                )
                if self.amp:
                    with autocast(device_type=device.split(":")[0], dtype=self.amp_dtype):
                        loss = mse_loss(output_q, current_output)  # pylint: disable=not-callable
                else:
                    loss = mse_loss(  # pylint: disable=not-callable
                        output_q.to(torch.float32), current_output.to(torch.float32)
                    )

                total_loss += loss.item() / self.gradient_accumulate_steps
                self.scale_loss_and_backward(scaler, loss)
            if i == 0:
                init_loss = total_loss

            if total_loss < best_loss:
                best_loss = total_loss
                if not self.not_use_best_mse:
                    # print(f"get better result at iter {i}, the loss is {total_loss}", flush=True)
                    best_v = collect_round_v(block)
                    best_min_scale, best_max_scale = collect_minmax_scale(block)
                    last_best_iter = i
            if self.not_use_best_mse and i == self.iters - 1:
                best_v = collect_round_v(block)
                best_min_scale, best_max_scale = collect_minmax_scale(block)

            if not self.not_use_best_mse:
                if self.dynamic_max_gap > 0 and i - last_best_iter >= self.dynamic_max_gap:
                    break
            self.step(scaler, optimizer, lr_schedule)

        last_loss = total_loss
        best_iter = self.iters
        if not self.not_use_best_mse:
            last_loss = best_loss
            best_iter = last_best_iter
        dump_info = (
            f"quantized {len(quantized_layer_names)}/{(len(quantized_layer_names) + len(unquantized_layer_names))} "
            f"layers in the block, loss iter 0: {init_loss:.6f} -> iter {best_iter}: {last_loss:.6f}"
        )
        logger.info(dump_info)
        if len(unquantized_layer_names) != 0:
            logger.info(f"{unquantized_layer_names} have not been quantized")
        with torch.no_grad():
            unwrapper_block(block, best_v, best_min_scale, best_max_scale)
        if self.enable_quanted_input:
            block = block.to(device)
            q_outputs = self.get_block_outputs(
                block, input_ids, input_others, self.train_bs * self.infer_bs_coeff, device,
                cache_device=self.cache_device
            )
            block = mv_module_from_gpu(block, self.low_cpu_mem_usage)
            for i in range(len(input_ids)):
                input_ids[i] = None
            torch.cuda.empty_cache()

            return q_outputs, output

        else:
            for i in range(len(input_ids)):
                input_ids[i] = None
            torch.cuda.empty_cache()
            return None, output

    def quant_blocks(
            self,
            model: torch.nn.Module,
            inputs,
            block_names,
            nblocks=1,
            device=torch.device("cpu"),
    ):
        """Quantize and dequantize the weights of the specified blocks in the model.

        Args:
        model: The PyTorch model to be quantized.
        inputs: The input data for quantization.
        block_names: The names of the blocks to be quantized and dequantized.
        nblocks: The number of blocks to quantize and dequantize.
        device: The device for quantization and dequantization.

        Returns:
        None
        """
        q_input = None
        torch.cuda.empty_cache()
        for n, m in model.named_parameters():
            m.requires_grad_(False)
        input_ids = inputs["input_ids"]
        inputs.pop("input_ids", None)
        input_others = inputs
        torch.cuda.empty_cache()
        input_ids = to_device(input_ids, self.cache_device)
        input_others = to_device(input_others, self.cache_device)
        ## as in calibration phase, we may use bf16 for calibration due to low_gpu_memory usage
        tmp_dtype = self.amp_dtype if self.amp else torch.float32
        for i in range(len(input_ids)):
            input_ids[i] = input_ids[i].to(tmp_dtype)

        for key in input_others.keys():
            if isinstance(input_others[key], torch.Tensor) and (
                    input_others[key].dtype == torch.float16 or input_others[key].dtype == torch.bfloat16
            ):
                input_others[key] = input_others[key].to(tmp_dtype)
            elif isinstance(input_others[key], list):
                for i in range(len(input_others[key])):
                    input_others[key][i].to(tmp_dtype)

        for i in range(0, len(block_names), nblocks):
            if nblocks == 1:
                n = block_names[i]
                logger.info(f"quantizing {i + 1}/{len(block_names)}, {n}")
                m = get_module(model, n)
            else:
                names = block_names[i: i + nblocks]
                logger.info(names)
                modules = [get_module(model, n) for n in names]
                m = WrapperMultiblock(modules)

            m = m.to(device)

            q_input, input_ids = self.quant_block(
                m,
                input_ids,
                input_others,
                q_input=q_input,
                device=device,
            )
            self.model = mv_module_from_gpu(self.model, self.low_cpu_mem_usage)
            torch.cuda.empty_cache()

        del q_input
        del input_ids
        del input_others
        del inputs

        torch.cuda.empty_cache()

    def save_quantized(self, output_dir=None, format="auto_gptq", inplace=True, **kwargs):
        """Save the quantized model to the specified output directory in the specified format.

        Args:
            output_dir (str, optional): The directory to save the quantized model. Defaults to None.
            format (str, optional): The format in which to save the model. Defaults to "auto_gptq".
            inplace (bool, optional): Whether to modify the model in place. Defaults to True.
            **kwargs: Additional keyword arguments specific to the export format.

        Returns:
            object: The compressed model object.
        """
        if self.low_cpu_mem_usage:
            self.model = self.model.to('cpu')

        if not self.quantized:
            logger.warning("please run autoround.quantize first")
            return
        if format == "fake" or format == "qdq" or self.act_bits <= 8:  ##TODO fix act quantizaiton later
            self.model = self.model.to("cpu")
            self.model.save_pretrained(output_dir)
            if self.tokenizer is not None:
                self.tokenizer.save_pretrained(output_dir)
            return

        from auto_round.export import EXPORT_FORMAT
        backend = format
        format = format.split(":")[0]
        if format not in EXPORT_FORMAT:
            logger.error(f"export format only supports {EXPORT_FORMAT.keys()}")
            exit()
        save_quantized_as_format = EXPORT_FORMAT.get(format)
        serialization_keys = [
            "bits",
            "group_size",
            "sym",
            "data_type",
            "enable_quanted_input",
            "enable_minmax_tuning",
            "data_type",
            "seqlen",
            "train_bs",
            "scale_dtype",
            "lr",
            "minmax_lr",
            "gradient_accumulate_steps",
            "iters",
            "amp",
            "nsamples",
            "low_gpu_mem_usage",
        ]
        if isinstance(self.dataset, str):
            serialization_keys.append("dataset")
        serialization_dict = {}
        for key in serialization_keys:
            serialization_dict[key] = getattr(self, key)
        from .version import __version__

        serialization_dict["autoround_version"] = __version__
        if "scale_dtype" in serialization_dict.keys():
            serialization_dict["scale_dtype"] = str(serialization_dict["scale_dtype"])

        compressed_model = save_quantized_as_format(  ##TODO refine the code
            output_dir,
            model=self.model,
            layer_config=self.layer_config,
            inplace=inplace,
            bits=self.bits,
            group_size=self.group_size,
            sym=self.sym,
            iters=self.iters,
            lr=self.lr,
            minmax_lr=self.minmax_lr,
            enable_minmax_tuning=self.enable_minmax_tuning,
            enable_quanted_input=self.enable_quanted_input,
            scale_dtype=self.scale_dtype,
            tokenizer=self.tokenizer,
            supported_types=self.supported_types,
            data_type=self.data_type,
            serialization_dict=serialization_dict,
            backend=backend,
            multimodal=self.multimodal,
            **kwargs
        )
        return compressed_model

    def get_quantized_layer_names_outside_blocks(self):
        """Gets the names of quantized layers outside blocks in the model.

        Returns:
            list: List of layer names outside blocks.
        """
        if self.layer_config is None or len(self.layer_config) == 0:
            return []

        layer_names = []
        all_layers_in_block = get_layer_names_in_block(self.model, self.supported_types, self.multimodal)

        for key in self.layer_config.keys():
            if key in all_layers_in_block:
                continue
            layer = get_module(self.model, key)
            if layer is None:
                logger.error(f"could not find layer {key} in the model, exit...")
                exit()
            if isinstance(layer, tuple(self.supported_types)) and check_to_quantized(self.layer_config[key]):
                layer_names.append(key)

        return layer_names

    def set_amp_dtype(self):
        self.amp_dtype = torch.float16
        if self.model.dtype != torch.float32:
            self.amp_dtype = self.model.dtype
        if self.device == "cpu" or "hpu" in self.device:
            self.amp_dtype = torch.bfloat16
        if self.amp:
            if self.device == "cpu" and not CpuInfo().bf16:
                self.amp = False
                self.amp_dtype = torch.float32
                self.model = self.model.to(torch.float32)
                logger.warning(
                    f"amp is set to FALSE as the current {self.device} device does not support the 'bf16' data type."
                )
            else:
                self.model = self.model.to(self.amp_dtype)
        else:
            self.amp_dtype = torch.float32
            self.model = self.model.to(torch.float32)

    def get_optimizer(self, optimizer):
        """Returns the specified optimizer. In SignRound, we fix the optimizer.

        Args:
        optimizer: The optimizer to be used.

        Returns:
        The specified optimizer.
        """
        from auto_round.sign_sgd import SignSGD

        return SignSGD

    def get_scaler(self):
        """Returns scaler, in SignRound, no need to use scaler."""
        return None

    def scale_loss_and_backward(self, scaler, loss):
        """Scales the loss and performs backward pass.

        Args:
        scaler: The scaler to be used.
        loss: The loss to be scaled.

        Returns:
        The scaled loss.
        """
        scale_loss = loss * 1000
        scale_loss.backward()
        if is_optimum_habana_available():
            htcore.mark_step()
        return scale_loss

    def step(self, scaler, optimizer, lr_schedule):
        """Performs a step in the optimization process.

        Args:
        scaler: The scaler to be used.
        optimizer: The optimizer for the step.
        lr_schedule: The learning rate schedule.

        Returns:
        None
        """
        optimizer.step()
        # for hpu
        if is_optimum_habana_available():
            htcore.mark_step()
        optimizer.zero_grad()
        lr_schedule.step()


class AutoOPTRound(AutoRound):
    """Class for automatic rounding-based quantization with optimizers like adamw of a PyTorch model.

    Args:
        model: The PyTorch model to be quantized.
        tokenizer: An optional tokenizer for processing input data.
        bits (int): Number of bits for quantization (default is 4).
        group_size (int): Size of the quantization group (default is 128).
        sym (bool): Whether sym to be used (default is False).
        layer_config (dict): Configuration for weight quantization (default is an empty dictionary).
        enable_full_range (bool): Whether to enable full range quantization (default is False).
        batch_size (int): Batch size for training (default is 8).
        amp (bool): Whether to use automatic mixed precision (default is True).
        device: The device to be used for training (default is "auto").
        lr_scheduler: The learning rate scheduler to be used.
        dataset: The default dataset name (default is "NeelNanda/pile-10k").
        enable_quanted_input (bool): Whether to use quantized input data (default is True).
        enable_minmax_tuning (bool): Whether to enable min-max tuning (default is True).
        lr (float): The learning rate (default is 0.005).
        minmax_lr (float): The learning rate for min-max tuning (default is None).
        low_gpu_mem_usage (bool): Whether to use low GPU memory (default is False).
        iters (int): Number of iterations (default is 200).
        seqlen (int): Length of the sequence.
        nsamples (int): Number of samples (default is 128).
        sampler (str): The sampling method (default is "rand").
        seed (int): The random seed (default is 42).
        nblocks (int): Number of blocks (default is 1).
        gradient_accumulate_steps (int): Number of gradient accumulation steps (default is 1).
        not_use_best_mse (bool): Whether to use mean squared error (default is False).
        dynamic_max_gap (int): The dynamic maximum gap (default is -1).
        data_type (str): The data type to be used (default is "int").
        scale_dtype (str): The data type of quantization scale to be used (default is "float16"), different kernels
                           have different choices.
        act_bits (int): Number of bits for activation quantization. Default is 32.
        act_group_size (int): Group size for activation quantization. Default is None.
        act_sym (bool): Whether to use symmetric activation quantization. Default is None.
        act_dynamic (bool): Whether to use dynamic activation quantization. Default is True.

        **kwargs: Additional keyword arguments.

    Returns:
        The quantized model.
    """

    def __init__(
            self,
            model,
            tokenizer=None,
            bits: int = 4,
            group_size: int = 128,
            sym: bool = False,
            layer_config: dict = {},
            enable_full_range: bool = False,
            batch_size: int = 8,
            amp: bool = True,
            device=None,
            lr_scheduler=None,
            dataset: Union[str, list, tuple, torch.utils.data.DataLoader] = "NeelNanda/pile-10k",
            enable_quanted_input: bool = True,
            enable_minmax_tuning: bool = True,
            lr: float = None,
            minmax_lr: float = None,
            low_gpu_mem_usage: bool = False,
            iters: int = 200,
            seqlen: int = 2048,
            nsamples: int = 128,
            sampler: str = "rand",
            seed: int = 42,
            nblocks: int = 1,
            gradient_accumulate_steps: int = 1,
            not_use_best_mse: bool = False,
            dynamic_max_gap: int = -1,
            data_type: str = "int",
            scale_dtype: str = "fp16",
            act_bits: int = 32,
            act_group_size: int = None,
            act_sym: bool = None,
            act_dynamic: bool = True,
            optimizer="AdamW",
            **kwargs,
    ):
        super(AutoOPTRound, self).__init__(
            model,
            tokenizer,
            bits,
            group_size,
            sym,
            layer_config,
            enable_full_range,
            batch_size,
            amp,
            device,
            lr_scheduler,
            dataset,
            enable_quanted_input,
            enable_minmax_tuning,
            lr,
            minmax_lr,
            low_gpu_mem_usage,
            iters,
            seqlen,
            nsamples,
            sampler,
            seed,
            nblocks,
            gradient_accumulate_steps,
            not_use_best_mse,
            dynamic_max_gap,
            data_type,
            scale_dtype,
            act_bits,
            act_group_size,
            act_sym,
            act_dynamic,
            **kwargs,
        )

        self.optimizer = self.get_optimizer(optimizer)

    def get_optimizer(self, optimizer):
        if optimizer is None:
            optimizer = torch.optim.AdamW
        elif isinstance(optimizer, str):
            optimizer = getattr(torch.optim, optimizer)
        else:
            optimizer = optimizer
        return optimizer

    def get_scaler(self):
        scaler = None
        if self.amp and not check_is_cpu(self.device):
            from torch.cuda.amp import GradScaler

            scaler = GradScaler(init_scale=1024, growth_interval=100000)
        return scaler

    def scale_loss_and_backward(self, scaler, loss):
        if scaler is not None:
            loss = scaler.scale(loss)

        loss.backward()
        if is_optimum_habana_available():
            htcore.mark_step()
        return loss

    def step(self, scaler, optimizer, lr_schedule):
        if scaler is not None:
            scaler.step(optimizer)
            optimizer.zero_grad()
            lr_schedule.step()
            scaler.update()
        else:
            optimizer.step()
            optimizer.zero_grad()
            lr_schedule.step()
        if is_optimum_habana_available():
            htcore.mark_step()


class AutoAdamRound(AutoOPTRound):
    """Class for automatic rounding-based quantization with optimizers like adamw of a PyTorch model.
    The default lr has been changed.

    Args:
        model: The PyTorch model to be quantized.
        tokenizer: An optional tokenizer for processing input data.
        bits (int): Number of bits for quantization (default is 4).
        group_size (int): Size of the quantization group (default is 128).
        sym (str): Whether symmetric quantization to be used (default is False).
        layer_config (dict): Configuration for weight quantization (default is an empty dictionary).
        enable_full_range (bool): Whether to enable full range quantization (default is False).
        batch_size (int): Batch size for training (default is 8).
        amp (bool): Whether to use automatic mixed precision (default is True).
        device: The device to be used for training (default is "auto").
        lr_scheduler: The learning rate scheduler to be used.
        dataset (Union[str, list, tuple, torch.utils.data.DataLoader]):
                The default dataset name (default is "NeelNanda/pile-10k").
        enable_quanted_input (bool): Whether to use quantized input data (default is True).
        enable_minmax_tuning (bool): Whether to enable min-max tuning (default is True).
        lr (float): The learning rate (default is 0.005).
        minmax_lr (float): The learning rate for min-max tuning (default is None).
        low_gpu_mem_usage (bool): Whether to use low GPU memory (default is False).
        iters (int): Number of iterations (default is 200).
        seqlen (int): Length of the sequence.
        nsamples (int): Number of samples (default is 128).
        sampler (str): The sampling method (default is "rand").
        seed (int): The random seed (default is 42).
        nblocks (int): Number of blocks (default is 1).
        gradient_accumulate_steps (int): Number of gradient accumulation steps (default is 1).
        not_use_best_mse (bool): Whether to use mean squared error (default is False).
        dynamic_max_gap (int): The dynamic maximum gap (default is -1).
        data_type (str): The data type to be used (default is "int").
        optimizer: string or object
        scale_dtype (str): The data type of quantization scale to be used (default is "float16"), different kernels
                           have different choices.
        act_bits (int): Number of bits for activation quantization. Default is 32.
        act_group_size (int): Group size for activation quantization. Default is None.
        act_sym (bool): Whether to use symmetric activation quantization. Default is None.
        act_dynamic (bool): Whether to use dynamic activation quantization. Default is True.

    Returns:
        The quantized model.
    """

    def __init__(
            self,
            model,
            tokenizer=None,
            bits: int = 4,
            group_size: int = 128,
            sym: bool = False,
            layer_config: dict = {},
            enable_full_range: bool = False,
            batch_size: int = 8,
            amp: bool = True,
            device=None,
            lr_scheduler=None,
            dataset: Union[str, list, tuple, torch.utils.data.DataLoader] = "NeelNanda/pile-10k",
            enable_quanted_input: bool = True,
            enable_minmax_tuning: bool = True,
            lr: float = None,
            minmax_lr: float = None,
            low_gpu_mem_usage: bool = False,
            iters: int = 200,
            seqlen: int = 2048,
            nsamples: int = 128,
            sampler: str = "rand",
            seed: int = 42,
            nblocks: int = 1,
            gradient_accumulate_steps: int = 1,
            not_use_best_mse: bool = False,
            dynamic_max_gap: int = -1,
            data_type: str = "int",
            scale_dtype: str = "fp16",
            act_bits: int = 32,
            act_group_size: int = None,
            act_sym: bool = None,
            act_dynamic: bool = True,
            optimizer="AdamW",
            **kwargs,
    ):
        super(AutoAdamRound, self).__init__(
            model,
            tokenizer,
            bits,
            group_size,
            sym,
            layer_config,
            enable_full_range,
            batch_size,
            amp,
            device,
            lr_scheduler,
            dataset,
            enable_quanted_input,
            enable_minmax_tuning,
            lr,
            minmax_lr,
            low_gpu_mem_usage,
            iters,
            seqlen,
            nsamples,
            sampler,
            seed,
            nblocks,
            gradient_accumulate_steps,
            not_use_best_mse,
            dynamic_max_gap,
            data_type,
            scale_dtype,
            act_bits,
            act_group_size,
            act_sym,
            act_dynamic,
            optimizer,
            **kwargs,
        )

<|MERGE_RESOLUTION|>--- conflicted
+++ resolved
@@ -39,14 +39,10 @@
     is_optimum_habana_available,
     logger,
     sampling_inputs,
-<<<<<<< HEAD
-    to_device, get_layer_names_in_block,
-    mv_module_from_gpu,
-=======
     to_device,
     to_dtype,
     get_layer_names_in_block,
->>>>>>> aeb9e408
+    mv_module_from_gpu,
 )
 
 from .layer_wise.utils import get_layers_before_block
@@ -263,7 +259,6 @@
                     self.train_bs = total_samples
                     logger.warning(f"force the train batch size to {total_samples} ")
 
-<<<<<<< HEAD
         self.model = mv_module_from_gpu(self.model, self.low_cpu_mem_usage)
         torch.cuda.empty_cache()
         self.quant_blocks(
@@ -273,17 +268,6 @@
             nblocks=self.nblocks,
             device=self.device,
         )
-=======
-            self.model = self.model.to("cpu")
-            torch.cuda.empty_cache()
-            self.quant_blocks(
-                self.model,
-                inputs,
-                block_names,
-                nblocks=self.nblocks,
-                device=self.device,
-            )
->>>>>>> aeb9e408
 
         self.quant_layers(layer_names, all_inputs)
 
@@ -501,13 +485,9 @@
             else:
                 data_new = {}
                 for key in data.keys():
-<<<<<<< HEAD
-                    data_new[key] = data[key].to(self.device)
-=======
                     data_new[key] = to_device(data[key], self.model.device)
                     if key == 'images':
                         data_new[key] = to_dtype(data[key], self.model.dtype)
->>>>>>> aeb9e408
                 input_ids = data_new["input_ids"]
             if input_ids.shape[-1] < self.seqlen:
                 continue
