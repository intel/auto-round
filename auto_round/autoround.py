--- conflicted
+++ resolved
@@ -45,343 +45,13 @@
     to_device, get_layer_names_in_block,
 )
 
-
-<<<<<<< HEAD
-
 class AuotoRoundConfig:
     layer_equalization_transform = os.environ.get("USE_LEQ", "0") == "1"
     pass_model_to_lm_eval = os.environ.get("PASS_MODEL_TO_LM_EVAL", "0") == "1"
     init_method = os.environ.get("INIT_METHOD", None)
-    # CUDA_VISIBLE_DEVICES=0 USE_LEQ=1 python3 main.py --model_name /models/opt-125m/  --amp --bits 4 --group_size -1 --enable_minmax_tuning 
-
+    # CUDA_VISIBL
+    
 config = AuotoRoundConfig()
-
-class WrapperLinear(torch.nn.Module):
-    def __init__(self, orig_layer, enable_minmax_tuning=True):
-        """A wrapper module for linear layers that enables quantization and min-max tuning of weights.
-
-        Args:
-        - orig_layer (torch.nn.Module): The original linear layer to be wrapped.
-        - enable_minmax_tuning (bool): Whether to enable min-max scaling tuning. Default is True.
-
-        Attributes:
-        - orig_layer (torch.nn.Module): The original linear layer being wrapped.
-        - num_bits (int): The number of bits for quantization.
-        - group_size (int): The size of the groups for quantization.
-        - sym (bool): Whether the symmetric quantization is to be used.
-        - value (torch.nn.Parameter): The learnable parameter for quantization.
-        - enable_minmax_tuning (bool): Whether min-max scaling tuning is enabled.
-        - min_scale (torch.nn.Parameter or torch.Tensor): The minimum scale for min-max tuning.
-        - max_scale (torch.nn.Parameter or torch.Tensor): The maximum scale for min-max tuning.
-        """
-        super(WrapperLinear, self).__init__()
-        self.orig_layer = orig_layer
-        self.num_bits = self.orig_layer.bits
-        self.group_size = self.orig_layer.group_size
-        self.scale_dtype = self.orig_layer.scale_dtype
-        self.sym = self.orig_layer.sym
-        weight_dtype = self.orig_layer.weight.dtype
-        weight_dtype = torch.float32
-        self.value = torch.nn.Parameter(
-            torch.zeros(self.orig_layer.weight.shape, device=self.orig_layer.weight.device, dtype=weight_dtype),
-            requires_grad=True,
-        )
-        self.enable_minmax_tuning = enable_minmax_tuning
-        shape = get_scale_shape(self.orig_layer.weight, self.group_size)
-        if self.enable_minmax_tuning:
-            self.min_scale = torch.nn.Parameter(
-                torch.zeros(shape, device=self.orig_layer.weight.device, dtype=weight_dtype), requires_grad=True
-            )
-            self.max_scale = torch.nn.Parameter(
-                torch.zeros(shape, device=self.orig_layer.weight.device, dtype=weight_dtype), requires_grad=True
-            )
-        else:
-            self.min_scale = torch.tensor(0, device=self.orig_layer.weight.device)
-            self.max_scale = torch.tensor(0, device=self.orig_layer.weight.device)
-        
-        if config.layer_equalization_transform:
-            from .scale import ScaleCalculator
-            self.weight_scale_calculator = ScaleCalculator(self.orig_layer.weight.data, self.orig_layer.weight.device, init_method=config.init_method)
-
-    def unwrapper(self, v, min_scale, max_scale, leq_weight_scale=None):
-        """Unwrapper the layer to the original layer.
-
-        Args:
-        - v (torch.Tensor): The rounding v parameter for quantization.
-        - min_scale (torch.nn.Parameter or torch.Tensor): The minimum scale for min-max tuning.
-        - max_scale (torch.nn.Parameter or torch.Tensor): The maximum scale for min-max tuning.
-
-        Returns:
-        - torch.nn.Module: The original linear layer with updated weights after quantization and dequantization.
-        """
-        min_scale.clamp_(-1, 0)
-        max_scale.clamp_(-1, 0)
-
-        if config.layer_equalization_transform:
-            # import pdb; pdb.set_trace()
-            assert leq_weight_scale is not None, "leq_weight_scale is required for layer equalization transform"
-            from .scale import replace_linear_with_smoothed_linear
-            logger.info(f"Replace {self.orig_layer} with `MulLinear`")
-            logger.info(f"The range of original layer weight: {self.orig_layer.weight.min()} - {self.orig_layer.weight.max()}")
-            self.orig_layer = replace_linear_with_smoothed_linear(self.orig_layer, leq_weight_scale)
-            logger.info(f"The range of new layer weight: {self.orig_layer.linear.weight.min()} - {self.orig_layer.linear.weight.max()}")
-            # ! Update the orig_layer.linear instead of the orig_layer
-            q_dq_weight, scale, zp = quant_weight(
-                self.orig_layer.linear.weight,
-                self.num_bits,
-                self.group_size,
-                self.sym,
-                v,
-                min_scale,
-                max_scale,
-                self.scale_dtype,
-            )
-            self.orig_layer.linear.weight.data.copy_(q_dq_weight)
-            self.orig_layer.linear.weight.grad = None  ##clear grad
-            self.orig_layer.linear.scale = scale.to("cpu")
-            self.orig_layer.linear.zp = zp.to("cpu") if zp is not None else None
-            return self.orig_layer
-        else:
-            q_dq_weight, scale, zp = quant_weight(
-                self.orig_layer.weight,
-                self.num_bits,
-                self.group_size,
-                self.sym,
-                v,
-                min_scale,
-                max_scale,
-                self.scale_dtype,
-            )
-            self.orig_layer.weight.data.copy_(q_dq_weight)
-            self.orig_layer.weight.grad = None  ##clear grad
-            self.orig_layer.scale = scale.to("cpu")
-            self.orig_layer.zp = zp.to("cpu") if zp is not None else None
-            return self.orig_layer
-
-
-    def forward(self, x):
-        """Performs forward pass through the wrapped linear layer with quantized weights.
-
-        Args:
-        - x (torch.Tensor): The input tensor.
-
-        Returns:
-        - torch.Tensor: The output tensor after applying the linear transformation with quantized weights.
-        """
-        from torch.functional import F
-
-        weight = self.orig_layer.weight
-        # ! Do we need do transformation for each forward?
-        # ! We need to transform the original weight instead of the transformed weight
-        if config.layer_equalization_transform:
-            from .scale import equalization_transform
-            weight, x = equalization_transform(weight, x, self.weight_scale_calculator.forward(x))
-        self.min_scale.data.copy_(torch.clamp(self.min_scale.data, -1, 0))
-        self.max_scale.data.copy_(torch.clamp(self.max_scale.data, -1, 0))
-        weight_q, _, _ = quant_weight(
-            weight,
-            self.num_bits,
-            self.group_size,
-            self.sym,
-            self.value,
-            self.min_scale,
-            self.max_scale,
-            self.scale_dtype,
-        )
-        weight_q = weight_q.to(weight.dtype)
-        # pylint: disable=not-callable
-        return F.linear(x, weight_q, self.orig_layer.bias)
-
-
-class WrapperTransformerConv1d(torch.nn.Module):
-    def __init__(self, orig_layer, enable_minmax_tuning=True):
-        """A wrapper module for transformers 1D convolutional layers used in transformers,
-        enabling quantization and min-max tuning of weights.
-
-        Args:
-        - orig_layer (torch.nn.Module): The original 1D convolutional layer to be wrapped.
-        - num_bits (int): The number of bits for quantization.
-        - group_size (int): The size of the groups for quantization.
-        - sym (bool): Whether symmetric quantization is to be used.
-        - enable_minmax_tuning (bool): Whether to enable min-max scaling tuning. Default is True.
-
-        Attributes:
-        - orig_layer (torch.nn.Module): The original 1D convolutional layer being wrapped.
-        - num_bits (int): The number of bits for quantization.
-        - group_size (int): The size of the groups for quantization.
-        - sym (bool): Whether symmetric quantization is to be used.
-        - weight_t (torch.Tensor): Transposed weight tensor of the original layer.
-        - value (torch.nn.Parameter): The learnable parameter for quantization.
-        - enable_minmax_tuning (bool): Whether min-max scaling tuning is enabled.
-        - min_scale (torch.nn.Parameter or torch.Tensor): The minimum scale for min-max tuning.
-        - max_scale (torch.nn.Parameter or torch.Tensor): The maximum scale for min-max tuning.
-        """
-        super(WrapperTransformerConv1d, self).__init__()
-        self.orig_layer = orig_layer
-        self.num_bits = self.orig_layer.bits
-        self.group_size = self.orig_layer.group_size
-        self.sym = self.orig_layer.sym
-        self.scale_dtype = self.orig_layer.scale_dtype
-        weight_dtype = self.orig_layer.weight.dtype
-        weight_dtype = torch.float32
-        device = self.orig_layer.weight.device
-        self.weight_t = self.orig_layer.weight.t()
-        self.value = torch.nn.Parameter(
-            torch.zeros(self.weight_t.shape, device=device, dtype=weight_dtype), requires_grad=True
-        )
-        shape = get_scale_shape(self.weight_t, self.group_size)
-
-        if enable_minmax_tuning:
-            self.min_scale = torch.nn.Parameter(
-                torch.zeros(shape, device=device, dtype=weight_dtype), requires_grad=True
-            )
-            self.max_scale = torch.nn.Parameter(
-                torch.zeros(shape, device=device, dtype=weight_dtype), requires_grad=True
-            )
-        else:
-            self.min_scale = torch.tensor(0, device=device, dtype=weight_dtype)
-            self.max_scale = torch.tensor(0, device=device, dtype=weight_dtype)
-
-    def unwrapper(self, v=0, min_scale=0, max_scale=0):
-        """Unwrapper the layer to the original conv1d layer.
-
-        Args:
-        - v (torch.Tensor): The scaling parameter for quantization.
-        - min_scale (torch.nn.Parameter or torch.Tensor): The minimum scale for min-max tuning.
-        - max_scale (torch.nn.Parameter or torch.Tensor): The maximum scale for min-max tuning.
-
-        Returns:
-        - torch.nn.Module: The original 1D convolutional layer with updated weights after inverse quantization.
-        """
-        min_scale.clamp_(-1, 0)
-        max_scale.clamp_(-1, 0)
-        weight_q, scale, zp = quant_weight(
-            self.weight_t, self.num_bits, self.group_size, self.sym, v, min_scale, max_scale, self.scale_dtype
-        )
-        self.orig_layer.weight.data.copy_(weight_q.t())
-        self.orig_layer.weight.grad = None
-        self.orig_layer.scale = scale.to("cpu")
-        self.orig_layer.zp = zp.to("cpu")
-        return self.orig_layer
-
-    def forward(self, x):
-        """Performs forward pass through the wrapped 1D convolutional layer with quantized weights.
-
-        Args:
-        x (torch.Tensor): The input tensor.
-
-        Returns:
-        torch.Tensor: The output tensor after applying the convolutional transformation with quantized weights.
-        """
-        with torch.no_grad():
-            self.min_scale.clamp_(-1, 0)
-            self.max_scale.clamp_(-1, 0)
-        weight_q, _, _ = quant_weight(
-            self.weight_t,
-            self.num_bits,
-            self.group_size,
-            self.sym,
-            self.value,
-            self.min_scale,
-            self.max_scale,
-            self.scale_dtype,
-        )
-        weight_q = weight_q.to(self.weight_t.dtype)
-        size_out = x.size()[:-1] + (self.orig_layer.nf,)
-        x = torch.addmm(self.orig_layer.bias, x.view(-1, x.size(-1)), weight_q.t())
-        x = x.view(*size_out)
-        return x
-
-
-class WrapperMultiblock(torch.nn.Module):
-    """A wrapper for a list of modules to be act as a single block.
-
-    Args:
-    module_list: The list of modules to wrap.
-    """
-
-    def __init__(self, module_list):
-        super(WrapperMultiblock, self).__init__()
-        self.layers = torch.nn.ModuleList(module_list)
-
-    def forward(self, x, **kwargs):
-        hidden_states = x
-        for idx, decoder_layer in enumerate(self.layers):
-            layer_outputs = decoder_layer(hidden_states, **kwargs)
-            hidden_states = layer_outputs
-            if isinstance(hidden_states, tuple) or isinstance(hidden_states, list):
-                hidden_states = layer_outputs[0]
-        return hidden_states
-
-
-def wrapper_block(block, enable_minmax_tuning):
-    """Wraps the layers in the given block with a custom Wrapper module.
-
-    Args:
-        block: The input block containing linear and conv1d layers to be wrapped.
-        enable_minmax_tuning: A boolean indicating whether min-max tuning is enabled.
-
-    Returns:
-        list: A list of names of the wrapped layers and unwrapped layers.
-    """
-    quantized_layers = []
-    unquantized_layers = []
-    for n, m in block.named_modules():
-        if isinstance(m, torch.nn.Linear):
-            if not check_to_quantized(m):
-                unquantized_layers.append(n)
-                continue
-            new_m = WrapperLinear(m, enable_minmax_tuning=enable_minmax_tuning)
-            set_module(block, n, new_m)
-            quantized_layers.append(n)
-
-        if isinstance(m, transformers.modeling_utils.Conv1D):
-            if not check_to_quantized(m):
-                unquantized_layers.append(n)
-                continue
-            new_m = WrapperTransformerConv1d(m, enable_minmax_tuning=enable_minmax_tuning)
-            set_module(block, n, new_m)
-            quantized_layers.append(n)
-
-    return quantized_layers, unquantized_layers
-
-
-@torch.no_grad()
-def unwrapper_block(block, vs, min_scales, max_scales, leq_weight_scales = None):
-    """Unwraps the WrapperLinear and WrapperTransformerConv1d modules in the given block.
-
-    Args:
-    block: The input block containing wrapped modules to be unwrapped.
-    vs: A dictionary of scaling parameters for the wrapped modules.
-    min_scales: A dictionary of minimum scaling values for the wrapped modules.
-    max_scales: A dictionary of maximum scaling values for the wrapped modules.
-    """
-    for n, m in block.named_modules():
-        if hasattr(m, "orig_layer"):
-            v = 0
-            min_scale = 0
-            max_scale = 0
-            leq_weight_scale = None
-            if isinstance(vs, dict):
-                v = vs[n]
-            if isinstance(min_scales, dict):
-                min_scale = min_scales[n]
-                min_scale = torch.clamp(min_scale, -1, 0)
-            if isinstance(max_scales, dict):
-                max_scale = max_scales[n]
-                max_scale = torch.clamp(max_scale, -1, 0)
-            if leq_weight_scales and isinstance(leq_weight_scales, dict):
-                assert hasattr(m, "weight_scale_calculator")
-                leq_weight_scale = leq_weight_scales[n]
-                final_leq_weight_scale = m.weight_scale_calculator.get_final_scale()
-                diff = final_leq_weight_scale - leq_weight_scale
-                logger.info(f"diff max: {diff.max()}, min: {diff.min()}")
-            orig_layer = m.unwrapper(v, min_scale, max_scale, leq_weight_scale)
-            set_module(block, n, orig_layer)
-
-
-=======
->>>>>>> 34274fb3
 class AutoRound(object):
     """This is Signround+ which is an advanced version of Signround. For more information,
      please refer to Cheng, Wenhua, et al. "Optimize weight rounding via signed gradient descent
