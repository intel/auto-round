# Copyright (c) 2023 Intel Corporation
#
# Licensed under the Apache License, Version 2.0 (the "License");
# you may not use this file except in compliance with the License.
# You may obtain a copy of the License at
#
#    http://www.apache.org/licenses/LICENSE-2.0
#
# Unless required by applicable law or agreed to in writing, software
# distributed under the License is distributed on an "AS IS" BASIS,
# WITHOUT WARRANTIES OR CONDITIONS OF ANY KIND, either express or implied.
# See the License for the specific language governing permissions and
# limitations under the License.


import copy
import time
from typing import Optional, Union

import torch
import transformers
from torch import autocast

from .calib_dataset import get_dataloader
from .quantizer import WrapperMultiblock, wrapper_block, unwrapper_block, WrapperLinear, unwrapper_layer
from .special_model_handler import check_hidden_state_dim, check_share_attention_mask
from .utils import (
    CpuInfo,
    block_forward,
    check_is_cpu,
    check_to_quantized,
    collect_minmax_scale,
    collect_round_v,
    convert_dtype_str2torch,
    detect_device,
    get_block_names,
    get_module,
    htcore,
    is_optimum_habana_available,
    logger,
    sampling_inputs,
    to_device, get_layer_names_in_block,
)


class AutoRound(object):
    """This is Signround+ which is an advanced version of Signround. For more information,
     please refer to Cheng, Wenhua, et al. "Optimize weight rounding via signed gradient descent
     for the quantization of llms." arXiv preprint arXiv:2309.05516 (2023).

    Args:
        model: The PyTorch model to be quantized.
        tokenizer: An optional tokenizer for processing input data. If none is provided, a dataloader must be supplied.
        bits (int): Number of bits for quantization (default is 4).
        group_size (int): Size of the quantization group (default is 128).
        sym (bool): Whether symmetric quantization is to be used (default is False).
        weight_config (dict): Configuration for weight quantization (default is an empty dictionary).
        weight_config={
                   'layer1':##layer_name
                   {
                       'data_type': 'int',
                       'bits': 4,
                       'group_size': 32,
                       'sym': False
                   }
                   ...
               }
        enable_full_range (bool): Whether to enable full range quantization (default is False).
        batch_size (int): Batch size for training (default is 8).
        amp (bool): Whether to use automatic mixed precision (default is True).
        device: The device to be used for tuning (default is "auto").
        lr_scheduler: The learning rate scheduler to be used.
        dataset (str): The default dataset name (default is "NeelNanda/pile-10k").
        enable_quanted_input (bool): Whether to use the output of the previous quantized block as
                                the input for the current block (default is True).
        enable_minmax_tuning (bool): Whether to enable weight min-max tuning (default is True).
        lr (float): The learning rate (default is None, will be set to 1.0/iters).
        minmax_lr (float): The learning rate for min-max tuning (default is None, it will be set to lr automatically).
        low_gpu_mem_usage (bool): Whether to use low GPU memory (default is True).
        iters (int): Number of iterations (default is 200).
        seqlen (int): Data length of the sequence for tuning (default is 2048).
        nsamples (int): Number of samples (default is 512).
        sampler (str): The sampling method (default is "rand").
        seed (int): The random seed (default is 42).
        nblocks (int): Number of blocks (default is 1).
        gradient_accumulate_steps (int): Number of gradient accumulation steps (default is 1).
        not_use_best_mse (bool): Whether to use mean squared error (default is False).
        dynamic_iters_gap (int): The dynamic maximum gap (default is -1).
        data_type (str): The data type to be used (default is "int").
        scale_dtype (str): The data type of quantization scale to be used (default is "float16"), different kernels
                           have different choices.
        enable_fast_quant (bool): Whether to enable faster quantization with lightweight hyperparameters (default is False)

    Returns:
        The quantized model.
    """

    def __init__(
            self,
            model,
            tokenizer,
            bits: int = 4,
            group_size: int = 128,
            sym: bool = False,
            weight_config: dict = {},
            enable_full_range: bool = False,
            batch_size: int = None,
            amp: bool = True,
            device=None,
            lr_scheduler=None,
            dataset: Union[str, list, tuple, torch.utils.data.DataLoader] = "NeelNanda/pile-10k",
            enable_quanted_input: bool = True,
            enable_minmax_tuning: bool = True,
            lr: float = None,
            minmax_lr: float = None,
<<<<<<< HEAD
            low_gpu_mem_usage: bool = None,
=======
            low_gpu_mem_usage: bool = False,
>>>>>>> 9bda2430
            iters: int = 200,
            seqlen: int = None,
            nsamples: int = None,
            sampler: str = "rand",
            seed: int = 42,
            nblocks: int = 1,
            gradient_accumulate_steps: int = 1,
            not_use_best_mse: bool = False,
            dynamic_iters_gap: int = -1,
<<<<<<< HEAD
            data_type: str = "int",  ##only support int for now
            scale_dtype: str = "fp16",
            infer_bs_coeff=4,
            use_fast_quant=True,
=======
            data_type: str = "int",
            scale_dtype: str = "fp16",
            enable_fast_quant: bool = False,
>>>>>>> 9bda2430
            **kwargs,
    ):
        self.quantized = False
        self.model_orig_dtype = model.dtype
        self.model = model.eval().to("cpu")
        self.amp = amp
        self.enable_quanted_input = enable_quanted_input
        self.enable_minmax_tuning = enable_minmax_tuning
<<<<<<< HEAD
        self.use_fast_quant = use_fast_quant
        self.nsamples = nsamples
        if self.nsamples is None:
            self.nsamples = 128 if self.use_fast_quant else 512
        self.seqlen = seqlen
        if self.seqlen is None:
            self.seqlen = 512 if self.use_fast_quant else 2048
        self.train_bs = batch_size
        if self.train_bs is None:
            self.train_bs = 4 if self.use_fast_quant else 8

        if low_gpu_mem_usage is None:
            low_gpu_mem_usage = False if self.use_fast_quant else True
=======
        self.enable_fast_quant = enable_fast_quant
        self.nsamples = nsamples

        if self.nsamples is None or self.nsamples < 0:
            self.nsamples = 128 if self.enable_fast_quant else 512
        self.seqlen = seqlen
        if self.seqlen is None or self.seqlen < 0:
            self.seqlen = 512 if self.enable_fast_quant else 2048

        self.train_bs = batch_size
        if self.train_bs is None or self.train_bs < 0:
            self.train_bs = 4 if self.enable_fast_quant else 8

        if low_gpu_mem_usage is None:
            low_gpu_mem_usage = False if self.enable_fast_quant else True
>>>>>>> 9bda2430
        self.nblocks = nblocks
        self.bits = bits
        self.group_size = group_size
        self.sym = sym
        self.low_gpu_mem_usage = low_gpu_mem_usage
        self.data_type = data_type
        self.supported_types = [torch.nn.Linear, transformers.modeling_utils.Conv1D]
        self.weight_config = weight_config
        self.seed = seed
        self.tokenizer = tokenizer

        self.nblocks = nblocks
        self.device = detect_device(device)
        self.scale_dtype = convert_dtype_str2torch(scale_dtype)
        self.set_amp_dtype()
        self.cache_device = torch.device("cpu") if self.low_gpu_mem_usage else device
        logger.info(f"using {self.model.dtype} for quantization tuning")
        self.dataset = dataset
        self.iters = iters
        if self.iters <= 0:
            logger.warning("iters must be positive, reset it to 200")
            self.iters = 200

        self.lr = lr or (1.0 / self.iters)
        self.minmax_lr = minmax_lr or self.lr

        self.sampler = sampler
        self.gradient_accumulate_steps = gradient_accumulate_steps
        self.not_use_best_mse = not_use_best_mse
        self.dynamic_iters_gap = dynamic_iters_gap
        self.enable_full_range = enable_full_range
        self.lr_scheduler = lr_scheduler
        self.set_layerwise_config(self.weight_config)
        self.optimizer = self.get_optimizer(None)
        self.share_attention_mask_flag = None
        self.hidden_dim_flag = None
<<<<<<< HEAD
        self.infer_bs_coeff = infer_bs_coeff
=======
        self.infer_bs_coeff = 4
>>>>>>> 9bda2430
        torch.set_printoptions(precision=3, sci_mode=True)

        self.check_configs()
        if is_optimum_habana_available():
            logger.info("Optimum Habana is available, import htcore explicitly.")
            import habana_frameworks.torch.core as htcore  # pylint: disable=E0401
            import habana_frameworks.torch.hpu as hthpu  # pylint: disable=E0401

    def check_configs(self):
        """Checks if the configurations are valid.

        Raises:
        AssertionError: If any of the configurations are invalid.
        """
        assert isinstance(self.model, torch.nn.Module)
        assert self.bits > 0, "bits must be positive"
        assert self.group_size == -1 or self.group_size >= 1, "only supports positive group_size or -1(per channel)"
        assert self.train_bs > 0, "batch size must be positive"
        assert self.iters > 0, "iters must be positive"
        assert self.seqlen > 0, "seqlen must be positive"
        assert self.nblocks > 0, "nblocks must be positive"
        assert self.gradient_accumulate_steps > 0, "gradient accumulate step must be positive"
        assert self.enable_full_range is False, "only support enable_full_range=False currently"
        # assert self.tokenizer != None or self.dataloader != None

    def quantize(self):
        """Quantize the model and return the quantized model along with weight configurations.
        the entry of AutoRound.

        Returns:
        The quantized model and weight configurations.
        """
        # logger.info("cache block input")
        block_names = get_block_names(self.model)
        if len(block_names) == 0:
            logger.warning("could not find blocks, exit with original model")
            return self.model, self.weight_config

        if self.amp:
            self.model = self.model.to(self.amp_dtype)

        layer_names = self.get_quantized_layer_names_outside_blocks()
        self.start_time = time.time()
        all_inputs = self.try_cache_inter_data_gpucpu([block_names[0]], self.nsamples, layer_names=layer_names)
        del self.inputs
        inputs = all_inputs[block_names[0]]

        all_inputs.pop(block_names[0])
        self.inputs = None
        del self.inputs
        if "input_ids" in inputs.keys():
            total_samples = len(inputs["input_ids"])
            self.nsamples = total_samples
            if total_samples < self.train_bs:
                self.train_bs = total_samples
                logger.warning(f"force the train batch size to {total_samples} ")

        self.model = self.model.to("cpu")
        torch.cuda.empty_cache()
        self.quant_blocks(
            self.model,
            inputs,
            block_names,
            nblocks=self.nblocks,
            device=self.device,
        )

        self.quant_layers(layer_names, all_inputs)

        self.dump_data_to_weight_config()

        end_time = time.time()
        cost_time = end_time - self.start_time
        logger.info(f"quantization tuning time {cost_time}")

        ## dump a summary
        quantized_layers = []
        unquantized_layers = []
        for n, m in self.model.named_modules():
            if isinstance(m, tuple(self.supported_types)):
                if self.weight_config[n]["bits"] == 16:
                    unquantized_layers.append(n)
                else:
                    quantized_layers.append(n)
        summary_info = (
            f"Summary: quantized {len(quantized_layers)}/{len(quantized_layers) + len(unquantized_layers)} in the model"
        )
        if len(unquantized_layers) > 0:
            summary_info += f",  {unquantized_layers} have not been quantized"
        logger.info(summary_info)

        self.quantized = True
        ##self.model = self.model.to(self.model_orig_dtype)##keep it as amp dtype
        return self.model, self.weight_config

    def dump_data_to_weight_config(self):
        """
        dump quantization scale and zp to  weight configuration
        Args:

        Returns:
            None
        """
        for n, m in self.model.named_modules():
            if n not in self.weight_config.keys():
                continue
            if hasattr(m, "scale"):
                self.weight_config[n]["scale"] = m.scale
                self.weight_config[n]["zp"] = m.zp
                if self.group_size <= 0:
                    self.weight_config[n]["g_idx"] = torch.tensor(
                        [0 for i in range(m.weight.shape[1])], dtype=torch.int32, device="cpu"
                    )
                else:
                    self.weight_config[n]["g_idx"] = torch.tensor(
                        [i // self.group_size for i in range(m.weight.shape[1])], dtype=torch.int32, device="cpu"
                    )
                delattr(m, "scale")
                delattr(m, "zp")
            else:
                self.weight_config[n]["data_type"] = "float"
                if self.amp_dtype == torch.bfloat16:
                    self.weight_config[n]["data_type"] = "bfloat"
                self.weight_config[n]["bits"] = 16
                self.weight_config[n]["group_size"] = None
                self.weight_config[n]["sym"] = None

    def quant_layers(self, layer_names, layer_inputs):
        """Quantizes specified layers based on inputs and configuration.

        Args:
            layer_names (list): List of layer names to quantize.
            layer_inputs (dict): Dictionary mapping layer names to input data.

        Returns:
            None
        """
        ##TODO currently we take all the layers outside blocks as post block layers which is not optimal
        if len(layer_names) == 0:
            return
        q_layer_inputs = None
        if self.enable_quanted_input:
            q_layer_inputs = self.try_cache_inter_data_gpucpu([], self.nsamples, layer_names=layer_names)

        self.model = self.model.to("cpu")
        torch.cuda.empty_cache()
        for layer_name in layer_names:
            layer_input = layer_inputs[layer_name]
            layer_input = to_device(layer_input, self.cache_device)
            q_layer_input = q_layer_inputs[layer_name] if self.enable_quanted_input else None
            q_layer_input = to_device(q_layer_input, self.cache_device)
            self.quant_layer(layer_name, layer_input, q_layer_input, device=self.device)
            for i in range(len(layer_input)):
                layer_input[i] = None
                if q_layer_input is not None:
                    q_layer_input[i] = None
            torch.cuda.empty_cache()

    def set_layerwise_config(self, weight_config):
        """Sets the layer-wise configuration based on the provided weight_config.
           By default, only quantize layers in blocks.

        Args:
        weight_config: The weight configuration.

        Returns:
        None
        """
        layers_in_blocks = get_layer_names_in_block(self.model, self.supported_types)
        for n, m in self.model.named_modules():
            if not isinstance(m, tuple(self.supported_types)):
                continue
            if n not in weight_config.keys() and n in layers_in_blocks:
                weight_config[n] = {}
                weight_config[n]["data_type"] = self.data_type
                weight_config[n]["bits"] = self.bits
                weight_config[n]["group_size"] = self.group_size
                weight_config[n]["sym"] = self.sym
                weight_config[n]["scale_dtype"] = self.scale_dtype
            elif n in weight_config.keys():
                if "data_type" not in weight_config[n].keys():
                    weight_config[n]["data_type"] = self.data_type
                if "bits" not in weight_config[n].keys():
                    weight_config[n]["bits"] = self.bits
                if "group_size" not in weight_config[n].keys():
                    weight_config[n]["group_size"] = self.group_size
                if "sym" not in weight_config[n].keys():
                    weight_config[n]["sym"] = self.sym
                if "scale_dtype" not in weight_config[n].keys():
                    weight_config[n]["scale_dtype"] = self.scale_dtype
            else:
                weight_config[n] = {}
                weight_config[n]["data_type"] = "float"
                weight_config[n]["bits"] = 16
                weight_config[n]["group_size"] = self.group_size
                weight_config[n]["sym"] = self.sym
                weight_config[n]["scale_dtype"] = self.scale_dtype

            m.data_type = weight_config[n]["data_type"]
            m.bits = weight_config[n]["bits"]
            m.group_size = weight_config[n]["group_size"]
            m.sym = weight_config[n]["sym"]
            m.scale_dtype = weight_config[n]["scale_dtype"]

    @torch.no_grad()
    def get_block_outputs(self, block, input_ids, input_others, bs, device, cache_device):
        """Compute the output of a given block of the model for a given input.

        Args:
        block: The block of the model.
        input_ids: The input tensor containing tokenized input ids.
        input_others: A dictionary containing additional input data.
        bs: The batch size for computing the output.
        device: The device for computation.
        cache_device: The device for storing the output.
        batch_dim: The batch dimension of the output tensor.

        Returns:
        The output tensor of the block.
        """

        output = []
        for i in range(0, self.nsamples, bs):
            end_index = min(self.nsamples, i + bs)
            indices = torch.arange(i, end_index).to(torch.long)
            tmp_input_ids, tmp_input_others = sampling_inputs(
                input_ids, input_others, indices, self.seqlen, self.share_attention_mask_flag, self.input_dim
            )
            tmp_output = block_forward(block, tmp_input_ids, tmp_input_others, self.amp, self.amp_dtype, device).to(
                cache_device
            )
            output.extend(list(torch.split(tmp_output, 1, dim=self.input_dim)))
        torch.cuda.empty_cache()

        return output

    @torch.no_grad()
    def calib(self, nsamples, bs):
        """Perform calibration for quantization.

        This method calibrates the model for quantization by processing a specified
        number of samples from the calibration dataset. It ensures that the data is
        properly formatted and feeds it to the model. If the number of samples processed
        is less than the specified number, it logs a warning. If no samples are processed,
        it logs an error and exits.
        Args:
            nsamples (int): The number of samples to use for calibration.
            bs (int): The number of samples to use for calibration
        """

        if isinstance(self.dataset, str):
            dataset = self.dataset.replace(" ", "")  ##remove all whitespaces
            self.dataloader = get_dataloader(
                self.tokenizer,
                self.seqlen,
                dataset,
                self.seed,
                bs,
                self.nsamples,
            )
        else:
            self.dataloader = self.dataset
        total_cnt = 0
        for data in self.dataloader:
            if data is None:
                continue
            if isinstance(data, torch.Tensor):
                input_ids = data.to(self.model.device)
                data_new = input_ids

            elif isinstance(data, str):
                if self.tokenizer is None:
                    logger.error("please provide tokenizer for string input")
                    exit()
                data = self.tokenizer(data, truncation=True, max_length=self.seqlen, return_tensors="pt").data
                data_new = {}
                for key in data.keys():
                    data_new[key] = data[key].to(self.model.device)
                input_ids = data_new["input_ids"]
            else:
                data_new = {}
                for key in data.keys():
                    data_new[key] = data[key].to(self.model.device)
                input_ids = data_new["input_ids"]
            if input_ids.shape[-1] < self.seqlen:
                continue

            try:
                if isinstance(data_new, torch.Tensor):
                    self.model(data_new)
                else:
                    self.model(**data_new)
            except NotImplementedError:
                pass
            except Exception as error:
                logger.error(error)
            total_cnt += input_ids.shape[0]
            if total_cnt >= nsamples:
                break
        if total_cnt == 0:
            logger.error(
                f"no data has been cached, please provide more data with sequence length >={self.seqlen} in the "
                f"dataset or decease the sequence length"
            )
            exit()
        elif total_cnt < nsamples:
            logger.warning(
                f"Insufficient number of samples collected may affect the quantification. "
                f"Valid samples size:{total_cnt}, Target sample size:{nsamples}"
            )

    @torch.no_grad()
    def try_cache_inter_data_gpucpu(self, block_names, nsamples, layer_names=[], last_cache_name=None):
        """Attempts to cache intermediate data on GPU，if failed, then using CPU.

        Args:
            block_names (list): List of block names to cache data for.
            nsamples (int): Number of samples to use for caching.
            layer_names (list, optional): List of layer names to cache data for. Defaults to [].
            last_cache_name (str, optional): Name of the last cache. Defaults to None.

        Returns:
            all_inputs: Cached intermediate data.

        Raises:
            Exception: If caching on GPU fails, switches to CPU and caches there.
        """
        try:
            self.model = self.model.to(self.device)
            all_inputs = self.cache_inter_data(
                block_names, nsamples, layer_names=layer_names, last_cache_name=last_cache_name
            )
            self.model = self.model.to("cpu")
            torch.cuda.empty_cache()
        except:
            logger.info("switch to cpu to cache inputs")
            self.model = self.model.to("cpu")
            torch.cuda.empty_cache()
            all_inputs = self.cache_inter_data(
                block_names, nsamples, layer_names=layer_names, last_cache_name=last_cache_name
            )
        return all_inputs

    @torch.no_grad()
    def cache_inter_data(self, block_names, nsamples, layer_names=[], last_cache_name=None):
        """Save the inputs of block_name for calibration. For layers, we cache both of inputs and output.

        This method temporarily replaces the forward method of the model to capture
        the inputs passing through the specified block. It then calibrates the model
        using a specified number of samples. Finally, it restores the original forward
        method and returns the inputs for the specified block.
        Args:
            block_names (list): The names of the blocks for which inputs are to be saved.
            layer_names (list):The names of the layers for which inputs are to be saved.
            nsamples (int): The number of samples to use for calibration.
            last_cache_name (str, optional): The name of the last layer to be cached,
                                       we could break the forward in this layer to save time

        Returns:
            dict: A dictionary containing the inputs for the specified block.
        """
        self.inputs = {}
        self.to_cached_layers = block_names + layer_names
        tmp_dtype = None
        ## have bug if block name is not the first block
        if (len(block_names) > 1 or len(layer_names) > 0) and self.low_gpu_mem_usage:
            tmp_dtype = self.model.dtype
            self.model = self.model.to(torch.bfloat16) if self.amp else self.model.to(torch.float32)

        self.last_cache_name = last_cache_name
        if last_cache_name is None and len(block_names) + len(layer_names) == 1:
            self.last_cache_name = block_names[0] if len(block_names) == 1 else layer_names[0]
        calib_bs = self.train_bs * self.infer_bs_coeff
        self.hook_handles = []
        self._replace_forward()
        self.calib(nsamples, calib_bs)
        self._recover_forward()
        res = self.inputs
        del self.last_cache_name
        del self.to_cached_layers
        if tmp_dtype is not None:
            self.model = self.model.to(tmp_dtype)

        return res

    @torch.no_grad()
    def get_block_forward_func(self, name):
        """Gets the forward function.

        Args:
            name (str): The name of the function.
        Returns:
            function: The forward function.
        """

        def forward(m, hidden_states, *positional_args, **kwargs):
            """Rewrite forward function, process and collect input data.

            Args:
                hidden_states (torch.Tensor): The hidden states tensor.
                *positional_args: Variable number of positional arguments.
                **kwargs: Variable number of keyword arguments.

            Returns:
                NotImplementedError: Getting the first layer inputs and then raise the error to save runtime.
            """
            if self.share_attention_mask_flag is None:
                self.input_dim = check_hidden_state_dim(self.model, positional_args)
                self.share_attention_mask_flag = check_share_attention_mask(self.model, hidden_states, **kwargs)
            if name in self.inputs:
                self.inputs[name]["input_ids"].extend(list(torch.split(hidden_states.to("cpu"), 1, dim=self.input_dim)))
            else:
                self.inputs[name] = {}
                self.inputs[name]["input_ids"] = list(torch.split(hidden_states.to("cpu"), 1, dim=self.input_dim))

            if "positional_inputs" not in self.inputs[name]:
                self.inputs[name]["positional_inputs"] = []
            for idx, item in enumerate(positional_args):
                self.inputs[name]["positional_inputs"] = to_device(positional_args)

            for key in kwargs.keys():
                if isinstance(kwargs[key], torch.Tensor) or isinstance(kwargs[key], list) \
                        or (key == "alibi") or (key == "attention_mask"):
                    if "attention_mask" in key:
                        if key not in self.inputs[name].keys():
                            self.inputs[name][key] = None
                        if kwargs[key] is not None:
                            if (not self.share_attention_mask_flag) and self.inputs[name][key] is not None:
                                self.inputs[name][key].extend(list(torch.split(kwargs[key].to("cpu"), 1, dim=0)))
                            else:
                                self.inputs[name][key] = list(torch.split(kwargs[key].to("cpu"), 1, dim=0))
                    elif "alibi" in key:
                        if key not in self.inputs[name].keys():
                            self.inputs[name][key] = None
                        if isinstance(kwargs[key], torch.Tensor):
                            alibi = kwargs[key]
                            batch = kwargs["attention_mask"].shape[0]
                            alibi = alibi.reshape(batch, -1, alibi.shape[1], alibi.shape[2])
                            if (not self.share_attention_mask_flag) and self.inputs[name][key] is not None:
                                self.inputs[name][key].extend(list(torch.split(alibi.to("cpu"), 1, dim=0)))
                            else:
                                self.inputs[name][key] = list(torch.split(alibi.to("cpu"), 1, dim=0))
                    elif key not in self.inputs[name].keys():
                        self.inputs[name][key] = to_device(kwargs[key], device=torch.device("cpu"))
            if name == self.last_cache_name:
                raise NotImplementedError
            else:
                return m.orig_forward(hidden_states, *positional_args, **kwargs)

        return forward

    @torch.no_grad()
    def _get_cache_data_hook_for_layer(self, name):
        """A forward hook to save input max of a module
        :param name: the module name
        :return: A hook function."""

        def cache_input_hook(module, inputs, outputs):
            input = inputs
            if isinstance(inputs, tuple) or isinstance(input, list):
                input = inputs[0]
            if name in self.inputs:
                self.inputs[name].extend(list(torch.split(input.to("cpu"), 1, dim=0)))
            else:
                self.inputs[name] = list(torch.split(input.to("cpu"), 1, dim=0))

        return cache_input_hook

    def _recover_forward(self):
        """Recovers the forward function."""
        for n, m in self.model.named_modules():
            if hasattr(m, "orig_forward"):
                m.forward = m.orig_forward
                delattr(m, "orig_forward")
        for hook_handle in self.hook_handles:
            hook_handle.remove()
        self.hook_handles = []

    def _replace_forward(self):
        """Replaces the forward function."""
        from functools import partial

        for n, m in self.model.named_modules():
            if n in self.to_cached_layers and not isinstance(m, tuple(self.supported_types)):  ##block
                m.orig_forward = m.forward
                m.forward = partial(self.get_block_forward_func(n), m)
            elif n in self.to_cached_layers:  ##linear layer or conv1d layer
                hook_func = self._get_cache_data_hook_for_layer(n)
                hook_handle = m.register_forward_hook(hook_func)
                self.hook_handles.append(hook_handle)

    def quant_layer(self, layer_name, inputs, q_inputs=None, device=torch.device("cpu")):
        """Quantize a specific layer of the model using the provided inputs.

        Args:
            layer_name (str): The name of the layer to quantize.
            inputs (torch.Tensor): Input data for quantization.
            q_inputs (torch.Tensor, optional): Quantized input data. Defaults to None.
            device (torch.device, optional): The device to use for quantization. Defaults to torch.device("cpu").

        Returns:
            None
        """
        logger.info(f"quantizing layer {layer_name}")
        layer = get_module(self.model, layer_name)
        layer = layer.to(device)
        for i in range(len(inputs)):
            inputs[i] = inputs[i].to(layer.weight.dtype)
            if q_inputs is not None:
                q_inputs[i] = q_inputs[i].to(layer.weight.dtype)

        wrapper_linear = WrapperLinear(layer, self.enable_minmax_tuning).to(device)
        round_params = []
        minmax_params = []
        round_params.append(wrapper_linear.value)
        minmax_params.append(wrapper_linear.min_scale)
        minmax_params.append(wrapper_linear.max_scale)
        if self.enable_minmax_tuning:
            optimizer = self.optimizer(
                [{"params": round_params}, {"params": minmax_params, "lr": self.minmax_lr}], lr=self.lr, weight_decay=0
            )
        else:
            optimizer = self.optimizer(round_params, lr=self.lr, weight_decay=0)

        if self.lr_scheduler is None:
            lr_schedule = torch.optim.lr_scheduler.LinearLR(
                optimizer, start_factor=1.0, end_factor=0.0, total_iters=self.iters, verbose=False
            )
        else:
            lr_schedule = copy.deepcopy(self.lr_scheduler)
        nsamples = len(inputs)
        last_best_iter = 0
        best_loss = torch.finfo(torch.float).max
        mse_loss = torch.nn.MSELoss().to(device)
        scaler = self.get_scaler()  # pylint: disable=assignment-from-none
        init_loss = None
        best_v, best_min_scale, best_max_scale = torch.tensor(0), torch.tensor(1.0), torch.tensor(1.0)
        gradient_accumulate_steps = self.train_bs  ##Force to low gpu
        train_bs = 1  ##Force to low gpu
        pick_samples = train_bs * gradient_accumulate_steps

        if self.sampler != "rand":
            whole_indices = torch.randperm(nsamples)[:pick_samples]
        for i in range(self.iters):
            total_loss = 0
            if self.sampler == "rand":
                whole_indices = torch.randperm(nsamples)[:pick_samples]
            for tmp_step in range(gradient_accumulate_steps):
                indices = whole_indices[tmp_step * train_bs: (tmp_step + 1) * train_bs]
                if q_inputs is not None:
                    current_input = [q_inputs[i] for i in indices]
                    current_input = torch.cat(current_input, dim=0).to(device)
                    org_input = [inputs[i] for i in indices]
                    org_input = torch.cat(org_input, dim=0).to(device)
                else:
                    current_input = [inputs[i] for i in indices]
                    current_input = torch.cat(current_input, dim=0).to(device)
                    org_input = current_input
                with torch.no_grad():
                    current_output = layer(org_input)

                if self.amp:
                    with autocast(device_type=device.split(":")[0], dtype=self.amp_dtype):
                        output_q = wrapper_linear(current_input)  # pylint: disable=not-callable
                        loss = mse_loss(output_q, current_output)  # pylint: disable=not-callable
                else:
                    output_q = wrapper_linear(current_input)  # pylint: disable=not-callable
                    loss = mse_loss(  # pylint: disable=not-callable
                        output_q.to(torch.float32), current_output.to(torch.float32)
                    )
                total_loss += loss.item() / gradient_accumulate_steps

                self.scale_loss_and_backward(scaler, loss)
            if i == 0:
                init_loss = total_loss

            if total_loss < best_loss:
                best_loss = total_loss
                if not self.not_use_best_mse:
                    best_v = copy.deepcopy(wrapper_linear.value.data)
                    best_min_scale = copy.deepcopy(torch.clamp(wrapper_linear.min_scale.data, 0, 1.0))
                    best_max_scale = copy.deepcopy(torch.clamp(wrapper_linear.max_scale.data, 0, 1.0))

                    last_best_iter = i
            if self.not_use_best_mse and i == self.iters - 1:
                best_v = copy.deepcopy(wrapper_linear.value.data)
                best_min_scale = copy.deepcopy(torch.clamp(wrapper_linear.min_scale.data, 0, 1.0))
                best_max_scale = copy.deepcopy(torch.clamp(wrapper_linear.max_scale.data, 0, 1.0))

            if not self.not_use_best_mse:
                if self.dynamic_iters_gap > 0 and i - last_best_iter >= self.dynamic_iters_gap:
                    break
            self.step(scaler, optimizer, lr_schedule)

        last_loss = total_loss
        best_iter = self.iters
        if not self.not_use_best_mse:
            last_loss = best_loss
            best_iter = last_best_iter
        with torch.no_grad():
            unwrapper_layer(self.model, wrapper_linear, layer_name, best_v, best_min_scale, best_max_scale)
        dump_info = f"quantized {layer_name},  loss iter 0: {init_loss:.6f} -> iter {best_iter}: {last_loss:.6f}"
        logger.info(dump_info)

    def quant_block(self, block, input_ids, input_others, q_input=None, device=torch.device("cpu")):
        """Quantize the weights of a given block of the model.

        Args:
        block: The block of the model to be quantized.
        input_ids: The input tensor containing tokenized input ids.
        input_others: A dictionary containing additional input data.
        q_input: The quantized input tensor.
        device: The device for quantization.

        Returns:
        Tuple: (q_outputs, output) if self.enable_quanted_input is True, else (None, output)
        """

        output = self.get_block_outputs(block, input_ids, input_others, self.train_bs * self.infer_bs_coeff, device,
                                        self.cache_device)

        if q_input is not None:
            input_ids = q_input
        torch.cuda.empty_cache()
        quantized_layer_names, unquantized_layer_names = wrapper_block(block, self.enable_minmax_tuning)

        round_params = []
        minmax_params = []
        for n, m in block.named_modules():
            if hasattr(m, "orig_layer"):
                round_params.append(m.value)
                minmax_params.append(m.min_scale)
                minmax_params.append(m.max_scale)

        if self.enable_minmax_tuning:
            optimizer = self.optimizer(
                [{"params": round_params}, {"params": minmax_params, "lr": self.minmax_lr}], lr=self.lr, weight_decay=0
            )
        else:
            optimizer = self.optimizer(round_params, lr=self.lr, weight_decay=0)

        if len(round_params) + len(minmax_params) <= 0:
            dump_info = (
                f"quantized {len(quantized_layer_names)}/{(len(quantized_layer_names) + len(unquantized_layer_names))} "
                f"layers in the block"
            )
            logger.info(dump_info)
            return output, output

        if self.lr_scheduler is None:
            lr_schedule = torch.optim.lr_scheduler.LinearLR(
                optimizer, start_factor=1.0, end_factor=0.0, total_iters=self.iters, verbose=False
            )
        else:
            lr_schedule = copy.deepcopy(self.lr_scheduler)

        pick_samples = self.train_bs * self.gradient_accumulate_steps
        nsamples = len(input_ids)
        if self.sampler != "rand":
            whole_indices = torch.randperm(nsamples)[:pick_samples]
        last_best_iter = 0
        best_loss = torch.finfo(torch.float).max
        mse_loss = torch.nn.MSELoss().to(device)
        scaler = self.get_scaler()  # pylint: disable=assignment-from-none
        init_loss = None
        best_v, best_min_scale, best_max_scale = torch.tensor(0), torch.tensor(1.0), torch.tensor(1.0)
        for i in range(self.iters):
            total_loss = 0
            if self.sampler == "rand":
                whole_indices = torch.randperm(nsamples)[:pick_samples]
            for tmp_step in range(self.gradient_accumulate_steps):
                indices = whole_indices[tmp_step * self.train_bs: (tmp_step + 1) * self.train_bs]
                current_input_ids, current_input_others = sampling_inputs(
                    input_ids,
                    input_others,
                    indices,
                    seqlen=self.seqlen,
                    share_attention_mask_flag=self.share_attention_mask_flag,
                    input_dim=self.input_dim,
                )

                current_output = [output[i] for i in indices]
                current_output = torch.cat(current_output, dim=self.input_dim)

                current_output = to_device(current_output, device)

                output_q = block_forward(
                    block, current_input_ids, current_input_others, self.amp, self.amp_dtype, device
                )
                if self.amp:
                    with autocast(device_type=device.split(":")[0], dtype=self.amp_dtype):
                        loss = mse_loss(output_q, current_output)  # pylint: disable=not-callable
                else:
                    loss = mse_loss(  # pylint: disable=not-callable
                        output_q.to(torch.float32), current_output.to(torch.float32)
                    )

                total_loss += loss.item() / self.gradient_accumulate_steps
                self.scale_loss_and_backward(scaler, loss)
            if i == 0:
                init_loss = total_loss

            if total_loss < best_loss:
                best_loss = total_loss
                if not self.not_use_best_mse:
                    # print(f"get better result at iter {i}, the loss is {total_loss}", flush=True)
                    best_v = collect_round_v(block)
                    best_min_scale, best_max_scale = collect_minmax_scale(block)
                    last_best_iter = i
            if self.not_use_best_mse and i == self.iters - 1:
                best_v = collect_round_v(block)
                best_min_scale, best_max_scale = collect_minmax_scale(block)

            if not self.not_use_best_mse:
                if self.dynamic_iters_gap > 0 and i - last_best_iter >= self.dynamic_iters_gap:
                    break
            self.step(scaler, optimizer, lr_schedule)

        last_loss = total_loss
        best_iter = self.iters
        if not self.not_use_best_mse:
            last_loss = best_loss
            best_iter = last_best_iter
        dump_info = (
            f"quantized {len(quantized_layer_names)}/{(len(quantized_layer_names) + len(unquantized_layer_names))} "
            f"layers in the block, loss iter 0: {init_loss:.6f} -> iter {best_iter}: {last_loss:.6f}"
        )
        logger.info(dump_info)
        if len(unquantized_layer_names) != 0:
            logger.info(f"{unquantized_layer_names} have not been quantized")
        with torch.no_grad():
            unwrapper_block(block, best_v, best_min_scale, best_max_scale)
        if self.enable_quanted_input:

            q_outputs = self.get_block_outputs(
                block, input_ids, input_others, self.train_bs * self.infer_bs_coeff, device,
                cache_device=self.cache_device
            )
            for i in range(len(input_ids)):
                input_ids[i] = None
            torch.cuda.empty_cache()

            return q_outputs, output

        else:
            for i in range(len(input_ids)):
                input_ids[i] = None
            torch.cuda.empty_cache()
            return None, output

    def quant_blocks(
            self,
            model: torch.nn.Module,
            inputs,
            block_names,
            nblocks=1,
            device=torch.device("cpu"),
    ):
        """Quantize and dequantize the weights of the specified blocks in the model.

        Args:
        model: The PyTorch model to be quantized.
        inputs: The input data for quantization.
        block_names: The names of the blocks to be quantized and dequantized.
        nblocks: The number of blocks to quantize and dequantize.
        device: The device for quantization and dequantization.

        Returns:
        None
        """
        q_input = None
        torch.cuda.empty_cache()
        for n, m in model.named_parameters():
            m.requires_grad_(False)
        input_ids = inputs["input_ids"]
        inputs.pop("input_ids", None)
        input_others = inputs
        torch.cuda.empty_cache()
        input_ids = to_device(input_ids, self.cache_device)
        input_others = to_device(input_others, self.cache_device)
        ## as in calibration phase, we may use bf16 for calibration due to low_gpu_memory usage
        tmp_dtype = self.amp_dtype if self.amp else torch.float32
        for i in range(len(input_ids)):
            input_ids[i] = input_ids[i].to(tmp_dtype)

        for key in input_others.keys():
            if isinstance(input_others[key], torch.Tensor) and (
                    input_others[key].dtype == torch.float16 or input_others[key].dtype == torch.bfloat16
            ):
                input_others[key] = input_others[key].to(tmp_dtype)
            elif isinstance(input_others[key], list):
                for i in range(len(input_others[key])):
                    input_others[key][i].to(tmp_dtype)

        for i in range(0, len(block_names), nblocks):
            if nblocks == 1:
                n = block_names[i]
                logger.info(f"quantizing {i + 1}/{len(block_names)}, {n}")
                m = get_module(model, n)
            else:
                names = block_names[i: i + nblocks]
                logger.info(names)
                modules = [get_module(model, n) for n in names]
                m = WrapperMultiblock(modules)

            m = m.to(device)

            q_input, input_ids = self.quant_block(
                m,
                input_ids,
                input_others,
                q_input=q_input,
                device=device,
            )
            m = m.to("cpu")
            torch.cuda.empty_cache()

        del q_input
        del input_ids
        del input_others
        del inputs

        torch.cuda.empty_cache()

    def save_quantized(self, output_dir=None, format="auto_gptq", inplace=True, **kwargs):
        """Save the quantized model to the specified output directory in the specified format.

        Args:
            output_dir (str, optional): The directory to save the quantized model. Defaults to None.
            format (str, optional): The format in which to save the model. Defaults to "auto_gptq".
            inplace (bool, optional): Whether to modify the model in place. Defaults to True.
            **kwargs: Additional keyword arguments specific to the export format.

        Returns:
            object: The compressed model object.
        """
        if not self.quantized:
            logger.warning("please run autoround.quantize first")
            return
        from auto_round.export import EXPORT_FORMAT

        if format not in EXPORT_FORMAT:
            logger.error(f"export format only supports {EXPORT_FORMAT.keys()}")
            exit()
        save_quantized_as_format = EXPORT_FORMAT.get(format)
        serialization_keys = [
            "bits",
            "group_size",
            "sym",
            "data_type",
            "enable_quanted_input",
            "enable_minmax_tuning",
            "data_type",
            "seqlen",
            "train_bs",
            "scale_dtype",
            "lr",
            "minmax_lr",
            "gradient_accumulate_steps",
            "iters",
            "amp",
            "nsamples",
            "low_gpu_mem_usage",
        ]
        if isinstance(self.dataset, str):
            serialization_keys.append("dataset")
        serialization_dict = {}
        for key in serialization_keys:
            serialization_dict[key] = getattr(self, key)
        from .version import __version__

        serialization_dict["autoround_version"] = __version__
        if "scale_dtype" in serialization_dict.keys():
            serialization_dict["scale_dtype"] = str(serialization_dict["scale_dtype"])

        compressed_model = save_quantized_as_format(  ##TODO refine the code
            output_dir,
            model=self.model,
            weight_config=self.weight_config,
            inplace=inplace,
            bits=self.bits,
            group_size=self.group_size,
            sym=self.sym,
            iters=self.iters,
            lr=self.lr,
            minmax_lr=self.minmax_lr,
            enable_minmax_tuning=self.enable_minmax_tuning,
            enable_quanted_input=self.enable_quanted_input,
            scale_dtype=self.scale_dtype,
            tokenizer=self.tokenizer,
            supported_types=self.supported_types,
            data_type=self.data_type,
            serialization_dict=serialization_dict,
            **kwargs,
        )
        return compressed_model

    def get_quantized_layer_names_outside_blocks(self):
        """Gets the names of quantized layers outside blocks in the model.

        Returns:
            list: List of layer names outside blocks.
        """
        if self.weight_config is None or len(self.weight_config) == 0:
            return []

        layer_names = []
        all_layers_in_block = get_layer_names_in_block(self.model, self.supported_types)

        for key in self.weight_config.keys():
            if key in all_layers_in_block:
                continue
            layer = get_module(self.model, key)
            if layer is None:
                logger.error(f"could not find layer {key} in the model, exit...")
                exit()
            if isinstance(layer, tuple(self.supported_types)) and check_to_quantized(self.weight_config[key]):
                layer_names.append(key)

        return layer_names

    def set_amp_dtype(self):
        self.amp_dtype = torch.float16
        if self.model.dtype != torch.float32:
            self.amp_dtype = self.model.dtype
        if self.device == "cpu" or "hpu" in self.device:
            self.amp_dtype = torch.bfloat16
        if self.amp:
            if self.device == "cpu" and not CpuInfo().bf16:
                self.amp = False
                self.amp_dtype = torch.float32
                self.model = self.model.to(torch.float32)
                logger.warning(
                    f"amp is set to FALSE as the current {self.device} device does not support the 'bf16' data type."
                )
            else:
                self.model = self.model.to(self.amp_dtype)
        else:
            self.amp_dtype = torch.float32
            self.model = self.model.to(torch.float32)

    def get_optimizer(self, optimizer):
        """Returns the specified optimizer. In SignRound, we fix the optimizer.

        Args:
        optimizer: The optimizer to be used.

        Returns:
        The specified optimizer.
        """
        from auto_round.sign_sgd import SignSGD

        return SignSGD

    def get_scaler(self):
        """Returns scaler, in SignRound, no need to use scaler."""
        return None

    def scale_loss_and_backward(self, scaler, loss):
        """Scales the loss and performs backward pass.

        Args:
        scaler: The scaler to be used.
        loss: The loss to be scaled.

        Returns:
        The scaled loss.
        """
        scale_loss = loss * 1000
        scale_loss.backward()
        if is_optimum_habana_available():
            htcore.mark_step()
        return scale_loss

    def step(self, scaler, optimizer, lr_schedule):
        """Performs a step in the optimization process.

        Args:
        scaler: The scaler to be used.
        optimizer: The optimizer for the step.
        lr_schedule: The learning rate schedule.

        Returns:
        None
        """
        optimizer.step()
        # for hpu
        if is_optimum_habana_available():
            htcore.mark_step()
        optimizer.zero_grad()
        lr_schedule.step()


class AutoOPTRound(AutoRound):
    """Class for automatic rounding-based quantization with optimizers like adamw of a PyTorch model.

    Args:
        model: The PyTorch model to be quantized.
        tokenizer: An optional tokenizer for processing input data.
        bits (int): Number of bits for quantization (default is 4).
        group_size (int): Size of the quantization group (default is 128).
        sym (bool): Whether sym to be used (default is False).
        weight_config (dict): Configuration for weight quantization (default is an empty dictionary).
        enable_full_range (bool): Whether to enable full range quantization (default is False).
        batch_size (int): Batch size for training (default is 8).
        amp (bool): Whether to use automatic mixed precision (default is True).
        device: The device to be used for training (default is "auto").
        lr_scheduler: The learning rate scheduler to be used.
        dataset: The default dataset name (default is "NeelNanda/pile-10k").
        enable_quanted_input (bool): Whether to use quantized input data (default is True).
        enable_minmax_tuning (bool): Whether to enable min-max tuning (default is True).
        lr (float): The learning rate (default is 0.005).
        minmax_lr (float): The learning rate for min-max tuning (default is None).
        low_gpu_mem_usage (bool): Whether to use low GPU memory (default is True).
        iters (int): Number of iterations (default is 200).
        seqlen (int): Length of the sequence.
        nsamples (int): Number of samples (default is 512).
        sampler (str): The sampling method (default is "rand").
        seed (int): The random seed (default is 42).
        nblocks (int): Number of blocks (default is 1).
        gradient_accumulate_steps (int): Number of gradient accumulation steps (default is 1).
        not_use_best_mse (bool): Whether to use mean squared error (default is False).
        dynamic_iters_gap (int): The dynamic maximum gap (default is -1).
        data_type (str): The data type to be used (default is "int").
        scale_dtype (str): The data type of quantization scale to be used (default is "float16"), different kernels
                           have different choices.
        enable_fast_quant (bool): Whether to enable faster quantization with lightweight hyperparameters
                                (default is False)
        **kwargs: Additional keyword arguments.

    Returns:
        The quantized model.
    """

    def __init__(
            self,
            model,
            tokenizer=None,
            bits: int = 4,
            group_size: int = 128,
            sym: bool = False,
            weight_config: dict = {},
            enable_full_range: bool = False,
            batch_size: int = 8,
            amp: bool = True,
            device="auto",
            lr_scheduler=None,
            dataset: Union[str, list, tuple, torch.utils.data.DataLoader] = "NeelNanda/pile-10k",
            enable_quanted_input: bool = True,
            enable_minmax_tuning: bool = True,
            lr: float = None,
            minmax_lr: float = None,
            low_gpu_mem_usage: bool = True,
            iters: int = 200,
            seqlen: int = 2048,
            nsamples: int = 512,
            sampler: str = "rand",
            seed: int = 42,
            nblocks: int = 1,
            gradient_accumulate_steps: int = 1,
            not_use_best_mse: bool = False,
            dynamic_iters_gap: int = -1,
            data_type: str = "int",
            scale_dtype: str = "fp16",
            enable_fast_quant: bool = False,
            optimizer="AdamW",
            **kwargs,
    ):
        super(AutoOPTRound, self).__init__(
            model,
            tokenizer,
            bits,
            group_size,
            sym,
            weight_config,
            enable_full_range,
            batch_size,
            amp,
            device,
            lr_scheduler,
            dataset,
            enable_quanted_input,
            enable_minmax_tuning,
            lr,
            minmax_lr,
            low_gpu_mem_usage,
            iters,
            seqlen,
            nsamples,
            sampler,
            seed,
            nblocks,
            gradient_accumulate_steps,
            not_use_best_mse,
            dynamic_iters_gap,
            data_type,
            scale_dtype,
            enable_fast_quant,
            **kwargs,
        )

        self.optimizer = self.get_optimizer(optimizer)

    def get_optimizer(self, optimizer):
        if optimizer is None:
            optimizer = torch.optim.AdamW
        elif isinstance(optimizer, str):
            optimizer = getattr(torch.optim, optimizer)
        else:
            optimizer = optimizer
        return optimizer

    def get_scaler(self):
        scaler = None
        if self.amp and not check_is_cpu(self.device):
            from torch.cuda.amp import GradScaler

            scaler = GradScaler(init_scale=1024, growth_interval=100000)
        return scaler

    def scale_loss_and_backward(self, scaler, loss):
        if scaler is not None:
            loss = scaler.scale(loss)

        loss.backward()
        if is_optimum_habana_available():
            htcore.mark_step()
        return loss

    def step(self, scaler, optimizer, lr_schedule):
        if scaler is not None:
            scaler.step(optimizer)
            optimizer.zero_grad()
            lr_schedule.step()
            scaler.update()
        else:
            optimizer.step()
            optimizer.zero_grad()
            lr_schedule.step()
        if is_optimum_habana_available():
            htcore.mark_step()


class AutoAdamRound(AutoOPTRound):
    """Class for automatic rounding-based quantization with optimizers like adamw of a PyTorch model.
    The default lr has been changed.

    Args:
        model: The PyTorch model to be quantized.
        tokenizer: An optional tokenizer for processing input data.
        bits (int): Number of bits for quantization (default is 4).
        group_size (int): Size of the quantization group (default is 128).
        sym (str): Whether symmetric quantization to be used (default is False).
        weight_config (dict): Configuration for weight quantization (default is an empty dictionary).
        enable_full_range (bool): Whether to enable full range quantization (default is False).
        batch_size (int): Batch size for training (default is 8).
        amp (bool): Whether to use automatic mixed precision (default is True).
        device: The device to be used for training (default is "auto").
        lr_scheduler: The learning rate scheduler to be used.
        dataset (Union[str, list, tuple, torch.utils.data.DataLoader]):
                The default dataset name (default is "NeelNanda/pile-10k").
        enable_quanted_input (bool): Whether to use quantized input data (default is True).
        enable_minmax_tuning (bool): Whether to enable min-max tuning (default is True).
        lr (float): The learning rate (default is 0.005).
        minmax_lr (float): The learning rate for min-max tuning (default is None).
        low_gpu_mem_usage (bool): Whether to use low GPU memory (default is True).
        iters (int): Number of iterations (default is 200).
        seqlen (int): Length of the sequence.
        nsamples (int): Number of samples (default is 512).
        sampler (str): The sampling method (default is "rand").
        seed (int): The random seed (default is 42).
        nblocks (int): Number of blocks (default is 1).
        gradient_accumulate_steps (int): Number of gradient accumulation steps (default is 1).
        not_use_best_mse (bool): Whether to use mean squared error (default is False).
        dynamic_iters_gap (int): The dynamic maximum gap (default is -1).
        data_type (str): The data type to be used (default is "int").
        scale_dtype (str): The data type of quantization scale to be used (default is "float16"), different kernels
                           have different choices.
        enable_fast_quant (bool): Whether to enable faster quantization with lightweight hyperparameters
                                (default is False)
        optimizer: string or object

    Returns:
        The quantized model.
    """

    def __init__(
            self,
            model,
            tokenizer=None,
            bits: int = 4,
            group_size: int = 128,
            sym: bool = False,
            weight_config: dict = {},
            enable_full_range: bool = False,
            batch_size: int = 8,
            amp: bool = True,
            device="auto",
            lr_scheduler=None,
            dataset: Union[str, list, tuple, torch.utils.data.DataLoader] = "NeelNanda/pile-10k",
            enable_quanted_input: bool = True,
            enable_minmax_tuning: bool = True,
            lr: float = None,
            minmax_lr: float = None,
            low_gpu_mem_usage: bool = True,
            iters: int = 200,
            seqlen: int = 2048,
            nsamples: int = 512,
            sampler: str = "rand",
            seed: int = 42,
            nblocks: int = 1,
            gradient_accumulate_steps: int = 1,
            not_use_best_mse: bool = False,
            dynamic_iters_gap: int = -1,
            data_type: str = "int",
            scale_dtype: str = "fp16",
            enable_fast_quant : bool = False,
            optimizer="AdamW",
            **kwargs,
    ):
        super(AutoAdamRound, self).__init__(
            model,
            tokenizer,
            bits,
            group_size,
            sym,
            weight_config,
            enable_full_range,
            batch_size,
            amp,
            device,
            lr_scheduler,
            dataset,
            enable_quanted_input,
            enable_minmax_tuning,
            lr,
            minmax_lr,
            low_gpu_mem_usage,
            iters,
            seqlen,
            nsamples,
            sampler,
            seed,
            nblocks,
            gradient_accumulate_steps,
            not_use_best_mse,
            dynamic_iters_gap,
            data_type,
            scale_dtype,
            enable_fast_quant,
            optimizer,
            **kwargs,
        )<|MERGE_RESOLUTION|>--- conflicted
+++ resolved
@@ -113,11 +113,7 @@
             enable_minmax_tuning: bool = True,
             lr: float = None,
             minmax_lr: float = None,
-<<<<<<< HEAD
             low_gpu_mem_usage: bool = None,
-=======
-            low_gpu_mem_usage: bool = False,
->>>>>>> 9bda2430
             iters: int = 200,
             seqlen: int = None,
             nsamples: int = None,
@@ -127,16 +123,9 @@
             gradient_accumulate_steps: int = 1,
             not_use_best_mse: bool = False,
             dynamic_iters_gap: int = -1,
-<<<<<<< HEAD
-            data_type: str = "int",  ##only support int for now
-            scale_dtype: str = "fp16",
-            infer_bs_coeff=4,
-            use_fast_quant=True,
-=======
             data_type: str = "int",
             scale_dtype: str = "fp16",
             enable_fast_quant: bool = False,
->>>>>>> 9bda2430
             **kwargs,
     ):
         self.quantized = False
@@ -145,21 +134,7 @@
         self.amp = amp
         self.enable_quanted_input = enable_quanted_input
         self.enable_minmax_tuning = enable_minmax_tuning
-<<<<<<< HEAD
-        self.use_fast_quant = use_fast_quant
-        self.nsamples = nsamples
-        if self.nsamples is None:
-            self.nsamples = 128 if self.use_fast_quant else 512
-        self.seqlen = seqlen
-        if self.seqlen is None:
-            self.seqlen = 512 if self.use_fast_quant else 2048
-        self.train_bs = batch_size
-        if self.train_bs is None:
-            self.train_bs = 4 if self.use_fast_quant else 8
-
-        if low_gpu_mem_usage is None:
-            low_gpu_mem_usage = False if self.use_fast_quant else True
-=======
+
         self.enable_fast_quant = enable_fast_quant
         self.nsamples = nsamples
 
@@ -175,7 +150,7 @@
 
         if low_gpu_mem_usage is None:
             low_gpu_mem_usage = False if self.enable_fast_quant else True
->>>>>>> 9bda2430
+
         self.nblocks = nblocks
         self.bits = bits
         self.group_size = group_size
@@ -212,13 +187,8 @@
         self.optimizer = self.get_optimizer(None)
         self.share_attention_mask_flag = None
         self.hidden_dim_flag = None
-<<<<<<< HEAD
-        self.infer_bs_coeff = infer_bs_coeff
-=======
         self.infer_bs_coeff = 4
->>>>>>> 9bda2430
         torch.set_printoptions(precision=3, sci_mode=True)
-
         self.check_configs()
         if is_optimum_habana_available():
             logger.info("Optimum Habana is available, import htcore explicitly.")
