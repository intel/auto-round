# Copyright (c) 2023 Intel Corporation
#
# Licensed under the Apache License, Version 2.0 (the "License");
# you may not use this file except in compliance with the License.
# You may obtain a copy of the License at
#
#    http://www.apache.org/licenses/LICENSE-2.0
#
# Unless required by applicable law or agreed to in writing, software
# distributed under the License is distributed on an "AS IS" BASIS,
# WITHOUT WARRANTIES OR CONDITIONS OF ANY KIND, either express or implied.
# See the License for the specific language governing permissions and
# limitations under the License.

import os
import re
import sys

import torch
import copy
import time
from typing import Union, Any
from transformers import set_seed
from torch import autocast
from tqdm import tqdm
import accelerate

from auto_round.export.export_to_gguf.config import GGUF_CONFIG, GGUF_INNER_CONFIG, ModelType
from auto_round.wrapper import WrapperMultiblock, wrapper_block, unwrapper_block, WrapperLinear, unwrapper_layer
from auto_round.utils import (
    CpuInfo,
    block_forward,
    check_is_cpu,
    check_to_quantized,
    collect_best_params,
    convert_dtype_str2torch,
    detect_device,
    get_block_names,
    get_module,
    htcore,
    is_optimum_habana_available,
    logger,
    to_device,
    to_dtype,
    get_layer_names_in_block,
    mv_module_from_gpu,
    unsupport_meta_device, clear_memory,
    compile_func,
    find_matching_blocks, is_debug_mode,
    TORCH_VERSION_AT_LEAST_2_6,
    SUPPORTED_LAYER_TYPES,
    get_layer_features,
    set_module,
    llm_load_model,
    reset_params,
    init_cache, check_skippable_keywords, get_shared_keys, SUPPORTED_DTYPES, infer_bits_by_data_type,
    _gguf_args_check,
    check_seqlen_compatible,
    get_layer_config_by_gguf_format, get_lm_head_name, flatten_list
)
from auto_round.data_type import QUANT_FUNC_WITH_DTYPE
from auto_round.low_cpu_mem.utils import get_layers_before_block


class AutoRound(object):
    """For more information, please refer to Cheng, Wenhua, et al. "Optimize weight rounding via signed gradient descent
     for the quantization of llms." arXiv preprint arXiv:2309.05516 (2023).

    Args:
        model: The PyTorch model to be quantized.
        tokenizer: An optional tokenizer for processing input data. If none is provided, a dataloader must be supplied.
        bits (int): Number of bits for quantization (default is 4).
        group_size (int): Size of the quantization group (default is 128).
        sym (bool): Whether symmetric quantization is to be used (default is True).
        layer_config (dict): Configuration for weight quantization (default is None).
        layer_config={
                   'layer1':##layer_name
                   {
                       'data_type': 'int',
                       'bits': 4,
                       'group_size': 128,
                       'sym': True
                       'act_data_type': None,
                       'act_bits': 16,
                       'act_group_size': None,
                       'act_sym': None,

                   }
                   ...
               }
        batch_size (int): Batch size for training (default is 8).
        amp (bool): Whether to use automatic mixed precision (default is True).
        device: The device to be used for tuning (default is "auto").
        lr_scheduler: The learning rate scheduler to be used.
        dataset (str): The default dataset name (default is "NeelNanda/pile-10k").
        enable_quanted_input (bool): Whether to use the output of the previous quantized block as
                                the input for the current block (default is True).
        enable_minmax_tuning (bool): Whether to enable weight min-max tuning (default is True).
        lr (float): The learning rate (default is None, will be set to 1.0/iters).
        minmax_lr (float): The learning rate for min-max tuning (default is None, it will be set to lr automatically).
        low_gpu_mem_usage (bool): Whether to use low GPU memory (default is True).
        low_cpu_mem_usage (bool): Whether to use low CPU memory (default is False).
        iters (int): Number of iterations (default is 200).
        seqlen (int): Data length of the sequence for tuning (default is 2048).
        nsamples (int): Number of samples (default is 128).
        sampler (str): The sampling method (default is "rand").
        seed (int): The random seed (default is 42).
        nblocks (int): Number of blocks (default is 1).
        gradient_accumulate_steps (int): Number of gradient accumulation steps (default is 1).
        not_use_best_mse (bool): Whether to use mean squared error (default is False).
        dynamic_max_gap (int): The dynamic maximum gap (default is -1).
        data_type (str): The data type to be used (default is "int").
        scale_dtype (str): The data type of quantization scale to be used (default is "float16"), different kernels
                           have different choices.
        act_bits (int): Number of bits for activation quantization. Default is 16.
        act_group_size (int): Group size for activation quantization. Default is None.
        act_sym (bool): Whether to use symmetric activation quantization. Default is None.
        act_data_type (str): Specifies the data type for activations.
                             Defaults to None, in which case it inherits the weight data type.
        act_dynamic (bool): Whether to use dynamic activation quantization. Default is True.
        to_quant_block_names (str|list): A string or list whose elements are list of
                            block's layer names to be quantized.
        enable_norm_bias_tuning (bool): Whether to enable fast norm/layer_bias tuning
        enable_torch_compile (bool): Whether to enable torch compile to optimize quant_block/layer (default it False).
        device_map (str|dict): device map for each block
        disable_opt_rtn (bool): Whether to disable optimization of the RTN mode(iters=0) (default is False).
    Returns:
        The quantized model.
    """

    def __init__(
            self,
            model: torch.nn.Module,
            tokenizer,
            bits: int = 4,
            group_size: int = 128,
            sym: bool = True,
            layer_config: dict = None,
            batch_size: int = 8,
            amp: bool = True,
            device: str = None,
            lr_scheduler=None,
            dataset: Union[str, list, tuple, torch.utils.data.DataLoader] = "NeelNanda/pile-10k",
            enable_quanted_input: bool = True,
            enable_minmax_tuning: bool = True,
            lr: float = None,
            minmax_lr: float = None,
            low_gpu_mem_usage: bool = False,
            low_cpu_mem_usage: bool = False,
            iters: int = 200,
            seqlen: int = 2048,
            nsamples: int = 128,
            sampler: str = "rand",
            seed: int = 42,
            nblocks: int = 1,
            gradient_accumulate_steps: int = 1,
            not_use_best_mse: bool = False,
            dynamic_max_gap: int = -1,
            data_type: str = "int",
            scale_dtype: Union[str, torch.dtype] = "fp16",
            act_bits: int = 16,
            act_group_size: int = None,
            act_sym: bool = None,
            act_data_type: str = None,
            act_dynamic: bool = True,
            to_quant_block_names: Union[str, list] = None,
            enable_norm_bias_tuning: bool = False,
            enable_torch_compile: bool = False,
            device_map: Union[str, dict] = None,
            super_bits: int = None,
            super_group_size: int = None,
            disable_opt_rtn: bool = False,
            model_kwargs: dict = None,
            **kwargs,
    ):
        self.vlm = kwargs.pop("vlm") if "vlm" in kwargs else False
        if kwargs:
            logger.warning(f"unrecognized keys {list(kwargs.keys())} were passed. Please check them.")
        self.quantized = False
        self.model_orig_dtype = model.dtype
        self.seed = seed
        set_seed(self.seed)
        if unsupport_meta_device(model):
            raise RuntimeError(
                "AutoRound does not support parameters on meta device. "
                "Please use more GPUs by setting `--device 0,1,2,3` or just use one GPU."
            )

        ## important tuning hype-parameters
        self.amp = amp
        self.enable_quanted_input = enable_quanted_input
        self.enable_minmax_tuning = enable_minmax_tuning
        self.nsamples = nsamples
        self.bits = bits
        self.enable_norm_bias_tuning = enable_norm_bias_tuning
        self.group_size = group_size
        self.sym = sym

        self.low_gpu_mem_usage = low_gpu_mem_usage
        self.low_cpu_mem_usage = low_cpu_mem_usage
        self.layer_config = {} if layer_config is None else layer_config
        self.seqlen = seqlen
        self.batch_size, self.gradient_accumulate_steps = batch_size, gradient_accumulate_steps
        self.nblocks = nblocks
        self.dataset = dataset
        self.iters = iters
        if self.iters < 0:
            logger.warning("`iters` must be non-negative, reset it to 200")
            self.iters = 200
        if self.iters == 0:
            self.lr = 5e-3
        else:
            self.lr = lr or (1.0 / self.iters)  ##must after iter setting
        self.minmax_lr = minmax_lr or self.lr

        self.data_type = data_type
        tmp_bits = infer_bits_by_data_type(self.data_type)
        if tmp_bits < 16 and tmp_bits != bits:
            logger.warning(
                f"bits set in 'data_type' do not match the specified 'bits' setting. Resetting 'bits' to {tmp_bits}.")
            self.bits = tmp_bits
        self.supported_types = SUPPORTED_LAYER_TYPES
        self.model = model.eval()
        self.tokenizer = tokenizer
        self.device = detect_device(device)
        self.scale_dtype = convert_dtype_str2torch(scale_dtype)
        self.set_amp_dtype()
        self.to_quant_block_names = to_quant_block_names
        if not hasattr(self, 'quant_block_list'):
            all_blocks = get_block_names(model)
            self.quant_block_list = find_matching_blocks(model, all_blocks, self.to_quant_block_names)
        self.cache_device = torch.device("cpu") if self.low_gpu_mem_usage else self.device

        ##activation
        self.act_group_size = act_group_size if not (act_group_size is None) else self.group_size
        self.act_bits = act_bits if not (act_bits is None) else self.bits
        self.act_sym = act_sym if not (act_sym is None) else self.sym
        self.act_dynamic = act_dynamic
        self.act_data_type = act_data_type
        if self.act_data_type is None:
            if data_type in SUPPORTED_DTYPES and self.act_bits < 16:
                self.act_data_type = data_type
                logger.info(f"activation adopts {data_type}")
            else:
                self.act_data_type = "float"

        tmp_act_bits = infer_bits_by_data_type(self.act_data_type)
        if tmp_act_bits < 16:
            self.act_bits = tmp_act_bits

        self.sampler = sampler
        self.not_use_best_mse = not_use_best_mse
        self.dynamic_max_gap = dynamic_max_gap
        self.lr_scheduler = lr_scheduler
        self.optimizer = self.get_optimizer(None)
        self.batch_dim = None
        self.infer_bs_coeff = 1

        self.super_bits = super_bits
        self.super_group_size = super_group_size

        self.disable_opt_rtn = disable_opt_rtn


        torch.set_printoptions(precision=3, sci_mode=True)
        self.check_configs()
        if self.act_bits <= 8 and self.amp_dtype == torch.float16:
            logger.warning("force to use bf16 to for quantization tuning when enabling activation quantization")
            self.amp_dtype = torch.bfloat16
            self.model = self.model.to(torch.bfloat16)
        else:
            logger.info(f"using {self.model.dtype} for quantization tuning")

        self.enable_torch_compile = enable_torch_compile
        if not self.enable_torch_compile and TORCH_VERSION_AT_LEAST_2_6 and self.act_bits > 8 and not is_debug_mode() \
                and self.low_cpu_mem_usage != True and "fp8" not in self.data_type and "fp8" not in self.act_data_type:
            logger.info("'enable_torch_compile' is set to `False` by default. " \
                        "Enabling it can reduce tuning cost by 20%, but it might throw an exception.")

        if self.act_bits <= 8 and self.enable_torch_compile:
            self.enable_torch_compile = False
            logger.warning("reset enable_torch_compile to `False` as activation quantization is enabled")

        if self.low_cpu_mem_usage == True and self.enable_torch_compile:
            self.enable_torch_compile = False
            logger.warning("reset enable_torch_compile to `False` as low_cpu_mem_usage is enabled")

        if is_debug_mode() and self.enable_torch_compile:
            self.enable_torch_compile = False
            logger.warning("reset enable_torch_compile to `False` as debug mode is enabled")

        if ("fp8" in self.data_type or "fp8" in self.act_data_type) and self.enable_torch_compile:
            self.enable_torch_compile = False
            logger.warning("reset enable_torch_compile to `False` as fp8 is enabled")

        if is_optimum_habana_available():
            logger.info("Optimum Habana is available, import htcore explicitly.")
            import habana_frameworks.torch.core as htcore  # pylint: disable=E0401
            import habana_frameworks.torch.hpu as hthpu  # pylint: disable=E0401]
        self.device_map = device_map

        self.set_device_map_in_blocks(self.device_map)

        self.is_packing_immediate = False  ## whether to pack the layer immediately after tuning

        self.serialization_keys = [
            "bits",
            "group_size",
            "sym",
            "data_type",
            "enable_quanted_input",
            "enable_minmax_tuning",
            "seqlen",
            "batch_size",
            "scale_dtype",
            "lr",
            "minmax_lr",
            "gradient_accumulate_steps",
            "iters",
            "amp",
            "nsamples",
            "low_gpu_mem_usage",
            "to_quant_block_names",
            "enable_norm_bias_tuning",
            "act_bits",
            "act_group_size",
            "act_sym",
            "act_dynamic",
            "act_data_type",
            "super_bits",
            "super_group_size"
        ]

        self.shared_cache_keys = get_shared_keys(self.model)

    def set_device_map_in_blocks(self, device_map):
        """Sets the device map for specific blocks in the model.

        Args:
            device_map (Union[str, dict]): A mapping of module names to devices.
                If provided as a string, it should be in the format
                "module_name:device,module_name:device". Devices can be integers
                (GPU IDs) or strings (e.g., 'cpu', 'cuda:0').
        """
        if self.device_map is None or len(self.device_map) == 0:
            self.device_map = None
        if not device_map:
            return
        if isinstance(device_map, str):
            device_map = device_map.replace(" ", "")
            infos = device_map.split(",")
            device_map_dict = {}
            for info in infos:
                index = info.find(':')
                key = info[:index]
                value = info[index + 1:]
                device_map_dict[key] = value
            device_map = device_map_dict

        names = [n for n, m in self.model.named_modules() if len(list(m.children())) == 0]

        for key, device in device_map.items():
            if isinstance(device, str) and device.isdigit():
                device = int(device)
            device = detect_device(device)
            try:
                module = get_module(self.model, key)
                module.tuning_device = device
            except:
                matching_names = [name for name in names if re.match(key, name)]
                if len(matching_names) > 0:
                    for name in matching_names:
                        self._set_device_for_matching_module(name, device)
                else:
                    for name in names:
                        if key in name:
                            self._set_device_for_matching_module(name, device)

    def _set_device_for_matching_module(self, name, device):
        module = get_module(self.model, name)
        if hasattr(module, "tuning_device") and module.tuning_device != device:
            logger.warning(
                f"Multiple devices have been set for layer {name}, keeping original device {module.tuning_device}")
        else:
            module.tuning_device = device

    def _dq_check(self):
        """Reset the default value of super_bits and super_group_size"""
        if self.data_type.endswith("_dq"):
            gguf_config = GGUF_INNER_CONFIG[f"gguf:q{self.bits}_k"]
            self.super_bits = gguf_config["super_bits"] if self.super_bits is None else self.super_bits
            self.super_group_size = gguf_config["super_group_size"] \
                if self.super_group_size is None else self.super_group_size

    def check_configs(self):

        """Checks if the configurations are valid.

        Raises:
        ValueError, TypeError: If any of the configurations are invalid.
        """
        if not isinstance(self.model, torch.nn.Module):
            raise TypeError("model must be an instance of torch.nn.Module")
        if self.bits <= 0:
            raise ValueError("bits must be positive")
        if self.act_bits <= 0:
            raise ValueError("act_bits must be positive")
        if not (self.group_size == -1 or self.group_size >= 0):
            raise ValueError("group_size must be -1 (per channel) or 0 (per-tensor) or a postivie integer")
        if not (self.act_group_size == -1 or self.act_group_size >= 0):
            raise ValueError("act_group_size must be -1 (per channel) or 0 (per-tensor) or a positive integer")
        if self.batch_size <= 0:
            raise ValueError("batch_size must be positive")
        if self.iters < 0:
            raise ValueError("iters must be non-negative")
        if self.seqlen <= 0:
            raise ValueError("seqlen must be positive")
        if self.nblocks <= 0:
            raise ValueError("nblocks must be positive")
        if self.gradient_accumulate_steps <= 0:
            raise ValueError("gradient_accumulate_steps must be positive")
        # assert self.tokenizer != None or self.dataloader != None
        if self.act_bits <= 8:
            logger.warning(
                "activation quantization is an experimental feature with limited support and a complex API. "
                "And please save the quantized model to fake format as real deployment is not supported currently")

        if "mx_fp" in self.data_type or "nv_fp" in self.data_type:
            logger.warning(
                "please save the quantized model to fake format "
                "as real deployment is not supported for mx_fp/nv_fp datatype currently")

        if "mx_fp" in self.data_type and self.group_size != 32:
            logger.warning("mx_fp should only support group_size of 32 in real deployment")

        if "nv_fp" in self.data_type and (self.group_size != 16):
            logger.warning("nv_fp should only support group_size of 16 in real deployment")

        if self.nsamples < self.gradient_accumulate_steps * self.batch_size:
            if self.batch_size > self.nsamples:
                logger.warning(f"reset batch_size to {self.nsamples} as nsamples({self.nsamples})"
                               f" is smaller than batch_size({self.batch_size})")
                self.batch_size = self.nsamples
            if self.gradient_accumulate_steps > self.nsamples // self.batch_size:
                self.gradient_accumulate_steps = self.nsamples // self.batch_size
                logger.warning(
                    f"reset gradient_accumulate_steps to {self.gradient_accumulate_steps}"
                    f" as nsamples must equal or greater"
                    f" than gradient_accumulate_steps * batch_size")

        if self.enable_norm_bias_tuning:
            logger.warning("the `enable_norm_bias_tuning` feature is experimental and currently has limited support.")

        self._dq_check()

    def _check_compatibility(self):

        ##check gguf and others
        has_gguf = False
        if hasattr(self, "formats"):
            has_besides_gguf = False
            for format_ in self.formats:
                if "gguf" in format_:
                    has_gguf = True
                elif format_ != "fake":
                    has_besides_gguf = True
            if has_gguf and has_besides_gguf:
                raise ValueError("gguf format is not compatible with other formats, please choose only one of them")
            if has_gguf and self.iters != 0 and self.bits != 3:
                logger.warning(
                    "`iters=0` is recommended when exporting to GGUF format except for bits 3,"
                    " as we have optimized the RTN method for this case."
                    " We are likely to release new algorithm for certain configurations in the future."
                )

        ##check group_size 32 for auto_round
        if self.data_type == "int" and hasattr(self, "formats") and (
                "auto_round" in self.formats or "auto_gptq" in self.formats or "auto_awq" in self.formats):
            for n, m in self.model.named_modules():
                if isinstance(m, self.supported_types):
                    if m.weight.shape[0] % 32 != 0 or m.weight.shape[1] % 32 != 0:
                        self.layer_config[n] = {"bits": 16}
                        logger.info(
                            f"{n} will not be quantized due to its shape not being divisible by 32,"
                            " resulting in an exporting issue to autogptq")

        if self.seqlen is not None and hasattr(self.model, "config") and \
                hasattr(self.model.config, "max_position_embeddings"):
            if self.model.config.max_position_embeddings < self.seqlen:
                logger.warning(
                    f"change sequence length to {self.model.config.max_position_embeddings} " \
                    "due to the limitation of max_position_embeddings")
                self.seqlen = min(self.seqlen, self.model.config.max_position_embeddings)

        if self.seqlen is not None and hasattr(self.tokenizer, "model_max_length"):
            if self.tokenizer.model_max_length < self.seqlen:
                logger.warning(
                    f"change sequence length to {self.tokenizer.model_max_length} " \
                    "due to the limitation of model_max_length. " \
                    "You can also try to increase the model_max_length to avoid this issue.")
                self.seqlen = min(self.seqlen, self.tokenizer.model_max_length)

        if self.group_size == 0 and "fp8" not in self.data_type:
            logger.warning("group_size of 0 is not supported for data_type other than fp8 ")

    def parse_format_to_list(self, format: str) -> list:
        """Parses the format string into a list of formats.

        This method checks the requested format(s) against the model's
        quantization settings and adjusts them if necessary. It ensures that
        the formats are compatible with the model's data type, bit width,
        and activation quantization settings.

        Args:
            format (str): The requested format(s) for quantization, separated by commas.

        Returns:
            list: A list of validated and updated formats.
        """
        _gguf_args_check(self, format, model_type=ModelType.TEXT)
        if self.vlm:
            _gguf_args_check(self, format, model_type=ModelType.MMPROJ)

        formats = format.replace("q*_", f"q{self.bits}_").replace(' ', '').split(',')
        from auto_round.utils import SUPPORTED_FORMATS
        for format_ in formats:
            if format_ not in SUPPORTED_FORMATS:
                logger.error(f"Unsupported format {format_}, please choose from {SUPPORTED_FORMATS}")
                exit(-1)
        if self.scale_dtype != torch.float32:
            only_gguf = True
            for format_ in formats:
                if not ("gguf" in format_ or "fake" in format_):
                    only_gguf = False
                    break
            if len(formats) == 1 and "fake" == formats[0]:
                only_gguf = False
            if only_gguf:
                self.scale_dtype = torch.float32
                logger.info(f"change `scale_dtype` to `torch.float32`")

        # Adjust format settings based on compatibility
        for index in range(len(formats)):
            format = formats[index]
            if format == "auto_round":
                if self.sym or self.bits == 3 and "int" in self.data_type:
                    format = format.replace('auto_round', 'auto_round:auto_gptq')
                    formats[index] = format
                if self.bits == 4 and not self.sym and "int" in self.data_type:
                    enable_awq = all(
                        config["bits"] == self.bits or config["bits"] >= 16
                        for config in self.layer_config.values()
                    )
                    if enable_awq:
                        formats[index] = format.replace("auto_round", "auto_round:auto_awq")
                if "fp8" in self.data_type:
                    format = format.replace("auto_round", f"auto_round:{self.data_type}")
                    formats[index] = format

        # Remove duplicates from formats list
        def remove_duplicates(lst):
            seen = set()
            return [x for x in lst if not (x in seen or seen.add(x))]

        formats = remove_duplicates(formats)
        for i in range(len(formats)):
            formats[i] = self._check_supported_format(formats[i])
        formats = remove_duplicates(formats)
        return formats

    def _check_supported_format(self, format: str) -> bool:
        """Checks if the specified format is supported.

        This method validates the requested format against the model's bit width,
        group size, symmetry, and activation quantization settings. It raises an
        error if the format is incompatible with the current model configuration.

        Args:
            format (str): The requested format for quantization.

        Returns:
            bool: True if the format is supported, False otherwise.
        """
        format = format.replace("q*_", f"q{self.bits}_")
        # only support to export afp8
        if self.act_bits <= 8:
            if "fp8" not in self.act_data_type or self.act_dynamic:
                if format == "llmcompressor":
                    bits, group_size, sym, act_bits = 8, -1, True, 8
                    assert self.bits == bits and self.group_size == group_size and self.sym == sym \
                        and self.act_bits == act_bits and self.act_dynamic, \
                        f"Currently only support to export llmcompressor format for dynamic quantized" \
                        f" W{self.bits}A{self.act_bits} model, but got bits={self.bits}," \
                        f" group_size={self.group_size}, sym={self.sym}, act_bits={self.act_bits}"
                elif format != "fake":
                    logger.warning(
                        f"Currently only support to export auto_round format quantized model"
                        " with fp8 dtype activation for activation quantization."
                        " Change format to fake and save."
                    )
                    format = "fake"
            else:
                if not format.startswith("auto_round"):
                    logger.warning(
                        f"Currently only support to export auto_round format for static W{self.bits}AFP8 model,"
                        " change format to auto_round"
                    )
                    format = "auto_round"

        if re.search(r"q\d_k", format) and not self.data_type.endswith("_dq"):
            logger.error(
                f"datatype<{self.data_type}> not support to export {format} format."
                " Please change export format or `data_type`."
            )
            sys.exit(-1)

        return format
    def quantize_and_save(self, output_dir: str = "tmp_autoround", format: str = "auto_round", inplace=True, **kwargs):
        """Quantizes the model and saves it in the specified format(s).

        This function checks the validity of the requested format(s), quantizes
        the model accordingly, and saves it to the specified output directory.
        If multiple formats are provided, the model is saved separately for each format.

        Args:
            output_dir (str, optional): The directory where the quantized model
                will be saved. Defaults to "tmp_autoround".
            format (str, optional): The quantization format(s) to use, separated
                by commas if multiple. Defaults to "auto_round".
            inplace (bool, optional): Whether to modify the model in place if only
                one format is used. Defaults to True.
            **kwargs: Additional arguments for the quantization and saving process.

        Returns:
            model: A qdq model or packed model based on the configurations
            folders: The folder paths where the quantized models are saved.

        Raises:
            ValueError: If an unsupported format is specified.
        """
        # Validate and process the specified formats
        self.orig_output_dir = output_dir

        # check and update the format based on the current configuration
        format_list = self.parse_format_to_list(format)
        self.formats = format_list

        # If multiple formats are specified, enforce inplace=False
        if len(format_list) > 1:
            inplace = False
        self.inplace = kwargs.get("inplace", inplace)
        kwargs.pop("inplace", None)

        # Perform model quantization
        model, _ = self.quantize()

        # Save the quantized model in the specified format_list
        folders = []
        for format in format_list:
            if "gptq" in format and not self.sym:
                logger.warning(
                    "The asymmetrical kernel of the GPTQ format may result in a noticeable accuracy drop,"
                    " particularly for 2-bit quantization and smaller models."
                    " We recommend exporting to either the AutoAWQ format ( only 4 bits) or "
                    "the AutoRound format(2/3/4/8 bits)."
                )
            save_folder = self.get_save_folder_name(format)
            self.save_quantized(save_folder, format=format, inplace=inplace, **kwargs)

            folders.append(save_folder)

        return model, folders

    def get_save_folder_name(self, format_str: str) -> str:
        """Generates the save folder name based on the provided format string.

        If there are multiple formats to handle, the function creates a subfolder
        named after the format string with special characters replaced. If there's
        only one format, it returns the original output directory directly.

        Args:
            format_str (str): The format identifier (e.g., 'gguf:q2_k_s').

        Returns:
            str: The path to the folder where results should be saved.
        """
        # Replace special characters to make the folder name filesystem-safe
        sanitized_format = format_str.replace(":", "-").replace("_", "-")

        # Use a subfolder only if there are multiple formats
        if len(self.formats) > 1:
            return os.path.join(self.orig_output_dir, sanitized_format)

        return self.orig_output_dir

    @torch.inference_mode()
    def quantize_embedding_layer(self):
        """Quantizes embedding layers in the model according to the configuration.

        This method iterates through all modules in the model, identifies embedding
        layers specified in `self.layer_config`, and applies the appropriate quantization
        function based on bit precision, grouping strategy, and dtype.

        Returns:
            bool: True if the quantization process completes without critical errors.
        """
        is_quantized = False
        for name, module in self.model.named_modules():
            # Skip non-Embedding modules or layers not in config
            if not isinstance(module, torch.nn.Embedding) or name not in self.layer_config:
                continue

            config = self.layer_config[name]

            # Skip layers that are not marked for quantization
            if not check_to_quantized(config):
                continue
            is_quantized = True
            config["scale_dtype"] = self.scale_dtype
            dtype = config["data_type"]

            # Determine quantization function key with symmetry/asymmetry
            if dtype not in QUANT_FUNC_WITH_DTYPE:
                dtype = f"{dtype}_{'sym' if config['sym'] else 'asym'}"

            # Optionally use optimized rounding (RTN) variant
            if not self.disable_opt_rtn and f"rtn_{dtype}" in QUANT_FUNC_WITH_DTYPE:
                dtype = f"rtn_{dtype}"

            quant_func = QUANT_FUNC_WITH_DTYPE[dtype]

            # Attempt quantization on GPU, fall back to CPU if OOM
            try:
                weight, scale, zp = quant_func(
                    module.weight.to(self.device),
                    **{k: config[k] for k in [
                        "bits", "group_size", "super_bits",
                        "super_group_size", "scale_dtype"
                    ]}
                )
            except RuntimeError as e:
                if "CUDA out of memory" in str(e) or "MODULE:PT_DEVMEM" in str(e):
                    logger.info("out of VRAM, falling back to CPU.")
                    weight, scale, zp = quant_func(
                        module.weight.to("cpu"),
                        **{k: config[k] for k in [
                            "bits", "group_size", "super_bits",
                            "super_group_size", "scale_dtype"
                        ]}
                    )
                else:
                    raise

            # Overwrite the module's weights with the quantized version
            module.weight.data.copy_(weight.cpu())

            # Attach scale and zero point (zp) to the module
            for param_name, value in zip(["scale", "zp"], [scale, zp]):
                if isinstance(value, dict):
                    for k, v in value.items():
                        setattr(module, k if k == "scale" else f"w_{k}", v.cpu())
                else:
                    setattr(module, param_name, value.cpu())

            # Update config
            self.layer_config.setdefault(name, {}).update(config)

            # Release memory
            clear_memory()

        return is_quantized

    def quant_rtn_with_imatrix(self, all_to_quantized_module_names: list[str]) -> None:
        """Performs RTN quantization using input activation statistics (imatrix).

        This method accumulates per-channel second-moment activation statistics (imatrix)
        via forward hooks and uses them to perform RTN quantization. If CUDA memory runs out,
        it falls back to CPU-based blockwise quantization.

        Args:
            all_to_quantized_module_names (list[str]):
                A list of module names (e.g., 'model.layers.0.self_attn.q_proj') to be quantized.

        Returns:
            None
        """
        logger.info("start to compute imatrix for GGUF quantization.")

        # Load dataset
        from .calib_dataset import get_dataloader
        if isinstance(self.dataset, str):
            dataset_name = self.dataset.replace(" ", "")
            self.dataloader = get_dataloader(
                self.tokenizer, self.seqlen, dataset_name,
                self.seed, self.batch_size, self.nsamples
            )
        else:
            self.dataloader = self.dataset

        model = self.model

        # Dispatch multi-GPU model if necessary
        if hasattr(model, "hf_device_map") and len(model.hf_device_map) > 1:
            from accelerate.big_modeling import dispatch_model
            dispatch_model(model, model.hf_device_map)

        def register_act_hook(model):
            """Registers hooks to accumulate activation squared norms into `imatrix`."""

            def get_act_max_hook(module, input, output):
                input = input[0] if isinstance(input, (tuple, list)) else input
                flattened = input.reshape(-1, input.shape[-1]).to(torch.float32)
                squared = torch.sum(flattened ** 2, dim=0).to(torch.float32)

                if not hasattr(module, "imatrix"):
                    module.imatrix = squared
                    module.imatrix_cnt = 1
                else:
                    module.imatrix += squared
                    module.imatrix_cnt += 1

            hook_handles = []
            for name, module in model.named_modules():
                if isinstance(module, self.supported_types) and check_to_quantized(module):
                    hook = module.register_forward_hook(get_act_max_hook)
                    hook_handles.append(hook)
            return hook_handles

        hooks = register_act_hook(model)

        try:
            # Move model to target device
            if hasattr(self.model, "hf_device_map") and len(self.model.hf_device_map) > 1 :
                from accelerate.big_modeling import dispatch_model

                dispatch_model(self.model, self.model.hf_device_map)
            else:
                model = model.to(self.device)
            cnt = 0

            # Run forward pass to accumulate imatrix
            for data in self.dataloader:
                cnt += data["input_ids"].shape[0]
                data = to_device(data, self.device)
                model(**data)
                if cnt >= self.nsamples:
                    break

            # Remove hooks after data collection
            for hook in hooks:
                hook.remove()

            # Normalize imatrix by count
            for _, module in model.named_modules():
                if hasattr(module, "imatrix"):
                    module.imatrix /= module.imatrix_cnt
            if hasattr(model, "hf_device_map") and len(model.hf_device_map) > 1:
                import accelerate
                accelerate.hooks.remove_hook_from_submodules(model)
            # Perform quantization using RTN
            from tqdm import tqdm
            pbar = tqdm(all_to_quantized_module_names)
            for name in pbar:
                pbar.set_description(f"Quantizing {name}")
                self.quantize_layer_via_rtn(name)
        except RuntimeError as e:
            try:
                if hasattr(model, "hf_device_map") and len(model.hf_device_map) > 1:
                    import accelerate
                    accelerate.hooks.remove_hook_from_submodules(model)
                # Fallback: out-of-memory → try CPU blockwise quantization
                logger.warning("Out of VRAM, falling back to blockwise quantization. Accuracy may degrade.")
                model = model.to("cpu")
                clear_memory()
                self.quantize_via_rtn_blockwise(all_to_quantized_module_names)
            except Exception:
                # Final fallback: warn and use CPU-only quantization
                logger.warning("Fallback to CPU. Consider using more GPUs via `--device 0,1,2,3`.")
                model = model.to("cpu")
                clear_memory()
                if hasattr(model, "hf_device_map") and len(model.hf_device_map) > 1:
                    import accelerate
                    accelerate.hooks.remove_hook_from_submodules(model)

                orig_device = self.device
                self.device = "cpu"
                self.quantize_via_rtn_blockwise(all_to_quantized_module_names)
                self.device = orig_device
            finally:
                # Always remove hooks
                for hook in hooks:
                    hook.remove()

        # Move back to CPU and free memory
        model.to("cpu")
        clear_memory()

    def check_need_to_quantize_lm_head_embedding(self) -> bool:
        """Checks if LM head and embedding layers need quantization for GGUF format.

        This function inspects the current model's formats and determines whether
        it needs to apply quantization settings to the embedding and LM head layers.
        The function modifies `self.layer_config` in-place and updates the model modules.

        Returns:
            bool: True if the LM head needs quantization, otherwise False.

        Raises:
            NotImplementedError: If multiple non-fake GGUF formats are specified.
        """
        if not hasattr(self, "formats"):
            return False

        has_gguf: bool = any("gguf" in fmt for fmt in self.formats)
        if not has_gguf:
            return False

        formats: list[str] = [fmt for fmt in self.formats if "fake" not in fmt]
        if not (len(formats) == 1 and "gguf" in formats[0]):
            raise NotImplementedError("Only one GGUF format can be set at a time.")

        target_format: str = formats[0]
        tie_word_embeddings: bool = getattr(
            getattr(self.model, "config", None),
            "tie_word_embeddings",
            True
        )

        for name, module in self.model.named_modules():
            if isinstance(module, torch.nn.Embedding):
                key: str = "lm_head" if tie_word_embeddings else "embedding"
                config: dict[str, Any] = GGUF_INNER_CONFIG[GGUF_CONFIG[target_format][key]]
                self._apply_config_to_layer(name, config,True)

        if not tie_word_embeddings:
            lm_head_name: str = get_lm_head_name(self.model)
            config: dict[str, Any] = GGUF_CONFIG[GGUF_CONFIG[target_format]["lm_head"]]
            check_fixed_by_user = self.layer_config[lm_head_name].get(
                "fixed_by_user", False) if lm_head_name in self.layer_config else None
            self._apply_config_to_layer(lm_head_name, config, check_fixed_by_user=check_fixed_by_user)
            return True

        return False

    def _apply_config_to_layer(
            self,
            layer_name: str,
            config: dict[str, Any],
            check_fixed_by_user: bool = False,
    ) -> None:
        """Applies GGUF quantization configuration to a given layer.

        Args:
            layer_name (str): Name of the layer to configure.
            config (dict[str, Any]): GGUF layer configuration.
            check_fixed_by_user (bool): If True, preserve user-defined settings.
        """
        act_bits: int = 16
        scale_dtype: Any = self.scale_dtype
        keys: list[str] = [
            "bits", "group_size", "super_bits",
            "super_group_size", "data_type", "sym"
        ]

        self.layer_config[layer_name] = self.layer_config.get(layer_name, {})

        for key in keys:
            if (
                    key in self.layer_config[layer_name]
                    and check_fixed_by_user
                    # and self.layer_config[layer_name].get("fixed_by_user", False)
            ):
                continue
            self.layer_config[layer_name][key] = config.get(key)
            setattr(get_module(self.model, layer_name), key, config.get(key))

        self.layer_config[layer_name]["act_bits"] = act_bits
        self.layer_config[layer_name]["scale_dtype"] = scale_dtype
        setattr(get_module(self.model, layer_name), "act_bits", act_bits)
        setattr(get_module(self.model, layer_name), "scale_dtype", scale_dtype)

    def quantize_layer_via_rtn(self, name: str) -> None:
        """Quantizes a layer using RTN (Round-To-Nearest) if available.

        This function attempts to quantize a layer by switching its data type to a
        `rtn_*` version if supported, then wraps and unwraps the module to apply
        quantization. If GPU memory is insufficient, it falls back to CPU.

        If packing is enabled (`is_packing_immediate`), the function will also export
        the quantized layer to the appropriate backend format.

        Args:
            name (str): Name of the layer to quantize.

        Raises:
            RuntimeError: If quantization fails for reasons unrelated to memory.
        """
        m = get_module(self.model, name)

        # Step 1: Use optimized RTN data type if available
        if not self.disable_opt_rtn and not m.data_type.startswith("rtn_"):
            from auto_round.data_type import QUANT_FUNC_WITH_DTYPE
            rtn_dtype = "rtn_" + m.data_type
            if rtn_dtype in QUANT_FUNC_WITH_DTYPE:
                m.data_type = rtn_dtype
                self.layer_config[name]["data_type"] = m.data_type

        # Step 2: Try quantization on GPU first, fall back to CPU if OOM
        # if only export gguf, using gguf-packing instead of rtn
        if self.is_packing_immediate and self.iters == 0 and "gguf" in self.formats[0]:
            m.scale = None
            m.zp = None
        else:
            try:
                m.to(self.device)
                m = WrapperLinear(
                    m,
                    enable_minmax_tuning=False,
                    enable_norm_bias_tuning=False,
                    enable_round_tuning=False,
                )
                m = m.unwrapper({})
                m.to("cpu")
            except RuntimeError as e:
                if "CUDA out of memory" in str(e) or "MODULE:PT_DEVMEM" in str(e):
                    logger.warning("Out of VRAM, falling back to CPU.")
                    m.to("cpu")
                    m = WrapperLinear(
                        m,
                        enable_minmax_tuning=False,
                        enable_norm_bias_tuning=False,
                        enable_round_tuning=False,
                    )
                    m = m.unwrapper({})
                else:
                    raise

            if self.low_gpu_mem_usage:
                clear_memory()

        # Step 3: Optional immediate packing/export
        if self.is_packing_immediate:
            from auto_round.export import PACKING_LAYER_WITH_FORMAT

            if check_to_quantized(m):
                target_backend = self.formats[0].split(":")[0] if ":" in self.formats[0] else self.formats[0]
                has_gguf = any("gguf" in fmt for fmt in self.formats)

                if has_gguf:
                    from auto_round.export.export_to_gguf.export import pack_gguf_layer
                    output_dir = self.get_save_folder_name(self.formats[0])
                    model_type = ModelType.MMPROJ if self.vlm else ModelType.TEXT
                    pack_gguf_layer(
                        name,
                        self.model,
                        self.formats[0],
                        output_dir,
                        self.layer_config,
                        self.tokenizer,
                        processor=self.processor if hasattr(self, "processor") else None,
                        image_processor=self.image_processor if hasattr(self, "image_processor") else None,
                        model_type=model_type)
                else:
                    PACKING_LAYER_WITH_FORMAT[target_backend](
                        name, self.model, self.formats[0]
                    )

                if self.low_gpu_mem_usage:
                    clear_memory()
        else:
            set_module(self.model, name, m)

    @torch.inference_mode()
    def quantize_rtn(self) -> tuple[torch.nn.Module, dict[str, Any]]:
        """Quantize all modules in the model using RTN (Round-To-Nearest) strategy.

        If the target format includes GGUF with `k`, and optimized RTN is enabled,
        blockwise quantization with input caching and imatrix is used.

        Returns:
            tuple[nn.Module, Dict[str, Any]]: The quantized model and the layer configuration.
        """
        if self.amp:
            self.model.to(self.amp_dtype)

        all_to_quantized_module_names: list[str] = [
            n for n, m in self.model.named_modules() if check_to_quantized(m)
        ]

        has_gguf_k = any("gguf" in fmt and "k" in fmt for fmt in getattr(self, "formats", []))

        self.quantize_embedding_layer()

        self.model.to("cpu")
        if has_gguf_k and not self.disable_opt_rtn:
            self.quant_rtn_with_imatrix(all_to_quantized_module_names)
        elif self.act_bits <=8 and self.act_dynamic is False:
            hook_handles = self.register_act_max_hook(self.model)
            try:
                self.quantize_via_rtn_blockwise(all_to_quantized_module_names)
            except RuntimeError as e:
                logger.warning("Fallback to CPU. Consider using more GPUs via `--device 0,1,2,3`.")
                self.model = self.model.to("cpu")
                clear_memory()
                if hasattr(self.model, "hf_device_map") and len(self.model.hf_device_map) > 1:
                    import accelerate
                    accelerate.hooks.remove_hook_from_submodules(self.model)
                orig_device = self.device
                self.device = "cpu"
                self.quantize_via_rtn_blockwise(all_to_quantized_module_names)
                self.device = orig_device
            for handle in hook_handles:
                handle.remove()
        else:
            pbar = tqdm(all_to_quantized_module_names)
            for name in pbar:
                pbar.set_description(f"Quantizing {name}")
                self.quantize_layer_via_rtn(name)

        self.quantized = True
        return self.model, self.layer_config

    def quantize_via_rtn_blockwise(self, all_to_quantized_module_names: list[str]) -> None:
        """Quantize model layers block by block using cached inputs and imatrix.

        Args:
            all_to_quantized_module_names (list[str]): Names of layers to be quantized.
        """
        all_to_quantized_module_names = list(set(all_to_quantized_module_names))

        all_blocks = self.quant_block_list if self.quant_block_list else get_block_names(self.model)
        if not all_blocks:
            raise ValueError("Could not find any blocks. Check the model or quant_block_list.")

        all_first_block_names = [block[0] for block in all_blocks]
        all_inputs = self.cache_inter_data(all_first_block_names, self.nsamples)

        # Clear hooks for multi-GPU setups
        if hasattr(self.model, "hf_device_map") and len(self.model.hf_device_map) > 1:
            accelerate.hooks.remove_hook_from_submodules(self.model)

        pbar = tqdm(range(sum(len(block) for block in all_blocks)))

        for block_names in all_blocks:
            first_block = block_names[0]
            inputs = all_inputs.pop(first_block)
            input_keys = [k for k in inputs if k.startswith("hidden_state")]
            if len(input_keys) != 1:
                raise RuntimeError(
                    "hidden_states arg mismatch. Please file an issue at https://github.com/intel/auto-round/issues"
                )
            inputs["input_ids"] = inputs.pop(input_keys[0])

            clear_memory(self.inputs)

            total_samples = len(inputs["input_ids"])
            if total_samples < self.batch_size:
                self.batch_size = total_samples
                logger.warning(f"Forcing batch size to {total_samples}")

            input_ids = to_device(inputs.pop("input_ids"), self.cache_device)
            input_others = to_device(inputs, self.cache_device)

            tmp_dtype = self.amp_dtype if self.amp else torch.float32
            input_ids = [id_.to(tmp_dtype) for id_ in input_ids]

            for key, val in input_others.items():
                if isinstance(val, torch.Tensor) and val.dtype in (torch.float16, torch.bfloat16):
                    input_others[key] = val.to(tmp_dtype)
                elif isinstance(val, list):
                    input_others[key] = [to_dtype(v, tmp_dtype) for v in val]

            for block_name in block_names:
                pbar.set_description(f"Quantizing {block_name}")
                block = get_module(self.model, block_name)
                block = block.to(self.device)
                # Dispatch model if needed
                if self.device_map is not None:
                    from accelerate import dispatch_model
                    from accelerate.hooks import AlignDevicesHook, add_hook_to_module
                    for _, m in block.named_modules():
                        if len(list(m.children())) != 0 or not hasattr(m, "tuning_device"):
                            continue
                        hook = AlignDevicesHook(m.tuning_device, io_same_device=True)
                        add_hook_to_module(m, hook, True)
                else:
                    block = block.to(self.device)

                input_ids = self.get_block_outputs(
                    block,
                    input_ids,
                    input_others,
                    self.batch_size * self.infer_bs_coeff,
                    self.device,
<<<<<<< HEAD
                    self.cache_device,)
=======
                    self.cache_device,
                )
>>>>>>> 923683ae

                if self.device_map is not None:
                    accelerate.hooks.remove_hook_from_submodules(block)

                # Normalize imatrix and quantize layers
                for _, m in block.named_modules():
                    if hasattr(m, "imatrix"):
                        m.imatrix /= m.imatrix_cnt
                    if hasattr(m, "tmp_name") and m.tmp_name in all_to_quantized_module_names:
                        self.quantize_layer_via_rtn(m.tmp_name)
                        all_to_quantized_module_names.remove(m.tmp_name)

                mv_module_from_gpu(block, self.low_cpu_mem_usage)
                clear_memory()
                pbar.update(1)

        pbar.close()

        # Process remaining layers not in blocks
        for name in all_to_quantized_module_names:
            self.quantize_layer_via_rtn(name)


    def quantize(self):
        """Quantize the model and return the quantized model along with layer configurations.The entry of AutoRound.
        Returns:
        The quantized model and layer configurations.
        """
        for n, m in self.model.named_modules():
            m.tmp_name = n
        self._check_compatibility()
        self.has_qlayer_outside_block = self.set_layerwise_config(self.layer_config)
        if not hasattr(self, "formats"):
            logger.warning("this API is deprecated, please use `quantize_and_save` instead")
        else:
            only_gguf = True
            for format_ in self.formats:
                if not ("gguf" in format_ or "fake" in format_):
                    only_gguf = False
                    break
            if len(self.formats) == 1 and self.formats[0] == "fake":
                only_gguf = False
            if only_gguf:
                self.layer_config, gguf_format_config = get_layer_config_by_gguf_format(
                    self.layer_config, self.formats, self.model, model_type=ModelType.TEXT)
                if self.vlm:
                    self.layer_config, gguf_format_config = get_layer_config_by_gguf_format(
                        self.layer_config, self.formats, self.model, model_type=ModelType.MMPROJ)
            # Determine if immediate packing is required
            formats = self.formats
            if (len(formats) == 1 and
                    ("awq" in formats[0] or "gptq" in formats[0] or
                     "auto_round" in formats[0] or "gguf" in formats[0]) and self.inplace):
                self.is_packing_immediate = True
        if self.iters == 0:
            return self.quantize_rtn()

        if bool(self.quant_block_list):
            all_blocks = self.quant_block_list
        else:
            all_blocks = get_block_names(self.model)

        if len(all_blocks) == 0:
            logger.warning("could not find blocks, exit with original model")
            return self.model, self.layer_config

        if self.amp:
            self.model = self.model.to(self.amp_dtype)

        layer_names = self.get_quantized_layer_names_outside_blocks()
        self.start_time = time.time()
        all_first_block_names = [block[0] for block in all_blocks]
        if len(layer_names) > 0:
            logger.info("Starting to cache block inputs. This may be slow due to external block layers: %s",
                        layer_names)
        else:
            logger.info("start to cache block inputs")
        all_inputs = self.try_cache_inter_data_gpucpu(all_first_block_names, self.nsamples, layer_names=layer_names)
        is_quantized_embedding = self.quantize_embedding_layer()
        all_q_inputs = None
        if is_quantized_embedding:
            all_inputs = copy.deepcopy(self.inputs)
            clear_memory(self.inputs)
            all_q_inputs = self.try_cache_inter_data_gpucpu(all_first_block_names, self.nsamples,
                                                            layer_names=layer_names)
        self.model = mv_module_from_gpu(self.model, self.low_cpu_mem_usage)
        clear_memory()
        if hasattr(self.model, "hf_device_map") and len(self.model.hf_device_map) > 1:
            accelerate.hooks.remove_hook_from_submodules(self.model)  ##self.model.hf_device_map has not been changed
        self.model = mv_module_from_gpu(self.model, self.low_cpu_mem_usage)
        logger.info("caching done")
        pbar = tqdm(range(0, sum([len(i) for i in all_blocks]), self.nblocks))

        for block_names in all_blocks:
            inputs = all_inputs[block_names[0]]
            all_inputs.pop(block_names[0])
            q_inputs = None
            if all_q_inputs is not None:
                q_inputs = all_q_inputs[block_names[0]]
                all_q_inputs.pop(block_names[0])
            keys = inputs.keys()
            input_id_str = [key for key in keys if key.startswith('hidden_state')]
            if len(input_id_str) != 1:
                raise RuntimeError(f"hidden_states arg mismatch error,"
                                   "please raise an issue in https://github.com/intel/auto-round/issues")
            inputs["input_ids"] = inputs.pop(input_id_str[0], None)
            if q_inputs is not None:
                q_inputs["input_ids"] = q_inputs.pop(input_id_str[0], None)

            clear_memory(self.inputs)

            if "input_ids" in inputs.keys():
                total_samples = len(inputs["input_ids"])
                if total_samples < self.batch_size:
                    self.batch_size = total_samples
                    logger.warning(f"force the train batch size to {total_samples}")

            self.quant_blocks(
                self.model,
                inputs,
                block_names,
                q_input=q_inputs["input_ids"] if q_inputs is not None else None,
                nblocks=self.nblocks,
                device=self.device,
                pbar=pbar
            )
            if self.is_packing_immediate and len(self.formats) != 1:
                raise ValueError(
                    f"Expected exactly one packing format when 'is_packing_immediate' is True, "
                    f"but got {len(self.formats)} formats."
                )

        self.quant_layers(layer_names, all_inputs)  ##TODO pack layer immediately

        end_time = time.time()
        cost_time = end_time - self.start_time
        logger.info(f"quantization tuning time {cost_time}")

        ## dump a summary
        quantized_layers = []
        unquantized_layers = []
        for n, m in self.model.named_modules():
            if isinstance(m, tuple(self.supported_types)):
                if check_to_quantized(m):
                    quantized_layers.append(n)
                else:
                    unquantized_layers.append(n)
            elif hasattr(m, "scales") or hasattr(m, "scale"):  ##packing_immediately
                quantized_layers.append(n)
        summary_info = (
            f"Summary: quantized {len(quantized_layers)}/{len(quantized_layers) + len(unquantized_layers)} in the model"
        )
        if len(unquantized_layers) > 0:
            summary_info += f",  {unquantized_layers} have not been quantized"
        logger.info(summary_info)

        self.quantized = True
        return self.model, self.layer_config

    def quant_layers(self, layer_names, layer_inputs):
        """Quantizes specified layers based on inputs and configuration.

        Args:
            layer_names (list): list of layer names to quantize.
            layer_inputs (dict): Dictionary mapping layer names to input data.

        Returns:
            None
        """
        ##TODO currently we take all the layers outside blocks as post block layers which is not optimal
        ## if there is no input for layer, we use rtn
        for layer_name in copy.deepcopy(layer_names):
            if layer_name not in layer_inputs:
                logger.info(f"using rtn to quantize {layer_name}")
                from auto_round.data_type import QUANT_FUNC_WITH_DTYPE

                layer = get_module(self.model, layer_name)
                if not self.disable_opt_rtn and "rtn_" + layer.data_type in QUANT_FUNC_WITH_DTYPE:
                    layer.data_type = "rtn_" + layer.data_type
                    logger.info("using optimized rtn method for quantizing %s", layer_name)
                    self.layer_config[layer_name]["data_type"] = layer.data_type
                layer.to(self.device)
                wrapper_layer = WrapperLinear(layer, enable_round_tuning=False, enable_minmax_tuning=False,
                                              enable_norm_bias_tuning=False, device=self.device)
                new_layer = wrapper_layer.unwrapper({})
                set_module(self.model, layer_name, new_layer)
                layer.cpu()
                layer_names.remove(layer_name)
        if len(layer_names) == 0:
            return
        q_layer_inputs = None
        enable_quanted_input = self.enable_quanted_input
        has_gguf = False
        if hasattr(self, "formats"):
            has_gguf = any("gguf" in format_ for format_ in self.formats)
        if has_gguf and self.is_packing_immediate:
            enable_quanted_input = False

        if hasattr(self.model, "hf_device_map") and len(self.model.hf_device_map) > 1 and enable_quanted_input:
            from accelerate.big_modeling import dispatch_model

            dispatch_model(self.model, self.model.hf_device_map)

        if enable_quanted_input:
            logger.info(
                "starting to cache layer inputs for %s, this may be quite slow ",
                layer_names)
            q_layer_inputs = self.try_cache_inter_data_gpucpu([], self.nsamples, layer_names=layer_names)
            if hasattr(self.model, "hf_device_map") and len(self.model.hf_device_map) > 1:
                accelerate.hooks.remove_hook_from_submodules(
                    self.model)  ##self.model.hf_device_map has not been changed

        self.model = mv_module_from_gpu(self.model, self.low_cpu_mem_usage)
        clear_memory()
        if self.enable_torch_compile:
            quant_layer = compile_func(self.quant_layer, self.device)
        else:
            quant_layer = self.quant_layer
        for layer_name in layer_names:
            layer_input = layer_inputs[layer_name]
            layer_input = to_device(layer_input, self.cache_device)
            q_layer_input = q_layer_inputs[layer_name] if q_layer_inputs is not None else None
            q_layer_input = to_device(q_layer_input, self.cache_device)
            quant_layer(layer_name, layer_input, q_layer_input, device=self.device)
            del layer_input
            clear_memory(q_layer_input)

    def set_layerwise_config(self, layer_config):
        """
        Sets the layer-wise configuration based on the provided `layer_config`.
        By default, only quantize layers in blocks.

        Args:
            layer_config (dict): The configuration dictionary for each layer containing various configuration options.

        Returns:
            bool: Returns True if there are quantized layers outside the blocks (e.g., lm-head),
                  otherwise returns False.
        """
        # Get the names of layers in quantization blocks
        layers_in_blocks = get_layer_names_in_block(self.model, self.supported_types, self.quant_block_list)
        ##process regex in layer_config
        all_supported_layer_names = []
        # List of configuration keys
        keys = [
            "bits",
            "group_size",
            "sym",
            "data_type",
            "scale_dtype",
            "act_bits",
            "act_group_size",
            "act_sym",
            "act_dynamic",
            "act_data_type",
            "super_bits",
            "super_group_size"
        ]

        for n, m in self.model.named_modules():
            # Delete previous configuration to avoid conflicts with prior tuning
            for key in keys:
                if hasattr(m, key):
                    delattr(m, key)

            # Skip unsupported types
            supported_types = self.supported_types

            if not isinstance(m, supported_types):
                continue
            all_supported_layer_names.append(n)

        names_in_layer_config = list(layer_config.keys())
        for name in names_in_layer_config:
            if name in all_supported_layer_names:
                continue
            matched_names = []
            for layer_name in all_supported_layer_names:
                if re.search(re.compile(name), layer_name) is not None:
                    matched_names.append(layer_name)
            if len(matched_names) > 0:
                val = layer_config[name]
                layer_config.pop(name)
                for match_name in matched_names:
                    layer_config[match_name] = val
            else:
                tmp_m = get_module(self.model, name)
                if not isinstance(tmp_m, torch.nn.Embedding):  ##TODO not good code style
                    raise ValueError(f"key {name} in layer_config is invalid, please have a double check")

        has_qlayer_outside_block = False  # Flag to track if there are quantized layers outside blocks (e.g., lm-head)

        # Iterate through all modules in the model
        for n, m in self.model.named_modules():

            # Skip unsupported types
            if not isinstance(m, supported_types):
                continue

            # If the layer is not in the config and is part of a quantization block, use default configuration
            if n not in layer_config.keys() and n in layers_in_blocks:
                layer_config[n] = {}
                for key in keys:
                    layer_config[n][key] = getattr(self, key)
            # If the layer is partially configured, fill in missing values
            elif n in layer_config.keys():
                for key in keys:
                    if key not in layer_config[n].keys():
                        layer_config[n][key] = getattr(self, key)
                layer_config[n]["fixed_by_user"] = True
            # If the layer is not in the config and not part of a quantization block,
            # use default configuration and set specific values
            else:
                layer_config[n] = {}
                for key in keys:
                    layer_config[n][key] = getattr(self, key)
                layer_config[n]["bits"] = 16
                layer_config[n]["act_bits"] = 16

            if n in layers_in_blocks:
                layer_config[n]["in_blocks"] = True
            else:
                layer_config[n]["in_blocks"] = False

            # If the layer is outside a block and requires quantization, mark it as a quantized layer outside the block
            if (n not in layers_in_blocks and check_to_quantized(layer_config[n])
                    and not isinstance(m, torch.nn.Embedding)):
                has_qlayer_outside_block = True

            in_features, out_features = get_layer_features(m)
            if in_features <= layer_config[n]["group_size"]:
                layer_config[n]["group_size"] = -1

            # Apply the configuration to the corresponding layer in the model
            for key in keys:
                setattr(m, key, layer_config[n][key])
        need_to_quantize_lm_head = self.check_need_to_quantize_lm_head_embedding()
        if need_to_quantize_lm_head:
            has_qlayer_outside_block = True

        # Return whether there are quantized layers outside the blocks
        return has_qlayer_outside_block

    @torch.no_grad()
    def get_block_outputs(self, block, input_ids, input_others, bs, device, cache_device, save_output=True):
        """Compute the output of a given block of the model for a given input.

        Args:
        block: The block of the model.
        input_ids: The input tensor containing tokenized input ids.
        input_others: A dictionary containing additional input data.
        bs: The batch size for computing the output.
        device: The device for computation.
        cache_device: The device for storing the output.
        batch_dim: The batch dimension of the output tensor.

        Returns:
        The output tensor of the block.
        """

        output = []
        nsamples = len(input_ids)
        for i in range(0, nsamples, bs):
            end_index = min(nsamples, i + bs)
            indices = torch.arange(i, end_index).to(torch.long)
            tmp_input_ids, tmp_input_others = AutoRound.sampling_inputs(
                input_ids,
                input_others,
                indices,
                self.seqlen,
                self.batch_dim,
                share_cache_keys=self.shared_cache_keys
            )
            tmp_output = block_forward(block, tmp_input_ids, tmp_input_others, self.amp, self.amp_dtype, device).to(
                cache_device
            )
            if save_output:
                if self.batch_size == 1:
                    output.append(tmp_output)
                else:
                    output.extend(list(torch.split(tmp_output, 1, dim=self.batch_dim)))
        if self.low_gpu_mem_usage:
            clear_memory()

        return output

    @torch.no_grad()
    def calib(self, nsamples, bs):
        """Perform calibration for quantization.

        This method calibrates the model for quantization by processing a specified
        number of samples from the calibration dataset. It ensures that the data is
        properly formatted and feeds it to the model. If the number of samples processed
        is less than the specified number, it logs a warning. If no samples are processed,
        it logs an error and exits.
        Args:
            nsamples (int): The number of samples to use for calibration.
            bs (int): The number of samples to use for calibration
        """
        from .calib_dataset import get_dataloader
        if isinstance(self.dataset, str):
            dataset = self.dataset.replace(" ", "")  ##remove all whitespaces

            # slow here
            self.dataloader = get_dataloader(
                self.tokenizer,
                self.seqlen,
                dataset,
                self.seed,
                bs,
                self.nsamples,
            )
        else:
            self.dataloader = self.dataset
        total_cnt = 0

        # load embed weight if use low_cpu_mem_usage
        if self.low_cpu_mem_usage:
            embed_layers = get_layers_before_block(self.model)
            for n, m in embed_layers:
                m = m.to(self.device)

        for data in self.dataloader:
            if data is None:
                continue
            if isinstance(data, torch.Tensor):
                input_ids = data.to(self.model.device)
                data_new = input_ids
            elif isinstance(data, str):
                if self.tokenizer is None:
                    logger.error("please provide tokenizer for string input")
                    exit(-1)
                data = self.tokenizer(data, truncation=True, max_length=self.seqlen, return_tensors="pt").data
                data_new = {}
                for key in data.keys():
                    data_new[key] = data[key].to(self.model.device)
                input_ids = data_new["input_ids"]
            elif isinstance(data, tuple) or isinstance(data, list):
                data_new = to_device(data)
                input_ids = data_new[0]
            else:
                data_new = {}
                for key in data.keys():
                    data_new[key] = to_device(data[key], self.model.device)
                    if key == 'images':
                        data_new[key] = to_dtype(data_new[key], self.model.dtype)
                input_ids = data_new["input_ids"]
            if input_ids.shape[-1] < self.seqlen:
                continue
            try:
                if isinstance(data_new, torch.Tensor):
                    self.model(data_new)
                elif isinstance(data_new, tuple) or isinstance(data_new, list):

                    self.model(*data_new)
                else:
                    self.model(**data_new)
            except NotImplementedError:
                pass
            except RuntimeError as error:
                error_msg = str(error)
                if "The expanded size of the tensor" in str(error_msg) and "must match the existing size" in error_msg:
                    check_seqlen_compatible(self.seqlen, self.tokenizer, self.model)
                logger.warning("When quantization encounters tensor shape mismatch error, " \
                               "you can try to avoid it with batch_size=1")
                raise error
            except Exception as error:
                raise error
            total_cnt += input_ids.shape[0] if len(input_ids.shape) > 1 else 1
            if total_cnt >= nsamples:
                break
        if total_cnt == 0:
            logger.error(
                f"no data has been cached, please provide more data with sequence length >={self.seqlen} in the "
                f"dataset or decease the sequence length"
            )
            exit(-1)
        elif total_cnt < nsamples:
            logger.warning(
                f"An insufficient number of samples likely reduces the accuracy of the quantized model."
                f"Target samples count is {nsamples}, while valid samples count is {total_cnt}"
            )

        # clean embed weight to save memory
        if self.low_cpu_mem_usage:
            for n, m in embed_layers:
                m = m.to("meta")

    @torch.no_grad()
    def try_cache_inter_data_gpucpu(self, block_names, nsamples, layer_names=None, last_cache_name=None):
        """Attempts to cache intermediate data on GPU, if failed, then using CPU.

        Args:
            block_names (list): List of block names to cache data for.
            nsamples (int): Number of samples to use for caching.
            layer_names (list, optional): List of layer names to cache data for. Defaults to [].
            last_cache_name (str, optional): Name of the last cache. Defaults to None.

        Returns:
            all_inputs: Cached intermediate data.

        Raises:
            Exception: If caching on GPU fails, switches to CPU and caches there.
        """
        if layer_names is None:
            layer_names = []
        try:
            if not self.model.device.type == "meta":
                if hasattr(self.model, "hf_device_map") and len(self.model.hf_device_map) > 1:
                    pass
                else:
                    self.model = self.model.to(self.device)
            all_inputs = self.cache_inter_data(
                block_names, nsamples, layer_names=layer_names, last_cache_name=last_cache_name
            )
        except RuntimeError as e:
            if "CUDA out of memory" in str(e) or "MODULE:PT_DEVMEM" in str(e):
                logger.info("switch to cpu to cache block inputs")
                if (self.has_qlayer_outside_block or
                        self.__class__.__name__ == "AutoRoundMLLM"):
                    logger.warning("we strongly recommend using more GPUs in calibration."
                                   " Otherwise, some layers may fall back to `rtn` mode, which can affect accuracy.")
                if hasattr(self.model, "hf_device_map") and len(self.model.hf_device_map) > 1:
                    accelerate.hooks.remove_hook_from_submodules(
                        self.model)  ##self.model.hf_device_map has not been changed
                self.model = mv_module_from_gpu(self.model, self.low_cpu_mem_usage)
                clear_memory()
                ## Important change after v0.51, on cpu, we use rtn mode for layers in layer_names
                all_inputs = self.cache_inter_data(
                    block_names, nsamples, layer_names=[], last_cache_name=last_cache_name
                )
            else:
                raise
        return all_inputs

    @torch.no_grad()
    def cache_inter_data(self, block_names, nsamples, layer_names=None, last_cache_name=None):
        """Save the inputs of block_name for calibration.

        This method temporarily replaces the forward method of the model to capture
        the inputs passing through the specified block. It then calibrates the model
        using a specified number of samples. Finally, it restores the original forward
        method and returns the inputs for the specified block.
        Args:
            block_names (list): The names of the blocks for which inputs are to be saved.
            layer_names (list):The names of the layers for which inputs are to be saved.
            nsamples (int): The number of samples to use for calibration.
            last_cache_name (str, optional): The name of the last layer to be cached,
                                       we could break the forward in this layer to save time

        Returns:
            dict: A dictionary containing the inputs for the specified block.
        """
        if layer_names is None:
            layer_names = []
        self.inputs = {}
        self.to_cached_layers = block_names + layer_names
        tmp_dtype = None
        ## have bug if block name is not the first block
        if (len(block_names) > 1 or len(layer_names) > 0) and self.low_gpu_mem_usage:
            tmp_dtype = self.model.dtype
            self.model = self.model.to(torch.bfloat16) if self.amp else self.model.to(torch.float32)  ##model on cpu

        self.last_cache_name = last_cache_name
        if last_cache_name is None and len(block_names) + len(layer_names) == 1:
            self.last_cache_name = block_names[0] if len(block_names) == 1 else layer_names[0]
        # do not set last_cache_name for multimodal models
        calib_bs = self.batch_size
        self.hook_handles = []
        self._replace_forward()
        self.calib(nsamples, calib_bs)
        self._recover_forward()
        res = self.inputs
        del self.last_cache_name
        del self.to_cached_layers
        if tmp_dtype is not None:
            self.model = self.model.to(tmp_dtype)

        return res

    @torch.no_grad()
    def get_block_forward_func(self, name):
        """Gets the forward function.

        Args:
            name (str): The name of the function.
        Returns:
            function: The forward function.
        """

        def post_process_cache_data(batch_size, data, data_name):
            """
            Processes store data for batch handling, reshaping if necessary.

            Args:
                batch_size (int): The size of the batch.
                data: The data value to store, potentially for caching.
                data_name (str): Name of the data.

            Returns:
                Processed data or None
            """
            new_data = data
            if batch_size <= 1:
                return new_data
            if data_name in self.shared_cache_keys:
                return None
            if "alibi" in data_name:
                if isinstance(data, torch.Tensor):
                    alibi = data
                    alibi = alibi.reshape(batch_size, -1, alibi.shape[1], alibi.shape[2])
                    new_data = alibi
            return new_data

        def forward(m, hidden_states=None, *positional_inputs, **kwargs):
            """Rewrite forward function, process and collect input data.

            Args:
                hidden_states (torch.Tensor): The hidden states tensor.
                *positional_inputs: Variable number of positional arguments.
                **kwargs: Variable number of keyword arguments.

            Returns:
                NotImplementedError: Getting the first layer inputs and then raise the error to save runtime.
            """
            if name not in self.inputs:
                self.inputs[name] = {}
                init_cache(positional_inputs, self.inputs[name])

            if self.batch_dim is None:
                self.batch_dim = 0
                if hidden_states is not None and self.batch_size > 1:
                    if hidden_states.shape[0] > self.batch_size:
                        self.batch_dim = 1
                        if len(hidden_states.shape) > 1 and hidden_states.shape[1] > self.batch_size:
                            logger.error(
                                f"this model has not been supported, "
                                f"please raise an issue in https://github.com/intel/auto-round/issues"
                                f" or try to set the `batch_size` to 1 and "
                                f"`gradient_accumulate_steps` to your current batch size.")
                            exit(-1)

            if hidden_states is not None:
                kwargs['hidden_states'] = hidden_states

            for key in kwargs.keys():
                if isinstance(kwargs[key], torch.Tensor) or isinstance(kwargs[key], list) \
                        or isinstance(kwargs[key], tuple):
                    if key not in self.inputs[name].keys():  # initialization
                        data = to_device(kwargs[key], device=torch.device("cpu"))
                        if data is None or (self.batch_size > 1 and key in self.shared_cache_keys):
                            self.inputs[name][key] = data
                            continue
                        if self.batch_size <= 1:
                            self.inputs[name][key] = [data]
                        else:
                            data = post_process_cache_data(self.batch_size, data, key)
                            self.inputs[name][key] = list(torch.split(data, 1, dim=self.batch_dim))
                    else:  # append cache inputs
                        new_data = post_process_cache_data(self.batch_size, kwargs[key], key)
                        if new_data is None:  # shareable args or NoneType
                            continue
                        new_data = to_device(new_data, device=torch.device("cpu"))
                        if self.batch_size <= 1:
                            self.inputs[name][key].append(new_data)
                        else:
                            self.inputs[name][key].extend(list(torch.split(new_data, 1, dim=self.batch_dim)))
                elif isinstance(kwargs[key], (str, bool, type(None))):
                    if key not in self.inputs[name].keys():
                        self.inputs[name][key] = kwargs[key]
                else:
                    # Parameters not to be cached
                    if check_skippable_keywords(key):
                        logger.warning_once(f"Please note that '{key}' key" \
                                            " is not currently used in quantization fine-tuning.")
            reset_params(self.inputs[name])
            if name == self.last_cache_name:
                raise NotImplementedError
            else:
                if hidden_states is not None:
                    kwargs.pop('hidden_states')
                    return m.orig_forward(hidden_states, *positional_inputs, **kwargs)
                else:
                    # Currently only for Llama-3.2-Vision-Instruct Series
                    return m.orig_forward(*positional_inputs, **kwargs)

        return forward

    @torch.no_grad()
    def _get_cache_data_hook_for_layer(self, name):
        """A forward hook to save input max of a module
        :param name: the module name
        :return: A hook function."""

        def cache_input_hook(module, inputs, outputs):
            input = inputs
            if isinstance(inputs, tuple) or isinstance(input, list):
                input = inputs[0]
            if name in self.inputs:
                self.inputs[name].extend(list(torch.split(input.to("cpu"), 1, dim=0)))
            else:
                self.inputs[name] = list(torch.split(input.to("cpu"), 1, dim=0))

        return cache_input_hook

    def _recover_forward(self):
        """Recovers the forward function."""
        for n, m in self.model.named_modules():
            if hasattr(m, "orig_forward"):
                m.forward = m.orig_forward
                delattr(m, "orig_forward")
        for hook_handle in self.hook_handles:
            hook_handle.remove()
        self.hook_handles = []

    def _replace_forward(self):
        """Replaces the forward function."""
        from functools import partial

        for n, m in self.model.named_modules():
            if n in self.to_cached_layers and not isinstance(m, tuple(self.supported_types)):  ##block
                m.orig_forward = m.forward
                m.forward = partial(self.get_block_forward_func(n), m)
            elif n in self.to_cached_layers:  ##linear layer or conv1d layer
                hook_func = self._get_cache_data_hook_for_layer(n)
                hook_handle = m.register_forward_hook(hook_func)
                self.hook_handles.append(hook_handle)

    def quant_layer(self, layer_name, inputs, q_inputs=None, device=torch.device("cpu")):
        """Quantize a specific layer of the model using the provided inputs.

        Args:
            layer_name (str): The name of the layer to quantize.
            inputs (torch.Tensor): Input data for quantization.
            q_inputs (torch.Tensor, optional): Quantized input data. Defaults to None.
            device (torch.device, optional): The device to use for quantization. Defaults to torch.device("cpu").

        Returns:
            None
        """
        logger.info(f"quantizing layer {layer_name}")
        layer = get_module(self.model, layer_name)
        if hasattr(layer, "tuning_device"):
            device = layer.tuning_device

        layer = layer.to(device)
        for i in range(len(inputs)):
            inputs[i] = inputs[i].to(layer.weight.dtype)
            if q_inputs is not None:
                q_inputs[i] = q_inputs[i].to(layer.weight.dtype)

        wrapper_linear = WrapperLinear(
            layer, enable_minmax_tuning=self.enable_minmax_tuning, device=device).to(device)
        round_params = []
        minmax_params = []
        for key in wrapper_linear.params.keys():
            if "min" in key or "max" in key:
                minmax_params.append(wrapper_linear.params[key])
            else:
                round_params.append(wrapper_linear.value)
        if len(round_params) + len(minmax_params) <= 0:
            dump_info = (
                f"quantized {layer_name}"
            )
            logger.info(dump_info)
            with torch.no_grad():
                unwrapper_layer(self.model, wrapper_linear, layer_name, {})
            mv_module_from_gpu(layer, self.low_cpu_mem_usage)


        if self.enable_minmax_tuning:
            optimizer = self.optimizer(
                [{"params": round_params}, {"params": minmax_params, "lr": self.minmax_lr}], lr=self.lr, weight_decay=0
            )
        else:
            optimizer = self.optimizer(round_params, lr=self.lr, weight_decay=0)

        if self.lr_scheduler is None:
            lr_schedule = torch.optim.lr_scheduler.LinearLR(
                optimizer, start_factor=1.0, end_factor=0.0, total_iters=self.iters
            )
        else:
            lr_schedule = copy.deepcopy(self.lr_scheduler)
        nsamples = len(inputs)
        last_best_iter = 0
        best_loss = torch.finfo(torch.float).max
        mse_loss = torch.nn.MSELoss().to(device)
        scaler = self.get_scaler()  # pylint: disable=assignment-from-none
        init_loss = None
        # best_v, best_min_scale, best_max_scale = torch.tensor(0), torch.tensor(1.0), torch.tensor(1.0)
        gradient_accumulate_steps = self.batch_size  ##Force to low gpu
        batch_size = 1  ##Force to low gpu
        pick_samples = batch_size * gradient_accumulate_steps
        pick_samples = min(nsamples, pick_samples)
        if self.sampler != "rand":
            whole_indices = torch.randperm(nsamples)[:pick_samples]
        total_loss = 0
        num_elm = 1
        mse_reduction = "mean"
        if gradient_accumulate_steps != 1:
            mse_reduction = "sum"
        mse_loss = torch.nn.MSELoss(reduction=mse_reduction).to(device)

        for i in range(self.iters):
            total_loss = 0
            if self.sampler == "rand":
                whole_indices = torch.randperm(nsamples)[:pick_samples]
                if gradient_accumulate_steps != 1:
                    if q_inputs is not None:
                        current_input = [q_inputs[i] for i in whole_indices]
                    else:
                        current_input = [inputs[i] for i in whole_indices]
                    num_elm = sum(id.numel() for id in current_input)
            for tmp_step in range(gradient_accumulate_steps):
                indices = whole_indices[tmp_step * batch_size: (tmp_step + 1) * batch_size]
                if q_inputs is not None:
                    current_input = [q_inputs[i] for i in indices]
                    current_input = torch.cat(current_input, dim=0).to(device)
                    org_input = [inputs[i] for i in indices]
                    org_input = torch.cat(org_input, dim=0).to(device)
                else:
                    current_input = [inputs[i] for i in indices]
                    current_input = torch.cat(current_input, dim=0).to(device)
                    org_input = current_input
                with torch.no_grad():
                    current_output = layer(org_input)

                if self.amp:
                    with autocast(device_type=device.split(":")[0], dtype=self.amp_dtype):
                        output_q = wrapper_linear(current_input)  # pylint: disable=not-callable
                        loss = mse_loss(output_q, current_output)  # pylint: disable=not-callable
                else:
                    output_q = wrapper_linear(current_input)  # pylint: disable=not-callable
                    loss = mse_loss(  # pylint: disable=not-callable
                        output_q.to(torch.float32), current_output.to(torch.float32)
                    )
                total_loss += loss.item() / num_elm

                self.scale_loss_and_backward(scaler, loss)
            if i == 0:
                init_loss = total_loss

            if total_loss < best_loss:
                best_loss = total_loss
                if not self.not_use_best_mse:
                    best_params = collect_best_params(wrapper_linear)
                    last_best_iter = i
            if self.not_use_best_mse and i == self.iters - 1:
                best_params = collect_best_params(wrapper_linear)

            if not self.not_use_best_mse:
                if 0 < self.dynamic_max_gap <= i - last_best_iter:
                    break
            self.step(scaler, optimizer, lr_schedule)

        last_loss = total_loss
        best_iter = self.iters
        if not self.not_use_best_mse:
            last_loss = best_loss
            best_iter = last_best_iter
        with torch.no_grad():
            unwrapper_layer(self.model, wrapper_linear, layer_name, best_params)
        mv_module_from_gpu(layer, self.low_cpu_mem_usage)
        dump_info = f"quantized {layer_name},  loss iter 0: {init_loss:.6f} -> iter {best_iter}: {last_loss:.6f}"
        logger.info(dump_info)

    def register_act_max_hook(self, model, last_block_name=None):
        def get_act_max_hook(module, input, output):
            if isinstance(input, (tuple, list)):
                input = input[0]
            if not hasattr(module, "act_max"):
                module.act_max = torch.abs(input).max().item()
            else:
                module.act_max = max(torch.abs(input).max().item(), module.act_max)

        def early_quit_hook(module, input, output):
            raise NotImplementedError

        hook_handles = []

        for n, m in model.named_modules():
            # if hasattr(m, "act_dynamic") and m.act_dynamic == False and check_to_quantized(m):
            if n in self.layer_config:
                config = self.layer_config[n]
                if config["bits"] <= 8 and "act_dynamic" in config and config[
                        "act_dynamic"] is False and check_to_quantized(config):
                    hook = m.register_forward_hook(get_act_max_hook)
                    hook_handles.append(hook)
            if (isinstance(last_block_name, list) and n in last_block_name) or \
                n == last_block_name:
                hook = m.register_forward_hook(early_quit_hook)
                hook_handles.append(hook)
        return hook_handles

    def quant_block(self, block, input_ids, input_others, q_input=None, device=torch.device("cpu")):
        """Quantize the weights of a given block of the model.

        Args:
        block: The block of the model to be quantized.
        input_ids: The input tensor containing tokenized input ids.
        input_others: A dictionary containing additional input data.
        q_input: The quantized input tensor.
        device: The device for quantization.

        Returns:
        Tuple: (q_outputs, output) if self.enable_quanted_input is True, else (None, output)
        """
        if self.device_map is not None:
            from accelerate import dispatch_model
            for n, m in block.named_modules():
                if len(list(m.children())) != 0 or not hasattr(m, "tuning_device"):
                    continue
                from accelerate.hooks import AlignDevicesHook, add_hook_to_module
                hook = AlignDevicesHook(m.tuning_device, io_same_device=True)
                add_hook_to_module(m, hook, True)

        if q_input is None:
            hook_handles = self.register_act_max_hook(block)

            output = self.get_block_outputs(block, input_ids, input_others, self.batch_size * self.infer_bs_coeff,
                                            device,
                                            self.cache_device)

            for handle in hook_handles:
                handle.remove()
        else:
            output = self.get_block_outputs(block, input_ids, input_others, self.batch_size * self.infer_bs_coeff,
                                            device,
                                            self.cache_device)
            hook_handles = self.register_act_max_hook(block)
            if hook_handles:
                self.get_block_outputs(block, q_input, input_others, self.batch_size * self.infer_bs_coeff,
                                       device, self.cache_device, save_output=False)

            for handle in hook_handles:
                handle.remove()

        if q_input is not None:
            if input_ids is not q_input:
                clear_memory(input_ids)
            else:
                clear_memory()
            input_ids = q_input

        quantized_layer_names, unquantized_layer_names = wrapper_block(
            block, self.enable_minmax_tuning, self.enable_norm_bias_tuning, device=self.device)

        round_params = []
        minmax_params = []
        for n, m in block.named_modules():
            if hasattr(m, "orig_layer"):
                for key in m.params.keys():
                    if "min" in key or "max" in key:
                        minmax_params.append(m.params[key])
                    else:
                        round_params.append(m.params[key])

        if self.enable_minmax_tuning:
            optimizer = self.optimizer(
                [{"params": round_params}, {"params": minmax_params, "lr": self.minmax_lr}], lr=self.lr, weight_decay=0
            )
        else:
            optimizer = self.optimizer(round_params, lr=self.lr, weight_decay=0)

        if len(round_params) + len(minmax_params) <= 0:
            dump_info = (
                f"quantized {len(quantized_layer_names)}/{(len(quantized_layer_names) + len(unquantized_layer_names))} "
                f"layers in the block"
            )
            logger.info(dump_info)
            unwrapper_block(block, {}) ## TODO Quant layer should change
            mv_module_from_gpu(block, self.low_cpu_mem_usage)
            return output, output

        if self.lr_scheduler is None:
            lr_schedule = torch.optim.lr_scheduler.LinearLR(
                optimizer, start_factor=1.0, end_factor=0.0, total_iters=self.iters
            )
        else:
            lr_schedule = copy.deepcopy(self.lr_scheduler)

        nsamples = len(input_ids)
        pick_samples = self.batch_size * self.gradient_accumulate_steps
        pick_samples = min(nsamples, pick_samples)
        if self.sampler != "rand":
            whole_indices = torch.randperm(nsamples)[:pick_samples]
        last_best_iter = 0
        best_loss = torch.finfo(torch.float).max
        num_elm = 1
        mse_reduction = "mean"
        if self.gradient_accumulate_steps != 1:
            mse_reduction = "sum"
        mse_loss = torch.nn.MSELoss(reduction=mse_reduction).to(device)
        scaler = self.get_scaler()  # pylint: disable=assignment-from-none
        init_loss = None
        best_params = {}
        total_loss = 0

        for i in range(self.iters):
            total_loss = 0
            if self.sampler == "rand":
                whole_indices = torch.randperm(nsamples)[:pick_samples]
                ##we assume the block input and output shape is same
                if self.gradient_accumulate_steps != 1:
                    current_input_ids = [input_ids[i] for i in whole_indices]
                    num_elm = sum(id.numel() for id in current_input_ids)
            for tmp_step in range(self.gradient_accumulate_steps):
                indices = whole_indices[tmp_step * self.batch_size: (tmp_step + 1) * self.batch_size]
                current_input_ids, current_input_others = AutoRound.sampling_inputs(
                    input_ids,
                    input_others,
                    indices,
                    seqlen=self.seqlen,
                    batch_dim=self.batch_dim,
                    share_cache_keys=self.shared_cache_keys
                )

                current_output = [output[x] for x in indices]
                current_output = torch.cat(current_output, dim=self.batch_dim)

                current_output = to_device(current_output, device)

                output_q = block_forward(
                    block, current_input_ids, current_input_others, self.amp, self.amp_dtype, device
                )
                if self.amp:
                    with autocast(device_type=device.split(":")[0], dtype=self.amp_dtype):
                        loss = mse_loss(output_q, current_output)  # pylint: disable=not-callable
                else:
                    loss = mse_loss(  # pylint: disable=not-callable
                        output_q.to(torch.float32), current_output.to(torch.float32)
                    )

                total_loss += loss.item() / num_elm
                self.scale_loss_and_backward(scaler, loss)

            if i == 0:
                init_loss = total_loss

            if total_loss < best_loss:
                best_loss = total_loss
                if not self.not_use_best_mse:
                    best_params = collect_best_params(block)
                    # print(f"get better result at iter {i}, the loss is {total_loss}", flush=True)

                    last_best_iter = i
            if self.not_use_best_mse and i == self.iters - 1:
                best_params = collect_best_params(block)

            if not self.not_use_best_mse:
                if 0 < self.dynamic_max_gap <= i - last_best_iter:
                    break
            self.step(scaler, optimizer, lr_schedule)

        last_loss = total_loss
        best_iter = self.iters
        if not self.not_use_best_mse:
            last_loss = best_loss
            best_iter = last_best_iter
        dump_info = (
            f"quantized {len(quantized_layer_names)}/{(len(quantized_layer_names) + len(unquantized_layer_names))} "
            f"layers in the block, loss iter 0: {init_loss:.6f} -> iter {best_iter}: {last_loss:.6f}"
        )
        logger.info(dump_info)
        if len(unquantized_layer_names) != 0:
            logger.info(f"{unquantized_layer_names} have not been quantized")
        with torch.no_grad():
            unwrapper_block(block, best_params)
        if self.enable_quanted_input:
            if self.low_cpu_mem_usage:
                block = block.to(device)
            clear_memory()
            q_outputs = self.get_block_outputs(
                block, input_ids, input_others, self.batch_size * self.infer_bs_coeff, device,
                cache_device=self.cache_device
            )
            if self.device_map is not None:
                accelerate.hooks.remove_hook_from_submodules(
                    block)
            mv_module_from_gpu(block, self.low_cpu_mem_usage)
            clear_memory(input_ids)

            return q_outputs, output

        else:
            if self.device_map is not None:
                accelerate.hooks.remove_hook_from_submodules(
                    block)
            mv_module_from_gpu(block, self.low_cpu_mem_usage)
            clear_memory(input_ids)
            return None, output

    def quant_blocks(
            self,
            model: torch.nn.Module,
            inputs,
            block_names,
            q_input=None,
            nblocks=1,
            device="cpu",
            pbar=None
    ):
        """Quantize and dequantize the weights of the specified blocks in the model.

        Args:
        model: The PyTorch model to be quantized.
        inputs: The input data for quantization.
        block_names: The names of the blocks to be quantized and dequantized.
        nblocks: The number of blocks to quantize and dequantize.
        device: The device for quantization and dequantization.

        Returns:
        None
        """
        clear_memory()
        for n, m in model.named_parameters():
            m.requires_grad_(False)
        input_ids = inputs["input_ids"]
        inputs.pop("input_ids", None)
        input_others = inputs
        clear_memory()
        input_ids = to_device(input_ids, self.cache_device)
        input_others = to_device(input_others, self.cache_device)
        ## as in calibration phase, we may use bf16 for calibration due to low_gpu_memory usage
        tmp_dtype = self.amp_dtype if self.amp else torch.float32
        for i in range(len(input_ids)):
            input_ids[i] = input_ids[i].to(tmp_dtype)

        for key in input_others.keys():
            if isinstance(input_others[key], torch.Tensor) and (
                    input_others[key].dtype == torch.float16 or input_others[key].dtype == torch.bfloat16
            ):
                input_others[key] = input_others[key].to(tmp_dtype)
            elif isinstance(input_others[key], list):
                for i in range(len(input_others[key])):
                    to_dtype(input_others[key][i], tmp_dtype)
        if self.enable_torch_compile:
            quant_block = compile_func(self.quant_block, device)
        else:
            quant_block = self.quant_block

        if pbar is None:
            pbar = tqdm(range(0, len(block_names), nblocks))

        for i in range(0, len(block_names), nblocks):
            if i != 0:
                pbar.update(1)
            if nblocks == 1:
                n = block_names[i]
                pbar.set_description(f"Quantizing {n}")
                m = get_module(model, n)
            else:
                names = block_names[i: min(i + nblocks, len(block_names))]
                pbar.set_description(f"Quantizing [{i + 1}-{min(i + nblocks, len(block_names))}]/{len(block_names)}")
                modules = [get_module(model, n) for n in names]
                m = WrapperMultiblock(modules)

            if not self.model.device.type == "meta" or self.low_cpu_mem_usage:
                m = m.to(device)

            q_input, input_ids = quant_block(
                m,
                input_ids,
                input_others,
                q_input=q_input,
                device=device,
            )
            if self.is_packing_immediate:
                from auto_round.export import PACKING_LAYER_WITH_FORMAT
                for _, tmp_m in m.named_modules():
                    if hasattr(tmp_m, "bits") and check_to_quantized(tmp_m):
                        target_backend = self.formats[0].split(":")[0] if ":" in self.formats[0] else self.formats[0]
                        has_gguf = any("gguf" in format_ for format_ in self.formats)
                        if has_gguf:
                            from auto_round.export.export_to_gguf.export import pack_gguf_layer
                            output_dir = self.get_save_folder_name(self.formats[0])
                            model_type = ModelType.MMPROJ if self.vlm else ModelType.TEXT
                            pack_gguf_layer(
                                tmp_m.tmp_name,
                                self.model,
                                self.formats[0],
                                output_dir,
                                self.layer_config,
                                self.tokenizer,
                                processor=self.processor if hasattr(self, "processor") else None,
                                image_processor=self.image_processor if hasattr(self, "image_processor") else None,
                                model_type=model_type)
                        else:
                            PACKING_LAYER_WITH_FORMAT[target_backend](tmp_m.tmp_name, self.model, self.formats[0])
        pbar.set_description(f"Quantizing done")
        pbar.update(1)
        pbar.close()

        self.model = mv_module_from_gpu(self.model, self.low_cpu_mem_usage)
        for n, m in self.model.named_modules():
            if hasattr(m, "name"):
                delattr(m, "name")

        del q_input
        del input_ids
        del input_others
        del inputs

        clear_memory()

    def save_quantized(self, output_dir=None, format="auto_round", inplace=True, **kwargs):
        """Save the quantized model to the specified output directory in the specified format.

        Args:
            output_dir (str, optional): The directory to save the quantized model. Defaults to None.
            format (str, optional): The format in which to save the model. Defaults to "auto_round".
            inplace (bool, optional): Whether to modify the model in place. Defaults to True.
            **kwargs: Additional keyword arguments specific to the export format.

        Returns:
            object: The compressed model object.
        """
        format = self._check_supported_format(format)

        if self.low_cpu_mem_usage:
            self.model = self.model.to('cpu')

        if not self.quantized:
            logger.warning("please run autoround.quantize first")
            return
        if format == "fake" or format == "qdq":  ##TODO fix act quantizaiton later
            self.model = self.model.to("cpu")
            self.model.save_pretrained(output_dir)
            if self.tokenizer is not None:
                self.tokenizer.save_pretrained(output_dir)
            processor = kwargs.get("processor", None)
            if processor is not None:
                processor.save_pretrained(output_dir)
            return
        if self.act_bits <= 8 and format == "qdq":
            logger.warning(
                "Support for exporting activation quantization is limited. "
                "Please ensure that your configuration is supported.")

        from auto_round.export import EXPORT_FORMAT
        backend = format
        format = format.split(":")[0]
        if format not in EXPORT_FORMAT:
            logger.error(f"export format only supports {EXPORT_FORMAT.keys()}")
            raise ValueError(f"export format only supports {EXPORT_FORMAT.keys()}, but got {format}")
        save_quantized_as_format = EXPORT_FORMAT.get(format)
        if "gptq" in format and not self.sym:
            logger.warning(
                "the asymmetrical kernel of the GPTQ format may result in a noticeable accuracy drop,"
                " particularly for 2-bit quantization and smaller models."
                " We recommend exporting to either the AutoAWQ format ( only 4 bits) or "
                "the AutoRound format(2/3/4/8 bits)."
            )
        if "awq" in format and not self.bits == 4:
            raise ValueError("The AWQ format only supports W4 quantization ")

        if isinstance(self.dataset, str):
            self.serialization_keys.append("dataset")
        serialization_dict = {}
        for key in self.serialization_keys:
            serialization_dict[key] = getattr(self, key)
        from .version import __version__

        serialization_dict["autoround_version"] = __version__
        if "scale_dtype" in serialization_dict.keys():
            serialization_dict["scale_dtype"] = str(serialization_dict["scale_dtype"])

        compressed_model = save_quantized_as_format(  ##TODO refine the code
            output_dir,
            model=self.model,
            layer_config=self.layer_config,
            inplace=inplace,
            bits=self.bits,
            group_size=self.group_size,
            sym=self.sym,
            iters=self.iters,
            lr=self.lr,
            minmax_lr=self.minmax_lr,
            enable_minmax_tuning=self.enable_minmax_tuning,
            enable_quanted_input=self.enable_quanted_input,
            scale_dtype=self.scale_dtype,
            tokenizer=self.tokenizer,
            supported_types=self.supported_types,
            data_type=self.data_type,
            serialization_dict=serialization_dict,
            backend=backend,
            to_quant_block_names=self.to_quant_block_names,
            quant_block_list=self.quant_block_list,
            **kwargs
        )
        return compressed_model

    def get_quantized_layer_names_outside_blocks(self):
        """Gets the names of quantized layers outside blocks in the model.

        Returns:
            list: List of layer names outside blocks.
        """
        if self.layer_config is None or len(self.layer_config) == 0:
            return []

        layer_names = []
        all_layers_in_block = get_layer_names_in_block(self.model, self.supported_types, self.quant_block_list)

        for key in self.layer_config.keys():
            if key in all_layers_in_block:
                continue
            layer = get_module(self.model, key)
            if layer is None:
                logger.error(f"could not find layer {key} in the model, exit...")
                exit(-1)
            if isinstance(layer, tuple(self.supported_types)) and check_to_quantized(self.layer_config[key]):
                layer_names.append(key)

        return layer_names

    def set_amp_dtype(self):
        self.amp_dtype = torch.float16
        if self.model.dtype != torch.float32:
            self.amp_dtype = self.model.dtype
        if self.device == "cpu" or "hpu" in self.device:
            self.amp_dtype = torch.bfloat16
        if self.amp:
            if self.device == "cpu" and not CpuInfo().bf16:
                self.amp = False
                self.amp_dtype = torch.float32
                self.model = self.model.to(torch.float32)
                logger.warning(
                    f"amp is set to FALSE as the current {self.device} device does not support the 'bf16' data type."
                )
            else:
                self.model = self.model.to(self.amp_dtype)
        else:
            self.amp_dtype = torch.float32
            self.model = self.model.to(torch.float32)

    def get_optimizer(self, optimizer):
        """Returns the specified optimizer. In SignRound, we fix the optimizer.

        Args:
        optimizer: The optimizer to be used.

        Returns:
        The specified optimizer.
        """
        from auto_round.sign_sgd import SignSGD

        return SignSGD

    def get_scaler(self):
        """Returns scaler, in SignRound, no need to use scaler."""
        return None

    def scale_loss_and_backward(self, scaler, loss):
        """Scales the loss and performs backward pass.

        Args:
        scaler: The scaler to be used.
        loss: The loss to be scaled.

        Returns:
        The scaled loss.
        """
        scale_loss = loss * 1000
        scale_loss.backward()
        if is_optimum_habana_available():
            htcore.mark_step()
        return scale_loss

    def step(self, scaler, optimizer, lr_schedule):
        """Performs a step in the optimization process.

        Args:
        scaler: The scaler to be used.
        optimizer: The optimizer for the step.
        lr_schedule: The learning rate schedule.

        Returns:
        None
        """
        optimizer.step()
        # for hpu
        if is_optimum_habana_available():
            htcore.mark_step()
        optimizer.zero_grad()
        lr_schedule.step()

    @classmethod
    @torch.no_grad()
    def sampling_inputs(cls, input_ids, input_others, indices, seqlen,
                        batch_dim=0, share_cache_keys=()):
        """Samples inputs based on the given indices and sequence length.

        Args:
        input_ids: The list of input tensor containing  input_ids.
        input_others: A dictionary containing other input data.
        indices: The indices to sample from the input.
        seqlen: The sequence length.

        Returns:
        current_input_ids: The sampled input IDs.
        current_input_others: The sampled other input data.
        """
        current_input_ids = [input_ids[i] for i in indices]

        current_input_ids = torch.cat(current_input_ids, dim=batch_dim)

        current_input_others = {"positional_inputs": input_others["positional_inputs"]}
        for key in input_others.keys():
            if "positional_inputs" in key:
                continue
            if (key not in share_cache_keys or len(indices) == 1) \
                    and not isinstance(input_others[key], (str, bool, type(None))):
                current_input_others[key] = None
                if input_others[key] is not None:
                    current_input_others[key] = [input_others[key][i] for i in indices]
                    if len(indices) == 1:
                        current_input_others[key] = current_input_others[key][0]
                    else:
                        try:
                            current_input_others[key] = torch.cat(current_input_others[key], dim=0)
                        except TypeError as err:
                            logger.warning_once("Please check the model cache inputs or try setting batch_size to 1.")
            else:
                current_input_others[key] = input_others[key]

        return current_input_ids, current_input_others


class AutoRoundOPT(AutoRound):
    """Class for automatic rounding-based quantization with optimizers like adamw of a PyTorch model.

    Args:
        model: The PyTorch model to be quantized.
        tokenizer: An optional tokenizer for processing input data.
        bits (int): Number of bits for quantization (default is 4).
        group_size (int): Size of the quantization group (default is 128).
        sym (bool): Whether sym to be used (default is True).
        layer_config (dict): Configuration for weight quantization (default is None).
        batch_size (int): Batch size for training (default is 8).
        amp (bool): Whether to use automatic mixed precision (default is True).
        device: The device to be used for training (default is "auto").
        lr_scheduler: The learning rate scheduler to be used.
        dataset: The default dataset name (default is "NeelNanda/pile-10k").
        enable_quanted_input (bool): Whether to use quantized input data (default is True).
        enable_minmax_tuning (bool): Whether to enable min-max tuning (default is True).
        lr (float): The learning rate (default is 0.005).
        minmax_lr (float): The learning rate for min-max tuning (default is None).
        low_gpu_mem_usage (bool): Whether to use low GPU memory (default is False).
        low_cpu_mem_usage (bool): Whether to use low CPU memory (default is False).
        iters (int): Number of iterations (default is 200).
        seqlen (int): Length of the sequence.
        nsamples (int): Number of samples (default is 128).
        sampler (str): The sampling method (default is "rand").
        seed (int): The random seed (default is 42).
        nblocks (int): Number of blocks (default is 1).
        gradient_accumulate_steps (int): Number of gradient accumulation steps (default is 1).
        not_use_best_mse (bool): Whether to use mean squared error (default is False).
        dynamic_max_gap (int): The dynamic maximum gap (default is -1).
        data_type (str): The data type to be used (default is "int").
        scale_dtype (str): The data type of quantization scale to be used (default is "float16"), different kernels
                           have different choices.
        act_bits (int): Number of bits for activation quantization. Default is 16.
        act_group_size (int): Group size for activation quantization. Default is None.
        act_sym (bool): Whether to use symmetric activation quantization. Default is None.
        act_data_type (str): Specifies the data type for activations.
                             Defaults to None, in which case it inherits the weight data type.
        act_dynamic (bool): Whether to use dynamic activation quantization. Default is True.
        to_quant_block_names (str|list): A string or list whose elements are list of
                            block's layer names to be quantized.
        enable_norm_bias_tuning (bool): Whether to enable fast norm/layer_bias tuning
        enable_torch_compile (bool): Whether to enable torch compile to optimize quant_block/layer function
        **kwargs: Additional keyword arguments.

    Returns:
        The quantized model.
    """

    def __init__(
            self,
            model,
            tokenizer=None,
            bits: int = 4,
            group_size: int = 128,
            sym: bool = True,
            layer_config=None,
            batch_size: int = 8,
            amp: bool = True,
            device=None,
            lr_scheduler=None,
            dataset: Union[str, list, tuple, torch.utils.data.DataLoader] = "NeelNanda/pile-10k",
            enable_quanted_input: bool = True,
            enable_minmax_tuning: bool = True,
            lr: float = None,
            minmax_lr: float = None,
            low_gpu_mem_usage: bool = False,
            low_cpu_mem_usage: bool = False,
            iters: int = 200,
            seqlen: int = 2048,
            nsamples: int = 128,
            sampler: str = "rand",
            seed: int = 42,
            nblocks: int = 1,
            gradient_accumulate_steps: int = 1,
            not_use_best_mse: bool = False,
            dynamic_max_gap: int = -1,
            data_type: str = "int",
            scale_dtype: str = "fp16",
            act_bits: int = 16,
            act_group_size: int = None,
            act_sym: bool = None,
            act_data_type: str = None,
            act_dynamic: bool = True,
            to_quant_block_names: Union[str, list] = None,
            enable_norm_bias_tuning: bool = False,
            enable_torch_compile: bool = False,
            device_map: Union[str, dict] = None,
            optimizer="AdamW",
            super_bits: int = None,
            super_group_size: int = None,
            disable_opt_rtn: bool = False,
            **kwargs,
    ):
        super(AutoRoundOPT, self).__init__(
            model=model,
            tokenizer=tokenizer,
            bits=bits,
            group_size=group_size,
            sym=sym,
            layer_config=layer_config,
            batch_size=batch_size,
            amp=amp,
            device=device,
            lr_scheduler=lr_scheduler,
            dataset=dataset,
            enable_quanted_input=enable_quanted_input,
            enable_minmax_tuning=enable_minmax_tuning,
            lr=lr,
            minmax_lr=minmax_lr,
            low_gpu_mem_usage=low_gpu_mem_usage,
            low_cpu_mem_usage=low_cpu_mem_usage,
            iters=iters,
            seqlen=seqlen,
            nsamples=nsamples,
            sampler=sampler,
            seed=seed,
            nblocks=nblocks,
            gradient_accumulate_steps=gradient_accumulate_steps,
            not_use_best_mse=not_use_best_mse,
            dynamic_max_gap=dynamic_max_gap,
            data_type=data_type,
            scale_dtype=scale_dtype,
            act_bits=act_bits,
            act_group_size=act_group_size,
            act_sym=act_sym,
            act_data_type=act_data_type,
            act_dynamic=act_dynamic,
            to_quant_block_names=to_quant_block_names,
            enable_norm_bias_tuning=enable_norm_bias_tuning,
            enable_torch_compile=enable_torch_compile,
            device_map=device_map,
            super_bits=super_bits,
            super_group_size=super_group_size,
            **kwargs,
        )

        self.optimizer = self.get_optimizer(optimizer)

    def get_optimizer(self, optimizer):
        if optimizer is None:
            optimizer = torch.optim.AdamW
        elif isinstance(optimizer, str):
            optimizer = getattr(torch.optim, optimizer)
        else:
            optimizer = optimizer
        return optimizer

    def get_scaler(self):
        scaler = None
        if self.amp and not check_is_cpu(self.device):
            from torch.cuda.amp import GradScaler

            scaler = GradScaler(init_scale=1024, growth_interval=100000)
        return scaler

    def scale_loss_and_backward(self, scaler, loss):
        if scaler is not None:
            loss = scaler.scale(loss)

        loss.backward()
        if is_optimum_habana_available():
            htcore.mark_step()
        return loss

    def step(self, scaler, optimizer, lr_schedule):
        if scaler is not None:
            scaler.step(optimizer)
            optimizer.zero_grad()
            lr_schedule.step()
            scaler.update()
        else:
            optimizer.step()
            optimizer.zero_grad()
            lr_schedule.step()
        if is_optimum_habana_available():
            htcore.mark_step()


class AutoRoundAdam(AutoRoundOPT):
    """Class for automatic rounding-based quantization with optimizers like adamw of a PyTorch model.
    The default lr has been changed.

    Args:
        model: The PyTorch model to be quantized.
        tokenizer: An optional tokenizer for processing input data.
        bits (int): Number of bits for quantization (default is 4).
        group_size (int): Size of the quantization group (default is 128).
        sym (str): Whether symmetric quantization to be used (default is True).
        layer_config (dict): Configuration for weight quantization (default is None).
        batch_size (int): Batch size for training (default is 8).
        amp (bool): Whether to use automatic mixed precision (default is True).
        device: The device to be used for training (default is "auto").
        lr_scheduler: The learning rate scheduler to be used.
        dataset (Union[str, list, tuple, torch.utils.data.DataLoader]):
                The default dataset name (default is "NeelNanda/pile-10k").
        enable_quanted_input (bool): Whether to use quantized input data (default is True).
        enable_minmax_tuning (bool): Whether to enable min-max tuning (default is True).
        lr (float): The learning rate (default is 0.005).
        minmax_lr (float): The learning rate for min-max tuning (default is None).
        low_gpu_mem_usage (bool): Whether to use low GPU memory (default is False).
        low_cpu_mem_usage (bool): Whether to use low CPU memory (default is False).
        iters (int): Number of iterations (default is 200).
        seqlen (int): Length of the sequence.
        nsamples (int): Number of samples (default is 128).
        sampler (str): The sampling method (default is "rand").
        seed (int): The random seed (default is 42).
        nblocks (int): Number of blocks (default is 1).
        gradient_accumulate_steps (int): Number of gradient accumulation steps (default is 1).
        not_use_best_mse (bool): Whether to use mean squared error (default is False).
        dynamic_max_gap (int): The dynamic maximum gap (default is -1).
        data_type (str): The data type to be used (default is "int").
        optimizer: string or object
        scale_dtype (str): The data type of quantization scale to be used (default is "float16"), different kernels
                           have different choices.
        act_bits (int): Number of bits for activation quantization. Default is 16.
        act_group_size (int): Group size for activation quantization. Default is None.
        act_sym (bool): Whether to use symmetric activation quantization. Default is None.
        act_data_type (str): Specifies the data type for activations.
                             Defaults to None, in which case it inherits the weight data type.
        act_dynamic (bool): Whether to use dynamic activation quantization. Default is True.
        to_quant_block_names (str|list): A list whose elements are list of block's layer names to be quantized.
        enable_norm_bias_tuning (bool): Whether to enable fast norm/layer_bias tuning
        enable_torch_compile (bool): Whether to enable torch compile to optimize quant_block/layer function
    Returns:
        The quantized model.
    """

    def __init__(
            self,
            model,
            tokenizer=None,
            bits: int = 4,
            group_size: int = 128,
            sym: bool = True,
            layer_config=None,
            batch_size: int = 8,
            amp: bool = True,
            device=None,
            lr_scheduler=None,
            dataset: Union[str, list, tuple, torch.utils.data.DataLoader] = "NeelNanda/pile-10k",
            enable_quanted_input: bool = True,
            enable_minmax_tuning: bool = True,
            lr: float = None,
            minmax_lr: float = None,
            low_gpu_mem_usage: bool = False,
            low_cpu_mem_usage: bool = False,
            iters: int = 200,
            seqlen: int = 2048,
            nsamples: int = 128,
            sampler: str = "rand",
            seed: int = 42,
            nblocks: int = 1,
            gradient_accumulate_steps: int = 1,
            not_use_best_mse: bool = False,
            dynamic_max_gap: int = -1,
            data_type: str = "int",
            scale_dtype: str = "fp16",
            act_bits: int = 16,
            act_group_size: int = None,
            act_sym: bool = None,
            act_data_type: str = None,
            act_dynamic: bool = True,
            to_quant_block_names: Union[str, list] = None,
            enable_norm_bias_tuning: bool = False,
            enable_torch_compile: bool = False,
            device_map: Union[str, dict] = None,
            optimizer="AdamW",
            super_bits: int = None,
            super_group_size: int = None,
            disable_opt_rtn: bool = False,
            **kwargs,
    ):
        super(AutoRoundAdam, self).__init__(
            model=model,
            tokenizer=tokenizer,
            bits=bits,
            group_size=group_size,
            sym=sym,
            layer_config=layer_config,
            batch_size=batch_size,
            amp=amp,
            device=device,
            lr_scheduler=lr_scheduler,
            dataset=dataset,
            enable_quanted_input=enable_quanted_input,
            enable_minmax_tuning=enable_minmax_tuning,
            lr=lr,
            minmax_lr=minmax_lr,
            low_gpu_mem_usage=low_gpu_mem_usage,
            low_cpu_mem_usage=low_cpu_mem_usage,
            iters=iters,
            seqlen=seqlen,
            nsamples=nsamples,
            sampler=sampler,
            seed=seed,
            nblocks=nblocks,
            gradient_accumulate_steps=gradient_accumulate_steps,
            not_use_best_mse=not_use_best_mse,
            dynamic_max_gap=dynamic_max_gap,
            data_type=data_type,
            scale_dtype=scale_dtype,
            act_bits=act_bits,
            act_group_size=act_group_size,
            act_sym=act_sym,
            act_data_type=act_data_type,
            act_dynamic=act_dynamic,
            to_quant_block_names=to_quant_block_names,
            enable_norm_bias_tuning=enable_norm_bias_tuning,
            enable_torch_compile=enable_torch_compile,
            device_map=device_map,
            optimizer=optimizer,
            super_bits=super_bits,
            super_group_size=super_group_size,
            **kwargs,
        )<|MERGE_RESOLUTION|>--- conflicted
+++ resolved
@@ -1192,13 +1192,8 @@
                     input_others,
                     self.batch_size * self.infer_bs_coeff,
                     self.device,
-<<<<<<< HEAD
-                    self.cache_device,)
-=======
                     self.cache_device,
                 )
->>>>>>> 923683ae
-
                 if self.device_map is not None:
                     accelerate.hooks.remove_hook_from_submodules(block)
 
