# Copyright (c) 2023 Intel Corporation
#
# Licensed under the Apache License, Version 2.0 (the "License");
# you may not use this file except in compliance with the License.
# You may obtain a copy of the License at
#
#    http://www.apache.org/licenses/LICENSE-2.0
#
# Unless required by applicable law or agreed to in writing, software
# distributed under the License is distributed on an "AS IS" BASIS,
# WITHOUT WARRANTIES OR CONDITIONS OF ANY KIND, either express or implied.
# See the License for the specific language governing permissions and
# limitations under the License.

import copy
import os
import re
import sys
import time
import traceback
from dataclasses import asdict, fields
from enum import Enum
from typing import Any, Callable, Union

import accelerate
import torch
from accelerate.big_modeling import dispatch_model, infer_auto_device_map
from torch import autocast
from tqdm import tqdm
from transformers import set_seed

from auto_round.data_type import QUANT_FUNC_WITH_DTYPE
from auto_round.data_type.utils import reshape_pad_tensor_by_group_size
from auto_round.export.export_to_autoround import AutoRoundFormat
from auto_round.export.export_to_gguf.config import GGUF_CONFIG, GGUF_INNER_CONFIG, ModelType
from auto_round.low_cpu_mem.utils import get_layers_before_block
from auto_round.schemes import QuantizationScheme, preset_name_to_scheme
from auto_round.sign_sgd import SignSGD
from auto_round.special_model_handler import _handle_moe_model
from auto_round.utils import (
    INNER_SUPPORTED_LAYER_TYPES,
    SUPPORTED_DTYPES,
    SUPPORTED_FORMATS,
    SUPPORTED_LAYER_TYPES,
    TORCH_VERSION_AT_LEAST_2_6,
    CpuInfo,
    _gguf_args_check,
    _is_fp8_linear,
    _is_fp8_model,
    block_forward,
    check_and_mark_fp8_model,
    check_is_cpu,
    check_need_act_calibration,
    check_seqlen_compatible,
    check_skippable_keywords,
    check_to_quantized,
    clear_memory,
    collect_best_params,
    compile_func,
    convert_dtype_str2torch,
    convert_fp8_layer_to_linear,
    convert_fp8_model_to_16b_model,
    copy_python_files_from_model_cache,
    detect_device,
    estimate_tuning_block_mem,
    find_matching_blocks,
    flatten_list,
    get_block_names,
    get_device_memory,
    get_layer_config_by_gguf_format,
    get_layer_features,
    get_layer_names_in_block,
    get_lm_head_name,
    get_max_vram,
    get_module,
    get_quant_keys,
    get_shared_keys,
    htcore,
    infer_bits_by_data_type,
    init_cache,
    is_debug_mode,
    is_mx_fp,
    is_nv_fp,
    is_optimum_habana_available,
    is_standard_fp,
    is_static_wfp8afp8,
    is_wfp8afp8,
    llm_load_model,
    logger,
    mv_module_from_gpu,
    reset_params,
    set_amax_for_all_moe_layers,
    set_module,
    to_device,
    to_dtype,
    unsupport_meta_device,
)
from auto_round.wrapper import WrapperLinear, WrapperMultiblock, unwrapper_block, unwrapper_layer, wrapper_block


class AutoRound(object):
    """Automatic weight rounding (Signed Gradient Descent) for LLM quantization

    Reference:
        Cheng, Wenhua, et al., "Optimize weight rounding via signed gradient descent for
        the quantization of LLMs." arXiv:2309.05516 (2023).

    Attributes:
        model (torch.nn.Module): The loaded PyTorch model in eval mode.
        tokenizer: Tokenizer used to prepare input text for calibration/tuning.
        bits (int): Weight quantization bits.
        group_size (int): Per-group size for weight quantization.
        sym (bool): Whether to use symmetric weight quantization.
        layer_config (dict): Per-layer quantization configuration.
        nsamples (int): Number of calibration samples.
        enable_torch_compile (bool): Whether to enable torch.compile for quant blocks/layers.
    """

    bits: int | None
    group_size: int | None
    sym: bool | None
    data_type: str | None
    act_bits: int | None
    act_group_size: int | None
    act_sym: bool | None
    act_data_type: str | None
    act_dynamic: bool | None
    super_bits: int | None
    super_group_size: int | None

    def __init__(
        self,
        model: Union[torch.nn.Module, str],
        tokenizer=None,
        scheme: Union[str, dict, QuantizationScheme] = "W4A16",
        layer_config: dict[str, Union[str, dict, QuantizationScheme]] = None,
        dataset: Union[str, list, tuple, torch.utils.data.DataLoader] = "NeelNanda/pile-10k",
        iters: int = 200,
        seqlen: int = 2048,
        nsamples: int = 128,
        batch_size: int = 8,
        gradient_accumulate_steps: int = 1,
        low_gpu_mem_usage: bool = False,
        device_map: Union[str, torch.device, int, dict] = 0,
        enable_torch_compile: bool = False,
        seed: int = 42,
        **kwargs,
    ):
        """Initialize AutoRound with quantization and tuning configuration.

        Args:
            model (torch.nn.Module | str): Model object or model name to load.
            tokenizer: Tokenizer for text processing. Required if `model` is not a string and `iters > 0`.
            scheme (str| dict | QuantizationScheme ): A preset scheme that defines the quantization configurations
            bits (int, optional): Weight quantization bits. Defaults to 4.
            group_size (int, optional): Weight quantization group size. Defaults to 128.
            sym (bool, optional): Symmetric weight quantization. Defaults to True.
            layer_config (dict, optional): Layer-wise quantization config. Defaults to None.
            batch_size (int, optional): Calibration batch size. Defaults to 8.
            amp (bool, optional): Use AMP for tuning. Defaults to True.
            device (str | torch.device | int, optional): Compute device. Defaults to 0.
            dataset (str | list | tuple | DataLoader, optional): Calibration data. Defaults to "NeelNanda/pile-10k".
            enable_minmax_tuning (bool, optional): Enable weight min-max tuning. Defaults to True.
            lr (float, optional): Learning rate; if None, set to 1.0 / iters except when iters==0.
            minmax_lr (float, optional): Learning rate for min-max tuning; defaults to `lr`.
            low_gpu_mem_usage (bool, optional): Lower GPU memory mode. Defaults to False.
            iters (int, optional): Optimization iterations. Defaults to 200.
            seqlen (int, optional): Calibration sequence length. Defaults to 2048.
            nsamples (int, optional): Number of calibration samples. Defaults to 128.
            seed (int, optional): Random seed. Defaults to 42.
            gradient_accumulate_steps (int, optional): Gradient accumulation steps. Defaults to 1.
            data_type (str, optional): Weight data type string, e.g., "int". Defaults to "int".
            act_bits (int, optional): Activation quantization bits. Defaults to 16.
            act_group_size (int, optional): Activation group size. Defaults to None.
            act_sym (bool, optional): Symmetric activation quantization. Defaults to None.
            act_data_type (str, optional): Activation data type; inherits weight dtype if None and act_bits < 16.
            act_dynamic (bool, optional): Dynamic activation quantization. Defaults to True.
            enable_torch_compile (bool, optional): Enable torch.compile for quant blocks/layers. Defaults to False.
            device_map (str | dict, optional): Device placement map. Defaults to None.
            disable_opt_rtn (bool, optional): Disable RTN-mode optimization (iters=0). Defaults to False.
            enable_alg_ext (bool, optional): Enable algorithm extension (primarily for INT2). Defaults to False.
            **kwargs: Backward compatible options:
                - enable_alg_ext, quant_lm_head, lr, lr_scheduler, sampler, not_use_best_mse, dynamic_max_gap,
                  super_group_size, super_bits, scale_dtype ("fp16" etc.),
                  nblocks, low_cpu_mem_usage, to_quant_block_names,
                  enable_norm_bias_tuning, enable_quanted_input,
                  disable_deterministic_algorithms, vlm, static_kv_dtype
        Raises:
            ValueError: If invalid device is provided or tokenizer is missing for non-str model with iters > 0.
            RuntimeError: If model parameters are on meta device.
        Example:
            Layer-wise configuration structure:

            >>> layer_config = {
            ...     "layer1": {
            ...         "data_type": "int",
            ...         "bits": 4,
            ...         "group_size": 128,
            ...         "sym": True,
            ...         "act_data_type": None,
            ...         "act_bits": 16,
            ...         "act_group_size": None,
            ...         "act_sym": None,
            ...     },
            ...     # ...
            ... }
        """
        self.scheme = None
        self._parse_and_set_scheme(scheme, kwargs)

        # Extra/legacy kwargs for backward compatibility
        # Major version releases may pack them with extra configuration options
        amp = kwargs.pop("amp", True)
        lr = kwargs.pop("lr", None)
        enable_alg_ext = kwargs.pop("enable_alg_ext", False)
        enable_minmax_tuning = kwargs.pop("enable_minmax_tuning", True)
        minmax_lr = kwargs.pop("minmax_lr", None)
        disable_opt_rtn = kwargs.pop("disable_opt_rtn", False)
        lr_scheduler = kwargs.pop("lr_scheduler", None)
        sampler = kwargs.pop("sampler", "rand")
        not_use_best_mse = kwargs.pop("not_use_best_mse", False)
        dynamic_max_gap = kwargs.pop("dynamic_max_gap", -1)
        scale_dtype = kwargs.pop("scale_dtype", "fp16")
        nblocks = kwargs.pop("nblocks", 1)
        low_cpu_mem_usage = kwargs.pop("low_cpu_mem_usage", False)
        to_quant_block_names: Union[str, list, None] = kwargs.pop("to_quant_block_names", None)
        enable_norm_bias_tuning: bool = kwargs.pop("enable_norm_bias_tuning", False)
        enable_quanted_input: bool = kwargs.pop("enable_quanted_input", True)
        disable_deterministic_algorithms = kwargs.pop("disable_deterministic_algorithms", True)
        enable_deterministic_algorithms = kwargs.pop("enable_deterministic_algorithms", False)
        static_kv_dtype = kwargs.pop("static_kv_dtype", None)
        device = kwargs.pop("device", None)
        self.quant_lm_head = kwargs.pop("quant_lm_head", False)
        self.vlm = kwargs.pop("vlm") if "vlm" in kwargs else False
        # Scale factor for RAM usage per parameter.
        self.mem_per_param_scale = kwargs.pop("mem_per_param_scale", None)

        if kwargs:
            logger.warning(f"unrecognized keys {list(kwargs.keys())} were passed. Please check them.")
        if "CUBLAS_WORKSPACE_CONFIG" not in os.environ:
            os.environ["CUBLAS_WORKSPACE_CONFIG"] = ":4096:8"
        # deprecated, default not to use torch.use_deterministic_algorithms
        if not disable_deterministic_algorithms or enable_deterministic_algorithms:
            if not disable_deterministic_algorithms:
                logger.warning(
                    "default not use deterministic_algorithms. disable_deterministic_algorithms is deprecated,"
                    " please use enable_deterministic_algorithms instead. "
                )

            torch.use_deterministic_algorithms(True, warn_only=False)
        else:
            torch.use_deterministic_algorithms(True, warn_only=True)

        if device is not None:
            logger.warning("`device` is deprecated, please use `device_map` instead")

        if device_map is None:
            device_map = 0

        # Set device, must place after model loading
        self._set_device(device_map)

        if (isinstance(device_map, dict) and device_map) or device_map == "auto":
            self.device_map = device_map
        elif isinstance(device_map, str) and "," in device_map:
            device_map = device_map.replace(" ", "")  # Remove any spaces
            self.device_list = [int(dev) for dev in device_map.split(",") if dev.isdigit()]
            self.device_map = "auto"
        else:
            self.device_map = None
        self._set_device_map_in_blocks(self.device_map)

        # Model related
        self.quantized = False
        if isinstance(model, str):
            model, tokenizer, low_cpu_mem_usage = llm_load_model(
                model,
                device="cpu",
                low_cpu_mem_mode=low_cpu_mem_usage,  # always load cpu first
            )
        elif tokenizer is None and iters > 0:
            raise ValueError("A tokenizer must be set for non-str model input")
        self.low_cpu_mem_usage = bool(low_cpu_mem_usage)
        if unsupport_meta_device(model):
            raise RuntimeError(
                "AutoRound does not support parameters on meta device. "
                "Please use more GPUs by setting `--device 0,1,2,3` or just place the model on CPU."
            )
        check_and_mark_fp8_model(model)
        self.model = model.eval()
        self.tokenizer = tokenizer
        self.shared_cache_keys = get_shared_keys(self.model)

        self._parse_layer_config(layer_config)  # must place after model init

        self.to_quant_block_names = to_quant_block_names

        # Tuning hyperparameters
        self.seed = seed
        set_seed(self.seed)
        self.amp = amp
        self.enable_quanted_input = enable_quanted_input
        self.enable_minmax_tuning = enable_minmax_tuning
        self.nsamples = nsamples
        self.enable_norm_bias_tuning = enable_norm_bias_tuning
        self.low_gpu_mem_usage = low_gpu_mem_usage
        self.seqlen = seqlen
        self.batch_size, self.gradient_accumulate_steps = batch_size, gradient_accumulate_steps
        self.nblocks = nblocks
        self.dataset = dataset
        self.iters = iters
        if self.iters < 0:
            logger.warning("`iters` must be non-negative, reset it to 200")
            self.iters = 200
        if self.iters == 0:
            self.lr = 5e-3
        else:
            self.lr = lr or (1.0 / self.iters)  # must place after iter setting
        self.minmax_lr = minmax_lr or self.lr
        self.enable_alg_ext = enable_alg_ext
        self.sampler = sampler
        self.not_use_best_mse = not_use_best_mse
        self.dynamic_max_gap = dynamic_max_gap
        self.lr_scheduler = lr_scheduler
        self.optimizer = self._get_optimizer(None)
        self.disable_opt_rtn = disable_opt_rtn
        self.is_packing_immediate = False  # whether to pack the layer immediately after tuning

        # KV cache, this one does not affect tuning but will collect some infos during tuning
        self.static_kv_dtype = static_kv_dtype
        if self.static_kv_dtype is not None:
            logger.warning("The static kv is experimental and currently has limited support.")

        # Model related
        self.quantized = False
        if isinstance(model, str):
            model, tokenizer, low_cpu_mem_usage = llm_load_model(
                model, device=device, low_cpu_mem_mode=low_cpu_mem_usage
            )
        elif tokenizer is None and iters > 0:
            raise ValueError("A tokenizer must be set for non-str model input")
        self.low_cpu_mem_usage = bool(low_cpu_mem_usage)
        if unsupport_meta_device(model):
            raise RuntimeError(
                "AutoRound does not support parameters on meta device. "
                "Please use more GPUs by setting `--device_map 0,1,2,3` or just place the model on CPU."
            )
        self.model = model.eval()
        self.tokenizer = tokenizer
        self.shared_cache_keys = get_shared_keys(self.model)
        if not hasattr(self, "quant_block_list"):
            all_blocks = get_block_names(model)
            self.quant_block_list = find_matching_blocks(model, all_blocks, self.to_quant_block_names)

        self.scale_dtype = convert_dtype_str2torch(scale_dtype)
        self._set_amp_dtype()
        self.cache_device = torch.device("cpu") if self.low_gpu_mem_usage else self.device
        if self.act_bits <= 8 and self.amp_dtype == torch.float16:
            logger.warning("force to use bf16 to for quantization tuning when enabling activation quantization")
            self.amp_dtype = torch.bfloat16
            if self.model.dtype != torch.bfloat16:  # keep the model's buffer dtype unchanged
                self.model = self.model.to(torch.bfloat16)
        else:
            logger.info(f"using {self.model.dtype} for quantization tuning")

        # Some helpers
        self.supported_types = SUPPORTED_LAYER_TYPES
        self.inner_supported_types = INNER_SUPPORTED_LAYER_TYPES
        if "hpu" in str(self.device):
            self.inner_supported_types = tuple(x for x in INNER_SUPPORTED_LAYER_TYPES if x != "FP8Linear")
        self.batch_dim = None
        self.infer_bs_coeff = 1
        self.enable_torch_compile = enable_torch_compile
        self._adjust_torch_compile(enable_torch_compile)
        self._check_configs()
        torch.set_printoptions(precision=3, sci_mode=True)

        if is_optimum_habana_available():
            logger.info("optimum Habana is available, import htcore explicitly.")
            import habana_frameworks.torch.core as htcore  # pylint: disable=E0401
            import habana_frameworks.torch.hpu as hthpu  # pylint: disable=E0401]

    def _set_device(self, device_map):
        if hasattr(self, "device") and self.device is not None:
            return
        if isinstance(device_map, (str, torch.device, int)):
            self.device = detect_device(device_map)

        elif isinstance(device_map, dict) and device_map:
            tmp_devices = []
            for val in device_map.values():
                if isinstance(val, (str, torch.device, int)):  # could optimize
                    tmp_device = detect_device(val)
                    tmp_device = tmp_device.split(":")[0]
                    tmp_devices.append(tmp_device)
            tmp_devices = list(set(tmp_devices))
            if len(tmp_devices) > 1:
                logger.warning(
                    f"there are multiple device types in the device_map, "
                    f"please make sure they are correct,use the first device {tmp_devices[0]} as the core device "
                )

            self.device = tmp_devices[0]
        else:
            raise TypeError(f"device_map should be [str, torch.device, int, dict], but got {type(device_map)}")

    def _parse_layer_config(self, layer_config: dict[str, Union[str, dict, QuantizationScheme]]) -> None:
        """Parse and set the layer-wise quantization configuration."""
        # Some other quantization configs
        self.layer_config = {} if layer_config is None else layer_config
        scheme_keys = [f.name for f in fields(QuantizationScheme)]
        for key, item in self.layer_config.items():
            if isinstance(item, str):
                item = asdict(preset_name_to_scheme(item.upper()))
                self.layer_config[key] = item

            if isinstance(item, QuantizationScheme):
                config = asdict(item)
                tmp_keys = copy.deepcopy(list(config.keys()))
                for tmp_key in tmp_keys:  ## Pop None value to be overridden
                    if config[tmp_key] is None:
                        config.pop(tmp_key)
                self.layer_config[key] = config
            elif isinstance(item, dict):
                item_keys = item.keys()
                if item_keys not in scheme_keys:
                    for item_key in item_keys:
                        if item_key not in scheme_keys:
                            raise ValueError(
                                f"the key {item_key} in layer_config for layer {key} is invalid,"
                                f" only {scheme_keys} are supported"
                            )

        if not self.quant_lm_head or (isinstance(self.scheme, str) and self.scheme.lower().startswith("gguf")):
            return
        for n, _ in self.model.named_modules():
            lm_head_layer_name = n

        if (
            hasattr(self.model, "config")
            and self.model.config.tie_word_embeddings
            and hasattr(self.model, "_tied_weights_keys")
        ):
            tied_keys = self.model._tied_weights_keys
            for item in tied_keys:
                if lm_head_layer_name in item:  # TODO extend to encoder-decoder layer, seq classification model
                    self.quant_lm_head = False
                    logger.warning(
                        "reset `quant_lm_head` to `False` as quantizing lm_head with tied weights has not been "
                        "supported currently"
                    )
                    break

        lm_head_layer_config = self.layer_config[lm_head_layer_name] if lm_head_layer_name in self.layer_config else {}

        for key in scheme_keys:
            if key not in lm_head_layer_config:
                lm_head_layer_config[key] = getattr(self, key)

    def _parse_and_set_scheme(self, scheme: Union[str, dict, QuantizationScheme], kwargs) -> None:
        """Parse and set the quantization scheme."""
        if isinstance(scheme, QuantizationScheme):
            scheme = asdict(scheme)
        elif isinstance(scheme, dict):
            scheme = scheme
        elif isinstance(scheme, str):
            scheme = scheme.upper()
            self.scheme = scheme
            scheme = asdict(preset_name_to_scheme(scheme))
        scheme_keys = [f.name for f in fields(QuantizationScheme)]
        for key in scheme_keys:
            if key in kwargs and kwargs[key] is not None:
                setattr(self, key, kwargs[key])
            else:
                setattr(self, key, scheme.get(key, None))
            kwargs.pop(key, None)
        if self.act_dynamic is None:
            self.act_dynamic = True

        tmp_bits = infer_bits_by_data_type(self.data_type)
        if tmp_bits is not None and tmp_bits < 16 and tmp_bits != self.bits:
            logger.warning(f"'data_type' do not match the specified 'bits' setting. Resetting 'bits' to {tmp_bits}.")
            self.bits = tmp_bits
        if tmp_bits is not None and tmp_bits < 16:
            for supported_dtype in SUPPORTED_DTYPES:  # to easily handle dtype mx_fp4 and layer_config={xxx:{bits:8}}
                if self.data_type.startswith(supported_dtype):
                    if supported_dtype + str(tmp_bits) == self.data_type:  # could not replace FP8_e4m3
                        self.data_type = supported_dtype
                    break

        self.act_group_size = self.act_group_size if self.act_group_size is not None else self.group_size
        self.act_bits = self.act_bits if self.act_bits is not None else 16
        self.act_sym = self.act_sym if self.act_sym is not None else self.sym

        if self.act_data_type is None:
            if self.data_type in SUPPORTED_DTYPES and self.act_bits < 16:
                self.act_data_type = self.data_type
                logger.info(f"activation adopts {self.data_type}")
            else:
                self.act_data_type = "float"
        tmp_act_bits = infer_bits_by_data_type(self.act_data_type)
        if tmp_act_bits is not None and tmp_act_bits < 16 and tmp_act_bits != self.act_bits:
            self.act_bits = tmp_act_bits
            logger.warning(
                f"`act_data_type` do not"
                f" match the specified 'act_bits' setting. Resetting 'act_bits' to {tmp_act_bits}."
            )
        if tmp_act_bits is not None and tmp_act_bits < 16:
            for supported_dtype in SUPPORTED_DTYPES:  # to easily handle dtype mx_fp4 and layer_config={xxx:{bits:8}}
                if self.act_data_type.startswith(supported_dtype):
                    if supported_dtype + str(tmp_act_bits) == self.act_data_type:  # could not replace FP8_e4m3
                        self.act_data_type = supported_dtype
                    break

    def _adjust_torch_compile(self, enable_torch_compile: bool) -> None:
        """Sets the torch compile configuration for the tuning."""
        self.enable_torch_compile = enable_torch_compile
        if (
            not self.enable_torch_compile
            and TORCH_VERSION_AT_LEAST_2_6
            and self.act_bits > 8
            and not is_debug_mode()
            and not self.low_cpu_mem_usage
            and "fp8" not in self.data_type
            and "fp8" not in self.act_data_type
        ):
            logger.info(
                "'enable_torch_compile' is set to `False` by default. "
                "Enabling it can reduce tuning cost by 20%, but it might throw an exception."
            )

        if self.low_cpu_mem_usage and self.enable_torch_compile:
            self.enable_torch_compile = False
            logger.warning("reset enable_torch_compile to `False` as low_cpu_mem_usage is enabled")

        if is_debug_mode() and self.enable_torch_compile:
            self.enable_torch_compile = False
            logger.warning("reset enable_torch_compile to `False` as debug mode is enabled")

        if ("fp8" in self.data_type or "fp8" in self.act_data_type) and self.enable_torch_compile:
            self.enable_torch_compile = False
            logger.warning("reset enable_torch_compile to `False` as fp8 is enabled")

    def _set_device_map_in_blocks(self, device_map: Union[str, dict, None]) -> None:
        """Sets the device map for specific blocks in the model.

        Args:
            device_map (Union[str, dict, None]): A mapping of module names to devices.
                If provided as a string, it should be in the format
                "module_name:device,module_name:device". Devices can be integers
                (GPU IDs) or strings (e.g., 'cpu', 'cuda:0').
        """
        if self.device_map is None or len(self.device_map) == 0:
            self.device_map = None
        if not device_map:
            return
        if self.device_map == "auto" and device_map == "auto":
            return
        if isinstance(device_map, str):
            device_map = device_map.replace(" ", "")
            infos = device_map.split(",")
            device_map_dict = {}
            for info in infos:
                index = info.find(":")
                key = info[:index]
                value = info[index + 1 :]
                device_map_dict[key] = value
            device_map = device_map_dict

        names = [n for n, m in self.model.named_modules() if len(list(m.children())) == 0]

        for key, device in device_map.items():
            if isinstance(device, str) and device.isdigit():
                device = int(device)
            device = detect_device(device)
            try:
                module = get_module(self.model, key)
                module.tuning_device = device
            except:
                matching_names = [name for name in names if re.match(key, name)]
                if len(matching_names) > 0:
                    for name in matching_names:
                        self._set_device_for_matching_module(name, device)
                else:
                    for name in names:
                        if key in name:
                            self._set_device_for_matching_module(name, device)

    def _set_device_for_matching_module(self, name: str, device: str) -> None:
        """Sets the device for a module if it matches the given name."""
        module = get_module(self.model, name)
        if hasattr(module, "tuning_device") and module.tuning_device != device:
            logger.warning(
                f"multiple devices have been set for layer {name}, keeping original device {module.tuning_device}"
            )
        else:
            module.tuning_device = device

    def _set_auto_device_map_in_block(self, block: torch.nn.Module, input_ids: list[torch.Tensor]) -> None:
        """Automatically sets the device map for the block based on available GPUs and memory constraints."""
        if torch.cuda.is_available():
            num_gpus = torch.cuda.device_count()
        elif torch.xpu.is_available():
            logger.warning_once("XPU does not support auto device map yet, using device 0 for tuning.")
            return
        else:
            raise RuntimeError("No CUDA or XPU devices found.")
        if num_gpus <= 1:
            self.device_map = None
            return

        if hasattr(self, "device_list") and self.device_list:
            cuda_devices = [f"cuda:{i}" for i in self.device_list]
            device_0 = cuda_devices[0]
        else:
            cuda_devices = [f"cuda:{i}" for i in range(num_gpus)]
            device_0 = "cuda:0"

        device_0_memory = get_device_memory(
            self.device_list[0] if hasattr(self, "device_list") and self.device_list else 0
        )
        block_memory, input_ouput_memory = estimate_tuning_block_mem(block, input_ids)
        if self.low_gpu_mem_usage:
            input_ouput_memory = 0

        mem_per_param_scale = 13 if self.mem_per_param_scale is None else self.mem_per_param_scale
        if self.iters == 0:
            mem_per_param_scale = 1  # for rtn

        if (block_memory * mem_per_param_scale + input_ouput_memory) < device_0_memory:
            return  # fit in one GPU

        device_map = {}
        device_memory = {device: get_device_memory(int(device.split(":")[1])) for device in cuda_devices}
        device_memory[device_0] = device_0_memory - input_ouput_memory

        device_idx = 0
        # First, fill device 0 to its maximum capacity, then distribute the remaining layers evenly across other devices
        for n, m in block.named_modules():
            if check_to_quantized(m):
                layer_name = block.tmp_name + "." + n
                layer_memory = m.weight.nbytes / 1024**3
                if device_idx == 0 and layer_memory * mem_per_param_scale < device_memory[cuda_devices[device_idx]]:
                    device_map[layer_name] = cuda_devices[device_idx]
                    device_memory[cuda_devices[device_idx]] -= layer_memory * mem_per_param_scale
                elif device_idx == 0:
                    device_idx += 1  # Move to the next device once device 0 is full
                    device_map[layer_name] = cuda_devices[device_idx]
                    device_memory[cuda_devices[device_idx]] -= layer_memory * mem_per_param_scale
                else:
                    # Calculate the target device index based on even distribution
                    sorted_devices = sorted(cuda_devices, key=lambda d: device_memory[d], reverse=True)
                    device_idx = sorted_devices[0]
                    if layer_memory * mem_per_param_scale < device_memory[device_idx]:
                        device_map[layer_name] = device_idx
                        device_memory[device_idx] -= layer_memory * mem_per_param_scale
                    else:
                        logger.warning_once(
                            f"Block {block.tmp_name} not fit in available GPU memory. "
                            "Consider using more GPUs or reducing mem_per_param_scale if OOM occurs."
                        )
        self._set_device_map_in_blocks(device_map)

    def _dq_check(self) -> None:
        """Reset the default value of super_bits and super_group_size"""
        if self.data_type.endswith("_dq"):
            gguf_config = GGUF_INNER_CONFIG[f"gguf:q{self.bits}_k"]
            self.super_bits = gguf_config["super_bits"] if self.super_bits is None else self.super_bits
            self.super_group_size = (
                gguf_config["super_group_size"] if self.super_group_size is None else self.super_group_size
            )

    def _check_configs(self) -> None:
        """Checks if the configurations are valid.

        Raises:
        ValueError, TypeError: If any of the configurations are invalid.
        """
        if not isinstance(self.model, torch.nn.Module):
            raise TypeError("model must be an instance of torch.nn.Module")
        if self.bits <= 0:
            raise ValueError("`bits` must be positive")
        if self.act_bits <= 0:
            raise ValueError("`act_bits` must be positive")
        if not (self.group_size == -1 or self.group_size >= 0):
            raise ValueError("`group_size` must be -1 (per channel) or 0 (per-tensor) or a positive integer")
        if not (self.act_group_size == -1 or self.act_group_size >= 0):
            raise ValueError("`act_group_size` must be -1 (per channel) or 0 (per-tensor) or a positive integer")
        if self.batch_size <= 0:
            raise ValueError("`batch_size` must be positive")
        if self.iters < 0:
            raise ValueError("`iters` must be non-negative")
        if self.seqlen <= 0:
            raise ValueError("`seqlen` must be positive")
        if self.nblocks <= 0:
            raise ValueError("`nblocks` must be positive")
        if self.gradient_accumulate_steps <= 0:
            raise ValueError("`gradient_accumulate_steps` must be positive")

        if (
            self.act_bits <= 8
            and (not is_nv_fp(self.act_data_type) or "static_gs" not in self.act_data_type)
            and not is_mx_fp(self.act_data_type)
        ):
            logger.warning(
                "activation quantization is an experimental feature with limited support and a complex API. "
                "And please save the quantized model to fake format as real deployment is not supported currently"
            )

        if is_mx_fp(self.data_type) and self.group_size != 32:
            logger.warning("dtype mx_fp should only support group_size of 32 in real deployment")

        if is_nv_fp(self.data_type) and (self.group_size != 16):
            logger.warning("dtype nv_fp should only support group_size of 16 in real deployment")

        if self.nsamples < self.gradient_accumulate_steps * self.batch_size:
            if self.batch_size > self.nsamples:
                if self.iters > 0:  # GGUF should log this warning, but we don't know the format here
                    logger.warning(
                        f"reset `batch_size` to {self.nsamples} as `nsamples`({self.nsamples})"
                        f" is smaller than batch_size({self.batch_size})"
                    )
                self.batch_size = self.nsamples
            if self.gradient_accumulate_steps > self.nsamples // self.batch_size:
                self.gradient_accumulate_steps = self.nsamples // self.batch_size
                logger.warning(
                    f"reset `gradient_accumulate_steps` to {self.gradient_accumulate_steps}"
                    f" as nsamples must equal or greater"
                    f" than gradient_accumulate_steps * batch_size"
                )

        if self.enable_norm_bias_tuning:
            logger.warning("the `enable_norm_bias_tuning` feature is experimental and currently has limited support.")

        self._dq_check()

    def _check_compatibility(self) -> None:
        """Checks compatibility of the configurations and model."""
        # Check gguf and others
        has_gguf = False
        if hasattr(self, "formats"):
            has_besides_gguf = False
            for format_ in self.formats:
                if "gguf" in format_:
                    has_gguf = True
                elif format_ != "fake":
                    has_besides_gguf = True
            if has_gguf and has_besides_gguf:
                raise ValueError("Gguf format is not compatible with other formats, please choose only one of them")
            if has_gguf and self.iters != 0 and self.bits != 3:
                logger.warning(
                    "`iters=0` is recommended when exporting to GGUF format except for bits 3,"
                    " as we have optimized the RTN method for this case."
                    " We are likely to release new algorithm for certain configurations in the future."
                )

        # Check group_size 32 for auto_round
        if (
            self.data_type == "int"
            and hasattr(self, "formats")
            and any(key in fmt for fmt in self.formats for key in ("auto_round", "auto_gptq", "auto_awq"))
        ):
            for n, m in self.model.named_modules():
                if isinstance(m, self.supported_types):
                    if m.weight.shape[0] % 32 != 0 or m.weight.shape[1] % 32 != 0:
                        self.layer_config[n] = {"bits": 16}
                        logger.info(
                            f"{n} will not be quantized due to its shape not being divisible by 32,"
                            " resulting in an exporting issue to autogptq"
                        )

        if (
            self.seqlen is not None
            and hasattr(self.model, "config")
            and hasattr(self.model.config, "max_position_embeddings")
        ):
            if self.model.config.max_position_embeddings < self.seqlen:
                logger.warning(
                    f"Change sequence length to {self.model.config.max_position_embeddings} "
                    "due to the limitation of max_position_embeddings"
                )
                self.seqlen = min(self.seqlen, self.model.config.max_position_embeddings)

        if self.seqlen is not None and hasattr(self.tokenizer, "model_max_length"):
            if self.tokenizer.model_max_length < self.seqlen:
                logger.warning(
                    f"Change sequence length to {self.tokenizer.model_max_length} "
                    "due to the limitation of model_max_length. "
                    "You can also try to increase the model_max_length to avoid this issue."
                )
                self.seqlen = min(self.seqlen, self.tokenizer.model_max_length)

        if self.group_size == 0 and "fp8" not in self.data_type:
            logger.warning("`group_size==0` is not supported for data_type other than fp8 ")

    def _parse_format_to_list(self, format: str) -> list:
        """Parses the format string into a list of formats.

        This method checks the requested format(s) against the model's
        quantization settings and adjusts them if necessary. It ensures that
        the formats are compatible with the model's data type, bit width,
        and activation quantization settings.

        Args:
            format (str): The requested format(s) for quantization, separated by commas.

        Returns:
            list: A list of validated and updated formats.
        """

        # Remove duplicates from formats list
        def remove_duplicates(lst):
            seen = set()
            return [x for x in lst if not (x in seen or seen.add(x))]

        formats = format.replace("q*_", f"q{self.bits}_").replace(" ", "").split(",")
        formats = remove_duplicates(formats)  # need the keep origin order

        if isinstance(self.scheme, str) and self.scheme.lower().startswith("gguf"):
            for i in range(len(formats)):
                if formats[i] != "fake" and formats[i] != self.scheme.lower().startswith("gguf"):
                    logger.warning(
                        f"reset format {formats[i]} to {self.scheme.lower()} "
                        f"since scheme {self.scheme} can only be exported to format {self.scheme.lower()}"
                    )
                    formats[i] = self.scheme.lower()

        _gguf_args_check(self, formats, model_type=ModelType.TEXT)
        if self.vlm:
            _gguf_args_check(self, formats, model_type=ModelType.MMPROJ)

        for format_ in formats:
            if format_ not in SUPPORTED_FORMATS:
                logger.error(f"Unsupported format {format_}, please choose from {SUPPORTED_FORMATS}")
                exit(-1)
        if self.scale_dtype != torch.float32:
            only_gguf = True
            for format_ in formats:
                if not ("gguf" in format_ or "fake" in format_):
                    only_gguf = False
                    break
            if len(formats) == 1 and "fake" == formats[0]:
                only_gguf = False
            if only_gguf:
                self.scale_dtype = torch.float32
                logger.info("change `scale_dtype` to `torch.float32`")

        # Adjust format settings based on compatibility
        for index in range(len(formats)):
            format = formats[index]
            if format == "auto_round":
                if self.sym and "int" in self.data_type:
                    format = "auto_round:auto_gptq"
                elif self.bits == 4 and not self.sym and "int" in self.data_type:
                    enable_awq = all(
                        config["bits"] == self.bits or config["bits"] >= 16 for config in self.layer_config.values()
                    )
                    if enable_awq:
                        format = "auto_round:auto_awq"
                elif is_nv_fp(self.data_type) or is_mx_fp(self.data_type):
                    format = f"auto_round:{self.data_type}"
                elif is_static_wfp8afp8(self):  # staic wfp8afp8
                    format = f"auto_round:{AutoRoundFormat.TORCH_FP8_STATIC.value}"
                elif self.data_type == "fp" and self.bits == 8 and self.act_bits >= 16:  # woq fp8
                    format = "auto_round:fp8"
                elif self.act_bits < 16:
                    raise ValueError(
                        "AutoRound format does not support exporting "
                        "for the current quantization configuration, "
                        "please change to `fake` format for research purpose"
                    )
                formats[index] = format
            elif format == "llm_compressor":
                from auto_round.export.export_to_llmcompressor import check_compressed_tensors_supported

                if is_nv_fp(self.data_type) or is_mx_fp(self.data_type):
                    check_compressed_tensors_supported()
                    format = format.replace("llm_compressor", f"llm_compressor:{self.data_type}")
                    formats[index] = format
                if format == "llm_compressor" and is_static_wfp8afp8(self):
                    format = format.replace("llm_compressor", f"llm_compressor:torch_fp8_static")
                    formats[index] = format
                    if self.act_group_size != 0:
                        logger.warning(
                            f"scheme FP8_STATIC export to llm_compressor format only support for act_group_size 0,"
                            f" ,but got act_group_size={self.act_group_size}, reset = 0")
                        self.act_group_size = 0
                elif not is_wfp8afp8(self):
                    logger.error(
                        "Currently, the llm_compressor format only supports MXFP/NVFP/FP8. "
                        "Please change format to fake or auto_round etc."
                    )
            else:
                if (is_nv_fp(self.data_type) or is_mx_fp(self.data_type)) and format != "fake":
                    logger.warning(f"nv_fp and mx_fp dtypes are not supported for export format: {format}")

        formats = remove_duplicates(formats)
        for i in range(len(formats)):
            formats[i] = self._check_supported_format(formats[i])
        formats = remove_duplicates(formats)
        return formats

    def _check_supported_format(self, format: str) -> bool:
        """Checks if the specified format is supported.

        This method validates the requested format against the model's bit width,
        group size, symmetry, and activation quantization settings. It raises an
        error if the format is incompatible with the current model configuration.

        Args:
            format (str): The requested format for quantization.

        Returns:
            bool: True if the format is supported, False otherwise.
        """
        if format == "fake":
            return format
        format = format.replace("q*_", f"q{self.bits}_")

        # format check for fp8
        w_fp8 = self.data_type == "fp" and self.bits == 8
        act_fp8 = self.act_data_type == "fp" and self.act_bits == 8
        if (w_fp8 or act_fp8) and re.search("^auto_round|^llm_compressor", format) is None:
            error_msg = (
                f"is only supported to export auto_round or llm_compressor format," f" but got {format}, please check."
            )
            error_msg = ("act_data_type<fp8> " + error_msg) if act_fp8 else error_msg
            error_msg = ("data_type<fp8> " + error_msg) if w_fp8 else error_msg
            logger.error(error_msg)
            sys.exit(-1)

        # Only support to export afp8/nv_fp/mx_fp
        if self.act_bits <= 8:
            if not is_standard_fp(self.act_data_type) or self.act_dynamic:
                if "llm_compressor" in format:
                    if (is_nv_fp(self.act_data_type) and "static_gs" in self.act_data_type) or (
                        is_mx_fp(self.act_data_type)
                    ):
                        return format
                    bits, group_size, sym, act_bits = 8, -1, True, 8
                    assert (
                        self.bits == bits
                        and self.group_size == group_size
                        and self.sym == sym
                        and self.act_bits == act_bits
                        and self.act_dynamic
                    ), (
                        f"Currently only support to export llm_compressor format for sym dynamic quantized"
                        f" W{self.bits}A{self.act_bits} model with group_size={group_size},"
                        f" but got bits={self.bits}, group_size={self.group_size}, sym={self.sym},"
                        f" act_bits={self.act_bits}"
                    )
                elif "auto_round" in format and (
                    is_mx_fp(self.act_data_type) or (is_nv_fp(format) and "static_gs" in self.act_data_type)
                ):
                    logger.warning(
                        f"AutoRound supports exporting to format '{format}', "
                        "but loading quantized models in this format is not yet supported. "
                        "It is currently recommended to export to the 'llm_compressor' format."
                    )
                elif format != "fake":
                    logger.warning(
                        "Currently only support to export auto_round format quantized model"
                        " with fp8, mx_fp and nv_fp4 dtype activation for activation quantization."
                        " Change format to fake and save."
                    )
                    format = "fake"
            else:
<<<<<<< HEAD
                # if not (format == "auto_round" or format == "auto_round:fp8"):
                if re.search("^auto_round|^llm_compressor", format) is None:
=======
                if not (format == "auto_round" or format == f"auto_round:{AutoRoundFormat.TORCH_FP8_STATIC.value}"):
>>>>>>> 30d1061f
                    logger.warning(
                        f"Currently only support to export auto_round or fake format for static W{self.bits}AFP8 model,"
                        f" change format {format} to auto_round"
                    )
                    format = "auto_round:fp8"
            if self.act_group_size != 0 and not self.act_dynamic and format == "auto_round:fp8":
                logger.warning(
                    f"Please note that quantize activation with act_group_size={self.act_group_size}"
                    " may result in failure to export or import normally."
                )
        if re.search(r"q\d_k", format) and not self.data_type.endswith("_dq"):
            logger.error(
                f"datatype<{self.data_type}> not support to export {format} format."
                " Please change export format or `data_type`."
            )
            sys.exit(-1)

        return format

    def quantize_and_save(
        self, output_dir: str = "tmp_autoround", format: str = "auto_round", inplace: bool = True, **kwargs
    ) -> tuple[torch.nn.Module, dict[str, Any]]:
        """Quantizes the model and saves it in the specified format(s).

        This function checks the validity of the requested format(s), quantizes
        the model accordingly, and saves it to the specified output directory.
        If multiple formats are provided, the model is saved separately for each format.

        Args:
            output_dir (str, optional): The directory where the quantized model
                will be saved. Defaults to "tmp_autoround".
            format (str, optional): The quantization format(s) to use, separated
                by commas if multiple. Defaults to "auto_round".
            inplace (bool, optional): Whether to modify the model in place if only
                one format is used. Defaults to True.
            **kwargs: Additional arguments for the quantization and saving process.

        Returns:
            model: A qdq model or packed model based on the configurations
            folders: The folder paths where the quantized models are saved.

        Raises:
            ValueError: If an unsupported format is specified.
        """
        # Validate and process the specified formats
        self.orig_output_dir = output_dir

        # check and update the format based on the current configuration
        format_list = self._parse_format_to_list(format)
        self.formats = format_list

        # If multiple formats are specified, enforce inplace=False
        if len(format_list) > 1:
            inplace = False
        self.inplace = kwargs.get("inplace", inplace)
        kwargs.pop("inplace", None)

        # Perform model quantization
        if self.static_kv_dtype is not None:
            from auto_round.experimental.kv_cache import kvcache_quant_context

            with kvcache_quant_context(self.model, static_kv_dtype=self.static_kv_dtype):
                model, _ = self.quantize()
        else:
            model, _ = self.quantize()
        # Save the quantized model in the specified format_list
        folders = []
        for format in format_list:
            if "gptq" in format and not self.sym:
                logger.warning(
                    "The asymmetrical kernel of the GPTQ format may result in a noticeable accuracy drop,"
                    " particularly for 2-bit quantization and smaller models."
                    " We recommend exporting to either the AutoAWQ format ( only 4 bits) or "
                    "the AutoRound format(2/3/4/8 bits)."
                )
            save_folder = self._get_save_folder_name(format)
            self.save_quantized(save_folder, format=format, inplace=inplace, **kwargs)

            folders.append(save_folder)

        return model, folders

    def _get_save_folder_name(self, format_str: str) -> str:
        """Generates the save folder name based on the provided format string.

        If there are multiple formats to handle, the function creates a subfolder
        named after the format string with special characters replaced. If there's
        only one format, it returns the original output directory directly.

        Args:
            format_str (str): The format identifier (e.g., 'gguf:q2_k_s').

        Returns:
            str: The path to the folder where results should be saved.
        """
        # Replace special characters to make the folder name filesystem-safe
        sanitized_format = format_str.replace(":", "-").replace("_", "-")

        # Use a subfolder only if there are multiple formats
        if len(self.formats) > 1:
            return os.path.join(self.orig_output_dir, sanitized_format)

        return self.orig_output_dir

    @torch.inference_mode()
    def _quantize_embedding_layer(self):
        """Quantizes embedding layers in the model according to the configuration.

        This method iterates through all modules in the model, identifies embedding
        layers specified in `self.layer_config`, and applies the appropriate quantization
        function based on bit precision, grouping strategy, and dtype.

        Returns:
            bool: True if the quantization process completes without critical errors.
        """
        is_quantized = False
        for name, module in self.model.named_modules():
            # Skip non-Embedding modules or layers not in config
            if not isinstance(module, torch.nn.Embedding) or name not in self.layer_config:
                continue

            config = self.layer_config[name]

            # Skip layers that are not marked for quantization
            if not check_to_quantized(config):
                continue
            is_quantized = True
            config["scale_dtype"] = self.scale_dtype
            dtype = config["data_type"]

            # Determine quantization function key with symmetry/asymmetry
            if dtype not in QUANT_FUNC_WITH_DTYPE:
                dtype = f"{dtype}_{'sym' if config['sym'] else 'asym'}"

            # Optionally use optimized rounding (RTN) variant
            if not self.disable_opt_rtn and f"rtn_{dtype}" in QUANT_FUNC_WITH_DTYPE:
                dtype = f"rtn_{dtype}"

            quant_func = QUANT_FUNC_WITH_DTYPE[dtype]

            # Attempt quantization on GPU, fall back to CPU if OOM
            try:
                weight, scale, zp = quant_func(
                    module.weight.to(self.device),
                    **{k: config[k] for k in ["bits", "group_size", "super_bits", "super_group_size", "scale_dtype"]},
                )
            except RuntimeError as e:
                cuda_error_msg = traceback.format_exc()
                try:
                    logger.error(cuda_error_msg)
                    logger.warning("falling back to CPU")
                    weight, scale, zp = quant_func(
                        module.weight.to("cpu"),
                        **{
                            k: config[k]
                            for k in ["bits", "group_size", "super_bits", "super_group_size", "scale_dtype"]
                        },
                    )
                except Exception as e:
                    raise

            # Overwrite the module's weights with the quantized version
            module.weight.data.copy_(weight.cpu())

            # Attach scale and zero point (zp) to the module
            for param_name, value in zip(["scale", "zp"], [scale, zp]):
                if isinstance(value, dict):
                    for k, v in value.items():
                        setattr(module, k if k == "scale" else f"w_{k}", v.cpu())
                elif isinstance(value, torch.Tensor):
                    setattr(module, param_name, value.cpu())
                else:
                    setattr(module, param_name, value)

            # Update config
            self.layer_config.setdefault(name, {}).update(config)

            # Release memory
            clear_memory()

        return is_quantized

    def _quant_rtn_with_imatrix(self, all_to_quantized_module_names: list[str]) -> None:
        """Performs RTN quantization using input activation statistics (imatrix).

        This method accumulates per-channel second-moment activation statistics (imatrix)
        via forward hooks and uses them to perform RTN quantization. If CUDA memory runs out,
        it falls back to CPU-based blockwise quantization.

        Args:
            all_to_quantized_module_names (list[str]):
                A list of module names (e.g., 'model.layers.0.self_attn.q_proj') to be quantized.

        Returns:
            None
        """
        logger.info("start to compute imatrix for GGUF quantization")

        # Load dataset
        from auto_round.calib_dataset import get_dataloader

        if _is_fp8_model(self.model):
            convert_fp8_model_to_16b_model(self.model, self.amp_dtype)

        if isinstance(self.dataset, str):
            if self.tokenizer is None:
                raise ValueError("A tokenizer must be set for the model when using a dataset string.")
            dataset_name = self.dataset.replace(" ", "")
            self.dataloader = get_dataloader(
                self.tokenizer, self.seqlen, dataset_name, self.seed, self.batch_size, self.nsamples
            )
        else:
            self.dataloader = self.dataset

        model = self.model

        # Dispatch multi-GPU model if necessary
        if hasattr(model, "hf_device_map") and len(model.hf_device_map) > 1:
            dispatch_model(model, model.hf_device_map)

        def register_act_hook(model):
            """Registers hooks to accumulate activation squared norms into `imatrix`."""

            def get_imatrix_hook(module, input, output):
                input = input[0] if isinstance(input, (tuple, list)) else input
                flattened = input.reshape(-1, input.shape[-1]).to(torch.float32)
                squared = torch.sum(flattened**2, dim=0).to(torch.float32)

                if not hasattr(module, "imatrix"):
                    module.imatrix = squared
                    module.imatrix_cnt = input.shape[0]
                else:
                    module.imatrix += squared.to(module.imatrix.device)
                    module.imatrix_cnt += input.shape[0]

            hook_handles = []
            for name, module in model.named_modules():
                if isinstance(module, self.supported_types) and check_to_quantized(module):
                    hook = module.register_forward_hook(get_imatrix_hook)
                    hook_handles.append(hook)
            return hook_handles

        hooks = register_act_hook(model)

        try:
            # Move model to target device
            if hasattr(self.model, "hf_device_map") and len(self.model.hf_device_map) > 1:
                dispatch_model(self.model, self.model.hf_device_map)
            else:
                model = model.to(self.device)
            cnt = 0

            # Run forward pass to accumulate imatrix
            for data in self.dataloader:
                cnt += data["input_ids"].shape[0]
                data = to_device(data, self.device)
                model(**data)
                if cnt >= self.nsamples:
                    break

            # Remove hooks after data collection
            for hook in hooks:
                hook.remove()

            # Normalize imatrix by count
            for _, module in model.named_modules():
                if hasattr(module, "imatrix"):
                    module.imatrix /= module.imatrix_cnt
            if hasattr(model, "hf_device_map") and len(model.hf_device_map) > 1:
                import accelerate

                accelerate.hooks.remove_hook_from_submodules(model)
            # Perform quantization using RTN
            pbar = tqdm(all_to_quantized_module_names)
            block_names_cnt = len(flatten_list(get_block_names(self.model, True)))
            clear_mem_freq = len(all_to_quantized_module_names) // block_names_cnt
            if clear_mem_freq == 0:
                clear_mem_freq = 1
            cnt = 1
            for name in pbar:
                pbar.set_description(f"Quantizing {name}")
                self._quantize_layer_via_rtn(name)
                if cnt % clear_mem_freq == 0:
                    clear_memory()
                    cnt = 1
                cnt += 1
        except RuntimeError as e:
            try:
                if hasattr(model, "hf_device_map") and len(model.hf_device_map) > 1:
                    import accelerate

                    accelerate.hooks.remove_hook_from_submodules(model)
                # Fallback: out-of-memory → try CPU blockwise quantization
                logger.warning("Out of VRAM, falling back to blockwise quantization. Accuracy may degrade.")
                model = model.to("cpu")
                clear_memory()
                self._quantize_via_rtn_blockwise(all_to_quantized_module_names)
            except RuntimeError as e:
                cuda_error_msg = traceback.format_exc()
                try:
                    logger.error(cuda_error_msg)
                    # Final fallback: warn and use CPU-only quantization
                    logger.warning(
                        "Fallback to CPU. "
                        "Consider enabling `low_gpu_mem_usage` or using more GPUs via `--device 0,1,2,3`."
                    )
                    model = model.to("cpu")
                    clear_memory()
                    if hasattr(model, "hf_device_map") and len(model.hf_device_map) > 1:
                        import accelerate

                        accelerate.hooks.remove_hook_from_submodules(model)

                    orig_device = self.device
                    self.device = "cpu"
                    self._quantize_via_rtn_blockwise(all_to_quantized_module_names)
                    self.device = orig_device
                except Exception as e:
                    raise
        finally:
            # Always remove hooks
            for hook in hooks:
                hook.remove()

    def _check_need_to_quantize_lm_head_embedding(self) -> bool:
        """Checks if LM head and embedding layers need quantization for GGUF format.

        This function inspects the current model's formats and determines whether
        it needs to apply quantization settings to the embedding and LM head layers.
        The function modifies `self.layer_config` in-place and updates the model modules.

        Returns:
            bool: True if the LM head needs quantization, otherwise False.

        Raises:
            NotImplementedError: If multiple non-fake GGUF formats are specified.
        """
        gguf_scheme = False
        if isinstance(self.scheme, str) and "gguf" in self.scheme.lower():
            gguf_scheme = True

        if not hasattr(self, "formats") and not gguf_scheme:
            return False

        has_gguf: bool = gguf_scheme or any("gguf" in fmt for fmt in self.formats)
        if not has_gguf:
            return False
        if hasattr(self, "formats"):
            formats: list[str] = [fmt for fmt in self.formats if "fake" not in fmt]
            if not (len(formats) == 1 and "gguf" in formats[0]):
                raise NotImplementedError("Only one GGUF format can be set at a time.")
            target_format: str = formats[0]

        else:
            target_format = self.scheme.lower()

        tie_word_embeddings: bool = getattr(getattr(self.model, "config", None), "tie_word_embeddings", True)
        for name, module in self.model.named_modules():
            if isinstance(module, torch.nn.Embedding):
                key: str = "lm_head" if tie_word_embeddings else "embedding"
                config: dict[str, Any] = GGUF_INNER_CONFIG[GGUF_CONFIG[target_format][key]]
                self._apply_config_to_layer(name, config, True)

        if not tie_word_embeddings:
            lm_head_name: str = get_lm_head_name(self.model)
            config: dict[str, Any] = GGUF_CONFIG[GGUF_CONFIG[target_format]["lm_head"]]
            check_fixed_by_user = (
                self.layer_config[lm_head_name].get("fixed_by_user", False)
                if lm_head_name in self.layer_config
                else None
            )
            self._apply_config_to_layer(lm_head_name, config, check_fixed_by_user=check_fixed_by_user)
            return True

        return False

    def _apply_config_to_layer(
        self,
        layer_name: str,
        config: dict[str, Any],
        check_fixed_by_user: bool = False,
    ) -> None:
        """Applies GGUF quantization configuration to a given layer.

        Args:
            layer_name (str): Name of the layer to configure.
            config (dict[str, Any]): GGUF layer configuration.
            check_fixed_by_user (bool): If True, preserve user-defined settings.
        """
        act_bits: int = 16
        scale_dtype: Any = self.scale_dtype
        keys: list[str] = ["bits", "group_size", "super_bits", "super_group_size", "data_type", "sym"]

        self.layer_config[layer_name] = self.layer_config.get(layer_name, {})

        for key in keys:
            if (
                key in self.layer_config[layer_name]
                and check_fixed_by_user
                # and self.layer_config[layer_name].get("fixed_by_user", False)
            ):
                continue
            self.layer_config[layer_name][key] = config.get(key)
            setattr(get_module(self.model, layer_name), key, config.get(key))

        self.layer_config[layer_name]["act_bits"] = act_bits
        self.layer_config[layer_name]["scale_dtype"] = scale_dtype
        setattr(get_module(self.model, layer_name), "act_bits", act_bits)
        setattr(get_module(self.model, layer_name), "scale_dtype", scale_dtype)

    def _quantize_layer_via_rtn(self, name: str) -> None:
        """Quantizes a layer using RTN (Round-To-Nearest) if available.

        This function attempts to quantize a layer by switching its data type to a
        `rtn_*` version if supported, then wraps and unwraps the module to apply
        quantization. If GPU memory is insufficient, it falls back to CPU.

        If packing is enabled (`is_packing_immediate`), the function will also export
        the quantized layer to the appropriate backend format.

        Args:
            name (str): Name of the layer to quantize.

        Raises:
            RuntimeError: If quantization fails for reasons unrelated to memory.
        """
        m = get_module(self.model, name)

        # if m.__class__.__name__ == "FP8Linear":
        if _is_fp8_linear(m):
            m = convert_fp8_layer_to_linear(m, self.amp_dtype)
            set_module(self.model, name, m)

        # Step 1: Use optimized RTN data type if available
        if not self.disable_opt_rtn and not m.data_type.startswith("rtn_"):
            from auto_round.data_type import QUANT_FUNC_WITH_DTYPE

            rtn_dtype = "rtn_" + m.data_type
            if rtn_dtype in QUANT_FUNC_WITH_DTYPE:
                m.data_type = rtn_dtype
                self.layer_config[name]["data_type"] = m.data_type

        # Step 2: Try quantization on GPU first, fall back to CPU if OOM
        # if only export gguf, using gguf-packing instead of rtn
        if self.is_packing_immediate and self.iters == 0 and "gguf" in self.formats[0] and not self.disable_opt_rtn:
            m.scale = None
            m.zp = None
        else:
            try:
                m.to(self.device)
                m = WrapperLinear(
                    m,
                    enable_minmax_tuning=False,
                    enable_norm_bias_tuning=False,
                    enable_round_tuning=False,
                )
                m = m.unwrapper({})
                m.to("cpu")
            except RuntimeError as e:
                cuda_error_msg = traceback.format_exc()
                m = m.orig_layer if hasattr(m, "orig_layer") else m
                try:
                    logger.error(cuda_error_msg)
                    logger.warning("falling back to CPU.")
                    m.to("cpu")
                    m = WrapperLinear(
                        m,
                        enable_minmax_tuning=False,
                        enable_norm_bias_tuning=False,
                        enable_round_tuning=False,
                    )
                    m = m.unwrapper({})
                except Exception as e:
                    raise

        # Step 3: Optional immediate packing/export
        if self.is_packing_immediate:
            from auto_round.export import PACKING_LAYER_WITH_FORMAT

            if check_to_quantized(m):
                target_backend = self.formats[0].split(":")[0] if ":" in self.formats[0] else self.formats[0]
                has_gguf = any("gguf" in fmt for fmt in self.formats)

                if has_gguf:
                    from auto_round.export.export_to_gguf.export import pack_gguf_layer

                    output_dir = self._get_save_folder_name(self.formats[0])
                    model_type = ModelType.MMPROJ if self.vlm else ModelType.TEXT
                    pack_gguf_layer(
                        name,
                        self.model,
                        self.formats[0],
                        output_dir,
                        self.layer_config,
                        self.tokenizer,
                        processor=self.processor if hasattr(self, "processor") else None,
                        image_processor=self.image_processor if hasattr(self, "image_processor") else None,
                        model_type=model_type,
                    )
                else:
                    PACKING_LAYER_WITH_FORMAT[target_backend](name, self.model, self.formats[0], device=self.device)

                # if self.low_gpu_mem_usage:
                #     clear_memory()
        else:
            set_module(self.model, name, m)

    @torch.inference_mode()
    def _quantize_rtn(self) -> tuple[torch.nn.Module, dict[str, Any]]:
        """Quantize all modules in the model using RTN (Round-To-Nearest) strategy.

        If the target format includes GGUF with `k`, and optimized RTN is enabled,
        blockwise quantization with input caching and imatrix is used.

        Returns:
            tuple[nn.Module, Dict[str, Any]]: The quantized model and the layer configuration.
        """
        if self.amp and self.model.dtype != self.amp_dtype:
            self.model.to(self.amp_dtype)

        all_to_quantized_module_names: list[str] = [n for n, m in self.model.named_modules() if check_to_quantized(m)]

        if is_nv_fp(self.data_type):
            from auto_round.data_type.nvfp import calculate_gparam
            from auto_round.data_type.utils import update_fused_layer_global_scales

            pbar = tqdm(all_to_quantized_module_names)
            for name in pbar:
                pbar.set_description(f"Calculate weight global scale: {name}")
                m = get_module(self.model, name)
                weight_global_scale = calculate_gparam(m.weight, self.group_size)
                setattr(m, "weight_global_scale", weight_global_scale)

            modules = list(self.model.modules())
            for module in tqdm(modules, desc="Update weight global scale for fuse module"):
                update_fused_layer_global_scales(module)

        has_gguf_k = any("gguf" in fmt and "k" in fmt for fmt in getattr(self, "formats", []))

        self._quantize_embedding_layer()

        self.model.to("cpu")
        if has_gguf_k and not self.disable_opt_rtn:
            self._quant_rtn_with_imatrix(all_to_quantized_module_names)
        elif self.act_bits <= 8 and check_need_act_calibration(
            self.act_dynamic, self.act_data_type, self.act_bits
        ):  # TODO, mixed datatype has bug
            hook_handles = self._register_act_max_hook(self.model)
            try:
                self._quantize_via_rtn_blockwise(all_to_quantized_module_names)
            except RuntimeError as e:
                logger.warning("Fallback to CPU. Consider using more GPUs via `--device 0,1,2,3`.")
                self.model = self.model.to("cpu")
                clear_memory()
                if hasattr(self.model, "hf_device_map") and len(self.model.hf_device_map) > 1:
                    import accelerate

                    accelerate.hooks.remove_hook_from_submodules(self.model)
                orig_device = self.device
                self.device = "cpu"
                self._quantize_via_rtn_blockwise(all_to_quantized_module_names)
                self.device = orig_device
            for handle in hook_handles:
                handle.remove()
        else:
            block_names_cnt = len(flatten_list(get_block_names(self.model, True)))
            clear_mem_freq = len(all_to_quantized_module_names) // block_names_cnt
            if clear_mem_freq == 0:
                clear_mem_freq = 1
            pbar = tqdm(all_to_quantized_module_names)
            cnt = 1
            for name in pbar:
                pbar.set_description(f"Quantizing {name}")
                self._quantize_layer_via_rtn(name)
                if cnt % clear_mem_freq == 0:
                    clear_memory()
                    cnt = 1
                cnt += 1
        # Convert remaining fp8
        if _is_fp8_model(self.model):
            convert_fp8_model_to_16b_model(self.model, self.amp_dtype)
        self.quantized = True
        return self.model, self.layer_config

    def _quantize_via_rtn_blockwise(self, all_to_quantized_module_names: list[str]) -> None:
        """Quantize model layers block by block using cached inputs and imatrix.

        Args:
            all_to_quantized_module_names (list[str]): Names of layers to be quantized.
        """
        all_to_quantized_module_names = list(set(all_to_quantized_module_names))

        all_blocks = self.quant_block_list if self.quant_block_list else get_block_names(self.model)
        if not all_blocks:
            raise ValueError("Could not find any blocks. Check the model or quant_block_list.")

        all_first_block_names = [block[0] for block in all_blocks]
        if self.act_bits < 16 and not self.act_dynamic:
            layer_names = self._get_quantized_layer_names_outside_blocks()
            if len(layer_names) > 0:
                logger.warning(
                    "quantize layers outside blocks for static activation quantizaiton"
                    " will significantly increase calibration time"
                )
            all_inputs = self.try_cache_inter_data_gpucpu(all_first_block_names, self.nsamples, layer_names)
        else:
            all_inputs = self.cache_inter_data(all_first_block_names, self.nsamples)

        # Clear hooks for multi-GPU setups
        if hasattr(self.model, "hf_device_map") and len(self.model.hf_device_map) > 1:
            accelerate.hooks.remove_hook_from_submodules(self.model)

        pbar = tqdm(range(sum(len(block) for block in all_blocks)))

        for block_names in all_blocks:
            first_block = block_names[0]
            inputs = all_inputs.pop(first_block)
            input_keys = [k for k in inputs if k.startswith("hidden_state")]
            if len(input_keys) != 1:
                raise RuntimeError(
                    "hidden_states arg mismatch. Please file an issue at https://github.com/intel/auto-round/issues"
                )
            inputs["input_ids"] = inputs.pop(input_keys[0])

            clear_memory(self.inputs)

            total_samples = len(inputs["input_ids"])
            if total_samples < self.batch_size:
                self.batch_size = total_samples
                logger.warning(f"Forcing batch size to {total_samples}")

            input_ids = to_device(inputs.pop("input_ids"), self.cache_device)
            input_others = to_device(inputs, self.cache_device)

            tmp_dtype = self.amp_dtype if self.amp else torch.float32
            input_ids = [id_.to(tmp_dtype) for id_ in input_ids]

            for key, val in input_others.items():
                if isinstance(val, torch.Tensor) and val.dtype in (torch.float16, torch.bfloat16):
                    input_others[key] = val.to(tmp_dtype)
                elif isinstance(val, list):
                    input_others[key] = [to_dtype(v, tmp_dtype) for v in val]

            for block_name in block_names:
                pbar.set_description(f"Quantizing {block_name}")
                block = get_module(self.model, block_name)
                block = block.to(self.device)
                if _is_fp8_model(self.model):
                    convert_fp8_model_to_16b_model(block, dtype=self.amp_dtype)

                if self.device_map == "auto":
                    self._set_auto_device_map_in_block(block, input_ids)

                # Dispatch model if needed
                if self.device_map is not None:
                    from accelerate.hooks import AlignDevicesHook, add_hook_to_module

                    for _, m in block.named_modules():
                        if len(list(m.children())) != 0 or not hasattr(m, "tuning_device"):
                            continue
                        hook = AlignDevicesHook(m.tuning_device, io_same_device=True)
                        add_hook_to_module(m, hook, True)
                else:
                    block = block.to(self.device)
                input_ids = self._get_block_outputs(
                    block,
                    input_ids,
                    input_others,
                    self.batch_size * self.infer_bs_coeff,
                    self.device,
                    self.cache_device,
                )
                if self.device_map is not None:
                    accelerate.hooks.remove_hook_from_submodules(block)

                if (
                    is_nv_fp(self.act_data_type) and any("nv_fp" in format_ for format_ in self.formats)
                ) or is_static_wfp8afp8(self):
                    # enable moe experts act_max automatic generation for Linear
                    set_amax_for_all_moe_layers(block, attr_name="act_max")
                # Normalize imatrix and quantize layers
                for _, m in block.named_modules():
                    if hasattr(m, "imatrix"):
                        m.imatrix /= m.imatrix_cnt
                    if hasattr(m, "tmp_name") and m.tmp_name in all_to_quantized_module_names:
                        self._quantize_layer_via_rtn(m.tmp_name)
                        all_to_quantized_module_names.remove(m.tmp_name)

                mv_module_from_gpu(block, self.low_cpu_mem_usage)
                pbar.update(1)

        pbar.close()
        cnt = 1
        block_names_cnt = len(flatten_list(get_block_names(self.model, True)))
        clear_mem_freq = len(all_to_quantized_module_names) // block_names_cnt
        if clear_mem_freq == 0:
            clear_mem_freq = 1
        # Process remaining layers not in blocks
        for name in all_to_quantized_module_names:
            self._quantize_layer_via_rtn(name)
            if cnt % clear_mem_freq == 0:
                clear_memory()
                cnt = 1
            cnt += 1

    def quantize(self) -> tuple[torch.nn.Module, dict[str, Any]]:
        """Quantize the model and return the quantized model along with layer configurations.The entry of AutoRound.
        Returns:
        The quantized model and layer configurations.
        """
        for n, m in self.model.named_modules():
            m.tmp_name = n
        self._check_compatibility()
        formats = self.formats if hasattr(self, "formats") else None
        # It is best to modify the model structure in the quantize function and check the format,
        # because it may cause the gguf format to not be exported normally.
        self.model = _handle_moe_model(self.model, formats=formats)
        self.has_qlayer_outside_block = self._set_layerwise_config(self.layer_config)
        if not hasattr(self, "formats"):
            logger.warning("this API is deprecated, please use `quantize_and_save` instead")
        else:
            only_gguf = True
            for format_ in self.formats:
                if not ("gguf" in format_ or "fake" in format_):
                    only_gguf = False
                    break
            if len(self.formats) == 1 and self.formats[0] == "fake":
                only_gguf = False
            if only_gguf:
                self.layer_config, gguf_format_config = get_layer_config_by_gguf_format(
                    self.layer_config, self.formats, self.model, model_type=ModelType.TEXT
                )
                if self.vlm:
                    self.layer_config, gguf_format_config = get_layer_config_by_gguf_format(
                        self.layer_config, self.formats, self.model, model_type=ModelType.MMPROJ
                    )
            # Determine if immediate packing is required
            formats = self.formats
            if (
                len(formats) == 1
                and (
                    "awq" in formats[0]
                    or "gptq" in formats[0]
                    or "auto_round" in formats[0]
                    or "gguf" in formats[0]
                    or "llm_compressor" in formats[0]
                )
                and self.inplace
            ):
                self.is_packing_immediate = True
        if self.iters == 0:
            return self._quantize_rtn()

        if bool(self.quant_block_list):
            all_blocks = self.quant_block_list
        else:
            all_blocks = get_block_names(self.model)

        if len(all_blocks) == 0:
            logger.warning("could not find blocks, exit with original model")
            return self.model, self.layer_config

        if self.amp and self.model.dtype != self.amp_dtype:
            self.model = self.model.to(self.amp_dtype)

        layer_names = self._get_quantized_layer_names_outside_blocks()
        self.start_time = time.time()
        all_first_block_names = [block[0] for block in all_blocks]
        if len(layer_names) > 0:
            logger.info(
                "Starting to cache block inputs. This may be slow due to external block layers: %s", layer_names
            )
        else:
            logger.info("start to cache block inputs")
        all_inputs = self.try_cache_inter_data_gpucpu(all_first_block_names, self.nsamples, layer_names=layer_names)
        is_quantized_embedding = self._quantize_embedding_layer()
        all_q_inputs = None
        if is_quantized_embedding:
            all_inputs = copy.deepcopy(self.inputs)
            clear_memory(self.inputs)
            all_q_inputs = self.try_cache_inter_data_gpucpu(
                all_first_block_names, self.nsamples, layer_names=layer_names
            )
        self.model = mv_module_from_gpu(self.model, self.low_cpu_mem_usage)
        clear_memory()
        if hasattr(self.model, "hf_device_map") and len(self.model.hf_device_map) > 1:
            accelerate.hooks.remove_hook_from_submodules(self.model)  # self.model.hf_device_map has not been changed
        self.model = mv_module_from_gpu(self.model, self.low_cpu_mem_usage)
        logger.info("caching done")
        if len(all_blocks) > 1:
            pbar = tqdm(range(0, sum([len(i) for i in all_blocks]), self.nblocks))
        else:
            pbar = None  # move the alg warning outside pbar

        for block_names in all_blocks:
            inputs = all_inputs[block_names[0]]
            all_inputs.pop(block_names[0])
            q_inputs = None
            if all_q_inputs is not None:
                q_inputs = all_q_inputs[block_names[0]]
                all_q_inputs.pop(block_names[0])
            keys = inputs.keys()
            input_id_str = [key for key in keys if key.startswith("hidden_state")]
            if len(input_id_str) != 1:
                raise RuntimeError(
                    "hidden_states arg mismatch error,"
                    "please raise an issue in https://github.com/intel/auto-round/issues"
                )
            inputs["input_ids"] = inputs.pop(input_id_str[0], None)
            if q_inputs is not None:
                q_inputs["input_ids"] = q_inputs.pop(input_id_str[0], None)

            clear_memory(self.inputs)

            if "input_ids" in inputs.keys():
                total_samples = len(inputs["input_ids"])
                if total_samples < self.batch_size:
                    self.batch_size = total_samples
                    logger.warning(f"force the train batch size to {total_samples}")

            self._quantize_blocks(
                self.model,
                inputs,
                block_names,
                q_input=q_inputs["input_ids"] if q_inputs is not None else None,
                nblocks=self.nblocks,
                device=self.device,
                pbar=pbar,
            )
            if self.is_packing_immediate and len(self.formats) != 1:
                raise ValueError(
                    f"Expected exactly one packing format when 'is_packing_immediate' is True, "
                    f"but got {len(self.formats)} formats."
                )

        self._quantize_layers(layer_names, all_inputs)  ##TODO pack layer immediately

        if _is_fp8_model(self.model):
            for n, m in self.model.named_modules():
                if _is_fp8_linear(m):
                    new_layer = convert_fp8_layer_to_linear(m, self.amp_dtype).to("cpu")
                    set_module(self.model, n, new_layer)

        end_time = time.time()
        cost_time = end_time - self.start_time
        logger.info(f"quantization tuning time {cost_time}")

        ## dump a summary
        quantized_layers = []
        unquantized_layers = []
        for n, m in self.model.named_modules():
            if isinstance(m, tuple(self.supported_types)):
                if check_to_quantized(m):
                    quantized_layers.append(n)
                else:
                    unquantized_layers.append(n)
            elif hasattr(m, "scales") or hasattr(m, "scale"):  ##packing_immediately
                quantized_layers.append(n)
        summary_info = (
            f"Summary: quantized {len(quantized_layers)}/{len(quantized_layers) + len(unquantized_layers)} in the model"
        )
        if len(unquantized_layers) > 0:
            summary_info += f",  {unquantized_layers} have not been quantized"
        logger.info(summary_info)

        self.quantized = True
        return self.model, self.layer_config

    def _quantize_layers(self, layer_names: list, layer_inputs: dict) -> None:
        """Quantizes specified layers based on inputs and configuration.

        Args:
            layer_names (list): list of layer names to quantize.
            layer_inputs (dict): Dictionary mapping layer names to input data.

        Returns:
            None
        """
        ##TODO currently we take all the layers outside blocks as post block layers which is not optimal
        ## if there is no input for layer, we use rtn

        for layer_name in copy.deepcopy(layer_names):
            if layer_name not in layer_inputs:
                logger.info(f"using rtn to quantize {layer_name}")
                from auto_round.data_type import QUANT_FUNC_WITH_DTYPE

                layer = get_module(self.model, layer_name)
                if _is_fp8_model(self.model):
                    new_layer = convert_fp8_layer_to_linear(layer, self.amp_dtype).to(self.device)
                    set_module(self.model, layer_name, new_layer)
                    layer = new_layer

                if not self.disable_opt_rtn and "rtn_" + layer.data_type in QUANT_FUNC_WITH_DTYPE:
                    layer.data_type = "rtn_" + layer.data_type
                    logger.info("using optimized rtn method for quantizing %s", layer_name)
                    self.layer_config[layer_name]["data_type"] = layer.data_type
                wrapper_layer = WrapperLinear(
                    layer,
                    enable_round_tuning=False,
                    enable_minmax_tuning=False,
                    enable_norm_bias_tuning=False,
                    device=self.device,
                )
                new_layer = wrapper_layer.unwrapper({})
                set_module(self.model, layer_name, new_layer)
                layer.cpu()
                layer_names.remove(layer_name)
        if len(layer_names) == 0:
            return
        q_layer_inputs = None
        enable_quanted_input = self.enable_quanted_input
        has_gguf = False
        if hasattr(self, "formats"):
            has_gguf = any("gguf" in format_ for format_ in self.formats)
        if has_gguf and self.is_packing_immediate:
            enable_quanted_input = False

        if hasattr(self.model, "hf_device_map") and len(self.model.hf_device_map) > 1 and enable_quanted_input:
            dispatch_model(self.model, self.model.hf_device_map)

        if enable_quanted_input:
            logger.info("starting to cache layer inputs for %s, this may be quite slow ", layer_names)
            q_layer_inputs = self.try_cache_inter_data_gpucpu([], self.nsamples, layer_names=layer_names)
            if hasattr(self.model, "hf_device_map") and len(self.model.hf_device_map) > 1:
                accelerate.hooks.remove_hook_from_submodules(
                    self.model
                )  ##self.model.hf_device_map has not been changed

        self.model = mv_module_from_gpu(self.model, self.low_cpu_mem_usage)
        clear_memory()
        if self.enable_torch_compile:
            quant_layer = compile_func(self._quantize_layer, self.device)
        else:
            quant_layer = self._quantize_layer
        for layer_name in layer_names:
            layer_input = layer_inputs[layer_name]
            layer_input = to_device(layer_input, self.cache_device)
            q_layer_input = q_layer_inputs.get(layer_name, None) if q_layer_inputs is not None else None
            q_layer_input = to_device(q_layer_input, self.cache_device)
            quant_layer(layer_name, layer_input, q_layer_input, device=self.device)
            del layer_input
            clear_memory(q_layer_input)

    def _set_layerwise_config(self, layer_config: dict) -> bool:
        """
        Sets the layer-wise configuration based on the provided `layer_config`.
        By default, only quantize layers in blocks.

        Args:
            layer_config (dict): The configuration dictionary for each layer containing various configuration options.

        Returns:
            bool: Returns True if there are quantized layers outside the blocks (e.g., lm-head),
                  otherwise returns False.
        """
        # Get the names of layers in quantization blocks
        supported_types = self.supported_types
        layers_in_blocks = get_layer_names_in_block(
            self.model, supported_types, self.quant_block_list, self.inner_supported_types
        )
        ##process regex in layer_config
        all_supported_layer_names = []
        # List of configuration keys
        keys = get_quant_keys()

        for n, m in self.model.named_modules():
            # Delete previous configuration to avoid conflicts with prior tuning
            for key in keys:
                if hasattr(m, key):
                    delattr(m, key)

            if not isinstance(m, supported_types) and m.__class__.__name__ not in self.inner_supported_types:
                continue
            all_supported_layer_names.append(n)

        names_in_layer_config = list(layer_config.keys())
        for name in names_in_layer_config:
            if name in all_supported_layer_names:
                continue
            matched_names = []
            for layer_name in all_supported_layer_names:
                if re.search(re.compile(name), layer_name) is not None:
                    matched_names.append(layer_name)
            if len(matched_names) > 0:
                val = layer_config[name]
                layer_config.pop(name)
                for match_name in matched_names:
                    layer_config[match_name] = val
            else:
                tmp_m = get_module(self.model, name)
                if not isinstance(tmp_m, torch.nn.Embedding):  # TODO not good code style
                    raise ValueError(f"key {name} in layer_config is invalid, please have a double check")

        has_qlayer_outside_block = False  # Flag to track if there are quantized layers outside blocks (e.g., lm-head)

        # Iterate through all modules in the model
        is_gguf = hasattr(self, "formats") and any("gguf" in format_ for format_ in self.formats)
        for n, m in self.model.named_modules():
            # Skip unsupported types
            if not isinstance(m, supported_types) and m.__class__.__name__ not in self.inner_supported_types:
                if n in self.layer_config:
                    if not isinstance(m, torch.nn.Embedding):
                        logger.warning(f"{n} is not supported, layer_config {n}: {layer_config[n]} will be ignored.")
                        self.layer_config.pop(n)
                        continue
                    if not is_gguf:
                        if not check_to_quantized(layer_config[n]):
                            self.layer_config.pop(n)
                            continue
                else:
                    continue

            # If the layer is not in the config and is part of a quantization block, use default configuration
            if n not in layer_config.keys() and n in layers_in_blocks:
                layer_config[n] = {}
                for key in keys:
                    layer_config[n][key] = getattr(self, key)

            # If the layer is partially configured, fill in missing values
            elif n in layer_config.keys():
                if "data_type" in layer_config[n] and "bits" not in layer_config[n]:
                    tmp_bits = infer_bits_by_data_type(layer_config[n]["data_type"])
                    if tmp_bits is not None and tmp_bits != self.bits:
                        logger.warning(
                            f"'data_type' do not match the specified 'bits' setting for {n}."
                            f" Resetting 'bits' to {tmp_bits}."
                        )
                        layer_config[n]["bits"] = tmp_bits
                if "act_data_type" in layer_config[n] and "act_bits" not in layer_config[n]:
                    tmp_bits = infer_bits_by_data_type(layer_config[n]["act_data_type"])
                    if tmp_bits is not None and tmp_bits != self.act_bits:
                        logger.warning(
                            f"'act_data_type' do not match the specified 'act_bits' setting for {n}."
                            f" Resetting 'act_bits' to {tmp_bits}."
                        )
                        layer_config[n]["act_bits"] = tmp_bits

                for key in keys:
                    if key not in layer_config[n].keys():
                        layer_config[n][key] = getattr(self, key)
                layer_config[n]["fixed_by_user"] = True

            # If the layer is not in the config and not part of a quantization block,
            # use default configuration and set specific values
            else:
                layer_config[n] = {}
                for key in keys:
                    layer_config[n][key] = getattr(self, key)
                layer_config[n]["bits"] = 16
                layer_config[n]["act_bits"] = 16

            if n in layers_in_blocks:
                layer_config[n]["in_blocks"] = True
            else:
                layer_config[n]["in_blocks"] = False

            # If the layer is outside a block and requires quantization, mark it as a quantized layer outside the block
            if (
                n not in layers_in_blocks
                and check_to_quantized(layer_config[n])
                and not isinstance(m, torch.nn.Embedding)
            ):
                has_qlayer_outside_block = True

            in_features, out_features = get_layer_features(m)
            if in_features <= layer_config[n]["group_size"]:
                layer_config[n]["group_size"] = -1

            # Apply the configuration to the corresponding layer in the model
            for key in keys:
                setattr(m, key, layer_config[n][key])
        need_to_quantize_lm_head = self._check_need_to_quantize_lm_head_embedding()
        if need_to_quantize_lm_head:
            has_qlayer_outside_block = True

        # Return whether there are quantized layers outside the blocks
        return has_qlayer_outside_block

    @torch.no_grad()
    def _get_block_outputs(
        self,
        block: torch.nn.Module,
        input_ids: torch.Tensor,
        input_others: torch.Tensor,
        bs: int,
        device: Union[str, torch.device],
        cache_device: Union[str, torch.device],
        save_output: bool = True,
    ):
        """Compute the output of a given block of the model for a given input.

        Args:
        block: The block of the model.
        input_ids: The input tensor containing tokenized input ids.
        input_others: A dictionary containing additional input data.
        bs: The batch size for computing the output.
        device: The device for computation.
        cache_device: The device for storing the output.
        batch_dim: The batch dimension of the output tensor.

        Returns:
        The output tensor of the block.
        """

        output = []
        nsamples = len(input_ids)
        for i in range(0, nsamples, bs):
            end_index = min(nsamples, i + bs)
            indices = torch.arange(i, end_index).to(torch.long)
            tmp_input_ids, tmp_input_others = AutoRound._sampling_inputs(
                input_ids, input_others, indices, self.seqlen, self.batch_dim, share_cache_keys=self.shared_cache_keys
            )
            tmp_output = block_forward(block, tmp_input_ids, tmp_input_others, self.amp, self.amp_dtype, device).to(
                cache_device
            )
            if save_output:
                if self.batch_size == 1:
                    output.append(tmp_output)
                else:
                    output.extend(list(torch.split(tmp_output, 1, dim=self.batch_dim)))
        if self.low_gpu_mem_usage:
            clear_memory()

        return output

    @torch.no_grad()
    def calib(self, nsamples, bs):
        """Perform calibration for quantization.

        This method calibrates the model for quantization by processing a specified
        number of samples from the calibration dataset. It ensures that the data is
        properly formatted and feeds it to the model. If the number of samples processed
        is less than the specified number, it logs a warning. If no samples are processed,
        it logs an error and exits.
        Args:
            nsamples (int): The number of samples to use for calibration.
            bs (int): The number of samples to use for calibration
        """
        from .calib_dataset import get_dataloader

        if isinstance(self.dataset, str):
            dataset = self.dataset.replace(" ", "")  ##remove all whitespaces

            # slow here
            self.dataloader = get_dataloader(
                self.tokenizer,
                self.seqlen,
                dataset,
                self.seed,
                bs,
                self.nsamples,
            )
        else:
            self.dataloader = self.dataset
        total_cnt = 0

        # load embed weight if use low_cpu_mem_usage
        if self.low_cpu_mem_usage:
            embed_layers = get_layers_before_block(self.model)
            for n, m in embed_layers:
                m = m.to(self.device)

        for data in self.dataloader:
            if data is None:
                continue
            if isinstance(data, torch.Tensor):
                input_ids = data.to(self.model.device)
                data_new = input_ids
            elif isinstance(data, str):
                if self.tokenizer is None:
                    logger.error("please provide tokenizer for string input")
                    exit(-1)
                data = self.tokenizer(data, truncation=True, max_length=self.seqlen, return_tensors="pt").data
                data_new = {}
                for key in data.keys():
                    data_new[key] = data[key].to(self.model.device)
                input_ids = data_new["input_ids"]
            elif isinstance(data, tuple) or isinstance(data, list):
                data_new = to_device(data)
                input_ids = data_new[0]
            else:
                data_new = {}
                for key in data.keys():
                    data_new[key] = to_device(data[key], self.model.device)
                    if key == "images":
                        data_new[key] = to_dtype(data_new[key], self.model.dtype)
                input_ids = data_new["input_ids"]
            if input_ids.shape[-1] < self.seqlen:
                continue
            try:
                if isinstance(data_new, torch.Tensor):
                    self.model(data_new, use_cache=False)
                elif isinstance(data_new, tuple) or isinstance(data_new, list):
                    self.model(*data_new, use_cache=False)
                else:
                    self.model(**data_new, use_cache=False)
            except NotImplementedError:
                pass
            except RuntimeError as error:
                error_msg = str(error)
                if "The expanded size of the tensor" in str(error_msg) and "must match the existing size" in error_msg:
                    check_seqlen_compatible(self.seqlen, self.tokenizer, self.model)
                logger.warning(
                    "When quantization encounters tensor shape mismatch error, "
                    "you can try to avoid it with batch_size=1"
                )
                raise error
            except Exception as error:
                raise error
            total_cnt += input_ids.shape[0] if len(input_ids.shape) > 1 else 1
            if total_cnt >= nsamples:
                break
        if total_cnt == 0:
            logger.error(
                f"no data has been cached, please provide more data with sequence length >={self.seqlen} in the "
                f"dataset or decease the sequence length"
            )
            exit(-1)
        elif total_cnt < nsamples:
            logger.warning(
                f"An insufficient number of samples likely reduces the accuracy of the quantized model. "
                f"Target samples count is {nsamples}, while valid samples count is {total_cnt}"
            )

        # clean embed weight to save memory
        if self.low_cpu_mem_usage:
            for n, m in embed_layers:
                m = m.to("meta")

    @torch.no_grad()
    def try_cache_inter_data_gpucpu(self, block_names, nsamples, layer_names=None, last_cache_name=None):
        """Attempts to cache intermediate data on GPU, if failed, then using CPU.

        Args:
            block_names (list): List of block names to cache data for.
            nsamples (int): Number of samples to use for caching.
            layer_names (list, optional): List of layer names to cache data for. Defaults to [].
            last_cache_name (str, optional): Name of the last cache. Defaults to None.

        Returns:
            all_inputs: Cached intermediate data.

        Raises:
            Exception: If caching on GPU fails, switches to CPU and caches there.
        """
        if _is_fp8_model(self.model):
            layer_names = []
        if layer_names is None:
            layer_names = []

        if self.low_gpu_mem_usage or (
            len(block_names) == 1
            and len(layer_names) == 0
            and not self.has_qlayer_outside_block
            and (last_cache_name is None or last_cache_name in block_names)
        ):
            # low_gpu_mem_usage or calibrate only the embedding layer, which is also very fast on CPU
            all_inputs = self.cache_inter_data(block_names, nsamples, layer_names=[], last_cache_name=last_cache_name)
        else:
            try:
                if not self.model.device.type == "meta":
                    if hasattr(self.model, "hf_device_map") and len(self.model.hf_device_map) > 1:
                        self.model = dispatch_model(self.model, device_map=self.model.hf_device_map)
                    else:
                        # Change this if new device is supported
                        if str(self.model.device) == "cpu" and (
                            self.device.startswith("xpu") or self.device.startswith("cuda")
                        ):
                            max_memory = get_max_vram()  # TODO model is not evenly split
                            no_split_modules = getattr(self.model, "_no_split_modules", [])
                            device_map = infer_auto_device_map(
                                self.model, max_memory=max_memory, no_split_module_classes=no_split_modules
                            )

                            self.model = dispatch_model(self.model, device_map=device_map)
                        else:
                            self.model = self.model.to(self.device)

                all_inputs = self.cache_inter_data(
                    block_names, nsamples, layer_names=layer_names, last_cache_name=last_cache_name
                )
                if hasattr(self.model, "hf_device_map") and len(self.model.hf_device_map) > 1:
                    accelerate.hooks.remove_hook_from_submodules(self.model)

            except RuntimeError as e:
                cuda_error_msg = traceback.format_exc()
                try:
                    logger.info("switch to cpu to cache block inputs")
                    if self.has_qlayer_outside_block or self.__class__.__name__ == "AutoRoundMLLM":
                        logger.warning(
                            "we recommend using more GPUs in calibration."
                            " Otherwise, some layers may fall back to `rtn` mode, which can affect accuracy."
                        )
                    if hasattr(self.model, "hf_device_map") and len(self.model.hf_device_map) > 1:
                        accelerate.hooks.remove_hook_from_submodules(
                            self.model
                        )  ##self.model.hf_device_map has not been changed
                    self.model = mv_module_from_gpu(self.model, self.low_cpu_mem_usage)
                    clear_memory()
                    ## Important change after v0.51, on cpu, we use rtn mode for layers in layer_names
                    all_inputs = self.cache_inter_data(
                        block_names, nsamples, layer_names=[], last_cache_name=last_cache_name
                    )
                except Exception as e:
                    logger.error(cuda_error_msg)
                    raise
        return all_inputs

    @torch.no_grad()
    def cache_inter_data(self, block_names, nsamples, layer_names=None, last_cache_name=None):
        """Save the inputs of block_name for calibration.

        This method temporarily replaces the forward method of the model to capture
        the inputs passing through the specified block. It then calibrates the model
        using a specified number of samples. Finally, it restores the original forward
        method and returns the inputs for the specified block.
        Args:
            block_names (list): The names of the blocks for which inputs are to be saved.
            layer_names (list):The names of the layers for which inputs are to be saved.
            nsamples (int): The number of samples to use for calibration.
            last_cache_name (str, optional): The name of the last layer to be cached,
                                       we could break the forward in this layer to save time

        Returns:
            dict: A dictionary containing the inputs for the specified block.
        """
        if layer_names is None:
            layer_names = []
        self.inputs = {}
        self.to_cached_layers = block_names + layer_names

        tmp_dtype = None  # TODO delete this as most model is not fp32 now
        ## have bug if block name is not the first block
        if (len(block_names) > 1 or len(layer_names) > 0) and self.low_gpu_mem_usage:
            tmp_dtype = self.model.dtype
            if self.amp:
                if self.model.dtype != self.model.dtype:
                    self.model = self.model.to(torch.bfloat16)
            else:
                self.model = self.model.to(torch.float32)  ##model on cpu

        self.last_cache_name = last_cache_name
        if last_cache_name is None and len(block_names) + len(layer_names) == 1:
            self.last_cache_name = block_names[0] if len(block_names) == 1 else layer_names[0]
        # do not set last_cache_name for multimodal models
        calib_bs = self.batch_size
        self.hook_handles = []
        self._replace_forward()
        self.calib(nsamples, calib_bs)
        self._recover_forward()
        res = self.inputs
        del self.last_cache_name
        del self.to_cached_layers
        if tmp_dtype is not None:
            self.model = self.model.to(tmp_dtype)

        return res

    @torch.no_grad()
    def _get_block_forward_func(self, name: str) -> Callable:
        """Gets the forward function.

        Args:
            name (str): The name of the function.
        Returns:
            function: The forward function.
        """

        def post_process_cache_data(batch_size, data, data_name):
            """
            Processes store data for batch handling, reshaping if necessary.

            Args:
                batch_size (int): The size of the batch.
                data: The data value to store, potentially for caching.
                data_name (str): Name of the data.

            Returns:
                Processed data or None
            """
            new_data = data
            if batch_size <= 1:
                return new_data
            if data_name in self.shared_cache_keys:
                return None
            if "alibi" in data_name:
                if isinstance(data, torch.Tensor):
                    alibi = data
                    alibi = alibi.reshape(batch_size, -1, alibi.shape[1], alibi.shape[2])
                    new_data = alibi
            return new_data

        def forward(m, hidden_states=None, *positional_inputs, **kwargs):
            """Rewrite forward function, process and collect input data.

            Args:
                hidden_states (torch.Tensor): The hidden states tensor.
                *positional_inputs: Variable number of positional arguments.
                **kwargs: Variable number of keyword arguments.

            Returns:
                NotImplementedError: Getting the first layer inputs and then raise the error to save runtime.
            """
            if name not in self.inputs:
                self.inputs[name] = {}
                init_cache(positional_inputs, self.inputs[name])

            if self.batch_dim is None:
                self.batch_dim = 0
                if hidden_states is not None and self.batch_size > 1:
                    if hidden_states.shape[0] > self.batch_size:
                        self.batch_dim = 1
                        if len(hidden_states.shape) > 1 and hidden_states.shape[1] > self.batch_size:
                            logger.error(
                                "this model has not been supported, "
                                "please raise an issue in https://github.com/intel/auto-round/issues"
                                " or try to set the `batch_size` to 1 and "
                                "`gradient_accumulate_steps` to your current batch size."
                            )
                            exit(-1)

            if hidden_states is not None:
                kwargs["hidden_states"] = hidden_states

            for key in kwargs.keys():
                if (
                    isinstance(kwargs[key], torch.Tensor)
                    or isinstance(kwargs[key], list)
                    or isinstance(kwargs[key], tuple)
                ):
                    if key not in self.inputs[name].keys():  # initialization
                        data = to_device(kwargs[key], device=torch.device("cpu"))
                        if data is None or (self.batch_size > 1 and key in self.shared_cache_keys):
                            self.inputs[name][key] = data
                            continue
                        if self.batch_size <= 1:
                            self.inputs[name][key] = [data]
                        else:
                            data = post_process_cache_data(self.batch_size, data, key)
                            self.inputs[name][key] = list(torch.split(data, 1, dim=self.batch_dim))
                    else:  # append cache inputs
                        new_data = post_process_cache_data(self.batch_size, kwargs[key], key)
                        if new_data is None:  # shareable args or NoneType
                            continue
                        new_data = to_device(new_data, device=torch.device("cpu"))
                        if self.batch_size <= 1:
                            self.inputs[name][key].append(new_data)
                        else:
                            self.inputs[name][key].extend(list(torch.split(new_data, 1, dim=self.batch_dim)))
                elif isinstance(kwargs[key], (str, bool, type(None))):
                    if key not in self.inputs[name].keys():
                        self.inputs[name][key] = kwargs[key]
                else:
                    # Parameters not to be cached
                    if check_skippable_keywords(key):
                        logger.warning_once(
                            f"Please note that '{key}' key" " is not currently used in quantization fine-tuning."
                        )
            reset_params(self.inputs[name])
            if name == self.last_cache_name:
                raise NotImplementedError
            else:
                if hidden_states is not None:
                    kwargs.pop("hidden_states")
                    return m.orig_forward(hidden_states, *positional_inputs, **kwargs)
                else:
                    # Currently only for Llama-3.2-Vision-Instruct Series
                    return m.orig_forward(*positional_inputs, **kwargs)

        return forward

    @torch.no_grad()
    def _get_cache_data_hook_for_layer(self, name):
        """A forward hook to save input max of a module
        :param name: the module name
        :return: A hook function."""

        def cache_input_hook(module, inputs, outputs):
            input = inputs
            if isinstance(inputs, tuple) or isinstance(input, list):
                input = inputs[0]
            if name in self.inputs:
                self.inputs[name].extend(list(torch.split(input.to("cpu"), 1, dim=0)))
            else:
                self.inputs[name] = list(torch.split(input.to("cpu"), 1, dim=0))

        return cache_input_hook

    def _recover_forward(self):
        """Recovers the forward function."""
        for n, m in self.model.named_modules():
            if hasattr(m, "orig_forward"):
                m.forward = m.orig_forward
                delattr(m, "orig_forward")
        for hook_handle in self.hook_handles:
            hook_handle.remove()
        self.hook_handles = []

    def _replace_forward(self):
        """Replaces the forward function."""
        from functools import partial

        for n, m in self.model.named_modules():
            if n in self.to_cached_layers and not isinstance(m, tuple(self.supported_types)):  ##block
                m.orig_forward = m.forward
                m.forward = partial(self._get_block_forward_func(n), m)
            elif n in self.to_cached_layers:  ##linear layer or conv1d layer
                hook_func = self._get_cache_data_hook_for_layer(n)
                hook_handle = m.register_forward_hook(hook_func)
                self.hook_handles.append(hook_handle)

    def _quantize_layer(
        self, layer_name: str, inputs: torch.Tensor, q_inputs: torch.Tensor = None, device: str = "cpu"
    ):
        """Quantize a specific layer of the model using the provided inputs.

        Args:
            layer_name (str): The name of the layer to quantize.
            inputs (torch.Tensor): Input data for quantization.
            q_inputs (torch.Tensor, optional): Quantized input data. Defaults to None.
            device (torch.device, optional): The device to use for quantization. Defaults to torch.device("cpu").

        Returns:
            None
        """
        logger.info(f"quantizing layer {layer_name}")
        layer = get_module(self.model, layer_name)
        if hasattr(layer, "tuning_device"):
            device = layer.tuning_device

        layer = layer.to(device)
        for i in range(len(inputs)):
            inputs[i] = inputs[i].to(layer.weight.dtype)
            if q_inputs is not None:
                q_inputs[i] = q_inputs[i].to(layer.weight.dtype)

        wrapper_linear = WrapperLinear(layer, enable_minmax_tuning=self.enable_minmax_tuning, device=device).to(device)
        round_params = []
        minmax_params = []
        for key in wrapper_linear.params.keys():
            if "min" in key or "max" in key:
                minmax_params.append(wrapper_linear.params[key])
            else:
                round_params.append(wrapper_linear.value)
        if len(round_params) + len(minmax_params) <= 0:
            dump_info = f"quantized {layer_name}"
            logger.info(dump_info)
            with torch.no_grad():
                unwrapper_layer(self.model, wrapper_linear, layer_name, {})
            mv_module_from_gpu(layer, self.low_cpu_mem_usage)

        lr = torch.tensor(self.lr)
        minmax_lr = torch.tensor(self.minmax_lr)
        if self.enable_minmax_tuning:
            optimizer = self.optimizer(
                [{"params": round_params}, {"params": minmax_params, "lr": minmax_lr}], lr=lr, weight_decay=0
            )
        else:
            optimizer = self.optimizer(round_params, lr=lr, weight_decay=0)

        if self.lr_scheduler is None:
            lr_schedule = torch.optim.lr_scheduler.LinearLR(
                optimizer, start_factor=1.0, end_factor=0.0, total_iters=self.iters
            )
        else:
            lr_schedule = copy.deepcopy(self.lr_scheduler)
        nsamples = len(inputs)
        last_best_iter = 0
        best_loss = torch.finfo(torch.float).max
        scaler = self._get_scaler()  # pylint: disable=assignment-from-none
        init_loss = None
        gradient_accumulate_steps = self.batch_size  ##Force to low gpu
        batch_size = 1  ##Force to low gpu
        pick_samples = batch_size * gradient_accumulate_steps
        pick_samples = min(nsamples, pick_samples)
        if self.sampler != "rand":
            whole_indices = torch.randperm(nsamples)[:pick_samples]
        total_loss = 0
        num_elm = 1
        mse_reduction = "mean"
        if gradient_accumulate_steps != 1:
            mse_reduction = "sum"
        mse_loss = torch.nn.MSELoss(reduction=mse_reduction).to(device)

        for i in range(self.iters):
            total_loss = 0
            if self.sampler == "rand":
                whole_indices = torch.randperm(nsamples)[:pick_samples]
                if gradient_accumulate_steps != 1:
                    if q_inputs is not None:
                        current_input = [q_inputs[i] for i in whole_indices]
                    else:
                        current_input = [inputs[i] for i in whole_indices]
                    num_elm = sum(id.numel() for id in current_input)
            for tmp_step in range(gradient_accumulate_steps):
                indices = whole_indices[tmp_step * batch_size : (tmp_step + 1) * batch_size]
                if q_inputs is not None:
                    current_input = [q_inputs[i] for i in indices]
                    current_input = torch.cat(current_input, dim=0).to(device)
                    org_input = [inputs[i] for i in indices]
                    org_input = torch.cat(org_input, dim=0).to(device)
                else:
                    current_input = [inputs[i] for i in indices]
                    current_input = torch.cat(current_input, dim=0).to(device)
                    org_input = current_input
                with torch.no_grad():
                    current_output = layer(org_input)

                if self.amp:
                    with autocast(device_type=device.split(":")[0], dtype=self.amp_dtype):
                        output_q = wrapper_linear(current_input)  # pylint: disable=not-callable
                        loss = mse_loss(output_q, current_output)  # pylint: disable=not-callable
                else:
                    output_q = wrapper_linear(current_input)  # pylint: disable=not-callable
                    loss = mse_loss(  # pylint: disable=not-callable
                        output_q.to(torch.float32), current_output.to(torch.float32)
                    )
                total_loss += loss.item() / num_elm

                self._scale_loss_and_backward(scaler, loss)
            if i == 0:
                init_loss = total_loss

            if total_loss < best_loss:
                best_loss = total_loss
                if not self.not_use_best_mse:
                    best_params = collect_best_params(wrapper_linear)
                    last_best_iter = i
            if self.not_use_best_mse and i == self.iters - 1:
                best_params = collect_best_params(wrapper_linear)

            if not self.not_use_best_mse:
                if 0 < self.dynamic_max_gap <= i - last_best_iter:
                    break
            self._step(scaler, optimizer, lr_schedule)

        last_loss = total_loss
        best_iter = self.iters
        if not self.not_use_best_mse:
            last_loss = best_loss
            best_iter = last_best_iter
        with torch.no_grad():
            unwrapper_layer(self.model, wrapper_linear, layer_name, best_params)
        mv_module_from_gpu(layer, self.low_cpu_mem_usage)
        dump_info = f"quantized {layer_name},  loss iter 0: {init_loss:.6f} -> iter {best_iter}: {last_loss:.6f}"
        logger.info(dump_info)

    def _register_act_max_hook(self, model):
        def get_act_max_hook(module, input, output):
            if isinstance(input, (tuple, list)):
                input = input[0]
            if input.numel() == 0:
                return  # as no needs for act_max update
            input, _, _ = reshape_pad_tensor_by_group_size(input, self.act_group_size)
            act_max = torch.max(torch.abs(input), dim=-1).values
            if not hasattr(module, "act_max") or module.act_max.numel() == 0:
                module.act_max = act_max
            else:
                act_max = act_max.to(module.act_max.device)
                if is_nv_fp(self.act_data_type):  ## for nvfp per-tensor input_global_scale calculation usage
                    module.act_max = torch.max(
                        torch.tensor([act_max.max(), module.act_max.max()], device=act_max.device)
                    )
                else:
                    module.act_max = torch.max(act_max, module.act_max)

        hook_handles = []

        for n, m in model.named_modules():
            if (
                hasattr(m, "act_dynamic")
                and check_need_act_calibration(m.act_dynamic, m.act_data_type, m.act_bits)
                and check_to_quantized(m)
            ):
                hook = m.register_forward_hook(get_act_max_hook)
                hook_handles.append(hook)
                continue

            # for whole model, RTN
            if n in self.layer_config:
                config = self.layer_config[n]
                act_dynamic = config.get("act_dynamic", True)
                act_data_type = config.get("act_data_type", None)
                act_bits = config.get("act_data_type", 16)
                if (
                    config["bits"] <= 8
                    and check_need_act_calibration(act_dynamic, act_data_type, act_bits)
                    and check_to_quantized(config)
                ):
                    hook = m.register_forward_hook(get_act_max_hook)
                    hook_handles.append(hook)
                    continue
        return hook_handles

    def _quantize_block(
        self,
        block: torch.nn.Module,
        input_ids: list[torch.Tensor],
        input_others: dict,
        q_input: Union[None, torch.Tensor] = None,
        device: Union[str, torch.device] = "cpu",
    ):
        """Quantize the weights of a given block of the model.

        Args:
        block: The block of the model to be quantized.
        input_ids: The input tensor containing tokenized input ids.
        input_others: A dictionary containing additional input data.
        q_input: The quantized input tensor.
        device: The device for quantization.

        Returns:
        Tuple: (q_outputs, output) if self.enable_quanted_input is True, else (None, output)
        """
        if _is_fp8_model(self.model):
            for n, m in block.named_modules():
                if _is_fp8_linear(m):
                    new_layer = convert_fp8_layer_to_linear(m, self.amp_dtype).to(device)
                    set_module(block, n, new_layer)

        if self.device_map == "auto":
            self._set_auto_device_map_in_block(block, input_ids)

        if self.device_map is not None:
            for n, m in block.named_modules():
                if len(list(m.children())) != 0 or not hasattr(m, "tuning_device"):
                    continue
                from accelerate.hooks import AlignDevicesHook, add_hook_to_module

                hook = AlignDevicesHook(m.tuning_device, io_same_device=True)
                add_hook_to_module(m, hook, True)

        if q_input is None:
            hook_handles = self._register_act_max_hook(block)

            output = self._get_block_outputs(
                block, input_ids, input_others, self.batch_size * self.infer_bs_coeff, device, self.cache_device
            )

            for handle in hook_handles:
                handle.remove()
        else:
            output = self._get_block_outputs(
                block, input_ids, input_others, self.batch_size * self.infer_bs_coeff, device, self.cache_device
            )
            hook_handles = self._register_act_max_hook(block)
            if hook_handles:
                self._get_block_outputs(
                    block,
                    q_input,
                    input_others,
                    self.batch_size * self.infer_bs_coeff,
                    device,
                    self.cache_device,
                    save_output=False,
                )

            for handle in hook_handles:
                handle.remove()

        if q_input is not None:
            if input_ids is not q_input:
                clear_memory(input_ids)
            else:
                clear_memory()
            input_ids = q_input

        quantized_layer_names, unquantized_layer_names = wrapper_block(
            block, self.enable_minmax_tuning, self.enable_norm_bias_tuning, device=self.device
        )
        if is_nv_fp(self.data_type):  # enable qkv and moe structure global_scale fuse
            from auto_round.data_type.utils import update_fused_layer_global_scales

            modules = block.modules()
            for module in modules:
                update_fused_layer_global_scales(module)
        round_params = []
        minmax_params = []
        for n, m in block.named_modules():
            if hasattr(m, "orig_layer"):
                for key in m.params.keys():
                    if "min" in key or "max" in key:
                        minmax_params.append(m.params[key])
                    else:
                        round_params.append(m.params[key])

        lr = torch.tensor(self.lr)
        minmax_lr = torch.tensor(self.minmax_lr)
        if self.enable_minmax_tuning:
            optimizer = self.optimizer(
                [{"params": round_params}, {"params": minmax_params, "lr": minmax_lr}], lr=lr, weight_decay=0
            )
        else:
            optimizer = self.optimizer(round_params, lr=lr, weight_decay=0)

        if len(round_params) + len(minmax_params) <= 0:
            dump_info = (
                f"quantized {len(quantized_layer_names)}/{(len(quantized_layer_names) + len(unquantized_layer_names))} "
                f"layers in the block"
            )
            logger.info(dump_info)
            unwrapper_block(block, {})  # TODO Quant layer should change
            mv_module_from_gpu(block, self.low_cpu_mem_usage)
            return output, output

        if self.lr_scheduler is None:
            lr_schedule = torch.optim.lr_scheduler.LinearLR(
                optimizer, start_factor=1.0, end_factor=0.0, total_iters=self.iters
            )
        else:
            lr_schedule = copy.deepcopy(self.lr_scheduler)

        nsamples = len(input_ids)
        pick_samples = self.batch_size * self.gradient_accumulate_steps
        pick_samples = min(nsamples, pick_samples)
        if self.sampler != "rand":
            whole_indices = torch.randperm(nsamples)[:pick_samples]
        last_best_iter = 0
        best_loss = torch.finfo(torch.float).max
        num_elm = 1
        mse_reduction = "mean"
        if self.gradient_accumulate_steps != 1:
            mse_reduction = "sum"
        mse_loss = torch.nn.MSELoss(reduction=mse_reduction).to(device)
        scaler = self._get_scaler()  # pylint: disable=assignment-from-none
        init_loss = None
        best_params = {}
        total_loss = 0
        for i in range(self.iters):
            total_loss = 0
            if self.sampler == "rand":
                whole_indices = torch.randperm(nsamples)[:pick_samples]
                # We assume the block input and output shape is same
                if self.gradient_accumulate_steps != 1:
                    current_input_ids = [input_ids[i] for i in whole_indices]
                    num_elm = sum(id.numel() for id in current_input_ids)

            for tmp_step in range(self.gradient_accumulate_steps):
                indices = whole_indices[tmp_step * self.batch_size : (tmp_step + 1) * self.batch_size]
                current_input_ids, current_input_others = AutoRound._sampling_inputs(
                    input_ids,
                    input_others,
                    indices,
                    seqlen=self.seqlen,
                    batch_dim=self.batch_dim,
                    share_cache_keys=self.shared_cache_keys,
                )

                current_output = [output[x] for x in indices]
                current_output = torch.cat(current_output, dim=self.batch_dim)
                current_output = to_device(current_output, device)

                output_q = block_forward(
                    block, current_input_ids, current_input_others, self.amp, self.amp_dtype, device
                )
                if self.amp:
                    with autocast(device_type=device.split(":")[0], dtype=self.amp_dtype):
                        loss = mse_loss(output_q, current_output)  # pylint: disable=not-callable
                else:
                    loss = mse_loss(  # pylint: disable=not-callable
                        output_q.to(torch.float32), current_output.to(torch.float32)
                    )

                total_loss += loss.item() / num_elm
                self._scale_loss_and_backward(scaler, loss)

            if i == 0:
                init_loss = total_loss

            if total_loss < best_loss:
                best_loss = total_loss
                if not self.not_use_best_mse:
                    best_params = collect_best_params(block)
                    # print(f"get better result at iter {i}, the loss is {total_loss}", flush=True)

                    last_best_iter = i
            if self.not_use_best_mse and i == self.iters - 1:
                best_params = collect_best_params(block)

            if not self.not_use_best_mse:
                if 0 < self.dynamic_max_gap <= i - last_best_iter:
                    break
            self._step(scaler, optimizer, lr_schedule)

        last_loss = total_loss
        best_iter = self.iters
        if not self.not_use_best_mse:
            last_loss = best_loss
            best_iter = last_best_iter
        dump_info = (
            f"quantized {len(quantized_layer_names)}/{(len(quantized_layer_names) + len(unquantized_layer_names))} "
            f"layers in the block, loss iter 0: {init_loss:.6f} -> iter {best_iter}: {last_loss:.6f}"
        )
        logger.info(dump_info)
        if len(unquantized_layer_names) != 0:
            logger.info(f"{unquantized_layer_names} have not been quantized")
        with torch.no_grad():
            unwrapper_block(block, best_params)

        if (
            is_nv_fp(self.act_data_type)
            and hasattr(self, "formats")
            and any("nv_fp" in format_ for format_ in self.formats)
        ):
            # enable moe experts act_max automatic generation for WrapperWALayer
            set_amax_for_all_moe_layers(block, attr_name="orig_layer.act_max")

        if self.enable_quanted_input:
            if self.low_cpu_mem_usage:
                block = block.to(device)
            clear_memory()
            q_outputs = self._get_block_outputs(
                block,
                input_ids,
                input_others,
                self.batch_size * self.infer_bs_coeff,
                device,
                cache_device=self.cache_device,
            )
            if self.device_map is not None:
                accelerate.hooks.remove_hook_from_submodules(block)
            mv_module_from_gpu(block, self.low_cpu_mem_usage)
            clear_memory(input_ids)

            return q_outputs, output

        else:
            if self.device_map is not None:
                accelerate.hooks.remove_hook_from_submodules(block)
            mv_module_from_gpu(block, self.low_cpu_mem_usage)
            clear_memory(input_ids)
            return None, output

    def _quantize_blocks(
        self,
        model: torch.nn.Module,
        inputs: dict,
        block_names: list,
        q_input: torch.Tensor = None,
        nblocks: int = 1,
        device: str = "cpu",
        pbar: tqdm = None,
    ):
        """Quantize and dequantize the weights of the specified blocks in the model.

        Args:
        model: The PyTorch model to be quantized.
        inputs: The input data for quantization.
        block_names: The names of the blocks to be quantized and dequantized.
        nblocks: The number of blocks to quantize and dequantize.
        device: The device for quantization and dequantization.

        Returns:
        None
        """
        clear_memory()
        for n, m in model.named_parameters():
            m.requires_grad_(False)
        input_ids = inputs["input_ids"]
        inputs.pop("input_ids", None)
        input_others = inputs
        clear_memory()
        input_ids = to_device(input_ids, self.cache_device)
        input_others = to_device(input_others, self.cache_device)
        # As in calibration phase, we may use bf16 for calibration due to low_gpu_memory usage
        tmp_dtype = self.amp_dtype if self.amp else torch.float32
        for i in range(len(input_ids)):
            input_ids[i] = input_ids[i].to(tmp_dtype)

        for key in input_others.keys():
            if isinstance(input_others[key], torch.Tensor) and (
                input_others[key].dtype == torch.float16 or input_others[key].dtype == torch.bfloat16
            ):
                input_others[key] = input_others[key].to(tmp_dtype)
            elif isinstance(input_others[key], list):
                for i in range(len(input_others[key])):
                    to_dtype(input_others[key][i], tmp_dtype)

        if (
            self.sym
            and self.enable_alg_ext
            and self.super_group_size is None
            and (
                (self.data_type.startswith("int") and self.act_bits >= 8)
                or self.data_type.startswith("mx")
                or self.data_type.startswith("nv")
            )
        ):
            try:
                from auto_round.alg_ext import quantize_block_ext

                AutoRound.quantize_block_ext = quantize_block_ext
                quantize_block = self.quantize_block_ext  # must use self.quantize_block_ext
                if self.bits > 2 and (not self.data_type.startswith("mx") or not self.data_type.startswith("nv")):
                    logger.warning(
                        "algorithm extension has only undergone limited validation on "
                        "INT2,mxfp4 and nvfp4; use with caution."
                    )
                else:
                    logger.info("using algorithm extension for quantization.")
            except (ImportError, ModuleNotFoundError):
                quantize_block = self._quantize_block
                if self.enable_torch_compile:
                    quantize_block = compile_func(quantize_block, device)
                else:
                    quantize_block = quantize_block
        else:
            quantize_block = self._quantize_block
            if self.enable_torch_compile:
                quantize_block = compile_func(quantize_block, device)

        if pbar is None:
            pbar = tqdm(range(0, len(block_names), nblocks))

        for i in range(0, len(block_names), nblocks):
            if i != 0:
                pbar.update(1)
            if nblocks == 1:
                n = block_names[i]
                pbar.set_description(f"Quantizing {n}")
                m = get_module(model, n)
            else:
                names = block_names[i : min(i + nblocks, len(block_names))]
                pbar.set_description(f"Quantizing [{i + 1}-{min(i + nblocks, len(block_names))}]/{len(block_names)}")
                modules = [get_module(model, n) for n in names]
                m = WrapperMultiblock(modules)

            if not self.model.device.type == "meta" or self.low_cpu_mem_usage:
                m = m.to(device)

            q_input, input_ids = quantize_block(
                m,
                input_ids,
                input_others,
                q_input=q_input,
                device=device,
            )
            if self.is_packing_immediate:
                from auto_round.export import PACKING_LAYER_WITH_FORMAT

                for _, tmp_m in m.named_modules():
                    if not (hasattr(tmp_m, "bits") and check_to_quantized(tmp_m)):
                        continue
                    target_backend = self.formats[0].split(":")[0] if ":" in self.formats[0] else self.formats[0]
                    has_gguf = any("gguf" in format_ for format_ in self.formats)
                    if has_gguf:
                        from auto_round.export.export_to_gguf.export import pack_gguf_layer

                        output_dir = self._get_save_folder_name(self.formats[0])
                        model_type = ModelType.MMPROJ if self.vlm else ModelType.TEXT
                        pack_gguf_layer(
                            tmp_m.tmp_name,
                            self.model,
                            self.formats[0],
                            output_dir,
                            self.layer_config,
                            self.tokenizer,
                            processor=self.processor if hasattr(self, "processor") else None,
                            image_processor=self.image_processor if hasattr(self, "image_processor") else None,
                            model_type=model_type,
                        )
                    else:
                        PACKING_LAYER_WITH_FORMAT[target_backend](
                            tmp_m.tmp_name, self.model, self.formats[0], device=self.device
                        )
        pbar.set_description("Quantizing done")
        pbar.update(1)
        pbar.close()
        self.model = mv_module_from_gpu(self.model, self.low_cpu_mem_usage)
        for n, m in self.model.named_modules():
            if hasattr(m, "name"):
                delattr(m, "name")

        del q_input
        del input_ids
        del input_others
        del inputs

        clear_memory()

    def save_quantized(
        self, output_dir: str = None, format: str = "auto_round", inplace: bool = True, **kwargs
    ) -> torch.nn.Module:
        """Save the quantized model to the specified output directory in the specified format.

        Args:
            output_dir (str, optional): The directory to save the quantized model. Defaults to None.
            format (str, optional): The format in which to save the model. Defaults to "auto_round".
            inplace (bool, optional): Whether to modify the model in place. Defaults to True.
            **kwargs: Additional keyword arguments specific to the export format.

        Returns:
            object: The compressed model object.
        """
        format = self._check_supported_format(format)

        if self.low_cpu_mem_usage:
            self.model = self.model.to("cpu")

        if not self.quantized:
            logger.warning("please run autoround.quantize first")
            return
        if format == "fake" or format == "qdq":  # TODO fix act quantization later
            self.model = self.model.to("cpu")
            self.model.save_pretrained(output_dir)
            if self.tokenizer is not None:
                self.tokenizer.save_pretrained(output_dir)
            processor = kwargs.get("processor", None)
            if processor is not None:
                processor.save_pretrained(output_dir)
            try:
                copy_python_files_from_model_cache(self.model, output_dir)
            except Exception as e:
                logger.warning("Skipping source model Python file copy due to error: %s", e)
            return
        if self.act_bits <= 8 and format == "qdq":
            logger.warning(
                "Support for exporting activation quantization is limited. "
                "Please ensure that your configuration is supported."
            )
        if format == "llm_compressor" and (is_nv_fp(self.data_type) or is_mx_fp(self.data_type)):
            format = format.replace("llm_compressor", f"llm_compressor:{self.data_type}")
        if format == "llm_compressor" and is_static_wfp8afp8(self):
            format = format.replace("llm_compressor", f"llm_compressor:torch_fp8_static")

        from auto_round.export import EXPORT_FORMAT

        backend = format
        format = format.split(":")[0]
        if format not in EXPORT_FORMAT:
            logger.error(f"export format only supports {EXPORT_FORMAT.keys()}")
            raise ValueError(f"export format only supports {EXPORT_FORMAT.keys()}, but got {format}")
        save_quantized_as_format = EXPORT_FORMAT.get(format)
        if "gptq" in format and not self.sym:
            logger.warning(
                "the asymmetrical kernel of the GPTQ format may result in a noticeable accuracy drop,"
                " particularly for 2-bit quantization and smaller models."
                " We recommend exporting to either the AutoAWQ format ( only 4 bits) or "
                "the AutoRound format(2/3/4/8 bits)."
            )
        if "awq" in format and not self.bits == 4:
            raise ValueError("The AWQ format only supports W4 quantization ")
        serialization_keys = [
            "bits",
            "group_size",
            "sym",
            "data_type",
            "enable_quanted_input",
            "enable_minmax_tuning",
            "seqlen",
            "batch_size",
            "scale_dtype",
            "lr",
            "minmax_lr",
            "gradient_accumulate_steps",
            "iters",
            "amp",
            "nsamples",
            "low_gpu_mem_usage",
            "to_quant_block_names",
            "enable_norm_bias_tuning",
            "act_bits",
            "act_group_size",
            "act_sym",
            "act_dynamic",
            "act_data_type",
            "super_bits",
            "super_group_size",
        ]
        if isinstance(self.dataset, str):
            serialization_keys.append("dataset")
        serialization_dict = {}
        for key in serialization_keys:
            serialization_dict[key] = getattr(self, key)
        from .version import __version__

        serialization_dict["autoround_version"] = __version__
        if "scale_dtype" in serialization_dict.keys():
            serialization_dict["scale_dtype"] = str(serialization_dict["scale_dtype"])

        compressed_model = save_quantized_as_format(  # TODO refine the code
            output_dir,
            model=self.model,
            layer_config=self.layer_config,
            inplace=inplace,
            bits=self.bits,
            act_bits=self.act_bits,
            group_size=self.group_size,
            sym=self.sym,
            iters=self.iters,
            lr=self.lr,
            minmax_lr=self.minmax_lr,
            enable_minmax_tuning=self.enable_minmax_tuning,
            enable_quanted_input=self.enable_quanted_input,
            scale_dtype=self.scale_dtype,
            tokenizer=self.tokenizer,
            supported_types=self.supported_types,
            data_type=self.data_type,
            act_data_type=self.act_data_type,
            serialization_dict=serialization_dict,
            backend=backend,
            to_quant_block_names=self.to_quant_block_names,
            quant_block_list=self.quant_block_list,
            device=self.device,
            **kwargs,
        )
        return compressed_model

    def _get_quantized_layer_names_outside_blocks(self) -> list:
        """Gets the names of quantized layers outside blocks in the model.

        Returns:
            list: List of layer names outside blocks.
        """
        if self.layer_config is None or len(self.layer_config) == 0:
            return []

        layer_names = []
        all_layers_in_block = get_layer_names_in_block(self.model, self.supported_types, self.quant_block_list)

        for key in self.layer_config.keys():
            if key in all_layers_in_block:
                continue
            layer = get_module(self.model, key)
            if layer is None:
                logger.error(f"could not find layer {key} in the model, exit...")
                exit(-1)
            if isinstance(layer, tuple(self.supported_types)) and check_to_quantized(self.layer_config[key]):
                layer_names.append(key)

        return layer_names

    def _set_amp_dtype(self) -> None:
        """Sets the automatic mixed precision (AMP) data type for the model based on the device and configuration."""
        self.amp_dtype = torch.bfloat16
        if self.model.dtype != torch.float32:
            self.amp_dtype = self.model.dtype
        if self.device == "cpu" or "hpu" in self.device:
            self.amp_dtype = torch.bfloat16
        if self.amp:
            if self.device == "cpu" and not CpuInfo().bf16:
                self.amp = False
                self.amp_dtype = torch.float32
                self.model = self.model.to(torch.float32)
                logger.warning(
                    f"amp is set to FALSE as the current {self.device} device does not support the 'bf16' data type."
                )
            else:
                if self.model.dtype != self.amp_dtype:
                    self.model = self.model.to(self.amp_dtype)
        else:
            self.amp_dtype = torch.float32
            self.model = self.model.to(torch.float32)

    def _get_optimizer(self, optimizer: Any):
        """Returns the specified optimizer. In SignRound, we fix the optimizer.

        Args:
        optimizer: The optimizer to be used.

        Returns:
        The specified optimizer.
        """
        return SignSGD

    def _get_scaler(self):
        """Returns scaler, in SignRound, no need to use scaler."""
        return None

    def _scale_loss_and_backward(self, scaler: Any, loss: torch.Tensor) -> torch.Tensor:
        """Scales the loss and performs backward pass.

        Args:
        scaler: The scaler to be used.
        loss: The loss to be scaled.

        Returns:
        The scaled loss.
        """
        scale_loss = loss * 1000
        scale_loss.backward()
        if is_optimum_habana_available():
            htcore.mark_step()
        return scale_loss

    def _step(self, scaler: Any, optimizer: Any, lr_schedule: Any):
        """Performs a step in the optimization process.

        Args:
        scaler: The scaler to be used.
        optimizer: The optimizer for the step.
        lr_schedule: The learning rate schedule.

        Returns:
        None
        """
        optimizer.step()
        # for hpu
        if is_optimum_habana_available():
            htcore.mark_step()
        optimizer.zero_grad()
        lr_schedule.step()

    @classmethod
    @torch.no_grad()
    def _sampling_inputs(
        cls,
        input_ids: list[torch.Tensor],
        input_others: dict,
        indices: list[int],
        seqlen: int,
        batch_dim: int = 0,
        share_cache_keys: tuple = (),
    ):
        """Samples inputs based on the given indices and sequence length.

        Args:
        input_ids: The list of input tensor containing  input_ids.
        input_others: A dictionary containing other input data.
        indices: The indices to sample from the input.
        seqlen: The sequence length.

        Returns:
        current_input_ids: The sampled input IDs.
        current_input_others: The sampled other input data.
        """
        current_input_ids = [input_ids[i] for i in indices]

        current_input_ids = torch.cat(current_input_ids, dim=batch_dim)

        current_input_others = {"positional_inputs": input_others["positional_inputs"]}
        for key in input_others.keys():
            if "positional_inputs" in key:
                continue
            if (key not in share_cache_keys or len(indices) == 1) and not isinstance(
                input_others[key], (str, bool, type(None))
            ):
                current_input_others[key] = None
                if input_others[key] is not None:
                    current_input_others[key] = [input_others[key][i] for i in indices]
                    if len(indices) == 1:
                        current_input_others[key] = current_input_others[key][0]
                    else:
                        try:
                            current_input_others[key] = torch.cat(current_input_others[key], dim=0)
                        except TypeError as err:
                            logger.warning_once("Please check the model cache inputs or try setting batch_size to 1.")
            else:
                current_input_others[key] = input_others[key]

        return current_input_ids, current_input_others


class AutoRoundAdam(AutoRound):
    """Class for automatic rounding-based quantization with optimizers like adamw of a PyTorch model.

    Args:
        model: The PyTorch model to be quantized.
        tokenizer: An optional tokenizer for processing input data.
        scheme (str| dict | QuantizationScheme ): A preset scheme that defines the quantization configurations
        bits (int): Number of bits for quantization (default is 4).
        group_size (int): Size of the quantization group (default is 128).
        sym (bool): Whether sym to be used (default is True).
        layer_config (dict): Configuration for weight quantization (default is None).
        batch_size (int): Batch size for training (default is 8).
        amp (bool): Whether to use automatic mixed precision (default is True).
        device: The device to be used for training (default is "auto").
        lr_scheduler: The learning rate scheduler to be used.
        dataset: The default dataset name (default is "NeelNanda/pile-10k").
        enable_quanted_input (bool): Whether to use quantized input data (default is True).
        enable_minmax_tuning (bool): Whether to enable min-max tuning (default is True).
        lr (float): The learning rate (default is 0.005).
        minmax_lr (float): The learning rate for min-max tuning (default is None).
        low_gpu_mem_usage (bool): Whether to use low GPU memory (default is False).
        low_cpu_mem_usage (bool): Whether to use low CPU memory (default is False).
        iters (int): Number of iterations (default is 200).
        seqlen (int): Length of the sequence.
        nsamples (int): Number of samples (default is 128).
        sampler (str): The sampling method (default is "rand").
        seed (int): The random seed (default is 42).
        nblocks (int): Number of blocks (default is 1).
        gradient_accumulate_steps (int): Number of gradient accumulation steps (default is 1).
        not_use_best_mse (bool): Whether to use mean squared error (default is False).
        dynamic_max_gap (int): The dynamic maximum gap (default is -1).
        data_type (str): The data type to be used (default is "int").
        scale_dtype (str): The data type of quantization scale to be used (default is "float16"), different kernels
                           have different choices.
        act_bits (int): Number of bits for activation quantization. Default is 16.
        act_group_size (int): Group size for activation quantization. Default is None.
        act_sym (bool): Whether to use symmetric activation quantization. Default is None.
        act_data_type (str): Specifies the data type for activations.
                             Defaults to None, in which case it inherits the weight data type.
        act_dynamic (bool): Whether to use dynamic activation quantization. Default is True.
        to_quant_block_names (str|list): A string or list whose elements are list of
                            block's layer names to be quantized.
        enable_norm_bias_tuning (bool): Whether to enable fast norm/layer_bias tuning
        enable_torch_compile (bool): Whether to enable torch compile to optimize quant_block/layer function
        **kwargs: Additional keyword arguments.

    Returns:
        The quantized model.
    """

    bits: int | None
    group_size: int | None
    sym: bool | None
    data_type: str | None
    act_bits: int | None
    act_group_size: int | None
    act_sym: bool | None
    act_data_type: str | None
    act_dynamic: bool | None
    super_bits: int | None
    super_group_size: int | None

    def __init__(
        self,
        model: Union[torch.nn.Module, str],
        tokenizer=None,
        scheme: Union[str, dict, QuantizationScheme] = "W4A16",
        layer_config: dict[str, Union[str, dict, QuantizationScheme]] = None,
        dataset: Union[str, list, tuple, torch.utils.data.DataLoader] = "NeelNanda/pile-10k",
        iters: int = 200,
        seqlen: int = 2048,
        nsamples: int = 128,
        batch_size: int = 8,
        gradient_accumulate_steps: int = 1,
        low_gpu_mem_usage: bool = False,
        device_map: Union[str, int, torch.device, dict] = 0,
        enable_torch_compile: bool = False,
        seed: int = 42,
        optimizer="AdamW",
        **kwargs,
    ):
        super(AutoRoundAdam, self).__init__(
            model=model,
            tokenizer=tokenizer,
            scheme=scheme,
            layer_config=layer_config,
            batch_size=batch_size,
            dataset=dataset,
            low_gpu_mem_usage=low_gpu_mem_usage,
            iters=iters,
            seqlen=seqlen,
            nsamples=nsamples,
            seed=seed,
            gradient_accumulate_steps=gradient_accumulate_steps,
            enable_torch_compile=enable_torch_compile,
            device_map=device_map,
            **kwargs,
        )

        self.optimizer = self._get_optimizer(optimizer)

    def _get_optimizer(self, optimizer):
        if optimizer is None:
            optimizer = torch.optim.AdamW
        elif isinstance(optimizer, str):
            optimizer = getattr(torch.optim, optimizer)
        else:
            optimizer = optimizer
        return optimizer

    def _get_scaler(self):
        scaler = None
        if self.amp and not check_is_cpu(self.device):
            from torch.cuda.amp import GradScaler

            scaler = GradScaler(init_scale=1024, growth_interval=100000)
        return scaler

    def _scale_loss_and_backward(self, scaler, loss):
        if scaler is not None:
            loss = scaler.scale(loss)

        loss.backward()
        if is_optimum_habana_available():
            htcore.mark_step()
        return loss

    def _step(self, scaler, optimizer, lr_schedule):
        if scaler is not None:
            scaler.step(optimizer)
            optimizer.zero_grad()
            lr_schedule.step()
            scaler.update()
        else:
            optimizer.step()
            optimizer.zero_grad()
            lr_schedule.step()
        if is_optimum_habana_available():
            htcore.mark_step()<|MERGE_RESOLUTION|>--- conflicted
+++ resolved
@@ -966,12 +966,7 @@
                     )
                     format = "fake"
             else:
-<<<<<<< HEAD
-                # if not (format == "auto_round" or format == "auto_round:fp8"):
-                if re.search("^auto_round|^llm_compressor", format) is None:
-=======
-                if not (format == "auto_round" or format == f"auto_round:{AutoRoundFormat.TORCH_FP8_STATIC.value}"):
->>>>>>> 30d1061f
+                if not (format == "auto_round" or format == f"auto_round:{AutoRoundFormat.TORCH_FP8_STATIC.value}" or format == "llm_compressor:torch_fp8_static"):
                     logger.warning(
                         f"Currently only support to export auto_round or fake format for static W{self.bits}AFP8 model,"
                         f" change format {format} to auto_round"
