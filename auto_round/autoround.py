--- conflicted
+++ resolved
@@ -94,14 +94,11 @@
         data_type (str): The data type to be used (default is "int").
         scale_dtype (str): The data type of quantization scale to be used (default is "float16"), different kernels
                            have different choices.
-<<<<<<< HEAD
         multimodal(bool): Enable multimodal model quantization, (default is "False").
-=======
         act_bits (int): Number of bits for activation quantization. Default is 32.
         act_group_size (int): Group size for activation quantization. Default is None.
         act_sym (bool): Whether to use symmetric activation quantization. Default is None.
         act_dynamic (bool): Whether to use dynamic activation quantization. Default is True.
->>>>>>> 5f67048c
 
     Returns:
         The quantized model.
@@ -137,14 +134,11 @@
             dynamic_max_gap: int = -1,
             data_type: str = "int",
             scale_dtype: str = "fp16",
-<<<<<<< HEAD
             multimodal:bool = False,
-=======
             act_bits: int = 32,
             act_group_size: int = None,
             act_sym: bool = None,
             act_dynamic: bool = True,
->>>>>>> 5f67048c
             **kwargs,
     ):
         self.quantized = False
@@ -375,44 +369,7 @@
         Returns:
         None
         """
-<<<<<<< HEAD
         layers_in_blocks = get_layer_names_in_block(self.model, self.supported_types, self.multimodal)
-        for n, m in self.model.named_modules():
-            if not isinstance(m, tuple(self.supported_types)):
-                continue
-            if n not in weight_config.keys() and n in layers_in_blocks:
-                weight_config[n] = {}
-                weight_config[n]["data_type"] = self.data_type
-                weight_config[n]["bits"] = self.bits
-                weight_config[n]["group_size"] = self.group_size
-                weight_config[n]["sym"] = self.sym
-                weight_config[n]["scale_dtype"] = self.scale_dtype
-            elif n in weight_config.keys():
-                if "data_type" not in weight_config[n].keys():
-                    weight_config[n]["data_type"] = self.data_type
-                if "bits" not in weight_config[n].keys():
-                    weight_config[n]["bits"] = self.bits
-                if "group_size" not in weight_config[n].keys():
-                    weight_config[n]["group_size"] = self.group_size
-                if "sym" not in weight_config[n].keys():
-                    weight_config[n]["sym"] = self.sym
-                if "scale_dtype" not in weight_config[n].keys():
-                    weight_config[n]["scale_dtype"] = self.scale_dtype
-            else:
-                weight_config[n] = {}
-                weight_config[n]["data_type"] = "float"
-                weight_config[n]["bits"] = 16
-                weight_config[n]["group_size"] = self.group_size
-                weight_config[n]["sym"] = self.sym
-                weight_config[n]["scale_dtype"] = self.scale_dtype
-
-            m.data_type = weight_config[n]["data_type"]
-            m.bits = weight_config[n]["bits"]
-            m.group_size = weight_config[n]["group_size"]
-            m.sym = weight_config[n]["sym"]
-            m.scale_dtype = weight_config[n]["scale_dtype"]
-=======
-        layers_in_blocks = get_layer_names_in_block(self.model, self.supported_types)
         keys = ["data_type", "bits", "group_size", "sym", "scale_dtype", "act_bits", "act_group_size", "act_sym",
                 "act_dynamic"]
         for n, m in self.model.named_modules():
@@ -437,7 +394,6 @@
             for key in keys:
                 setattr(m, key, layer_config[n][key])
         tmp=1
->>>>>>> 5f67048c
 
     @torch.no_grad()
     def get_block_outputs(self, block, input_ids, input_others, bs, device, cache_device):
@@ -1536,9 +1492,4 @@
             act_dynamic,
             optimizer,
             **kwargs,
-<<<<<<< HEAD
         )
-
-=======
-        )
->>>>>>> 5f67048c
