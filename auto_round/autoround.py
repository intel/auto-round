--- conflicted
+++ resolved
@@ -1079,10 +1079,6 @@
         total_loss = 0
 
         for i in range(self.iters):
-<<<<<<< HEAD
-=======
-            logger.info(f"iter {i} / {self.iters}")
->>>>>>> 997a43b7
             total_loss = 0
             if self.sampler == "rand":
                 whole_indices = torch.randperm(nsamples)[:pick_samples]
