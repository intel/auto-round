--- conflicted
+++ resolved
@@ -613,15 +613,8 @@
                     " We recommend exporting to either the AutoAWQ format ( only 4 bits) or "
                     "the AutoRound format(2/3/4/8 bits)."
                 )
-<<<<<<< HEAD
             save_folder = self.get_save_folder_name(format)
             self.save_quantized(save_folder, format=format, inplace=inplace, **kwargs)
-=======
-            save_format_ = format.replace(":", "-").replace("_", "-")
-            save_folder = os.path.join(output_dir, save_format_) if len(formats) > 1 else output_dir
-            self.save_quantized(
-                save_folder, format=format, inplace=inplace, low_cpu_mem_usage=low_cpu_mem_usage, **kwargs)
->>>>>>> ba5e35c1
 
             folders.append(save_folder)
 
