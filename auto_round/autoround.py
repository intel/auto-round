# Copyright (c) 2023 Intel Corporation
#
# Licensed under the Apache License, Version 2.0 (the "License");
# you may not use this file except in compliance with the License.
# You may obtain a copy of the License at
#
#    http://www.apache.org/licenses/LICENSE-2.0
#
# Unless required by applicable law or agreed to in writing, software
# distributed under the License is distributed on an "AS IS" BASIS,
# WITHOUT WARRANTIES OR CONDITIONS OF ANY KIND, either express or implied.
# See the License for the specific language governing permissions and
# limitations under the License.

import os
import torch
import transformers
import copy
import time
from typing import Optional, Union
from transformers import set_seed
from torch import autocast
from tqdm import tqdm
import accelerate

from .quantizer import WrapperMultiblock, wrapper_block, unwrapper_block, WrapperLinear, unwrapper_layer, \
    WrapperTransformerConv1d
from .special_model_handler import (check_hidden_state_dim,
                                    shareable_keywords,
                                    special_model_init,
                                    reset_params,
                                    skip_keywards_hint,
                                    check_model_batch)
from .utils import (
    CpuInfo,
    block_forward,
    check_is_cpu,
    check_to_quantized,
    collect_best_params,
    convert_dtype_str2torch,
    detect_device,
    get_block_names,
    get_module,
    htcore,
    is_optimum_habana_available,
    logger,
    sampling_inputs,
    to_device,
    to_dtype,
    get_layer_names_in_block,
    mv_module_from_gpu,
<<<<<<< HEAD
    unsupport_meta_device,
    detect_device_count, clear_memory
=======
    unsupport_meta_device, detect_device_count, clear_memory,
    get_multimodal_block_names,
>>>>>>> e6432125
)
from .low_cpu_mem.utils import get_layers_before_block


class AutoRound(object):
    """For more information, please refer to Cheng, Wenhua, et al. "Optimize weight rounding via signed gradient descent
     for the quantization of llms." arXiv preprint arXiv:2309.05516 (2023).

    Args:
        model: The PyTorch model to be quantized.
        tokenizer: An optional tokenizer for processing input data. If none is provided, a dataloader must be supplied.
        bits (int): Number of bits for quantization (default is 4).
        group_size (int): Size of the quantization group (default is 128).
        sym (bool): Whether symmetric quantization is to be used (default is True).
        layer_config (dict): Configuration for weight quantization (default is None).
        layer_config={
                   'layer1':##layer_name
                   {
                       'data_type': 'int',
                       'bits': 4,
                       'group_size': 128,
                       'sym': True
                       'act_data_type': None,
                       'act_bits': 32,
                       'act_group_size': None,
                       'act_sym': None,

                   }
                   ...
               }
        batch_size (int): Batch size for training (default is 8).
        amp (bool): Whether to use automatic mixed precision (default is True).
        device: The device to be used for tuning (default is "auto").
        lr_scheduler: The learning rate scheduler to be used.
        dataset (str): The default dataset name (default is "NeelNanda/pile-10k").
        enable_quanted_input (bool): Whether to use the output of the previous quantized block as
                                the input for the current block (default is True).
        enable_minmax_tuning (bool): Whether to enable weight min-max tuning (default is True).
        lr (float): The learning rate (default is None, will be set to 1.0/iters).
        minmax_lr (float): The learning rate for min-max tuning (default is None, it will be set to lr automatically).
        low_gpu_mem_usage (bool): Whether to use low GPU memory (default is True).
        low_cpu_mem_usage (bool): Whether to use low CPU memory (default is False).
        iters (int): Number of iterations (default is 200).
        seqlen (int): Data length of the sequence for tuning (default is 2048).
        nsamples (int): Number of samples (default is 128).
        sampler (str): The sampling method (default is "rand").
        seed (int): The random seed (default is 42).
        nblocks (int): Number of blocks (default is 1).
        gradient_accumulate_steps (int): Number of gradient accumulation steps (default is 1).
        not_use_best_mse (bool): Whether to use mean squared error (default is False).
        dynamic_max_gap (int): The dynamic maximum gap (default is -1).
        data_type (str): The data type to be used (default is "int").
        scale_dtype (str): The data type of quantization scale to be used (default is "float16"), different kernels
                           have different choices.
        act_bits (int): Number of bits for activation quantization. Default is 32.
        act_group_size (int): Group size for activation quantization. Default is None.
        act_sym (bool): Whether to use symmetric activation quantization. Default is None.
        act_dynamic (bool): Whether to use dynamic activation quantization. Default is True.
        quant_block_list (list): A list whose elements are list of block's layer names to be quantized.
    Returns:
        The quantized model.
    """

    def __init__(
            self,
            model,
            tokenizer,
            bits: int = 4,
            group_size: int = 128,
            sym: bool = False,
            layer_config: dict = None,
            batch_size: int = 8,
            amp: bool = True,
            device: str = None,
            lr_scheduler=None,
            dataset: Union[str, list, tuple, torch.utils.data.DataLoader] = "NeelNanda/pile-10k",
            enable_quanted_input: bool = True,
            enable_minmax_tuning: bool = True,
            lr: float = None,
            minmax_lr: float = None,
            low_gpu_mem_usage: bool = False,
            low_cpu_mem_usage: bool = False,
            iters: int = 200,
            seqlen: int = 2048,
            nsamples: int = 128,
            sampler: str = "rand",
            seed: int = 42,
            nblocks: int = 1,
            gradient_accumulate_steps: int = 1,
            not_use_best_mse: bool = False,
            dynamic_max_gap: int = -1,
            data_type: str = "int",
            scale_dtype: str = "fp16",
            act_bits: int = 32,
            act_group_size: int = None,
            act_sym: bool = None,
            act_dynamic: bool = True,
            quant_block_list: list = None,
            enable_norm_bias_tuning: bool = False,
            **kwargs,
    ):
        self.quantized = False
        self.model_orig_dtype = model.dtype
        self.seed = seed
        set_seed(self.seed)
        assert not unsupport_meta_device(model), (
            "autoround does not support for params on meta device by transformers` interfaces,"
            "please do not using device_map='auto' in model loading, "
            "or follow examples/language-modeling/main.py to enable low_cpu_mem_usage")

        ## important tuning hype-parameters
        self.amp = amp
        self.enable_quanted_input = enable_quanted_input
        self.enable_minmax_tuning = enable_minmax_tuning
        self.nsamples = nsamples
        self.nblocks = nblocks
        self.bits = bits
        self.enable_norm_bias_tuning = enable_norm_bias_tuning
        self.group_size = group_size
        self.sym = sym
        self.low_gpu_mem_usage = low_gpu_mem_usage
        self.low_cpu_mem_usage = low_cpu_mem_usage
        self.layer_config = {} if layer_config is None else layer_config
        self.seqlen = seqlen
        self.batch_size, self.gradient_accumulate_steps = batch_size, gradient_accumulate_steps
        self.nblocks = nblocks
        self.dataset = dataset
        self.iters = iters
        if self.iters <= 0:
            logger.warning("iters must be positive, reset it to 200")
            self.iters = 200
        self.lr = lr or (1.0 / self.iters)  ##must after iter setting
        self.minmax_lr = minmax_lr or self.lr

        ##activation
        self.act_group_size = act_group_size if not (act_group_size is None) else self.group_size
        self.act_bits = act_bits if not (act_bits is None) else self.bits
        self.act_sym = act_sym if not (act_sym is None) else self.sym
        self.act_dynamic = act_dynamic

        self.data_type = data_type
        self.supported_types = [torch.nn.Linear, transformers.modeling_utils.Conv1D]
        self.model = model.eval()
        self.tokenizer = tokenizer
        self.device = detect_device(device)
        self.scale_dtype = convert_dtype_str2torch(scale_dtype)
        self.set_amp_dtype()
        self.cache_device = torch.device("cpu") if self.low_gpu_mem_usage else self.device
        self.quant_block_list = quant_block_list

        self.sampler = sampler
        self.not_use_best_mse = not_use_best_mse
        self.dynamic_max_gap = dynamic_max_gap
        self.lr_scheduler = lr_scheduler
        self.optimizer = self.get_optimizer(None)
        self.input_dim = None
        self.infer_bs_coeff = 1

        self.set_layerwise_config(self.layer_config)  ##better place in the end
        torch.set_printoptions(precision=3, sci_mode=True)
        self.check_configs()
        logger.info(f"using {self.model.dtype} for quantization tuning")
        if is_optimum_habana_available():
            logger.info("Optimum Habana is available, import htcore explicitly.")
            import habana_frameworks.torch.core as htcore  # pylint: disable=E0401
            import habana_frameworks.torch.hpu as hthpu  # pylint: disable=E0401

    def check_configs(self):
        """Checks if the configurations are valid.

        Raises:
        AssertionError: If any of the configurations are invalid.
        """
        assert isinstance(self.model, torch.nn.Module)
        assert self.bits > 0, "bits must be positive"
        assert self.act_bits > 0, "bits must be positive"
        assert self.group_size == -1 or self.group_size >= 1, "only supports positive group_size or -1(per channel)"
        assert self.act_group_size == -1 or self.act_group_size >= 1, \
            "only supports positive group_size or -1(per channel)"
        assert self.batch_size > 0, "batch size must be positive"
        assert self.iters > 0, "iters must be positive"
        assert self.seqlen > 0, "seqlen must be positive"
        assert self.nblocks > 0, "nblocks must be positive"
        assert self.gradient_accumulate_steps > 0, "gradient accumulate step must be positive"
        assert self.act_dynamic is True, "only support dynamic quantization for activation currently"
        # assert self.tokenizer != None or self.dataloader != None
        if self.act_bits <= 8:
            logger.warning(
                "please save the quantized model to fake format "
                "as real deployment is not supported for activation quantization currently")

        if "mx_fp" in self.data_type:
            logger.warning(
                "please save the quantized model to fake format "
                "as real deployment is not supported for mx_fp datatype currently")

        if "mx_fp" in self.data_type and self.group_size != 32:
            logger.warning("mx_fp should only support group_size of 32 in real deployment")

    def quantize(self):
        """Quantize the model and return the quantized model along with layer configurations.
        the entry of AutoRound.

        Returns:
        The quantized model and layer configurations.
        """
        # logger.info("cache block input")
        if bool(self.quant_block_list):
            all_blocks = self.quant_block_list
        else:
            all_blocks = get_block_names(self.model)

        if len(all_blocks) == 0:
            logger.warning("could not find blocks, exit with original model")
            return self.model, self.layer_config

        if self.amp:
            self.model = self.model.to(self.amp_dtype)

        layer_names = self.get_quantized_layer_names_outside_blocks()
        self.start_time = time.time()
        all_first_block_names = [block[0] for block in all_blocks]
        all_inputs = self.try_cache_inter_data_gpucpu(all_first_block_names, self.nsamples, layer_names=layer_names)
        if hasattr(self.model, "hf_device_map") and len(self.model.hf_device_map) > 1:
            accelerate.hooks.remove_hook_from_submodules(self.model)  ##self.model.hf_device_map has not been changed
        self.model = mv_module_from_gpu(self.model, self.low_cpu_mem_usage)
        for block_names in all_blocks:
            inputs = all_inputs[block_names[0]]
            all_inputs.pop(block_names[0])
            keys = inputs.keys()
            input_id_str = [key for key in keys if key.startswith('hidden_state')]
            if len(input_id_str) != 1:
                raise RuntimeError("hidden_states arg mismatch error")
            inputs["input_ids"] = inputs.pop(input_id_str[0], None)
            clear_memory(self.inputs)

            if "input_ids" in inputs.keys():
                total_samples = len(inputs["input_ids"])
                self.n_samples = total_samples
                if total_samples < self.batch_size:
                    self.batch_size = total_samples
                    logger.warning(f"force the train batch size to {total_samples}")


            self.quant_blocks(
                self.model,
                inputs,
                block_names,
                nblocks=self.nblocks,
                device=self.device,
            )

        self.quant_layers(layer_names, all_inputs)

        self.dump_qinfo_to_layer_config()

        end_time = time.time()
        cost_time = end_time - self.start_time
        logger.info(f"quantization tuning time {cost_time}")

        ## dump a summary
        quantized_layers = []
        unquantized_layers = []
        for n, m in self.model.named_modules():
            if isinstance(m, tuple(self.supported_types)):
                if m.bits > 8:
                    unquantized_layers.append(n)
                else:
                    quantized_layers.append(n)
        summary_info = (
            f"Summary: quantized {len(quantized_layers)}/{len(quantized_layers) + len(unquantized_layers)} in the model"
        )
        if len(unquantized_layers) > 0:
            summary_info += f",  {unquantized_layers} have not been quantized"
        logger.info(summary_info)

        self.quantized = True
        ##self.model = self.model.to(self.model_orig_dtype)##keep it as amp dtype
        return self.model, self.layer_config

    def dump_qinfo_to_layer_config(self):
        """
        dump quantization scale and zp to layer configuration
        Args:

        Returns:
            None
        """
        # load scale and zp if use low_cpu_memory
        self.model = self.model.to('cpu')

        for n, m in self.model.named_modules():
            if n not in self.layer_config.keys():
                continue
            if hasattr(m, "scale"):
                self.layer_config[n]["scale"] = m.scale
                self.layer_config[n]["zp"] = m.zp
                delattr(m, "scale")
                delattr(m, "zp")
            else:
                self.layer_config[n]["data_type"] = "float"
                if self.amp_dtype == torch.bfloat16:
                    self.layer_config[n]["data_type"] = "bfloat"
                self.layer_config[n]["bits"] = 32
                self.layer_config[n]["group_size"] = None
                self.layer_config[n]["sym"] = None

    def quant_layers(self, layer_names, layer_inputs):
        """Quantizes specified layers based on inputs and configuration.

        Args:
            layer_names (list): List of layer names to quantize.
            layer_inputs (dict): Dictionary mapping layer names to input data.

        Returns:
            None
        """
        ##TODO currently we take all the layers outside blocks as post block layers which is not optimal
        if len(layer_names) == 0:
            return
        q_layer_inputs = None
        enable_quanted_input = self.enable_quanted_input
        if hasattr(self.model, "hf_device_map") and len(self.model.hf_device_map) > 1 and enable_quanted_input:
            from accelerate.big_modeling import dispatch_model

            dispatch_model(self.model, self.model.hf_device_map)

        if enable_quanted_input:
            q_layer_inputs = self.try_cache_inter_data_gpucpu([], self.nsamples, layer_names=layer_names)
            if hasattr(self.model, "hf_device_map") and len(self.model.hf_device_map) > 1:
                accelerate.hooks.remove_hook_from_submodules(
                    self.model)  ##self.model.hf_device_map has not been changed

        self.model = mv_module_from_gpu(self.model, self.low_cpu_mem_usage)
        clear_memory()
        for layer_name in layer_names:
            layer_input = layer_inputs[layer_name]
            layer_input = to_device(layer_input, self.cache_device)
            q_layer_input = q_layer_inputs[layer_name] if enable_quanted_input else None
            q_layer_input = to_device(q_layer_input, self.cache_device)
            self.quant_layer(layer_name, layer_input, q_layer_input, device=self.device)
            del layer_input
            clear_memory(q_layer_input)

    def set_layerwise_config(self, layer_config):
        """Sets the layer-wise configuration based on the provided layer_config.
           By default, only quantize layers in blocks.

        Args:
        layer_config: The layer configuration.

        Returns:
        None
        """
        layers_in_blocks = get_layer_names_in_block(self.model, self.supported_types, self.quant_block_list)
        keys = ["data_type", "bits", "group_size", "sym", "scale_dtype", "act_bits", "act_group_size", "act_sym",
                "act_dynamic"]
        for n, m in self.model.named_modules():
            if not isinstance(m, tuple(self.supported_types)):
                continue
            ##not set in layer config, so use the default values
            if n not in layer_config.keys() and n in layers_in_blocks:
                layer_config[n] = {}
                for key in keys:
                    layer_config[n][key] = getattr(self, key)
            elif n in layer_config.keys():  ## partly set
                for key in keys:
                    if key not in layer_config[n].keys():
                        layer_config[n][key] = getattr(self, key)
            else:  ##not in layer_config and layers in block,
                layer_config[n] = {}
                for key in keys:
                    layer_config[n][key] = getattr(self, key)
                layer_config[n]["bits"] = 32
                layer_config[n]["act_bits"] = 32

            for key in keys:
                setattr(m, key, layer_config[n][key])

    @torch.no_grad()
    def get_block_outputs(self, block, input_ids, input_others, bs, device, cache_device):
        """Compute the output of a given block of the model for a given input.

        Args:
        block: The block of the model.
        input_ids: The input tensor containing tokenized input ids.
        input_others: A dictionary containing additional input data.
        bs: The batch size for computing the output.
        device: The device for computation.
        cache_device: The device for storing the output.
        batch_dim: The batch dimension of the output tensor.

        Returns:
        The output tensor of the block.
        """

        output = []
        nsamples = len(input_ids)
        for i in range(0, nsamples, bs):
            end_index = min(nsamples, i + bs)
            indices = torch.arange(i, end_index).to(torch.long)
            tmp_input_ids, tmp_input_others = sampling_inputs(
                input_ids,
                input_others,
                indices,
                self.seqlen,
                self.input_dim
            )
            tmp_output = block_forward(block, tmp_input_ids, tmp_input_others, self.amp, self.amp_dtype, device).to(
                cache_device
            )
            output.extend(list(torch.split(tmp_output, 1, dim=self.input_dim)))
        if self.low_gpu_mem_usage:
            clear_memory()

        return output

    @torch.no_grad()
    def calib(self, nsamples, bs):
        """Perform calibration for quantization.

        This method calibrates the model for quantization by processing a specified
        number of samples from the calibration dataset. It ensures that the data is
        properly formatted and feeds it to the model. If the number of samples processed
        is less than the specified number, it logs a warning. If no samples are processed,
        it logs an error and exits.
        Args:
            nsamples (int): The number of samples to use for calibration.
            bs (int): The number of samples to use for calibration
        """
        from .calib_dataset import get_dataloader
        if isinstance(self.dataset, str):
            dataset = self.dataset.replace(" ", "")  ##remove all whitespaces

            # slow here
            self.dataloader = get_dataloader(
                self.tokenizer,
                self.seqlen,
                dataset,
                self.seed,
                bs,
                self.nsamples,
            )
        else:
            self.dataloader = self.dataset
        total_cnt = 0

        # load embed weight if use low_cpu_mem_usage
        if self.low_cpu_mem_usage:
            embed_layers = get_layers_before_block(self.model)
            for n, m in embed_layers:
                m = m.to(self.device)

        for data in self.dataloader:
            if data is None:
                continue
            if isinstance(data, torch.Tensor):
                input_ids = data.to(self.device)
                data_new = input_ids
            elif isinstance(data, str):
                if self.tokenizer is None:
                    logger.error("please provide tokenizer for string input")
                    exit(-1)
                data = self.tokenizer(data, truncation=True, max_length=self.seqlen, return_tensors="pt").data
                data_new = {}
                for key in data.keys():
                    data_new[key] = data[key].to(self.device)
                input_ids = data_new["input_ids"]
            elif isinstance(data, tuple) or isinstance(data, list):
                data_new = data
                input_ids = data_new[0]
            else:
                data_new = {}
                for key in data.keys():
                    data_new[key] = to_device(data[key], self.model.device)
                    if key == 'images':
                        data_new[key] = to_dtype(data_new[key], self.model.dtype)
                input_ids = data_new["input_ids"]
            if input_ids.shape[-1] < self.seqlen:
                continue
            try:
                if isinstance(data_new, torch.Tensor):
                    self.model(data_new)
                elif isinstance(data_new, tuple) or isinstance(data_new, list):
                    self.model(*data_new)
                else:
                    self.model(**data_new)
            except NotImplementedError:
                pass
            except RuntimeError as error:
                logger.warning("When quantization encounters tensor" \
                        " shape mismatch error, you can try to avoid it with batch_size=1")
                logger.error(error)
                pass
            except Exception as error:
                raise error
            total_cnt += input_ids.shape[0] if len(input_ids.shape) > 1 else 1
            if total_cnt >= nsamples:
                break
        if total_cnt == 0:
            logger.error(
                f"no data has been cached, please provide more data with sequence length >={self.seqlen} in the "
                f"dataset or decease the sequence length"
            )
            exit(-1)
        elif total_cnt < nsamples:
            logger.warning(
                f"Insufficient number of samples collected may affect the quantification. "
                f"Valid samples size:{total_cnt}, Target sample size:{nsamples}"
            )

        # clean embed weight to save memory
        if self.low_cpu_mem_usage:
            for n, m in embed_layers:
                m = m.to("meta")


    @torch.no_grad()
    def try_cache_inter_data_gpucpu(self, block_names, nsamples, layer_names=None, last_cache_name=None):
        """Attempts to cache intermediate data on GPU, if failed, then using CPU.

        Args:
            block_names (list): List of block names to cache data for.
            nsamples (int): Number of samples to use for caching.
            layer_names (list, optional): List of layer names to cache data for. Defaults to [].
            last_cache_name (str, optional): Name of the last cache. Defaults to None.

        Returns:
            all_inputs: Cached intermediate data.

        Raises:
            Exception: If caching on GPU fails, switches to CPU and caches there.
        """
        if layer_names is None:
            layer_names = []
        try:
            if not self.model.device.type == "meta":
                if hasattr(self.model, "hf_device_map") and len(self.model.hf_device_map) > 1:
                    pass
                else:
                    self.model = self.model.to(self.device)
            all_inputs = self.cache_inter_data(
                block_names, nsamples, layer_names=layer_names, last_cache_name=last_cache_name
            )
            self.model = mv_module_from_gpu(self.model, self.low_cpu_mem_usage)
            clear_memory()
        except RuntimeError as e:
            if "CUDA out of memory" in str(e):
                logger.info("switch to cpu to cache inputs")
                if "lm_head" in self.layer_config and self.layer_config["lm_head"]["bits"] < 8:
                    logger.warning(f"we strongly recommend using additional CUDA/HPU devices,e.g. "
                                f"'CUDA_VISIBLE_DEVICES=0,1 python xxx',"
                                f" for optimal performance during calibration when enabling lm-head quantization. "
                                f"Otherwise, the process may be significantly slower.")
                self.model = mv_module_from_gpu(self.model, self.low_cpu_mem_usage)
                clear_memory()
                all_inputs = self.cache_inter_data(
                    block_names, nsamples, layer_names=layer_names, last_cache_name=last_cache_name
                )
            else:
                raise
        return all_inputs

    @torch.no_grad()
    def cache_inter_data(self, block_names, nsamples, layer_names=None, last_cache_name=None):
        """Save the inputs of block_name for calibration.

        This method temporarily replaces the forward method of the model to capture
        the inputs passing through the specified block. It then calibrates the model
        using a specified number of samples. Finally, it restores the original forward
        method and returns the inputs for the specified block.
        Args:
            block_names (list): The names of the blocks for which inputs are to be saved.
            layer_names (list):The names of the layers for which inputs are to be saved.
            nsamples (int): The number of samples to use for calibration.
            last_cache_name (str, optional): The name of the last layer to be cached,
                                       we could break the forward in this layer to save time

        Returns:
            dict: A dictionary containing the inputs for the specified block.
        """
        if layer_names is None:
            layer_names = []
        self.inputs = {}
        self.to_cached_layers = block_names + layer_names
        tmp_dtype = None
        ## have bug if block name is not the first block
        if (len(block_names) > 1 or len(layer_names) > 0) and self.low_gpu_mem_usage:
            tmp_dtype = self.model.dtype
            self.model = self.model.to(torch.bfloat16) if self.amp else self.model.to(torch.float32)

        self.last_cache_name = last_cache_name
        if last_cache_name is None and len(block_names) + len(layer_names) == 1:
            self.last_cache_name = block_names[0] if len(block_names) == 1 else layer_names[0]
        # do not set last_cache_name for multimodal models
        calib_bs = self.batch_size
        self.hook_handles = []
        self._replace_forward()
        self.calib(nsamples, calib_bs)
        self._recover_forward()
        res = self.inputs
        del self.last_cache_name
        del self.to_cached_layers
        if tmp_dtype is not None:
            self.model = self.model.to(tmp_dtype)

        return res

    @torch.no_grad()
    def get_block_forward_func(self, name):
        """Gets the forward function.

        Args:
            name (str): The name of the function.
        Returns:
            function: The forward function.
        """
            
        def post_process_cache_data(batch_size, data, data_name):
            """
            Processes store data for batch handling, reshaping if necessary.

            Args:
                batch_size (int): The size of the batch.
                data: The data value to store, potentially for caching.
                data_name (str): Name of the data.

            Returns:
                Processed data or None
            """
            new_data = data
            if batch_size <= 1:
                return new_data
            if data_name in shareable_keywords:
                return None
            if "alibi" in data_name:
                if isinstance(data, torch.Tensor):
                    alibi = data
                    alibi = alibi.reshape(batch_size, -1, alibi.shape[1], alibi.shape[2])
                    new_data = alibi
            return new_data

        def forward(m, hidden_states=None, *positional_inputs, **kwargs):
            """Rewrite forward function, process and collect input data.

            Args:
                hidden_states (torch.Tensor): The hidden states tensor.
                *positional_inputs: Variable number of positional arguments.
                **kwargs: Variable number of keyword arguments.

            Returns:
                NotImplementedError: Getting the first layer inputs and then raise the error to save runtime.
            """
            if name not in self.inputs:
                self.inputs[name] = {}
                check_model_batch(self.model, self.batch_size, self.gradient_accumulate_steps)
                
            if self.input_dim is None:
                self.input_dim = check_hidden_state_dim(self.model, positional_inputs)
                special_model_init(self.model, positional_inputs, self.inputs[name])
                
            if hidden_states is not None:
                kwargs['hidden_states'] = hidden_states

            for key in kwargs.keys():
                if isinstance(kwargs[key], torch.Tensor) or isinstance(kwargs[key], list) \
                        or isinstance(kwargs[key], tuple):
                    if key not in self.inputs[name].keys(): # initialization
                        data = to_device(kwargs[key], device=torch.device("cpu"))
                        if data is None or (self.batch_size > 1 and key in shareable_keywords):
                            self.inputs[name][key] = data
                            continue
                        if self.batch_size <= 1:
                            self.inputs[name][key] = [data]
                        else:
                            data = post_process_cache_data(self.batch_size, data, key)
                            self.inputs[name][key] = list(torch.split(data, 1, dim=0))
                    else: # append cache inputs
                        new_data = post_process_cache_data(self.batch_size, kwargs[key], key)
                        if new_data is None: # shareable args or NoneType
                            continue
                        new_data = to_device(new_data, device=torch.device("cpu"))
                        if self.batch_size <= 1:
                            self.inputs[name][key].append(new_data)
                        else:
                            self.inputs[name][key].extend(list(torch.split(new_data, 1, dim=0)))
                elif isinstance(kwargs[key], (str, bool, type(None))):
                    if key not in self.inputs[name].keys():
                        self.inputs[name][key] = kwargs[key]
                else:
                    # Parameters not to be cached
                    skip_keywards_hint(key)
            reset_params(self.inputs[name])
            if name == self.last_cache_name:
                raise NotImplementedError
            else:
                if hidden_states is not None:
                    kwargs.pop('hidden_states')
                    return m.orig_forward(hidden_states, *positional_inputs, **kwargs)
                else:
                    #Currently only for Llama-3.2-Vision-Instruct Series
                    return m.orig_forward(*positional_inputs, **kwargs)

        return forward

    @torch.no_grad()
    def _get_cache_data_hook_for_layer(self, name):
        """A forward hook to save input max of a module
        :param name: the module name
        :return: A hook function."""

        def cache_input_hook(module, inputs, outputs):
            input = inputs
            if isinstance(inputs, tuple) or isinstance(input, list):
                input = inputs[0]
            if name in self.inputs:
                self.inputs[name].extend(list(torch.split(input.to("cpu"), 1, dim=0)))
            else:
                self.inputs[name] = list(torch.split(input.to("cpu"), 1, dim=0))

        return cache_input_hook

    def _recover_forward(self):
        """Recovers the forward function."""
        for n, m in self.model.named_modules():
            if hasattr(m, "orig_forward"):
                m.forward = m.orig_forward
                delattr(m, "orig_forward")
        for hook_handle in self.hook_handles:
            hook_handle.remove()
        self.hook_handles = []

    def _replace_forward(self):
        """Replaces the forward function."""
        from functools import partial

        for n, m in self.model.named_modules():
            if n in self.to_cached_layers and not isinstance(m, tuple(self.supported_types)):  ##block
                m.orig_forward = m.forward
                m.forward = partial(self.get_block_forward_func(n), m)
            elif n in self.to_cached_layers:  ##linear layer or conv1d layer
                hook_func = self._get_cache_data_hook_for_layer(n)
                hook_handle = m.register_forward_hook(hook_func)
                self.hook_handles.append(hook_handle)

    def quant_layer(self, layer_name, inputs, q_inputs=None, device=torch.device("cpu")):
        """Quantize a specific layer of the model using the provided inputs.

        Args:
            layer_name (str): The name of the layer to quantize.
            inputs (torch.Tensor): Input data for quantization.
            q_inputs (torch.Tensor, optional): Quantized input data. Defaults to None.
            device (torch.device, optional): The device to use for quantization. Defaults to torch.device("cpu").

        Returns:
            None
        """
        logger.info(f"quantizing layer {layer_name}")
        layer = get_module(self.model, layer_name)
        layer = layer.to(device)
        for i in range(len(inputs)):
            inputs[i] = inputs[i].to(layer.weight.dtype)
            if q_inputs is not None:
                q_inputs[i] = q_inputs[i].to(layer.weight.dtype)

        if isinstance(layer, torch.nn.Linear):
            wrapper_linear = WrapperLinear(layer, enable_minmax_tuning=self.enable_minmax_tuning, device=device).to(
                device)
        else:
            wrapper_linear = WrapperTransformerConv1d(layer, enable_minmax_tuning=self.enable_minmax_tuning,
                                                      device=device).to(device)
        round_params = []
        minmax_params = []
        round_params.append(wrapper_linear.value)
        minmax_params.append(wrapper_linear.min_scale)
        minmax_params.append(wrapper_linear.max_scale)
        if self.enable_minmax_tuning:
            optimizer = self.optimizer(
                [{"params": round_params}, {"params": minmax_params, "lr": self.minmax_lr}], lr=self.lr, weight_decay=0
            )
        else:
            optimizer = self.optimizer(round_params, lr=self.lr, weight_decay=0)

        if self.lr_scheduler is None:
            lr_schedule = torch.optim.lr_scheduler.LinearLR(
                optimizer, start_factor=1.0, end_factor=0.0, total_iters=self.iters, verbose=False
            )
        else:
            lr_schedule = copy.deepcopy(self.lr_scheduler)
        nsamples = len(inputs)
        last_best_iter = 0
        best_loss = torch.finfo(torch.float).max
        mse_loss = torch.nn.MSELoss().to(device)
        scaler = self.get_scaler()  # pylint: disable=assignment-from-none
        init_loss = None
        # best_v, best_min_scale, best_max_scale = torch.tensor(0), torch.tensor(1.0), torch.tensor(1.0)
        gradient_accumulate_steps = self.batch_size  ##Force to low gpu
        batch_size = 1  ##Force to low gpu
        pick_samples = batch_size * gradient_accumulate_steps
        pick_samples = min(nsamples, pick_samples)
        if self.sampler != "rand":
            whole_indices = torch.randperm(nsamples)[:pick_samples]
        total_loss = 0
        for i in range(self.iters):
            total_loss = 0
            if self.sampler == "rand":
                whole_indices = torch.randperm(nsamples)[:pick_samples]
            for tmp_step in range(gradient_accumulate_steps):
                indices = whole_indices[tmp_step * batch_size: (tmp_step + 1) * batch_size]
                if q_inputs is not None:
                    current_input = [q_inputs[i] for i in indices]
                    current_input = torch.cat(current_input, dim=0).to(device)
                    org_input = [inputs[i] for i in indices]
                    org_input = torch.cat(org_input, dim=0).to(device)
                else:
                    current_input = [inputs[i] for i in indices]
                    current_input = torch.cat(current_input, dim=0).to(device)
                    org_input = current_input
                with torch.no_grad():
                    current_output = layer(org_input)

                if self.amp:
                    with autocast(device_type=device.split(":")[0], dtype=self.amp_dtype):
                        output_q = wrapper_linear(current_input)  # pylint: disable=not-callable
                        loss = mse_loss(output_q, current_output)  # pylint: disable=not-callable
                else:
                    output_q = wrapper_linear(current_input)  # pylint: disable=not-callable
                    loss = mse_loss(  # pylint: disable=not-callable
                        output_q.to(torch.float32), current_output.to(torch.float32)
                    )
                total_loss += loss.item() / gradient_accumulate_steps

                self.scale_loss_and_backward(scaler, loss)
            if i == 0:
                init_loss = total_loss

            if total_loss < best_loss:
                best_loss = total_loss
                if not self.not_use_best_mse:
                    best_params = collect_best_params(wrapper_linear)
                    last_best_iter = i
            if self.not_use_best_mse and i == self.iters - 1:
                best_params = collect_best_params(wrapper_linear)

            if not self.not_use_best_mse:
                if 0 < self.dynamic_max_gap <= i - last_best_iter:
                    break
            self.step(scaler, optimizer, lr_schedule)

        last_loss = total_loss
        best_iter = self.iters
        if not self.not_use_best_mse:
            last_loss = best_loss
            best_iter = last_best_iter
        with torch.no_grad():
            unwrapper_layer(self.model, wrapper_linear, layer_name, best_params)
        mv_module_from_gpu(layer, self.low_cpu_mem_usage)
        dump_info = f"quantized {layer_name},  loss iter 0: {init_loss:.6f} -> iter {best_iter}: {last_loss:.6f}"
        logger.info(dump_info)

    def quant_block(self, block, input_ids, input_others, q_input=None, device=torch.device("cpu")):
        """Quantize the weights of a given block of the model.

        Args:
        block: The block of the model to be quantized.
        input_ids: The input tensor containing tokenized input ids.
        input_others: A dictionary containing additional input data.
        q_input: The quantized input tensor.
        device: The device for quantization.

        Returns:
        Tuple: (q_outputs, output) if self.enable_quanted_input is True, else (None, output)
        """

        output = self.get_block_outputs(block, input_ids, input_others, self.batch_size * self.infer_bs_coeff, device,
                                        self.cache_device)

        if q_input is not None:
            input_ids = q_input

        quantized_layer_names, unquantized_layer_names = wrapper_block(
            block, self.enable_minmax_tuning, self.enable_norm_bias_tuning, device=self.device)

        round_params = []
        minmax_params = []
        for n, m in block.named_modules():
            if hasattr(m, "orig_layer"):
                if "v" in m.params.keys():
                    round_params.append(m.params['v'])
                if "max_scale" in m.params.keys():
                    minmax_params.append(m.params["min_scale"])
                    minmax_params.append(m.params["max_scale"])
                if "bias_v" in m.params.keys():
                    round_params.append(m.params["bias_v"])

        if self.enable_minmax_tuning:
            optimizer = self.optimizer(
                [{"params": round_params}, {"params": minmax_params, "lr": self.minmax_lr}], lr=self.lr, weight_decay=0
            )
        else:
            optimizer = self.optimizer(round_params, lr=self.lr, weight_decay=0)

        if len(round_params) + len(minmax_params) <= 0:
            dump_info = (
                f"quantized {len(quantized_layer_names)}/{(len(quantized_layer_names) + len(unquantized_layer_names))} "
                f"layers in the block"
            )
            logger.info(dump_info)
            return output, output

        if self.lr_scheduler is None:
            lr_schedule = torch.optim.lr_scheduler.LinearLR(
                optimizer, start_factor=1.0, end_factor=0.0, total_iters=self.iters, verbose=False
            )
        else:
            lr_schedule = copy.deepcopy(self.lr_scheduler)

        nsamples = len(input_ids)
        pick_samples = self.batch_size * self.gradient_accumulate_steps
        pick_samples = min(nsamples, pick_samples)
        if self.sampler != "rand":
            whole_indices = torch.randperm(nsamples)[:pick_samples]
        last_best_iter = 0
        best_loss = torch.finfo(torch.float).max
        mse_loss = torch.nn.MSELoss().to(device)
        scaler = self.get_scaler()  # pylint: disable=assignment-from-none
        init_loss = None
        best_params = {}
        total_loss = 0
        for i in range(self.iters):
            total_loss = 0
            if self.sampler == "rand":
                whole_indices = torch.randperm(nsamples)[:pick_samples]
            for tmp_step in range(self.gradient_accumulate_steps):
                indices = whole_indices[tmp_step * self.batch_size: (tmp_step + 1) * self.batch_size]
                current_input_ids, current_input_others = sampling_inputs(
                    input_ids,
                    input_others,
                    indices,
                    seqlen=self.seqlen,
                    input_dim=self.input_dim,
                )

                current_output = [output[x] for x in indices]
                current_output = torch.cat(current_output, dim=self.input_dim)

                current_output = to_device(current_output, device)

                output_q = block_forward(
                    block, current_input_ids, current_input_others, self.amp, self.amp_dtype, device
                )
                if self.amp:
                    with autocast(device_type=device.split(":")[0], dtype=self.amp_dtype):
                        loss = mse_loss(output_q, current_output)  # pylint: disable=not-callable
                else:
                    loss = mse_loss(  # pylint: disable=not-callable
                        output_q.to(torch.float32), current_output.to(torch.float32)
                    )

                total_loss += loss.item() / self.gradient_accumulate_steps
                self.scale_loss_and_backward(scaler, loss)
            if i == 0:
                init_loss = total_loss

            if total_loss < best_loss:
                best_loss = total_loss
                if not self.not_use_best_mse:
                    best_params = collect_best_params(block)
                    # print(f"get better result at iter {i}, the loss is {total_loss}", flush=True)

                    last_best_iter = i
            if self.not_use_best_mse and i == self.iters - 1:
                best_params = collect_best_params(block)

            if not self.not_use_best_mse:
                if 0 < self.dynamic_max_gap <= i - last_best_iter:
                    break
            self.step(scaler, optimizer, lr_schedule)

        last_loss = total_loss
        best_iter = self.iters
        if not self.not_use_best_mse:
            last_loss = best_loss
            best_iter = last_best_iter
        dump_info = (
            f"quantized {len(quantized_layer_names)}/{(len(quantized_layer_names) + len(unquantized_layer_names))} "
            f"layers in the block, loss iter 0: {init_loss:.6f} -> iter {best_iter}: {last_loss:.6f}"
        )
        logger.debug(dump_info)
        if len(unquantized_layer_names) != 0:
            logger.info(f"{unquantized_layer_names} have not been quantized")
        with torch.no_grad():
            unwrapper_block(block, best_params)
        if self.enable_quanted_input:
            if self.low_cpu_mem_usage:
                block = block.to(device)
            q_outputs = self.get_block_outputs(
                block, input_ids, input_others, self.batch_size * self.infer_bs_coeff, device,
                cache_device=self.cache_device
            )
            mv_module_from_gpu(block, self.low_cpu_mem_usage)
            clear_memory(input_ids)

            return q_outputs, output

        else:
            mv_module_from_gpu(block, self.low_cpu_mem_usage)
            clear_memory(input_ids)
            return None, output

    def quant_blocks(
            self,
            model: torch.nn.Module,
            inputs,
            block_names,
            nblocks=1,
            device=torch.device("cpu"),
    ):
        """Quantize and dequantize the weights of the specified blocks in the model.

        Args:
        model: The PyTorch model to be quantized.
        inputs: The input data for quantization.
        block_names: The names of the blocks to be quantized and dequantized.
        nblocks: The number of blocks to quantize and dequantize.
        device: The device for quantization and dequantization.

        Returns:
        None
        """
        q_input = None
        clear_memory()
        for n, m in model.named_parameters():
            m.requires_grad_(False)
        input_ids = inputs["input_ids"]
        inputs.pop("input_ids", None)
        input_others = inputs
        clear_memory()
        input_ids = to_device(input_ids, self.cache_device)
        input_others = to_device(input_others, self.cache_device)
        ## as in calibration phase, we may use bf16 for calibration due to low_gpu_memory usage
        tmp_dtype = self.amp_dtype if self.amp else torch.float32
        for i in range(len(input_ids)):
            input_ids[i] = input_ids[i].to(tmp_dtype)

        for key in input_others.keys():
            if isinstance(input_others[key], torch.Tensor) and (
                    input_others[key].dtype == torch.float16 or input_others[key].dtype == torch.bfloat16
            ):
                input_others[key] = input_others[key].to(tmp_dtype)
            elif isinstance(input_others[key], list):
                for i in range(len(input_others[key])):
                    to_dtype(input_others[key][i], tmp_dtype)
        pbar = tqdm(range(0, len(block_names), nblocks))
        for i in pbar:
            if nblocks == 1:
                n = block_names[i]
                pbar.set_description(f"Quantizing {n}")
                m = get_module(model, n)
            else:
                names = block_names[i: i + nblocks]
                pbar.set_description(f"Quantizing [{i + 1}-{i + nblocks}]/{len(block_names)}")
                modules = [get_module(model, n) for n in names]
                m = WrapperMultiblock(modules)

            if not self.model.device.type == "meta" or self.low_cpu_mem_usage:
                m = m.to(device)

            q_input, input_ids = self.quant_block(
                m,
                input_ids,
                input_others,
                q_input=q_input,
                device=device,
            )

        self.model = mv_module_from_gpu(self.model, self.low_cpu_mem_usage)

        del q_input
        del input_ids
        del input_others
        del inputs

        clear_memory()

    def save_quantized(self, output_dir=None, format="auto_round", inplace=True, **kwargs):
        """Save the quantized model to the specified output directory in the specified format.

        Args:
            output_dir (str, optional): The directory to save the quantized model. Defaults to None.
            format (str, optional): The format in which to save the model. Defaults to "auto_round".
            inplace (bool, optional): Whether to modify the model in place. Defaults to True.
            **kwargs: Additional keyword arguments specific to the export format.

        Returns:
            object: The compressed model object.
        """
        if self.low_cpu_mem_usage:
            self.model = self.model.to('cpu')

        if not self.quantized:
            logger.warning("please run autoround.quantize first")
            return
        if format == "fake" or format == "qdq" or self.act_bits <= 8:  ##TODO fix act quantizaiton later
            self.model = self.model.to("cpu")
            self.model.save_pretrained(output_dir)
            if self.tokenizer is not None:
                self.tokenizer.save_pretrained(output_dir)
            return

        from auto_round.export import EXPORT_FORMAT
        backend = format
        format = format.split(":")[0]
        if format not in EXPORT_FORMAT:
            logger.error(f"export format only supports {EXPORT_FORMAT.keys()}")
            exit(-1)
        save_quantized_as_format = EXPORT_FORMAT.get(format)
        if "gptq" in format and not self.sym:
            logger.warning(
                "The asymmetrical kernel of the GPTQ format may result in a noticeable accuracy drop,"
                " particularly for 2-bit quantization and smaller models."
                " We recommend exporting to either the AutoAWQ format (4 bits) or "
                "the AutoRound format (2 bits) to enhance performance."
            )
        if "awq" in format and not self.bits == 4:
            raise ValueError("The AWQ format only supports W4 quantization ")

        serialization_keys = [
            "bits",
            "group_size",
            "sym",
            "data_type",
            "enable_quanted_input",
            "enable_minmax_tuning",
            "data_type",
            "seqlen",
            "batch_size",
            "scale_dtype",
            "lr",
            "minmax_lr",
            "gradient_accumulate_steps",
            "iters",
            "amp",
            "nsamples",
            "low_gpu_mem_usage",
            "quant_block_list",
            "enable_norm_bias_tuning"
        ]
        if isinstance(self.dataset, str):
            serialization_keys.append("dataset")
        serialization_dict = {}
        for key in serialization_keys:
            serialization_dict[key] = getattr(self, key)
        from .version import __version__

        serialization_dict["autoround_version"] = __version__
        if "scale_dtype" in serialization_dict.keys():
            serialization_dict["scale_dtype"] = str(serialization_dict["scale_dtype"])

        compressed_model = save_quantized_as_format(  ##TODO refine the code
            output_dir,
            model=self.model,
            layer_config=self.layer_config,
            inplace=inplace,
            bits=self.bits,
            group_size=self.group_size,
            sym=self.sym,
            iters=self.iters,
            lr=self.lr,
            minmax_lr=self.minmax_lr,
            enable_minmax_tuning=self.enable_minmax_tuning,
            enable_quanted_input=self.enable_quanted_input,
            scale_dtype=self.scale_dtype,
            tokenizer=self.tokenizer,
            supported_types=self.supported_types,
            data_type=self.data_type,
            serialization_dict=serialization_dict,
            backend=backend,
            quant_block_list=self.quant_block_list,
            **kwargs
        )
        return compressed_model

    def get_quantized_layer_names_outside_blocks(self):
        """Gets the names of quantized layers outside blocks in the model.

        Returns:
            list: List of layer names outside blocks.
        """
        if self.layer_config is None or len(self.layer_config) == 0:
            return []

        layer_names = []
        all_layers_in_block = get_layer_names_in_block(self.model, self.supported_types, self.quant_block_list)

        for key in self.layer_config.keys():
            if key in all_layers_in_block:
                continue
            layer = get_module(self.model, key)
            if layer is None:
                logger.error(f"could not find layer {key} in the model, exit...")
                exit(-1)
            if isinstance(layer, tuple(self.supported_types)) and check_to_quantized(self.layer_config[key]):
                layer_names.append(key)

        return layer_names

    def set_amp_dtype(self):
        self.amp_dtype = torch.float16
        if self.model.dtype != torch.float32:
            self.amp_dtype = self.model.dtype
        if self.device == "cpu" or "hpu" in self.device:
            self.amp_dtype = torch.bfloat16
        if self.amp:
            if self.device == "cpu" and not CpuInfo().bf16:
                self.amp = False
                self.amp_dtype = torch.float32
                self.model = self.model.to(torch.float32)
                logger.warning(
                    f"amp is set to FALSE as the current {self.device} device does not support the 'bf16' data type."
                )
            else:
                self.model = self.model.to(self.amp_dtype)
        else:
            self.amp_dtype = torch.float32
            self.model = self.model.to(torch.float32)

    def get_optimizer(self, optimizer):
        """Returns the specified optimizer. In SignRound, we fix the optimizer.

        Args:
        optimizer: The optimizer to be used.

        Returns:
        The specified optimizer.
        """
        from auto_round.sign_sgd import SignSGD

        return SignSGD

    def get_scaler(self):
        """Returns scaler, in SignRound, no need to use scaler."""
        return None

    def scale_loss_and_backward(self, scaler, loss):
        """Scales the loss and performs backward pass.

        Args:
        scaler: The scaler to be used.
        loss: The loss to be scaled.

        Returns:
        The scaled loss.
        """
        scale_loss = loss * 1000
        scale_loss.backward()
        if is_optimum_habana_available():
            htcore.mark_step()
        return scale_loss

    def step(self, scaler, optimizer, lr_schedule):
        """Performs a step in the optimization process.

        Args:
        scaler: The scaler to be used.
        optimizer: The optimizer for the step.
        lr_schedule: The learning rate schedule.

        Returns:
        None
        """
        optimizer.step()
        # for hpu
        if is_optimum_habana_available():
            htcore.mark_step()
        optimizer.zero_grad()
        lr_schedule.step()


class AutoRoundOPT(AutoRound):
    """Class for automatic rounding-based quantization with optimizers like adamw of a PyTorch model.

    Args:
        model: The PyTorch model to be quantized.
        tokenizer: An optional tokenizer for processing input data.
        bits (int): Number of bits for quantization (default is 4).
        group_size (int): Size of the quantization group (default is 128).
        sym (bool): Whether sym to be used (default is True).
        layer_config (dict): Configuration for weight quantization (default is None).
        batch_size (int): Batch size for training (default is 8).
        amp (bool): Whether to use automatic mixed precision (default is True).
        device: The device to be used for training (default is "auto").
        lr_scheduler: The learning rate scheduler to be used.
        dataset: The default dataset name (default is "NeelNanda/pile-10k").
        enable_quanted_input (bool): Whether to use quantized input data (default is True).
        enable_minmax_tuning (bool): Whether to enable min-max tuning (default is True).
        lr (float): The learning rate (default is 0.005).
        minmax_lr (float): The learning rate for min-max tuning (default is None).
        low_gpu_mem_usage (bool): Whether to use low GPU memory (default is False).
        low_cpu_mem_usage (bool): Whether to use low CPU memory (default is False).
        iters (int): Number of iterations (default is 200).
        seqlen (int): Length of the sequence.
        nsamples (int): Number of samples (default is 128).
        sampler (str): The sampling method (default is "rand").
        seed (int): The random seed (default is 42).
        nblocks (int): Number of blocks (default is 1).
        gradient_accumulate_steps (int): Number of gradient accumulation steps (default is 1).
        not_use_best_mse (bool): Whether to use mean squared error (default is False).
        dynamic_max_gap (int): The dynamic maximum gap (default is -1).
        data_type (str): The data type to be used (default is "int").
        scale_dtype (str): The data type of quantization scale to be used (default is "float16"), different kernels
                           have different choices.
        act_bits (int): Number of bits for activation quantization. Default is 32.
        act_group_size (int): Group size for activation quantization. Default is None.
        act_sym (bool): Whether to use symmetric activation quantization. Default is None.
        act_dynamic (bool): Whether to use dynamic activation quantization. Default is True.
        quant_block_list (list): A list whose elements are list of block's layer names to be quantized.
        **kwargs: Additional keyword arguments.

    Returns:
        The quantized model.
    """

    def __init__(
            self,
            model,
            tokenizer=None,
            bits: int = 4,
            group_size: int = 128,
            sym: bool = True,
            layer_config=None,
            batch_size: int = 8,
            amp: bool = True,
            device=None,
            lr_scheduler=None,
            dataset: Union[str, list, tuple, torch.utils.data.DataLoader] = "NeelNanda/pile-10k",
            enable_quanted_input: bool = True,
            enable_minmax_tuning: bool = True,
            lr: float = None,
            minmax_lr: float = None,
            low_gpu_mem_usage: bool = False,
            low_cpu_mem_usage: bool = False,
            iters: int = 200,
            seqlen: int = 2048,
            nsamples: int = 128,
            sampler: str = "rand",
            seed: int = 42,
            nblocks: int = 1,
            gradient_accumulate_steps: int = 1,
            not_use_best_mse: bool = False,
            dynamic_max_gap: int = -1,
            data_type: str = "int",
            scale_dtype: str = "fp16",
            act_bits: int = 32,
            act_group_size: int = None,
            act_sym: bool = None,
            act_dynamic: bool = True,
            enable_norm_bias_tuning: bool = False,
            quant_block_list: list = None,
            optimizer="AdamW",
            **kwargs,
    ):
        super(AutoRoundOPT, self).__init__(
            model=model,
            tokenizer=tokenizer,
            bits=bits,
            group_size=group_size,
            sym=sym,
            layer_config=layer_config,
            batch_size=batch_size,
            amp=amp,
            device=device,
            lr_scheduler=lr_scheduler,
            dataset=dataset,
            enable_quanted_input=enable_quanted_input,
            enable_minmax_tuning=enable_minmax_tuning,
            lr=lr,
            minmax_lr=minmax_lr,
            low_gpu_mem_usage=low_gpu_mem_usage,
            low_cpu_mem_usage=low_cpu_mem_usage,
            iters=iters,
            seqlen=seqlen,
            nsamples=nsamples,
            sampler=sampler,
            seed=seed,
            nblocks=nblocks,
            gradient_accumulate_steps=gradient_accumulate_steps,
            not_use_best_mse=not_use_best_mse,
            dynamic_max_gap=dynamic_max_gap,
            data_type=data_type,
            scale_dtype=scale_dtype,
            act_bits=act_bits,
            act_group_size=act_group_size,
            act_sym=act_sym,
            act_dynamic=act_dynamic,
            enable_norm_bias_tuning=enable_norm_bias_tuning,
            quant_block_list=quant_block_list,
            **kwargs,
        )

        self.optimizer = self.get_optimizer(optimizer)

    def get_optimizer(self, optimizer):
        if optimizer is None:
            optimizer = torch.optim.AdamW
        elif isinstance(optimizer, str):
            optimizer = getattr(torch.optim, optimizer)
        else:
            optimizer = optimizer
        return optimizer

    def get_scaler(self):
        scaler = None
        if self.amp and not check_is_cpu(self.device):
            from torch.cuda.amp import GradScaler

            scaler = GradScaler(init_scale=1024, growth_interval=100000)
        return scaler

    def scale_loss_and_backward(self, scaler, loss):
        if scaler is not None:
            loss = scaler.scale(loss)

        loss.backward()
        if is_optimum_habana_available():
            htcore.mark_step()
        return loss

    def step(self, scaler, optimizer, lr_schedule):
        if scaler is not None:
            scaler.step(optimizer)
            optimizer.zero_grad()
            lr_schedule.step()
            scaler.update()
        else:
            optimizer.step()
            optimizer.zero_grad()
            lr_schedule.step()
        if is_optimum_habana_available():
            htcore.mark_step()


class AutoRoundAdam(AutoRoundOPT):
    """Class for automatic rounding-based quantization with optimizers like adamw of a PyTorch model.
    The default lr has been changed.

    Args:
        model: The PyTorch model to be quantized.
        tokenizer: An optional tokenizer for processing input data.
        bits (int): Number of bits for quantization (default is 4).
        group_size (int): Size of the quantization group (default is 128).
        sym (str): Whether symmetric quantization to be used (default is True).
        layer_config (dict): Configuration for weight quantization (default is None).
        batch_size (int): Batch size for training (default is 8).
        amp (bool): Whether to use automatic mixed precision (default is True).
        device: The device to be used for training (default is "auto").
        lr_scheduler: The learning rate scheduler to be used.
        dataset (Union[str, list, tuple, torch.utils.data.DataLoader]):
                The default dataset name (default is "NeelNanda/pile-10k").
        enable_quanted_input (bool): Whether to use quantized input data (default is True).
        enable_minmax_tuning (bool): Whether to enable min-max tuning (default is True).
        lr (float): The learning rate (default is 0.005).
        minmax_lr (float): The learning rate for min-max tuning (default is None).
        low_gpu_mem_usage (bool): Whether to use low GPU memory (default is False).
        low_cpu_mem_usage (bool): Whether to use low CPU memory (default is False).
        iters (int): Number of iterations (default is 200).
        seqlen (int): Length of the sequence.
        nsamples (int): Number of samples (default is 128).
        sampler (str): The sampling method (default is "rand").
        seed (int): The random seed (default is 42).
        nblocks (int): Number of blocks (default is 1).
        gradient_accumulate_steps (int): Number of gradient accumulation steps (default is 1).
        not_use_best_mse (bool): Whether to use mean squared error (default is False).
        dynamic_max_gap (int): The dynamic maximum gap (default is -1).
        data_type (str): The data type to be used (default is "int").
        optimizer: string or object
        scale_dtype (str): The data type of quantization scale to be used (default is "float16"), different kernels
                           have different choices.
        act_bits (int): Number of bits for activation quantization. Default is 32.
        act_group_size (int): Group size for activation quantization. Default is None.
        act_sym (bool): Whether to use symmetric activation quantization. Default is None.
        act_dynamic (bool): Whether to use dynamic activation quantization. Default is True.
        quant_block_list (list): A list whose elements are list of block's layer names to be quantized.
    Returns:
        The quantized model.
    """

    def __init__(
            self,
            model,
            tokenizer=None,
            bits: int = 4,
            group_size: int = 128,
            sym: bool = True,
            layer_config=None,
            batch_size: int = 8,
            amp: bool = True,
            device=None,
            lr_scheduler=None,
            dataset: Union[str, list, tuple, torch.utils.data.DataLoader] = "NeelNanda/pile-10k",
            enable_quanted_input: bool = True,
            enable_minmax_tuning: bool = True,
            lr: float = None,
            minmax_lr: float = None,
            low_gpu_mem_usage: bool = False,
            low_cpu_mem_usage: bool = False,
            iters: int = 200,
            seqlen: int = 2048,
            nsamples: int = 128,
            sampler: str = "rand",
            seed: int = 42,
            nblocks: int = 1,
            gradient_accumulate_steps: int = 1,
            not_use_best_mse: bool = False,
            dynamic_max_gap: int = -1,
            data_type: str = "int",
            scale_dtype: str = "fp16",
            act_bits: int = 32,
            act_group_size: int = None,
            act_sym: bool = None,
            act_dynamic: bool = True,
            enable_norm_bias_tuning: bool = False,
            quant_block_list: list = None,
            optimizer="AdamW",
            **kwargs,
    ):
        super(AutoRoundAdam, self).__init__(
            model=model,
            tokenizer=tokenizer,
            bits=bits,
            group_size=group_size,
            sym=sym,
            layer_config=layer_config,
            batch_size=batch_size,
            amp=amp,
            device=device,
            lr_scheduler=lr_scheduler,
            dataset=dataset,
            enable_quanted_input=enable_quanted_input,
            enable_minmax_tuning=enable_minmax_tuning,
            lr=lr,
            minmax_lr=minmax_lr,
            low_gpu_mem_usage=low_gpu_mem_usage,
            low_cpu_mem_usage=low_cpu_mem_usage,
            iters=iters,
            seqlen=seqlen,
            nsamples=nsamples,
            sampler=sampler,
            seed=seed,
            nblocks=nblocks,
            gradient_accumulate_steps=gradient_accumulate_steps,
            not_use_best_mse=not_use_best_mse,
            dynamic_max_gap=dynamic_max_gap,
            data_type=data_type,
            scale_dtype=scale_dtype,
            act_bits=act_bits,
            act_group_size=act_group_size,
            act_sym=act_sym,
            act_dynamic=act_dynamic,
            enable_norm_bias_tuning=enable_norm_bias_tuning,
            quant_block_list=quant_block_list,
            optimizer=optimizer,
            **kwargs,
        )
<|MERGE_RESOLUTION|>--- conflicted
+++ resolved
@@ -49,13 +49,8 @@
     to_dtype,
     get_layer_names_in_block,
     mv_module_from_gpu,
-<<<<<<< HEAD
-    unsupport_meta_device,
-    detect_device_count, clear_memory
-=======
     unsupport_meta_device, detect_device_count, clear_memory,
     get_multimodal_block_names,
->>>>>>> e6432125
 )
 from .low_cpu_mem.utils import get_layers_before_block
 
