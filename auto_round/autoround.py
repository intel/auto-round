# Copyright (c) 2023 Intel Corporation
#
# Licensed under the Apache License, Version 2.0 (the "License");
# you may not use this file except in compliance with the License.
# You may obtain a copy of the License at
#
#    http://www.apache.org/licenses/LICENSE-2.0
#
# Unless required by applicable law or agreed to in writing, software
# distributed under the License is distributed on an "AS IS" BASIS,
# WITHOUT WARRANTIES OR CONDITIONS OF ANY KIND, either express or implied.
# See the License for the specific language governing permissions and
# limitations under the License.

import contextlib
import copy
import os
import re
import sys
import time
import traceback
from typing import Any, Callable, Union

import accelerate
import torch
from torch import autocast
from tqdm import tqdm
from transformers import set_seed

from auto_round.data_type import QUANT_FUNC_WITH_DTYPE
from auto_round.data_type.utils import reshape_pad_tensor_by_group_size
from auto_round.export.export_to_gguf.config import GGUF_CONFIG, GGUF_INNER_CONFIG, ModelType
from auto_round.low_cpu_mem.utils import get_layers_before_block
from auto_round.sign_sgd import SignSGD
from auto_round.special_model_handler import _handle_moe_model
from auto_round.utils import (
    INNER_SUPPORTED_LAYER_TYPES,
    SUPPORTED_DTYPES,
    SUPPORTED_FORMATS,
    SUPPORTED_LAYER_TYPES,
    TORCH_VERSION_AT_LEAST_2_6,
    CpuInfo,
    _gguf_args_check,
    block_forward,
    check_and_mark_fp8_model,
    check_is_cpu,
    check_need_act_calibration,
    check_seqlen_compatible,
    check_skippable_keywords,
    check_to_quantized,
    clear_memory,
    collect_best_params,
    compile_func,
    convert_dtype_str2torch,
    convert_fp8_layer_to_linear,
    convert_fp8_model_to_16b_model,
    detect_device,
    find_matching_blocks,
    flatten_list,
    get_block_names,
    get_layer_config_by_gguf_format,
    get_layer_features,
    get_layer_names_in_block,
    get_lm_head_name,
    get_module,
    get_quant_keys,
    get_shared_keys,
    htcore,
    infer_bits_by_data_type,
    init_cache,
    is_debug_mode,
    is_mx_fp,
    is_nv_fp,
    is_optimum_habana_available,
    is_standard_fp,
    is_static_afp8,
    llm_load_model,
    logger,
    mv_module_from_gpu,
    reset_params,
    set_amax_for_all_moe_layers,
    set_module,
    to_device,
    to_dtype,
    unsupport_meta_device,
)
from auto_round.wrapper import WrapperLinear, WrapperMultiblock, unwrapper_block, unwrapper_layer, wrapper_block


class AutoRound(object):
    """Automatic weight rounding (Signed Gradient Descent) for LLM quantization

    Reference:
        Cheng, Wenhua, et al., "Optimize weight rounding via signed gradient descent for
        the quantization of LLMs." arXiv:2309.05516 (2023).

    Attributes:
        model (torch.nn.Module): The loaded PyTorch model in eval mode.
        tokenizer: Tokenizer used to prepare input text for calibration/tuning.
        bits (int): Weight quantization bits.
        group_size (int): Per-group size for weight quantization.
        sym (bool): Whether to use symmetric weight quantization.
        layer_config (dict): Per-layer quantization configuration.
        nsamples (int): Number of calibration samples.
        enable_torch_compile (bool): Whether to enable torch.compile for quant blocks/layers.
    """

    def __init__(
        self,
        model: Union[torch.nn.Module, str],
        tokenizer=None,
        bits: int = 4,
        group_size: int = 128,
        sym: bool = True,
        layer_config: dict = None,
        batch_size: int = 8,
        amp: bool = True,
        device: Union[str, torch.device, int] = 0,
        dataset: Union[str, list, tuple, torch.utils.data.DataLoader] = "NeelNanda/pile-10k",
        enable_minmax_tuning: bool = True,
        lr: float = None,
        minmax_lr: float = None,
        low_gpu_mem_usage: bool = False,
        iters: int = 200,
        seqlen: int = 2048,
        nsamples: int = 128,
        seed: int = 42,
        gradient_accumulate_steps: int = 1,
        data_type: str = "int",
        act_bits: int = 16,
        act_group_size: int = None,
        act_sym: bool = None,
        act_data_type: str = None,
        act_dynamic: bool = True,
        enable_torch_compile: bool = False,
        device_map: Union[str, dict] = None,
        disable_opt_rtn: bool = False,
        enable_alg_ext: bool = False,
        **kwargs,
    ):
        """Initialize AutoRound with quantization and tuning configuration.

        Args:
            model (torch.nn.Module | str): Model object or model name to load.
            tokenizer: Tokenizer for text processing. Required if `model` is not a string and `iters > 0`.
            bits (int, optional): Weight quantization bits. Defaults to 4.
            group_size (int, optional): Weight quantization group size. Defaults to 128.
            sym (bool, optional): Symmetric weight quantization. Defaults to True.
            layer_config (dict, optional): Layer-wise quantization config. Defaults to None.
            batch_size (int, optional): Calibration batch size. Defaults to 8.
            amp (bool, optional): Use AMP for tuning. Defaults to True.
            device (str | torch.device | int, optional): Compute device. Defaults to 0.
            dataset (str | list | tuple | DataLoader, optional): Calibration data. Defaults to "NeelNanda/pile-10k".
            enable_minmax_tuning (bool, optional): Enable weight min-max tuning. Defaults to True.
            lr (float, optional): Learning rate; if None, set to 1.0 / iters except when iters==0.
            minmax_lr (float, optional): Learning rate for min-max tuning; defaults to `lr`.
            low_gpu_mem_usage (bool, optional): Lower GPU memory mode. Defaults to False.
            iters (int, optional): Optimization iterations. Defaults to 200.
            seqlen (int, optional): Calibration sequence length. Defaults to 2048.
            nsamples (int, optional): Number of calibration samples. Defaults to 128.
            seed (int, optional): Random seed. Defaults to 42.
            gradient_accumulate_steps (int, optional): Gradient accumulation steps. Defaults to 1.
            data_type (str, optional): Weight data type string, e.g., "int". Defaults to "int".
            act_bits (int, optional): Activation quantization bits. Defaults to 16.
            act_group_size (int, optional): Activation group size. Defaults to None.
            act_sym (bool, optional): Symmetric activation quantization. Defaults to None.
            act_data_type (str, optional): Activation data type; inherits weight dtype if None and act_bits < 16.
            act_dynamic (bool, optional): Dynamic activation quantization. Defaults to True.
            enable_torch_compile (bool, optional): Enable torch.compile for quant blocks/layers. Defaults to False.
            device_map (str | dict, optional): Device placement map. Defaults to None.
            disable_opt_rtn (bool, optional): Disable RTN-mode optimization (iters=0). Defaults to False.
            enable_alg_ext (bool, optional): Enable algorithm extension (primarily for INT2). Defaults to False.
            **kwargs: Backward compatible options:
                - lr_scheduler, sampler, not_use_best_mse, dynamic_max_gap,
                  super_group_size, super_bits, scale_dtype ("fp16" etc.),
                  nblocks, low_cpu_mem_usage, to_quant_block_names,
                  enable_norm_bias_tuning, enable_quanted_input,
                  disable_deterministic_algorithms, vlm, static_kv_dtype
        Raises:
            ValueError: If invalid device is provided or tokenizer is missing for non-str model with iters > 0.
            RuntimeError: If model parameters are on meta device.
        Example:
            Layer-wise configuration structure:

            >>> layer_config = {
            ...     "layer1": {
            ...         "data_type": "int",
            ...         "bits": 4,
            ...         "group_size": 128,
            ...         "sym": True,
            ...         "act_data_type": None,
            ...         "act_bits": 16,
            ...         "act_group_size": None,
            ...         "act_sym": None,
            ...     },
            ...     # ...
            ... }
        """
        # Extra/legacy kwargs for backward compatibility
        # Major version releases may pack them with extra configuration options
        lr_scheduler = kwargs.pop("lr_scheduler", None)
        sampler = kwargs.pop("sampler", "rand")
        not_use_best_mse = kwargs.pop("not_use_best_mse", False)
        dynamic_max_gap = kwargs.pop("dynamic_max_gap", -1)
        super_group_size = kwargs.pop("super_group_size", None)
        super_bits = kwargs.pop("super_bits", None)
        scale_dtype = kwargs.pop("scale_dtype", "fp16")
        nblocks = kwargs.pop("nblocks", 1)
        low_cpu_mem_usage = kwargs.pop("low_cpu_mem_usage", False)
        to_quant_block_names: Union[str, list, None] = kwargs.pop("to_quant_block_names", None)
        enable_norm_bias_tuning: bool = kwargs.pop("enable_norm_bias_tuning", False)
        enable_quanted_input: bool = kwargs.pop("enable_quanted_input", True)
        disable_deterministic_algorithms = kwargs.pop("disable_deterministic_algorithms", False)
        static_kv_dtype = kwargs.pop("static_kv_dtype", None)
        self.vlm = kwargs.pop("vlm") if "vlm" in kwargs else False

        if kwargs:
            logger.warning(f"Unrecognized keys {list(kwargs.keys())} were passed. Please check them.")

        if device is not None and "," in str(device):
            raise ValueError(
                "API does not support explicit set multiple devices,"
                " please set CUDA_VISIBLE_DEVICES yourself and use `device=auto` instead"
            )

        if not disable_deterministic_algorithms:
            if "CUBLAS_WORKSPACE_CONFIG" not in os.environ:
                os.environ["CUBLAS_WORKSPACE_CONFIG"] = ":4096:8"
            torch.use_deterministic_algorithms(True, warn_only=False)

        # Model related
        self.quantized = False
        if isinstance(model, str):
            model, tokenizer, low_cpu_mem_usage = llm_load_model(
                model, device=device, low_cpu_mem_mode=low_cpu_mem_usage
            )
        elif tokenizer is None and iters > 0:
            raise ValueError("A tokenizer must be set for non-str model input")
        self.low_cpu_mem_usage = bool(low_cpu_mem_usage)
        if unsupport_meta_device(model):
            raise RuntimeError(
                "AutoRound does not support parameters on meta device. "
                "Please use more GPUs by setting `--device 0,1,2,3` or just place the model on CPU."
            )
        check_and_mark_fp8_model(model)
        model = _handle_moe_model(model)
        self.model = model.eval()
        self.tokenizer = tokenizer
        self.shared_cache_keys = get_shared_keys(self.model)

        # Set quantization configs
        self.bits = bits
        self.data_type = data_type
        tmp_bits = infer_bits_by_data_type(self.data_type)
        if tmp_bits is not None and tmp_bits < 16 and tmp_bits != bits:
            logger.warning(f"'data_type' do not match the specified 'bits' setting. Resetting 'bits' to {tmp_bits}.")
            self.bits = tmp_bits
        self.group_size = group_size
        self.sym = sym
        self.layer_config = {} if layer_config is None else layer_config
        self.to_quant_block_names = to_quant_block_names

        # Activation
        self.act_group_size = act_group_size if act_group_size is not None else group_size
        self.act_bits = act_bits if act_bits is not None else self.bits
        self.act_sym = act_sym if act_sym is not None else self.sym
        self.act_dynamic = act_dynamic
        self.act_data_type = act_data_type
        if self.act_data_type is None:
            if data_type in SUPPORTED_DTYPES and self.act_bits < 16:
                self.act_data_type = data_type
                logger.info(f"Activation adopts {data_type}")
            else:
                self.act_data_type = "float"
        tmp_act_bits = infer_bits_by_data_type(self.act_data_type)
        if tmp_act_bits is not None and tmp_act_bits < 16 and tmp_act_bits != self.act_bits:
            self.act_bits = tmp_act_bits
            logger.warning(
                f"`act_data_type` do not"
                f" match the specified 'act_bits' setting. Resetting 'act_bits' to {tmp_act_bits}."
            )

        # Tuning hyperparameters
        self.seed = seed
        set_seed(self.seed)
        self.amp = amp
        self.enable_quanted_input = enable_quanted_input
        self.enable_minmax_tuning = enable_minmax_tuning
        self.nsamples = nsamples
        self.enable_norm_bias_tuning = enable_norm_bias_tuning
        self.low_gpu_mem_usage = low_gpu_mem_usage
        self.seqlen = seqlen
        self.batch_size, self.gradient_accumulate_steps = batch_size, gradient_accumulate_steps
        self.nblocks = nblocks
        self.dataset = dataset
        self.iters = iters
        if self.iters < 0:
            logger.warning("`iters` must be non-negative, reset it to 200")
            self.iters = 200
        if self.iters == 0:
            self.lr = 5e-3
        else:
            self.lr = lr or (1.0 / self.iters)  # must place after iter setting
        self.minmax_lr = minmax_lr or self.lr
        self.enable_alg_ext = enable_alg_ext
        self.sampler = sampler
        self.not_use_best_mse = not_use_best_mse
        self.dynamic_max_gap = dynamic_max_gap
        self.lr_scheduler = lr_scheduler
        self.optimizer = self._get_optimizer(None)
        self.super_bits = super_bits
        self.super_group_size = super_group_size
        self.disable_opt_rtn = disable_opt_rtn
        self.is_packing_immediate = False  # whether to pack the layer immediately after tuning

        # KV cache, this one does not affect tuning but will collect some infos during tuning
        self.static_kv_dtype = static_kv_dtype
        if self.static_kv_dtype is not None:
            logger.warning("The static kv is experimental and currently has limited support.")

        # Model related
        self.quantized = False
        if isinstance(model, str):
            model, tokenizer, low_cpu_mem_usage = llm_load_model(
                model, device=device, low_cpu_mem_mode=low_cpu_mem_usage
            )
        elif tokenizer is None and iters > 0:
            raise ValueError("A tokenizer must be set for non-str model input")
        self.low_cpu_mem_usage = bool(low_cpu_mem_usage)
        if unsupport_meta_device(model):
            raise RuntimeError(
                "AutoRound does not support parameters on meta device. "
                "Please use more GPUs by setting `--device 0,1,2,3` or just place the model on CPU."
            )
        model = _handle_moe_model(model)
        self.model = model.eval()
        self.tokenizer = tokenizer
        self.shared_cache_keys = get_shared_keys(self.model)
        if not hasattr(self, "quant_block_list"):
            all_blocks = get_block_names(model)
            self.quant_block_list = find_matching_blocks(model, all_blocks, self.to_quant_block_names)

        # Set device, must place after model loading
        self.device = detect_device(device)  # must place after llm_load_model, because this one will convert auto
        self.device_map = device_map
        self._set_device_map_in_blocks(self.device_map)
        self.scale_dtype = convert_dtype_str2torch(scale_dtype)
        self._set_amp_dtype()
        self.cache_device = torch.device("cpu") if self.low_gpu_mem_usage else self.device
        if self.act_bits <= 8 and self.amp_dtype == torch.float16:
            logger.warning("Force to use bf16 to for quantization tuning when enabling activation quantization")
            self.amp_dtype = torch.bfloat16
<<<<<<< HEAD
            if self.model.dtype!=torch.bfloat16: # keep the model's buffer dtype unchanged
=======
            if self.model.dtype != torch.bfloat16:  ##keep the model buffers dtype unchanged
>>>>>>> 3447ff43
                self.model = self.model.to(torch.bfloat16)
        else:
            logger.info(f"using {self.model.dtype} for quantization tuning")

        # Some helpers
        self.supported_types = SUPPORTED_LAYER_TYPES
        self.inner_supported_types = INNER_SUPPORTED_LAYER_TYPES
        if "hpu" in str(self.device):
            self.inner_supported_types = tuple(x for x in INNER_SUPPORTED_LAYER_TYPES if x != "FP8Linear")
        self.batch_dim = None
        self.infer_bs_coeff = 1
        self.enable_torch_compile = enable_torch_compile
        self._adjust_torch_compile(enable_torch_compile)

        self._check_configs()

        torch.set_printoptions(precision=3, sci_mode=True)

        if is_optimum_habana_available():
            logger.info("Optimum Habana is available, import htcore explicitly.")
            import habana_frameworks.torch.core as htcore  # pylint: disable=E0401
            import habana_frameworks.torch.hpu as hthpu  # pylint: disable=E0401]

        self.serialization_keys = [
            "bits",
            "group_size",
            "sym",
            "data_type",
            "enable_quanted_input",
            "enable_minmax_tuning",
            "seqlen",
            "batch_size",
            "scale_dtype",
            "lr",
            "minmax_lr",
            "gradient_accumulate_steps",
            "iters",
            "amp",
            "nsamples",
            "low_gpu_mem_usage",
            "to_quant_block_names",
            "enable_norm_bias_tuning",
            "act_bits",
            "act_group_size",
            "act_sym",
            "act_dynamic",
            "act_data_type",
            "super_bits",
            "super_group_size",
        ]

    def _adjust_torch_compile(self, enable_torch_compile: bool) -> None:
        """Sets the torch compile configuration for the tuning."""
        self.enable_torch_compile = enable_torch_compile
        if (
            not self.enable_torch_compile
            and TORCH_VERSION_AT_LEAST_2_6
            and self.act_bits > 8
            and not is_debug_mode()
            and not self.low_cpu_mem_usage
            and "fp8" not in self.data_type
            and "fp8" not in self.act_data_type
        ):
            logger.info(
                "'enable_torch_compile' is set to `False` by default. "
                "Enabling it can reduce tuning cost by 20%, but it might throw an exception."
            )

        if self.act_bits <= 8 and self.enable_torch_compile:
            self.enable_torch_compile = False
            logger.warning("reset enable_torch_compile to `False` as activation quantization is enabled")

        if self.low_cpu_mem_usage and self.enable_torch_compile:
            self.enable_torch_compile = False
            logger.warning("reset enable_torch_compile to `False` as low_cpu_mem_usage is enabled")

        if is_debug_mode() and self.enable_torch_compile:
            self.enable_torch_compile = False
            logger.warning("reset enable_torch_compile to `False` as debug mode is enabled")

        if ("fp8" in self.data_type or "fp8" in self.act_data_type) and self.enable_torch_compile:
            self.enable_torch_compile = False
            logger.warning("reset enable_torch_compile to `False` as fp8 is enabled")

    def _set_device_map_in_blocks(self, device_map: Union[str, dict, None]) -> None:
        """Sets the device map for specific blocks in the model.

        Args:
            device_map (Union[str, dict, None]): A mapping of module names to devices.
                If provided as a string, it should be in the format
                "module_name:device,module_name:device". Devices can be integers
                (GPU IDs) or strings (e.g., 'cpu', 'cuda:0').
        """
        if self.device_map is None or len(self.device_map) == 0:
            self.device_map = None
        if not device_map:
            return
        if isinstance(device_map, str):
            device_map = device_map.replace(" ", "")
            infos = device_map.split(",")
            device_map_dict = {}
            for info in infos:
                index = info.find(":")
                key = info[:index]
                value = info[index + 1 :]
                device_map_dict[key] = value
            device_map = device_map_dict

        names = [n for n, m in self.model.named_modules() if len(list(m.children())) == 0]

        for key, device in device_map.items():
            if isinstance(device, str) and device.isdigit():
                device = int(device)
            device = detect_device(device)
            try:
                module = get_module(self.model, key)
                module.tuning_device = device
            except:
                matching_names = [name for name in names if re.match(key, name)]
                if len(matching_names) > 0:
                    for name in matching_names:
                        self._set_device_for_matching_module(name, device)
                else:
                    for name in names:
                        if key in name:
                            self._set_device_for_matching_module(name, device)

    def _set_device_for_matching_module(self, name: str, device: str) -> None:
        """Sets the device for a module if it matches the given name."""
        module = get_module(self.model, name)
        if hasattr(module, "tuning_device") and module.tuning_device != device:
            logger.warning(
                f"Multiple devices have been set for layer {name}, keeping original device {module.tuning_device}"
            )
        else:
            module.tuning_device = device

    def _dq_check(self) -> None:
        """Reset the default value of super_bits and super_group_size"""
        if self.data_type.endswith("_dq"):
            gguf_config = GGUF_INNER_CONFIG[f"gguf:q{self.bits}_k"]
            self.super_bits = gguf_config["super_bits"] if self.super_bits is None else self.super_bits
            self.super_group_size = (
                gguf_config["super_group_size"] if self.super_group_size is None else self.super_group_size
            )

    def _check_configs(self) -> None:
        """Checks if the configurations are valid.

        Raises:
        ValueError, TypeError: If any of the configurations are invalid.
        """
        if not isinstance(self.model, torch.nn.Module):
            raise TypeError("Model must be an instance of torch.nn.Module")
        if self.bits <= 0:
            raise ValueError("`bits` must be positive")
        if self.act_bits <= 0:
            raise ValueError("`act_bits` must be positive")
        if not (self.group_size == -1 or self.group_size >= 0):
            raise ValueError("`group_size` must be -1 (per channel) or 0 (per-tensor) or a positive integer")
        if not (self.act_group_size == -1 or self.act_group_size >= 0):
            raise ValueError("`act_group_size` must be -1 (per channel) or 0 (per-tensor) or a positive integer")
        if self.batch_size <= 0:
            raise ValueError("`batch_size` must be positive")
        if self.iters < 0:
            raise ValueError("`iters` must be non-negative")
        if self.seqlen <= 0:
            raise ValueError("`seqlen` must be positive")
        if self.nblocks <= 0:
            raise ValueError("`nblocks` must be positive")
        if self.gradient_accumulate_steps <= 0:
            raise ValueError("`gradient_accumulate_steps` must be positive")

        if self.act_bits <= 8:
            logger.warning(
                "Activation quantization is an experimental feature with limited support and a complex API. "
                "And please save the quantized model to fake format as real deployment is not supported currently"
            )

        if is_mx_fp(self.data_type) and self.group_size != 32:
            logger.warning("Dtype mx_fp should only support group_size of 32 in real deployment")

        if is_nv_fp(self.data_type) and (self.group_size != 16):
            logger.warning("Dtype nv_fp should only support group_size of 16 in real deployment")

        if self.nsamples < self.gradient_accumulate_steps * self.batch_size:
            if self.batch_size > self.nsamples:
                if self.iters > 0:  # GGUF should log this warning, but we don't know the format here
                    logger.warning(
                        f"Reset `batch_size` to {self.nsamples} as `nsamples`({self.nsamples})"
                        f" is smaller than batch_size({self.batch_size})"
                    )
                self.batch_size = self.nsamples
            if self.gradient_accumulate_steps > self.nsamples // self.batch_size:
                self.gradient_accumulate_steps = self.nsamples // self.batch_size
                logger.warning(
                    f"Reset `gradient_accumulate_steps` to {self.gradient_accumulate_steps}"
                    f" as nsamples must equal or greater"
                    f" than gradient_accumulate_steps * batch_size"
                )

        if self.enable_norm_bias_tuning:
            logger.warning("the `enable_norm_bias_tuning` feature is experimental and currently has limited support.")

        self._dq_check()

    def _check_compatibility(self) -> None:
        """Checks compatibility of the configurations and model."""
        # Check gguf and others
        has_gguf = False
        if hasattr(self, "formats"):
            has_besides_gguf = False
            for format_ in self.formats:
                if "gguf" in format_:
                    has_gguf = True
                elif format_ != "fake":
                    has_besides_gguf = True
            if has_gguf and has_besides_gguf:
                raise ValueError("Gguf format is not compatible with other formats, please choose only one of them")
            if has_gguf and self.iters != 0 and self.bits != 3:
                logger.warning(
                    "`iters=0` is recommended when exporting to GGUF format except for bits 3,"
                    " as we have optimized the RTN method for this case."
                    " We are likely to release new algorithm for certain configurations in the future."
                )

        # Check group_size 32 for auto_round
        if (
            self.data_type == "int"
            and hasattr(self, "formats")
            and any(key in fmt for fmt in self.formats for key in ("auto_round", "auto_gptq", "auto_awq"))
        ):
            for n, m in self.model.named_modules():
                if isinstance(m, self.supported_types):
                    if m.weight.shape[0] % 32 != 0 or m.weight.shape[1] % 32 != 0:
                        self.layer_config[n] = {"bits": 16}
                        logger.info(
                            f"{n} will not be quantized due to its shape not being divisible by 32,"
                            " resulting in an exporting issue to autogptq"
                        )

        if (
            self.seqlen is not None
            and hasattr(self.model, "config")
            and hasattr(self.model.config, "max_position_embeddings")
        ):
            if self.model.config.max_position_embeddings < self.seqlen:
                logger.warning(
                    f"Change sequence length to {self.model.config.max_position_embeddings} "
                    "due to the limitation of max_position_embeddings"
                )
                self.seqlen = min(self.seqlen, self.model.config.max_position_embeddings)

        if self.seqlen is not None and hasattr(self.tokenizer, "model_max_length"):
            if self.tokenizer.model_max_length < self.seqlen:
                logger.warning(
                    f"Change sequence length to {self.tokenizer.model_max_length} "
                    "due to the limitation of model_max_length. "
                    "You can also try to increase the model_max_length to avoid this issue."
                )
                self.seqlen = min(self.seqlen, self.tokenizer.model_max_length)

        if self.group_size == 0 and "fp8" not in self.data_type:
            logger.warning("`group_size==0` is not supported for data_type other than fp8 ")

    def _parse_format_to_list(self, format: str) -> list:
        """Parses the format string into a list of formats.

        This method checks the requested format(s) against the model's
        quantization settings and adjusts them if necessary. It ensures that
        the formats are compatible with the model's data type, bit width,
        and activation quantization settings.

        Args:
            format (str): The requested format(s) for quantization, separated by commas.

        Returns:
            list: A list of validated and updated formats.
        """
        _gguf_args_check(self, format, model_type=ModelType.TEXT)
        if self.vlm:
            _gguf_args_check(self, format, model_type=ModelType.MMPROJ)

        formats = format.replace("q*_", f"q{self.bits}_").replace(" ", "").split(",")

        for format_ in formats:
            if format_ not in SUPPORTED_FORMATS:
                logger.error(f"Unsupported format {format_}, please choose from {SUPPORTED_FORMATS}")
                exit(-1)
        if self.scale_dtype != torch.float32:
            only_gguf = True
            for format_ in formats:
                if not ("gguf" in format_ or "fake" in format_):
                    only_gguf = False
                    break
            if len(formats) == 1 and "fake" == formats[0]:
                only_gguf = False
            if only_gguf:
                self.scale_dtype = torch.float32
                logger.info("change `scale_dtype` to `torch.float32`")

        # Adjust format settings based on compatibility
        for index in range(len(formats)):
            format = formats[index]
            if format == "auto_round":
                if self.sym and "int" in self.data_type:
                    format = format.replace("auto_round", "auto_round:auto_gptq")
                    formats[index] = format
                if self.bits == 4 and not self.sym and "int" in self.data_type:
                    enable_awq = all(
                        config["bits"] == self.bits or config["bits"] >= 16 for config in self.layer_config.values()
                    )
                    if enable_awq:
                        formats[index] = format.replace("auto_round", "auto_round:auto_awq")
                if is_nv_fp(self.data_type) or is_mx_fp(self.data_type) or is_standard_fp(self.data_type):
                    format = format.replace("auto_round", f"auto_round:{self.data_type}")
                    formats[index] = format
            elif format == "llmcompressor":
                from auto_round.export.export_to_llmcompressor import check_compressed_tensors_supported

                if check_compressed_tensors_supported() and (is_nv_fp(self.data_type) or is_mx_fp(self.data_type)):
                    format = format.replace("llmcompressor", f"llmcompressor:{self.data_type}")
                    formats[index] = format
                elif not is_standard_fp(self.data_type):
                    logger.error(
                        "Currently, the llmcompressor format only supports MXFP/NVFP/StandardFP8. "
                        "Please change format to fake or auto_round etc."
                    )

        # Remove duplicates from formats list
        def remove_duplicates(lst):
            seen = set()
            return [x for x in lst if not (x in seen or seen.add(x))]

        formats = remove_duplicates(formats)
        for i in range(len(formats)):
            formats[i] = self._check_supported_format(formats[i])
        formats = remove_duplicates(formats)
        return formats

    def _check_supported_format(self, format: str) -> bool:
        """Checks if the specified format is supported.

        This method validates the requested format against the model's bit width,
        group size, symmetry, and activation quantization settings. It raises an
        error if the format is incompatible with the current model configuration.

        Args:
            format (str): The requested format for quantization.

        Returns:
            bool: True if the format is supported, False otherwise.
        """
        if format == "fake":
            return format
        format = format.replace("q*_", f"q{self.bits}_")
        # Only support to export afp8/nv_fp
        if self.act_bits <= 8:
            if not is_standard_fp(self.act_data_type) or self.act_dynamic:
                if format == "llmcompressor":
                    if is_nv_fp(self.act_data_type):
                        return format
                    bits, group_size, sym, act_bits = 8, -1, True, 8
                    assert (
                        self.bits == bits
                        and self.group_size == group_size
                        and self.sym == sym
                        and self.act_bits == act_bits
                        and self.act_dynamic
                    ), (
                        f"Currently only support to export llmcompressor format for dynamic quantized"
                        f" W{self.bits}A{self.act_bits} model, but got bits={self.bits},"
                        f" group_size={self.group_size}, sym={self.sym}, act_bits={self.act_bits}"
                    )
                elif format != "fake" and not is_nv_fp(format):
                    logger.warning(
                        "Currently only support to export auto_round format quantized model"
                        " with fp8 or nv_fp4 dtype activation for activation quantization."
                        " Change format to fake and save."
                    )
                    format = "fake"
            else:
                if not (format == "auto_round" or format == "auto_round:fp8"):
                    logger.warning(
                        f"Currently only support to export auto_round or fake format for static W{self.bits}AFP8 model,"
                        " change format to auto_round"
                    )
                    format = "auto_round"
            if self.act_group_size != 0 and not self.act_dynamic and format == "auto_round:fp8":
                logger.warning(
                    f"Please note that quantize activation with act_group_size={self.act_group_size}"
                    " may result in failure to export or import normally."
                )
        if re.search(r"q\d_k", format) and not self.data_type.endswith("_dq"):
            logger.error(
                f"datatype<{self.data_type}> not support to export {format} format."
                " Please change export format or `data_type`."
            )
            sys.exit(-1)

        return format

    def quantize_and_save(
        self, output_dir: str = "tmp_autoround", format: str = "auto_round", inplace: bool = True, **kwargs
    ) -> tuple[torch.nn.Module, dict[str, Any]]:
        """Quantizes the model and saves it in the specified format(s).

        This function checks the validity of the requested format(s), quantizes
        the model accordingly, and saves it to the specified output directory.
        If multiple formats are provided, the model is saved separately for each format.

        Args:
            output_dir (str, optional): The directory where the quantized model
                will be saved. Defaults to "tmp_autoround".
            format (str, optional): The quantization format(s) to use, separated
                by commas if multiple. Defaults to "auto_round".
            inplace (bool, optional): Whether to modify the model in place if only
                one format is used. Defaults to True.
            **kwargs: Additional arguments for the quantization and saving process.

        Returns:
            model: A qdq model or packed model based on the configurations
            folders: The folder paths where the quantized models are saved.

        Raises:
            ValueError: If an unsupported format is specified.
        """
        # Validate and process the specified formats
        self.orig_output_dir = output_dir

        # check and update the format based on the current configuration
        format_list = self._parse_format_to_list(format)
        self.formats = format_list

        # If multiple formats are specified, enforce inplace=False
        if len(format_list) > 1:
            inplace = False
        self.inplace = kwargs.get("inplace", inplace)
        kwargs.pop("inplace", None)

        # Perform model quantization
        if self.static_kv_dtype is not None:
            from auto_round.experimental.kv_cache import kvcache_quant_context

            with kvcache_quant_context(self.model, static_kv_dtype=self.static_kv_dtype):
                model, _ = self.quantize()
        else:
            model, _ = self.quantize()
        # Save the quantized model in the specified format_list
        folders = []
        for format in format_list:
            if "gptq" in format and not self.sym:
                logger.warning(
                    "The asymmetrical kernel of the GPTQ format may result in a noticeable accuracy drop,"
                    " particularly for 2-bit quantization and smaller models."
                    " We recommend exporting to either the AutoAWQ format ( only 4 bits) or "
                    "the AutoRound format(2/3/4/8 bits)."
                )
            save_folder = self._get_save_folder_name(format)
            self.save_quantized(save_folder, format=format, inplace=inplace, **kwargs)

            folders.append(save_folder)

        return model, folders

    def _get_save_folder_name(self, format_str: str) -> str:
        """Generates the save folder name based on the provided format string.

        If there are multiple formats to handle, the function creates a subfolder
        named after the format string with special characters replaced. If there's
        only one format, it returns the original output directory directly.

        Args:
            format_str (str): The format identifier (e.g., 'gguf:q2_k_s').

        Returns:
            str: The path to the folder where results should be saved.
        """
        # Replace special characters to make the folder name filesystem-safe
        sanitized_format = format_str.replace(":", "-").replace("_", "-")

        # Use a subfolder only if there are multiple formats
        if len(self.formats) > 1:
            return os.path.join(self.orig_output_dir, sanitized_format)

        return self.orig_output_dir

    @torch.inference_mode()
    def _quantize_embedding_layer(self):
        """Quantizes embedding layers in the model according to the configuration.

        This method iterates through all modules in the model, identifies embedding
        layers specified in `self.layer_config`, and applies the appropriate quantization
        function based on bit precision, grouping strategy, and dtype.

        Returns:
            bool: True if the quantization process completes without critical errors.
        """
        is_quantized = False
        for name, module in self.model.named_modules():
            # Skip non-Embedding modules or layers not in config
            if not isinstance(module, torch.nn.Embedding) or name not in self.layer_config:
                continue

            config = self.layer_config[name]

            # Skip layers that are not marked for quantization
            if not check_to_quantized(config):
                continue
            is_quantized = True
            config["scale_dtype"] = self.scale_dtype
            dtype = config["data_type"]

            # Determine quantization function key with symmetry/asymmetry
            if dtype not in QUANT_FUNC_WITH_DTYPE:
                dtype = f"{dtype}_{'sym' if config['sym'] else 'asym'}"

            # Optionally use optimized rounding (RTN) variant
            if not self.disable_opt_rtn and f"rtn_{dtype}" in QUANT_FUNC_WITH_DTYPE:
                dtype = f"rtn_{dtype}"

            quant_func = QUANT_FUNC_WITH_DTYPE[dtype]

            # Attempt quantization on GPU, fall back to CPU if OOM
            try:
                weight, scale, zp = quant_func(
                    module.weight.to(self.device),
                    **{k: config[k] for k in ["bits", "group_size", "super_bits", "super_group_size", "scale_dtype"]},
                )
            except RuntimeError as e:
                cuda_error_msg = traceback.format_exc()
                try:
                    logger.info("out of VRAM, falling back to CPU")
                    weight, scale, zp = quant_func(
                        module.weight.to("cpu"),
                        **{
                            k: config[k]
                            for k in ["bits", "group_size", "super_bits", "super_group_size", "scale_dtype"]
                        },
                    )
                except Exception as e:
                    logger.error(cuda_error_msg)
                    raise

            # Overwrite the module's weights with the quantized version
            module.weight.data.copy_(weight.cpu())

            # Attach scale and zero point (zp) to the module
            for param_name, value in zip(["scale", "zp"], [scale, zp]):
                if isinstance(value, dict):
                    for k, v in value.items():
                        setattr(module, k if k == "scale" else f"w_{k}", v.cpu())
                elif isinstance(value, torch.Tensor):
                    setattr(module, param_name, value.cpu())
                else:
                    setattr(module, param_name, value)

            # Update config
            self.layer_config.setdefault(name, {}).update(config)

            # Release memory
            clear_memory()

        return is_quantized

    def _quant_rtn_with_imatrix(self, all_to_quantized_module_names: list[str]) -> None:
        """Performs RTN quantization using input activation statistics (imatrix).

        This method accumulates per-channel second-moment activation statistics (imatrix)
        via forward hooks and uses them to perform RTN quantization. If CUDA memory runs out,
        it falls back to CPU-based blockwise quantization.

        Args:
            all_to_quantized_module_names (list[str]):
                A list of module names (e.g., 'model.layers.0.self_attn.q_proj') to be quantized.

        Returns:
            None
        """
        logger.info("start to compute imatrix for GGUF quantization")

        # Load dataset
        from auto_round.calib_dataset import get_dataloader

        if hasattr(self.model, "is_fp8"):
            convert_fp8_model_to_16b_model(self.model, self.amp_dtype)

        if isinstance(self.dataset, str):
            if self.tokenizer is None:
                raise ValueError("A tokenizer must be set for the model when using a dataset string.")
            dataset_name = self.dataset.replace(" ", "")
            self.dataloader = get_dataloader(
                self.tokenizer, self.seqlen, dataset_name, self.seed, self.batch_size, self.nsamples
            )
        else:
            self.dataloader = self.dataset

        model = self.model

        # Dispatch multi-GPU model if necessary
        if hasattr(model, "hf_device_map") and len(model.hf_device_map) > 1:
            from accelerate.big_modeling import dispatch_model

            dispatch_model(model, model.hf_device_map)

        def register_act_hook(model):
            """Registers hooks to accumulate activation squared norms into `imatrix`."""

            def get_imatrix_hook(module, input, output):
                input = input[0] if isinstance(input, (tuple, list)) else input
                flattened = input.reshape(-1, input.shape[-1]).to(torch.float32)
                squared = torch.sum(flattened**2, dim=0).to(torch.float32)

                if not hasattr(module, "imatrix"):
                    module.imatrix = squared
                    module.imatrix_cnt = input.shape[0]
                else:
                    module.imatrix += squared.to(module.imatrix.device)
                    module.imatrix_cnt += input.shape[0]

            hook_handles = []
            for name, module in model.named_modules():
                if isinstance(module, self.supported_types) and check_to_quantized(module):
                    hook = module.register_forward_hook(get_imatrix_hook)
                    hook_handles.append(hook)
            return hook_handles

        hooks = register_act_hook(model)

        try:
            # Move model to target device
            if hasattr(self.model, "hf_device_map") and len(self.model.hf_device_map) > 1:
                from accelerate.big_modeling import dispatch_model

                dispatch_model(self.model, self.model.hf_device_map)
            else:
                model = model.to(self.device)
            cnt = 0

            # Run forward pass to accumulate imatrix
            for data in self.dataloader:
                cnt += data["input_ids"].shape[0]
                data = to_device(data, self.device)
                model(**data)
                if cnt >= self.nsamples:
                    break

            # Remove hooks after data collection
            for hook in hooks:
                hook.remove()

            # Normalize imatrix by count
            for _, module in model.named_modules():
                if hasattr(module, "imatrix"):
                    module.imatrix /= module.imatrix_cnt
            if hasattr(model, "hf_device_map") and len(model.hf_device_map) > 1:
                import accelerate

                accelerate.hooks.remove_hook_from_submodules(model)
            # Perform quantization using RTN
            pbar = tqdm(all_to_quantized_module_names)
            block_names_cnt = len(flatten_list(get_block_names(self.model, True)))
            clear_mem_freq = len(all_to_quantized_module_names) // block_names_cnt
            if clear_mem_freq == 0:
                clear_mem_freq = 1
            cnt = 1
            for name in pbar:
                pbar.set_description(f"Quantizing {name}")
                self._quantize_layer_via_rtn(name)
                if cnt % clear_mem_freq == 0:
                    clear_memory()
                    cnt = 1
                cnt += 1
        except RuntimeError as e:
            try:
                if hasattr(model, "hf_device_map") and len(model.hf_device_map) > 1:
                    import accelerate

                    accelerate.hooks.remove_hook_from_submodules(model)
                # Fallback: out-of-memory → try CPU blockwise quantization
                logger.warning("Out of VRAM, falling back to blockwise quantization. Accuracy may degrade.")
                model = model.to("cpu")
                clear_memory()
                self._quantize_via_rtn_blockwise(all_to_quantized_module_names)
            except RuntimeError as e:
                cuda_error_msg = traceback.format_exc()
                try:
                    # Final fallback: warn and use CPU-only quantization
                    logger.warning(
                        "Fallback to CPU. "
                        "Consider enabling `low_gpu_mem_usage` or using more GPUs via `--device 0,1,2,3`."
                    )
                    model = model.to("cpu")
                    clear_memory()
                    if hasattr(model, "hf_device_map") and len(model.hf_device_map) > 1:
                        import accelerate

                        accelerate.hooks.remove_hook_from_submodules(model)

                    orig_device = self.device
                    self.device = "cpu"
                    self._quantize_via_rtn_blockwise(all_to_quantized_module_names)
                    self.device = orig_device
                except Exception as e:
                    logger.error(cuda_error_msg)
                    raise
        finally:
            # Always remove hooks
            for hook in hooks:
                hook.remove()

    def _check_need_to_quantize_lm_head_embedding(self) -> bool:
        """Checks if LM head and embedding layers need quantization for GGUF format.

        This function inspects the current model's formats and determines whether
        it needs to apply quantization settings to the embedding and LM head layers.
        The function modifies `self.layer_config` in-place and updates the model modules.

        Returns:
            bool: True if the LM head needs quantization, otherwise False.

        Raises:
            NotImplementedError: If multiple non-fake GGUF formats are specified.
        """
        if not hasattr(self, "formats"):
            return False

        has_gguf: bool = any("gguf" in fmt for fmt in self.formats)
        if not has_gguf:
            return False

        formats: list[str] = [fmt for fmt in self.formats if "fake" not in fmt]
        if not (len(formats) == 1 and "gguf" in formats[0]):
            raise NotImplementedError("Only one GGUF format can be set at a time.")

        target_format: str = formats[0]
        tie_word_embeddings: bool = getattr(getattr(self.model, "config", None), "tie_word_embeddings", True)

        for name, module in self.model.named_modules():
            if isinstance(module, torch.nn.Embedding):
                key: str = "lm_head" if tie_word_embeddings else "embedding"
                config: dict[str, Any] = GGUF_INNER_CONFIG[GGUF_CONFIG[target_format][key]]
                self._apply_config_to_layer(name, config, True)

        if not tie_word_embeddings:
            lm_head_name: str = get_lm_head_name(self.model)
            config: dict[str, Any] = GGUF_CONFIG[GGUF_CONFIG[target_format]["lm_head"]]
            check_fixed_by_user = (
                self.layer_config[lm_head_name].get("fixed_by_user", False)
                if lm_head_name in self.layer_config
                else None
            )
            self._apply_config_to_layer(lm_head_name, config, check_fixed_by_user=check_fixed_by_user)
            return True

        return False

    def _apply_config_to_layer(
        self,
        layer_name: str,
        config: dict[str, Any],
        check_fixed_by_user: bool = False,
    ) -> None:
        """Applies GGUF quantization configuration to a given layer.

        Args:
            layer_name (str): Name of the layer to configure.
            config (dict[str, Any]): GGUF layer configuration.
            check_fixed_by_user (bool): If True, preserve user-defined settings.
        """
        act_bits: int = 16
        scale_dtype: Any = self.scale_dtype
        keys: list[str] = ["bits", "group_size", "super_bits", "super_group_size", "data_type", "sym"]

        self.layer_config[layer_name] = self.layer_config.get(layer_name, {})

        for key in keys:
            if (
                key in self.layer_config[layer_name]
                and check_fixed_by_user
                # and self.layer_config[layer_name].get("fixed_by_user", False)
            ):
                continue
            self.layer_config[layer_name][key] = config.get(key)
            setattr(get_module(self.model, layer_name), key, config.get(key))

        self.layer_config[layer_name]["act_bits"] = act_bits
        self.layer_config[layer_name]["scale_dtype"] = scale_dtype
        setattr(get_module(self.model, layer_name), "act_bits", act_bits)
        setattr(get_module(self.model, layer_name), "scale_dtype", scale_dtype)

    def _quantize_layer_via_rtn(self, name: str) -> None:
        """Quantizes a layer using RTN (Round-To-Nearest) if available.

        This function attempts to quantize a layer by switching its data type to a
        `rtn_*` version if supported, then wraps and unwraps the module to apply
        quantization. If GPU memory is insufficient, it falls back to CPU.

        If packing is enabled (`is_packing_immediate`), the function will also export
        the quantized layer to the appropriate backend format.

        Args:
            name (str): Name of the layer to quantize.

        Raises:
            RuntimeError: If quantization fails for reasons unrelated to memory.
        """
        m = get_module(self.model, name)

        # if m.__class__.__name__ == "FP8Linear":
        if hasattr(m, "is_fp8_linear"):
            m = convert_fp8_layer_to_linear(m, self.amp_dtype)
            set_module(self.model, name, m)

        # Step 1: Use optimized RTN data type if available
        if not self.disable_opt_rtn and not m.data_type.startswith("rtn_"):
            from auto_round.data_type import QUANT_FUNC_WITH_DTYPE

            rtn_dtype = "rtn_" + m.data_type
            if rtn_dtype in QUANT_FUNC_WITH_DTYPE:
                m.data_type = rtn_dtype
                self.layer_config[name]["data_type"] = m.data_type

        # Step 2: Try quantization on GPU first, fall back to CPU if OOM
        # if only export gguf, using gguf-packing instead of rtn
        if self.is_packing_immediate and self.iters == 0 and "gguf" in self.formats[0] and not self.disable_opt_rtn:
            m.scale = None
            m.zp = None
        else:
            try:
                m.to(self.device)
                m = WrapperLinear(
                    m,
                    enable_minmax_tuning=False,
                    enable_norm_bias_tuning=False,
                    enable_round_tuning=False,
                )
                m = m.unwrapper({})
                m.to("cpu")
            except RuntimeError as e:
                cuda_error_msg = traceback.format_exc()
                m = m.orig_layer if hasattr(m, "orig_layer") else m
                try:
                    logger.warning("Out of VRAM, falling back to CPU.")
                    m.to("cpu")
                    m = WrapperLinear(
                        m,
                        enable_minmax_tuning=False,
                        enable_norm_bias_tuning=False,
                        enable_round_tuning=False,
                    )
                    m = m.unwrapper({})
                except Exception as e:
                    logger.error(cuda_error_msg)
                    raise

        # Step 3: Optional immediate packing/export
        if self.is_packing_immediate:
            from auto_round.export import PACKING_LAYER_WITH_FORMAT

            if check_to_quantized(m):
                target_backend = self.formats[0].split(":")[0] if ":" in self.formats[0] else self.formats[0]
                has_gguf = any("gguf" in fmt for fmt in self.formats)

                if has_gguf:
                    from auto_round.export.export_to_gguf.export import pack_gguf_layer

                    output_dir = self._get_save_folder_name(self.formats[0])
                    model_type = ModelType.MMPROJ if self.vlm else ModelType.TEXT
                    pack_gguf_layer(
                        name,
                        self.model,
                        self.formats[0],
                        output_dir,
                        self.layer_config,
                        self.tokenizer,
                        processor=self.processor if hasattr(self, "processor") else None,
                        image_processor=self.image_processor if hasattr(self, "image_processor") else None,
                        model_type=model_type,
                    )
                else:
                    PACKING_LAYER_WITH_FORMAT[target_backend](name, self.model, self.formats[0])

                # if self.low_gpu_mem_usage:
                #     clear_memory()
        else:
            set_module(self.model, name, m)

    @torch.inference_mode()
    def _quantize_rtn(self) -> tuple[torch.nn.Module, dict[str, Any]]:
        """Quantize all modules in the model using RTN (Round-To-Nearest) strategy.

        If the target format includes GGUF with `k`, and optimized RTN is enabled,
        blockwise quantization with input caching and imatrix is used.

        Returns:
            tuple[nn.Module, Dict[str, Any]]: The quantized model and the layer configuration.
        """
        if self.amp:
            if self.model.dtype != self.amp_dtype:
                self.model.to(self.amp_dtype)

        all_to_quantized_module_names: list[str] = [n for n, m in self.model.named_modules() if check_to_quantized(m)]

        if is_nv_fp(self.data_type):
            from auto_round.data_type.nvfp import calculate_gparam
            from auto_round.data_type.utils import update_fused_layer_global_scales

            pbar = tqdm(all_to_quantized_module_names)
            for name in pbar:
                pbar.set_description(f"Calculate weight global scale: {name}")
                m = get_module(self.model, name)
                weight_global_scale = calculate_gparam(m.weight, self.group_size)
                setattr(m, "weight_global_scale", weight_global_scale)

            modules = list(self.model.modules())
            for module in tqdm(modules, desc="Update weight global scale for fuse module"):
                update_fused_layer_global_scales(module)

        has_gguf_k = any("gguf" in fmt and "k" in fmt for fmt in getattr(self, "formats", []))

        self._quantize_embedding_layer()

        self.model.to("cpu")
        if has_gguf_k and not self.disable_opt_rtn:
            self._quant_rtn_with_imatrix(all_to_quantized_module_names)
        elif self.act_bits <= 8 and check_need_act_calibration(
            self.act_dynamic, self.act_data_type
        ):  ##TODO, mixed datatype has bug
            hook_handles = self._register_act_max_hook(self.model)
            try:
                self._quantize_via_rtn_blockwise(all_to_quantized_module_names)
            except RuntimeError as e:
                logger.warning("Fallback to CPU. Consider using more GPUs via `--device 0,1,2,3`.")
                self.model = self.model.to("cpu")
                clear_memory()
                if hasattr(self.model, "hf_device_map") and len(self.model.hf_device_map) > 1:
                    import accelerate

                    accelerate.hooks.remove_hook_from_submodules(self.model)
                orig_device = self.device
                self.device = "cpu"
                self._quantize_via_rtn_blockwise(all_to_quantized_module_names)
                self.device = orig_device
            for handle in hook_handles:
                handle.remove()
        else:
            block_names_cnt = len(flatten_list(get_block_names(self.model, True)))
            clear_mem_freq = len(all_to_quantized_module_names) // block_names_cnt
            if clear_mem_freq == 0:
                clear_mem_freq = 1
            pbar = tqdm(all_to_quantized_module_names)
            cnt = 1
            for name in pbar:
                pbar.set_description(f"Quantizing {name}")
                self._quantize_layer_via_rtn(name)
                if cnt % clear_mem_freq == 0:
                    clear_memory()
                    cnt = 1
                cnt += 1
        # Convert remaining fp8
        if hasattr(self.model, "is_fp8"):
            convert_fp8_model_to_16b_model(self.model, self.amp_dtype)
        self.quantized = True
        return self.model, self.layer_config

    def _quantize_via_rtn_blockwise(self, all_to_quantized_module_names: list[str]) -> None:
        """Quantize model layers block by block using cached inputs and imatrix.

        Args:
            all_to_quantized_module_names (list[str]): Names of layers to be quantized.
        """
        all_to_quantized_module_names = list(set(all_to_quantized_module_names))

        all_blocks = self.quant_block_list if self.quant_block_list else get_block_names(self.model)
        if not all_blocks:
            raise ValueError("Could not find any blocks. Check the model or quant_block_list.")

        all_first_block_names = [block[0] for block in all_blocks]
        if self.act_bits < 16 and not self.act_dynamic:
            layer_names = self._get_quantized_layer_names_outside_blocks()
            if len(layer_names) > 0:
                logger.warning(
                    "quantize layers outside blocks for static activation quantizaiton"
                    " will significantly increase calibration time"
                )
            all_inputs = self.try_cache_inter_data_gpucpu(all_first_block_names, self.nsamples, layer_names)
        else:
            all_inputs = self.cache_inter_data(all_first_block_names, self.nsamples)

        # Clear hooks for multi-GPU setups
        if hasattr(self.model, "hf_device_map") and len(self.model.hf_device_map) > 1:
            accelerate.hooks.remove_hook_from_submodules(self.model)

        pbar = tqdm(range(sum(len(block) for block in all_blocks)))

        for block_names in all_blocks:
            first_block = block_names[0]
            inputs = all_inputs.pop(first_block)
            input_keys = [k for k in inputs if k.startswith("hidden_state")]
            if len(input_keys) != 1:
                raise RuntimeError(
                    "hidden_states arg mismatch. Please file an issue at https://github.com/intel/auto-round/issues"
                )
            inputs["input_ids"] = inputs.pop(input_keys[0])

            clear_memory(self.inputs)

            total_samples = len(inputs["input_ids"])
            if total_samples < self.batch_size:
                self.batch_size = total_samples
                logger.warning(f"Forcing batch size to {total_samples}")

            input_ids = to_device(inputs.pop("input_ids"), self.cache_device)
            input_others = to_device(inputs, self.cache_device)

            tmp_dtype = self.amp_dtype if self.amp else torch.float32
            input_ids = [id_.to(tmp_dtype) for id_ in input_ids]

            for key, val in input_others.items():
                if isinstance(val, torch.Tensor) and val.dtype in (torch.float16, torch.bfloat16):
                    input_others[key] = val.to(tmp_dtype)
                elif isinstance(val, list):
                    input_others[key] = [to_dtype(v, tmp_dtype) for v in val]

            for block_name in block_names:
                pbar.set_description(f"Quantizing {block_name}")
                block = get_module(self.model, block_name)
                block = block.to(self.device)
                if hasattr(self.model, "is_fp8"):
                    convert_fp8_model_to_16b_model(block, dtype=self.amp_dtype)
                # Dispatch model if needed
                if self.device_map is not None:
                    from accelerate import dispatch_model
                    from accelerate.hooks import AlignDevicesHook, add_hook_to_module

                    for _, m in block.named_modules():
                        if len(list(m.children())) != 0 or not hasattr(m, "tuning_device"):
                            continue
                        hook = AlignDevicesHook(m.tuning_device, io_same_device=True)
                        add_hook_to_module(m, hook, True)
                else:
                    block = block.to(self.device)
                input_ids = self._get_block_outputs(
                    block,
                    input_ids,
                    input_others,
                    self.batch_size * self.infer_bs_coeff,
                    self.device,
                    self.cache_device,
                )
                if self.device_map is not None:
                    accelerate.hooks.remove_hook_from_submodules(block)

                if (
                    is_nv_fp(self.act_data_type) and any("nv_fp" in format_ for format_ in self.formats)
                ) or is_static_afp8(self):
                    from auto_round.utils import set_amax_for_all_moe_layers

                    # enable moe experts act_max automatic generation for Linear
                    set_amax_for_all_moe_layers(block, attr_name="act_max")
                # Normalize imatrix and quantize layers
                for _, m in block.named_modules():
                    if hasattr(m, "imatrix"):
                        m.imatrix /= m.imatrix_cnt
                    if hasattr(m, "tmp_name") and m.tmp_name in all_to_quantized_module_names:
                        self._quantize_layer_via_rtn(m.tmp_name)
                        all_to_quantized_module_names.remove(m.tmp_name)

                mv_module_from_gpu(block, self.low_cpu_mem_usage)
                pbar.update(1)

        pbar.close()
        cnt = 1
        block_names_cnt = len(flatten_list(get_block_names(self.model, True)))
        clear_mem_freq = len(all_to_quantized_module_names) // block_names_cnt
        if clear_mem_freq == 0:
            clear_mem_freq = 1
        # Process remaining layers not in blocks
        for name in all_to_quantized_module_names:
            self._quantize_layer_via_rtn(name)
            if cnt % clear_mem_freq == 0:
                clear_memory()
                cnt = 1
            cnt += 1

    def quantize(self) -> tuple[torch.nn.Module, dict[str, Any]]:
        """Quantize the model and return the quantized model along with layer configurations.The entry of AutoRound.
        Returns:
        The quantized model and layer configurations.
        """
        for n, m in self.model.named_modules():
            m.tmp_name = n
        self._check_compatibility()
        self.has_qlayer_outside_block = self._set_layerwise_config(self.layer_config)
        if not hasattr(self, "formats"):
            logger.warning("this API is deprecated, please use `quantize_and_save` instead")
        else:
            only_gguf = True
            for format_ in self.formats:
                if not ("gguf" in format_ or "fake" in format_):
                    only_gguf = False
                    break
            if len(self.formats) == 1 and self.formats[0] == "fake":
                only_gguf = False
            if only_gguf:
                self.layer_config, gguf_format_config = get_layer_config_by_gguf_format(
                    self.layer_config, self.formats, self.model, model_type=ModelType.TEXT
                )
                if self.vlm:
                    self.layer_config, gguf_format_config = get_layer_config_by_gguf_format(
                        self.layer_config, self.formats, self.model, model_type=ModelType.MMPROJ
                    )
            # Determine if immediate packing is required
            formats = self.formats
            if (
                len(formats) == 1
                and (
                    "awq" in formats[0]
                    or "gptq" in formats[0]
                    or "auto_round" in formats[0]
                    or "gguf" in formats[0]
                    or "llmcompressor" in formats[0]
                )
                and self.inplace
            ):
                self.is_packing_immediate = True
        if self.iters == 0:
            return self._quantize_rtn()

        if bool(self.quant_block_list):
            all_blocks = self.quant_block_list
        else:
            all_blocks = get_block_names(self.model)

        if len(all_blocks) == 0:
            logger.warning("could not find blocks, exit with original model")
            return self.model, self.layer_config

        if self.amp and self.model.dtype != self.amp_dtype:
            self.model = self.model.to(self.amp_dtype)

        layer_names = self._get_quantized_layer_names_outside_blocks()
        self.start_time = time.time()
        all_first_block_names = [block[0] for block in all_blocks]
        if len(layer_names) > 0:
            logger.info(
                "Starting to cache block inputs. This may be slow due to external block layers: %s", layer_names
            )
        else:
            logger.info("start to cache block inputs")
        all_inputs = self.try_cache_inter_data_gpucpu(all_first_block_names, self.nsamples, layer_names=layer_names)
        is_quantized_embedding = self._quantize_embedding_layer()
        all_q_inputs = None
        if is_quantized_embedding:
            all_inputs = copy.deepcopy(self.inputs)
            clear_memory(self.inputs)
            all_q_inputs = self.try_cache_inter_data_gpucpu(
                all_first_block_names, self.nsamples, layer_names=layer_names
            )
        self.model = mv_module_from_gpu(self.model, self.low_cpu_mem_usage)
        clear_memory()
        if hasattr(self.model, "hf_device_map") and len(self.model.hf_device_map) > 1:
            accelerate.hooks.remove_hook_from_submodules(self.model)  # self.model.hf_device_map has not been changed
        self.model = mv_module_from_gpu(self.model, self.low_cpu_mem_usage)
        logger.info("caching done")
        if len(all_blocks) > 1:
            pbar = tqdm(range(0, sum([len(i) for i in all_blocks]), self.nblocks))
        else:
            pbar = None  # move the alg warning outside pbar

        for block_names in all_blocks:
            inputs = all_inputs[block_names[0]]
            all_inputs.pop(block_names[0])
            q_inputs = None
            if all_q_inputs is not None:
                q_inputs = all_q_inputs[block_names[0]]
                all_q_inputs.pop(block_names[0])
            keys = inputs.keys()
            input_id_str = [key for key in keys if key.startswith("hidden_state")]
            if len(input_id_str) != 1:
                raise RuntimeError(
                    "hidden_states arg mismatch error,"
                    "please raise an issue in https://github.com/intel/auto-round/issues"
                )
            inputs["input_ids"] = inputs.pop(input_id_str[0], None)
            if q_inputs is not None:
                q_inputs["input_ids"] = q_inputs.pop(input_id_str[0], None)

            clear_memory(self.inputs)

            if "input_ids" in inputs.keys():
                total_samples = len(inputs["input_ids"])
                if total_samples < self.batch_size:
                    self.batch_size = total_samples
                    logger.warning(f"force the train batch size to {total_samples}")

            self._quantize_blocks(
                self.model,
                inputs,
                block_names,
                q_input=q_inputs["input_ids"] if q_inputs is not None else None,
                nblocks=self.nblocks,
                device=self.device,
                pbar=pbar,
            )
            if self.is_packing_immediate and len(self.formats) != 1:
                raise ValueError(
                    f"Expected exactly one packing format when 'is_packing_immediate' is True, "
                    f"but got {len(self.formats)} formats."
                )

        self._quantize_layers(layer_names, all_inputs)  ##TODO pack layer immediately

        if hasattr(self.model, "is_fp8"):
            for n, m in self.model.named_modules():
                if hasattr(m, "is_fp8_linear"):
                    new_layer = convert_fp8_layer_to_linear(m, self.amp_dtype).to("cpu")
                    set_module(self.model, n, new_layer)

        end_time = time.time()
        cost_time = end_time - self.start_time
        logger.info(f"quantization tuning time {cost_time}")

        ## dump a summary
        quantized_layers = []
        unquantized_layers = []
        for n, m in self.model.named_modules():
            if isinstance(m, tuple(self.supported_types)):
                if check_to_quantized(m):
                    quantized_layers.append(n)
                else:
                    unquantized_layers.append(n)
            elif hasattr(m, "scales") or hasattr(m, "scale"):  ##packing_immediately
                quantized_layers.append(n)
        summary_info = (
            f"Summary: quantized {len(quantized_layers)}/{len(quantized_layers) + len(unquantized_layers)} in the model"
        )
        if len(unquantized_layers) > 0:
            summary_info += f",  {unquantized_layers} have not been quantized"
        logger.info(summary_info)

        self.quantized = True
        return self.model, self.layer_config

    def _quantize_layers(self, layer_names: list, layer_inputs: dict) -> None:
        """Quantizes specified layers based on inputs and configuration.

        Args:
            layer_names (list): list of layer names to quantize.
            layer_inputs (dict): Dictionary mapping layer names to input data.

        Returns:
            None
        """
        ##TODO currently we take all the layers outside blocks as post block layers which is not optimal
        ## if there is no input for layer, we use rtn

        for layer_name in copy.deepcopy(layer_names):
            if layer_name not in layer_inputs:
                logger.info(f"using rtn to quantize {layer_name}")
                from auto_round.data_type import QUANT_FUNC_WITH_DTYPE

                layer = get_module(self.model, layer_name)
                if hasattr(layer, "is_fp8"):
                    new_layer = convert_fp8_layer_to_linear(layer, self.amp_dtype).to(self.device)
                    set_module(self.model, layer_name, new_layer)
                    layer = new_layer

                if not self.disable_opt_rtn and "rtn_" + layer.data_type in QUANT_FUNC_WITH_DTYPE:
                    layer.data_type = "rtn_" + layer.data_type
                    logger.info("using optimized rtn method for quantizing %s", layer_name)
                    self.layer_config[layer_name]["data_type"] = layer.data_type
                wrapper_layer = WrapperLinear(
                    layer,
                    enable_round_tuning=False,
                    enable_minmax_tuning=False,
                    enable_norm_bias_tuning=False,
                    device=self.device,
                )
                new_layer = wrapper_layer.unwrapper({})
                set_module(self.model, layer_name, new_layer)
                layer.cpu()
                layer_names.remove(layer_name)
        if len(layer_names) == 0:
            return
        q_layer_inputs = None
        enable_quanted_input = self.enable_quanted_input
        has_gguf = False
        if hasattr(self, "formats"):
            has_gguf = any("gguf" in format_ for format_ in self.formats)
        if has_gguf and self.is_packing_immediate:
            enable_quanted_input = False

        if hasattr(self.model, "hf_device_map") and len(self.model.hf_device_map) > 1 and enable_quanted_input:
            from accelerate.big_modeling import dispatch_model

            dispatch_model(self.model, self.model.hf_device_map)

        if enable_quanted_input:
            logger.info("starting to cache layer inputs for %s, this may be quite slow ", layer_names)
            q_layer_inputs = self.try_cache_inter_data_gpucpu([], self.nsamples, layer_names=layer_names)
            if hasattr(self.model, "hf_device_map") and len(self.model.hf_device_map) > 1:
                accelerate.hooks.remove_hook_from_submodules(
                    self.model
                )  ##self.model.hf_device_map has not been changed

        self.model = mv_module_from_gpu(self.model, self.low_cpu_mem_usage)
        clear_memory()
        if self.enable_torch_compile:
            quant_layer = compile_func(self._quantize_layer, self.device)
        else:
            quant_layer = self._quantize_layer
        for layer_name in layer_names:
            layer_input = layer_inputs[layer_name]
            layer_input = to_device(layer_input, self.cache_device)
            q_layer_input = q_layer_inputs[layer_name] if q_layer_inputs is not None else None
            q_layer_input = to_device(q_layer_input, self.cache_device)
            quant_layer(layer_name, layer_input, q_layer_input, device=self.device)
            del layer_input
            clear_memory(q_layer_input)

    def _set_layerwise_config(self, layer_config: dict) -> bool:
        """
        Sets the layer-wise configuration based on the provided `layer_config`.
        By default, only quantize layers in blocks.

        Args:
            layer_config (dict): The configuration dictionary for each layer containing various configuration options.

        Returns:
            bool: Returns True if there are quantized layers outside the blocks (e.g., lm-head),
                  otherwise returns False.
        """
        # Get the names of layers in quantization blocks
        supported_types = self.supported_types
        layers_in_blocks = get_layer_names_in_block(
            self.model, supported_types, self.quant_block_list, self.inner_supported_types
        )
        ##process regex in layer_config
        all_supported_layer_names = []
        # List of configuration keys
        keys = get_quant_keys()

        for n, m in self.model.named_modules():
            # Delete previous configuration to avoid conflicts with prior tuning
            for key in keys:
                if hasattr(m, key):
                    delattr(m, key)

            if not isinstance(m, supported_types) and m.__class__.__name__ not in self.inner_supported_types:
                continue
            all_supported_layer_names.append(n)

        names_in_layer_config = list(layer_config.keys())
        for name in names_in_layer_config:
            if name in all_supported_layer_names:
                continue
            matched_names = []
            for layer_name in all_supported_layer_names:
                if re.search(re.compile(name), layer_name) is not None:
                    matched_names.append(layer_name)
            if len(matched_names) > 0:
                val = layer_config[name]
                layer_config.pop(name)
                for match_name in matched_names:
                    layer_config[match_name] = val
            else:
                tmp_m = get_module(self.model, name)
                if not isinstance(tmp_m, torch.nn.Embedding):  # TODO not good code style
                    raise ValueError(f"key {name} in layer_config is invalid, please have a double check")

        has_qlayer_outside_block = False  # Flag to track if there are quantized layers outside blocks (e.g., lm-head)

        # Iterate through all modules in the model
        for n, m in self.model.named_modules():
            # Skip unsupported types
            if not isinstance(m, supported_types) and m.__class__.__name__ not in self.inner_supported_types:
                continue

            # If the layer is not in the config and is part of a quantization block, use default configuration
            if n not in layer_config.keys() and n in layers_in_blocks:
                layer_config[n] = {}
                for key in keys:
                    layer_config[n][key] = getattr(self, key)

            # If the layer is partially configured, fill in missing values
            elif n in layer_config.keys():
                for key in keys:
                    if key not in layer_config[n].keys():
                        layer_config[n][key] = getattr(self, key)
                layer_config[n]["fixed_by_user"] = True
                # Check dtype and act_dtype
                tmp_bits = infer_bits_by_data_type(layer_config[n]["data_type"])
                if tmp_bits is not None and tmp_bits != layer_config[n]["bits"]:
                    logger.warning(
                        f"'data_type' do not match the specified 'bits' setting for {n}."
                        f" Resetting 'bits' to {tmp_bits}."
                    )
                    layer_config[n]["bits"] = tmp_bits
                tmp_act_bits = infer_bits_by_data_type(layer_config[n]["act_data_type"])
                if tmp_act_bits is not None and tmp_act_bits != layer_config[n]["act_bits"]:
                    logger.warning(
                        f"'act_data_type' do not match the specified 'act_bits' setting for {n}."
                        f" Resetting 'act_bits' to {tmp_act_bits}."
                    )
                    layer_config[n]["act_bits"] = tmp_act_bits
            # If the layer is not in the config and not part of a quantization block,
            # use default configuration and set specific values
            else:
                layer_config[n] = {}
                for key in keys:
                    layer_config[n][key] = getattr(self, key)
                layer_config[n]["bits"] = 16
                layer_config[n]["act_bits"] = 16

            if n in layers_in_blocks:
                layer_config[n]["in_blocks"] = True
            else:
                layer_config[n]["in_blocks"] = False

            # If the layer is outside a block and requires quantization, mark it as a quantized layer outside the block
            if (
                n not in layers_in_blocks
                and check_to_quantized(layer_config[n])
                and not isinstance(m, torch.nn.Embedding)
            ):
                has_qlayer_outside_block = True

            in_features, out_features = get_layer_features(m)
            if in_features <= layer_config[n]["group_size"]:
                layer_config[n]["group_size"] = -1

            # Apply the configuration to the corresponding layer in the model
            for key in keys:
                setattr(m, key, layer_config[n][key])
        need_to_quantize_lm_head = self._check_need_to_quantize_lm_head_embedding()
        if need_to_quantize_lm_head:
            has_qlayer_outside_block = True

        # Return whether there are quantized layers outside the blocks
        return has_qlayer_outside_block

    @torch.no_grad()
    def _get_block_outputs(
        self,
        block: torch.nn.Module,
        input_ids: torch.Tensor,
        input_others: torch.Tensor,
        bs: int,
        device: Union[str, torch.device],
        cache_device: Union[str, torch.device],
        save_output: bool = True,
    ):
        """Compute the output of a given block of the model for a given input.

        Args:
        block: The block of the model.
        input_ids: The input tensor containing tokenized input ids.
        input_others: A dictionary containing additional input data.
        bs: The batch size for computing the output.
        device: The device for computation.
        cache_device: The device for storing the output.
        batch_dim: The batch dimension of the output tensor.

        Returns:
        The output tensor of the block.
        """

        output = []
        nsamples = len(input_ids)
        for i in range(0, nsamples, bs):
            end_index = min(nsamples, i + bs)
            indices = torch.arange(i, end_index).to(torch.long)
            tmp_input_ids, tmp_input_others = AutoRound._sampling_inputs(
                input_ids, input_others, indices, self.seqlen, self.batch_dim, share_cache_keys=self.shared_cache_keys
            )
            tmp_output = block_forward(block, tmp_input_ids, tmp_input_others, self.amp, self.amp_dtype, device).to(
                cache_device
            )
            if save_output:
                if self.batch_size == 1:
                    output.append(tmp_output)
                else:
                    output.extend(list(torch.split(tmp_output, 1, dim=self.batch_dim)))
        if self.low_gpu_mem_usage:
            clear_memory()

        return output

    @torch.no_grad()
    def calib(self, nsamples, bs):
        """Perform calibration for quantization.

        This method calibrates the model for quantization by processing a specified
        number of samples from the calibration dataset. It ensures that the data is
        properly formatted and feeds it to the model. If the number of samples processed
        is less than the specified number, it logs a warning. If no samples are processed,
        it logs an error and exits.
        Args:
            nsamples (int): The number of samples to use for calibration.
            bs (int): The number of samples to use for calibration
        """
        from .calib_dataset import get_dataloader

        if isinstance(self.dataset, str):
            dataset = self.dataset.replace(" ", "")  ##remove all whitespaces

            # slow here
            self.dataloader = get_dataloader(
                self.tokenizer,
                self.seqlen,
                dataset,
                self.seed,
                bs,
                self.nsamples,
            )
        else:
            self.dataloader = self.dataset
        total_cnt = 0

        # load embed weight if use low_cpu_mem_usage
        if self.low_cpu_mem_usage:
            embed_layers = get_layers_before_block(self.model)
            for n, m in embed_layers:
                m = m.to(self.device)

        for data in self.dataloader:
            if data is None:
                continue
            if isinstance(data, torch.Tensor):
                input_ids = data.to(self.model.device)
                data_new = input_ids
            elif isinstance(data, str):
                if self.tokenizer is None:
                    logger.error("please provide tokenizer for string input")
                    exit(-1)
                data = self.tokenizer(data, truncation=True, max_length=self.seqlen, return_tensors="pt").data
                data_new = {}
                for key in data.keys():
                    data_new[key] = data[key].to(self.model.device)
                input_ids = data_new["input_ids"]
            elif isinstance(data, tuple) or isinstance(data, list):
                data_new = to_device(data)
                input_ids = data_new[0]
            else:
                data_new = {}
                for key in data.keys():
                    data_new[key] = to_device(data[key], self.model.device)
                    if key == "images":
                        data_new[key] = to_dtype(data_new[key], self.model.dtype)
                input_ids = data_new["input_ids"]
            if input_ids.shape[-1] < self.seqlen:
                continue
            try:
                if isinstance(data_new, torch.Tensor):
                    self.model(data_new)
                elif isinstance(data_new, tuple) or isinstance(data_new, list):

                    self.model(*data_new)
                else:
                    self.model(**data_new)
            except NotImplementedError:
                pass
            except RuntimeError as error:
                error_msg = str(error)
                if "The expanded size of the tensor" in str(error_msg) and "must match the existing size" in error_msg:
                    check_seqlen_compatible(self.seqlen, self.tokenizer, self.model)
                logger.warning(
                    "When quantization encounters tensor shape mismatch error, "
                    "you can try to avoid it with batch_size=1"
                )
                raise error
            except Exception as error:
                raise error
            total_cnt += input_ids.shape[0] if len(input_ids.shape) > 1 else 1
            if total_cnt >= nsamples:
                break
        if total_cnt == 0:
            logger.error(
                f"no data has been cached, please provide more data with sequence length >={self.seqlen} in the "
                f"dataset or decease the sequence length"
            )
            exit(-1)
        elif total_cnt < nsamples:
            logger.warning(
                f"An insufficient number of samples likely reduces the accuracy of the quantized model."
                f"Target samples count is {nsamples}, while valid samples count is {total_cnt}"
            )

        # clean embed weight to save memory
        if self.low_cpu_mem_usage:
            for n, m in embed_layers:
                m = m.to("meta")

    @torch.no_grad()
    def try_cache_inter_data_gpucpu(self, block_names, nsamples, layer_names=None, last_cache_name=None):
        """Attempts to cache intermediate data on GPU, if failed, then using CPU.

        Args:
            block_names (list): List of block names to cache data for.
            nsamples (int): Number of samples to use for caching.
            layer_names (list, optional): List of layer names to cache data for. Defaults to [].
            last_cache_name (str, optional): Name of the last cache. Defaults to None.

        Returns:
            all_inputs: Cached intermediate data.

        Raises:
            Exception: If caching on GPU fails, switches to CPU and caches there.
        """
        if hasattr(self.model, "is_fp8"):
            layer_names = []
        if layer_names is None:
            layer_names = []

        if self.low_gpu_mem_usage or (
            str(self.model.device == "cpu")
            and len(block_names) == 1
            and len(layer_names) == 0
            and not self.has_qlayer_outside_block
            and (last_cache_name is None or last_cache_name in block_names)
        ):
            ## low_gpu_mem_usage or calibrate only the embedding layer, which is also very fast on CPU
            all_inputs = self.cache_inter_data(block_names, nsamples, layer_names=[], last_cache_name=last_cache_name)
        else:
            try:
                if not self.model.device.type == "meta":
                    if hasattr(self.model, "hf_device_map") and len(self.model.hf_device_map) > 1:
                        pass
                    else:
                        self.model = self.model.to(self.device)
                all_inputs = self.cache_inter_data(
                    block_names, nsamples, layer_names=layer_names, last_cache_name=last_cache_name
                )
            except RuntimeError as e:
                cuda_error_msg = traceback.format_exc()
                try:
                    logger.info("switch to cpu to cache block inputs")
                    if self.has_qlayer_outside_block or self.__class__.__name__ == "AutoRoundMLLM":
                        logger.warning(
                            "we strongly recommend using more GPUs in calibration."
                            " Otherwise, some layers may fall back to `rtn` mode, which can affect accuracy."
                        )
                    if hasattr(self.model, "hf_device_map") and len(self.model.hf_device_map) > 1:
                        accelerate.hooks.remove_hook_from_submodules(
                            self.model
                        )  ##self.model.hf_device_map has not been changed
                    self.model = mv_module_from_gpu(self.model, self.low_cpu_mem_usage)
                    clear_memory()
                    ## Important change after v0.51, on cpu, we use rtn mode for layers in layer_names
                    all_inputs = self.cache_inter_data(
                        block_names, nsamples, layer_names=[], last_cache_name=last_cache_name
                    )
                except Exception as e:
                    logger.error(cuda_error_msg)
                    raise
        return all_inputs

    @torch.no_grad()
    def cache_inter_data(self, block_names, nsamples, layer_names=None, last_cache_name=None):
        """Save the inputs of block_name for calibration.

        This method temporarily replaces the forward method of the model to capture
        the inputs passing through the specified block. It then calibrates the model
        using a specified number of samples. Finally, it restores the original forward
        method and returns the inputs for the specified block.
        Args:
            block_names (list): The names of the blocks for which inputs are to be saved.
            layer_names (list):The names of the layers for which inputs are to be saved.
            nsamples (int): The number of samples to use for calibration.
            last_cache_name (str, optional): The name of the last layer to be cached,
                                       we could break the forward in this layer to save time

        Returns:
            dict: A dictionary containing the inputs for the specified block.
        """
        if layer_names is None:
            layer_names = []
        self.inputs = {}
        self.to_cached_layers = block_names + layer_names

        tmp_dtype = None  # TODO delete this as most model is not fp32 now
        ## have bug if block name is not the first block
        if (len(block_names) > 1 or len(layer_names) > 0) and self.low_gpu_mem_usage:
            tmp_dtype = self.model.dtype
            if self.amp:
                if self.model.dtype != self.model.dtype:
                    self.model = self.model.to(torch.bfloat16)
            else:
                self.model = self.model.to(torch.float32)  ##model on cpu

        self.last_cache_name = last_cache_name
        if last_cache_name is None and len(block_names) + len(layer_names) == 1:
            self.last_cache_name = block_names[0] if len(block_names) == 1 else layer_names[0]
        # do not set last_cache_name for multimodal models
        calib_bs = self.batch_size
        self.hook_handles = []
        self._replace_forward()
        self.calib(nsamples, calib_bs)
        self._recover_forward()
        res = self.inputs
        del self.last_cache_name
        del self.to_cached_layers
        if tmp_dtype is not None:
            self.model = self.model.to(tmp_dtype)

        return res

    @torch.no_grad()
    def _get_block_forward_func(self, name: str) -> Callable:
        """Gets the forward function.

        Args:
            name (str): The name of the function.
        Returns:
            function: The forward function.
        """

        def post_process_cache_data(batch_size, data, data_name):
            """
            Processes store data for batch handling, reshaping if necessary.

            Args:
                batch_size (int): The size of the batch.
                data: The data value to store, potentially for caching.
                data_name (str): Name of the data.

            Returns:
                Processed data or None
            """
            new_data = data
            if batch_size <= 1:
                return new_data
            if data_name in self.shared_cache_keys:
                return None
            if "alibi" in data_name:
                if isinstance(data, torch.Tensor):
                    alibi = data
                    alibi = alibi.reshape(batch_size, -1, alibi.shape[1], alibi.shape[2])
                    new_data = alibi
            return new_data

        def forward(m, hidden_states=None, *positional_inputs, **kwargs):
            """Rewrite forward function, process and collect input data.

            Args:
                hidden_states (torch.Tensor): The hidden states tensor.
                *positional_inputs: Variable number of positional arguments.
                **kwargs: Variable number of keyword arguments.

            Returns:
                NotImplementedError: Getting the first layer inputs and then raise the error to save runtime.
            """
            if name not in self.inputs:
                self.inputs[name] = {}
                init_cache(positional_inputs, self.inputs[name])

            if self.batch_dim is None:
                self.batch_dim = 0
                if hidden_states is not None and self.batch_size > 1:
                    if hidden_states.shape[0] > self.batch_size:
                        self.batch_dim = 1
                        if len(hidden_states.shape) > 1 and hidden_states.shape[1] > self.batch_size:
                            logger.error(
                                "this model has not been supported, "
                                "please raise an issue in https://github.com/intel/auto-round/issues"
                                " or try to set the `batch_size` to 1 and "
                                "`gradient_accumulate_steps` to your current batch size."
                            )
                            exit(-1)

            if hidden_states is not None:
                kwargs["hidden_states"] = hidden_states

            for key in kwargs.keys():
                if (
                    isinstance(kwargs[key], torch.Tensor)
                    or isinstance(kwargs[key], list)
                    or isinstance(kwargs[key], tuple)
                ):
                    if key not in self.inputs[name].keys():  # initialization
                        data = to_device(kwargs[key], device=torch.device("cpu"))
                        if data is None or (self.batch_size > 1 and key in self.shared_cache_keys):
                            self.inputs[name][key] = data
                            continue
                        if self.batch_size <= 1:
                            self.inputs[name][key] = [data]
                        else:
                            data = post_process_cache_data(self.batch_size, data, key)
                            self.inputs[name][key] = list(torch.split(data, 1, dim=self.batch_dim))
                    else:  # append cache inputs
                        new_data = post_process_cache_data(self.batch_size, kwargs[key], key)
                        if new_data is None:  # shareable args or NoneType
                            continue
                        new_data = to_device(new_data, device=torch.device("cpu"))
                        if self.batch_size <= 1:
                            self.inputs[name][key].append(new_data)
                        else:
                            self.inputs[name][key].extend(list(torch.split(new_data, 1, dim=self.batch_dim)))
                elif isinstance(kwargs[key], (str, bool, type(None))):
                    if key not in self.inputs[name].keys():
                        self.inputs[name][key] = kwargs[key]
                else:
                    # Parameters not to be cached
                    if check_skippable_keywords(key):
                        logger.warning_once(
                            f"Please note that '{key}' key" " is not currently used in quantization fine-tuning."
                        )
            reset_params(self.inputs[name])
            if name == self.last_cache_name:
                raise NotImplementedError
            else:
                if hidden_states is not None:
                    kwargs.pop("hidden_states")
                    return m.orig_forward(hidden_states, *positional_inputs, **kwargs)
                else:
                    # Currently only for Llama-3.2-Vision-Instruct Series
                    return m.orig_forward(*positional_inputs, **kwargs)

        return forward

    @torch.no_grad()
    def _get_cache_data_hook_for_layer(self, name):
        """A forward hook to save input max of a module
        :param name: the module name
        :return: A hook function."""

        def cache_input_hook(module, inputs, outputs):
            input = inputs
            if isinstance(inputs, tuple) or isinstance(input, list):
                input = inputs[0]
            if name in self.inputs:
                self.inputs[name].extend(list(torch.split(input.to("cpu"), 1, dim=0)))
            else:
                self.inputs[name] = list(torch.split(input.to("cpu"), 1, dim=0))

        return cache_input_hook

    def _recover_forward(self):
        """Recovers the forward function."""
        for n, m in self.model.named_modules():
            if hasattr(m, "orig_forward"):
                m.forward = m.orig_forward
                delattr(m, "orig_forward")
        for hook_handle in self.hook_handles:
            hook_handle.remove()
        self.hook_handles = []

    def _replace_forward(self):
        """Replaces the forward function."""
        from functools import partial

        for n, m in self.model.named_modules():
            if n in self.to_cached_layers and not isinstance(m, tuple(self.supported_types)):  ##block
                m.orig_forward = m.forward
                m.forward = partial(self._get_block_forward_func(n), m)
            elif n in self.to_cached_layers:  ##linear layer or conv1d layer
                hook_func = self._get_cache_data_hook_for_layer(n)
                hook_handle = m.register_forward_hook(hook_func)
                self.hook_handles.append(hook_handle)

    def _quantize_layer(
        self, layer_name: str, inputs: torch.Tensor, q_inputs: torch.Tensor = None, device: str = "cpu"
    ):
        """Quantize a specific layer of the model using the provided inputs.

        Args:
            layer_name (str): The name of the layer to quantize.
            inputs (torch.Tensor): Input data for quantization.
            q_inputs (torch.Tensor, optional): Quantized input data. Defaults to None.
            device (torch.device, optional): The device to use for quantization. Defaults to torch.device("cpu").

        Returns:
            None
        """
        logger.info(f"quantizing layer {layer_name}")
        layer = get_module(self.model, layer_name)
        if hasattr(layer, "tuning_device"):
            device = layer.tuning_device

        layer = layer.to(device)
        for i in range(len(inputs)):
            inputs[i] = inputs[i].to(layer.weight.dtype)
            if q_inputs is not None:
                q_inputs[i] = q_inputs[i].to(layer.weight.dtype)

        wrapper_linear = WrapperLinear(layer, enable_minmax_tuning=self.enable_minmax_tuning, device=device).to(device)
        round_params = []
        minmax_params = []
        for key in wrapper_linear.params.keys():
            if "min" in key or "max" in key:
                minmax_params.append(wrapper_linear.params[key])
            else:
                round_params.append(wrapper_linear.value)
        if len(round_params) + len(minmax_params) <= 0:
            dump_info = f"quantized {layer_name}"
            logger.info(dump_info)
            with torch.no_grad():
                unwrapper_layer(self.model, wrapper_linear, layer_name, {})
            mv_module_from_gpu(layer, self.low_cpu_mem_usage)

        lr = torch.tensor(self.lr)
        minmax_lr = torch.tensor(self.minmax_lr)
        if self.enable_minmax_tuning:
            optimizer = self.optimizer(
                [{"params": round_params}, {"params": minmax_params, "lr": minmax_lr}], lr=lr, weight_decay=0
            )
        else:
            optimizer = self.optimizer(round_params, lr=lr, weight_decay=0)

        if self.lr_scheduler is None:
            lr_schedule = torch.optim.lr_scheduler.LinearLR(
                optimizer, start_factor=1.0, end_factor=0.0, total_iters=self.iters
            )
        else:
            lr_schedule = copy.deepcopy(self.lr_scheduler)
        nsamples = len(inputs)
        last_best_iter = 0
        best_loss = torch.finfo(torch.float).max
        mse_loss = torch.nn.MSELoss().to(device)
        scaler = self._get_scaler()  # pylint: disable=assignment-from-none
        init_loss = None
        # best_v, best_min_scale, best_max_scale = torch.tensor(0), torch.tensor(1.0), torch.tensor(1.0)
        gradient_accumulate_steps = self.batch_size  ##Force to low gpu
        batch_size = 1  ##Force to low gpu
        pick_samples = batch_size * gradient_accumulate_steps
        pick_samples = min(nsamples, pick_samples)
        if self.sampler != "rand":
            whole_indices = torch.randperm(nsamples)[:pick_samples]
        total_loss = 0
        num_elm = 1
        mse_reduction = "mean"
        if gradient_accumulate_steps != 1:
            mse_reduction = "sum"
        mse_loss = torch.nn.MSELoss(reduction=mse_reduction).to(device)

        for i in range(self.iters):
            total_loss = 0
            if self.sampler == "rand":
                whole_indices = torch.randperm(nsamples)[:pick_samples]
                if gradient_accumulate_steps != 1:
                    if q_inputs is not None:
                        current_input = [q_inputs[i] for i in whole_indices]
                    else:
                        current_input = [inputs[i] for i in whole_indices]
                    num_elm = sum(id.numel() for id in current_input)
            for tmp_step in range(gradient_accumulate_steps):
                indices = whole_indices[tmp_step * batch_size : (tmp_step + 1) * batch_size]
                if q_inputs is not None:
                    current_input = [q_inputs[i] for i in indices]
                    current_input = torch.cat(current_input, dim=0).to(device)
                    org_input = [inputs[i] for i in indices]
                    org_input = torch.cat(org_input, dim=0).to(device)
                else:
                    current_input = [inputs[i] for i in indices]
                    current_input = torch.cat(current_input, dim=0).to(device)
                    org_input = current_input
                with torch.no_grad():
                    current_output = layer(org_input)

                if self.amp:
                    with autocast(device_type=device.split(":")[0], dtype=self.amp_dtype):
                        output_q = wrapper_linear(current_input)  # pylint: disable=not-callable
                        loss = mse_loss(output_q, current_output)  # pylint: disable=not-callable
                else:
                    output_q = wrapper_linear(current_input)  # pylint: disable=not-callable
                    loss = mse_loss(  # pylint: disable=not-callable
                        output_q.to(torch.float32), current_output.to(torch.float32)
                    )
                total_loss += loss.item() / num_elm

                self._scale_loss_and_backward(scaler, loss)
            if i == 0:
                init_loss = total_loss

            if total_loss < best_loss:
                best_loss = total_loss
                if not self.not_use_best_mse:
                    best_params = collect_best_params(wrapper_linear)
                    last_best_iter = i
            if self.not_use_best_mse and i == self.iters - 1:
                best_params = collect_best_params(wrapper_linear)

            if not self.not_use_best_mse:
                if 0 < self.dynamic_max_gap <= i - last_best_iter:
                    break
            self._step(scaler, optimizer, lr_schedule)

        last_loss = total_loss
        best_iter = self.iters
        if not self.not_use_best_mse:
            last_loss = best_loss
            best_iter = last_best_iter
        with torch.no_grad():
            unwrapper_layer(self.model, wrapper_linear, layer_name, best_params)
        mv_module_from_gpu(layer, self.low_cpu_mem_usage)
        dump_info = f"quantized {layer_name},  loss iter 0: {init_loss:.6f} -> iter {best_iter}: {last_loss:.6f}"
        logger.info(dump_info)

    def _register_act_max_hook(self, model):
        def get_act_max_hook(module, input, output):
            if isinstance(input, (tuple, list)):
                input = input[0]
            if input.numel() == 0:
                return  # as no needs for act_max update
            input, _, _ = reshape_pad_tensor_by_group_size(input, self.act_group_size)
            act_max = torch.max(torch.abs(input), dim=-1).values
            if not hasattr(module, "act_max") or module.act_max.numel() == 0:
                module.act_max = act_max
            else:
                act_max = act_max.to(module.act_max.device)
                if is_nv_fp(self.data_type):  ## for nvfp per-tensor input_global_scale calculation usage
                    module.act_max = torch.max(
                        torch.tensor([act_max.max(), module.act_max.max()], device=act_max.device)
                    )
                else:
                    module.act_max = torch.max(act_max, module.act_max)

        hook_handles = []

        for n, m in model.named_modules():
            if (
                hasattr(m, "act_dynamic")
                and check_need_act_calibration(m.act_dynamic, m.act_data_type)
                and check_to_quantized(m)
            ):
                hook = m.register_forward_hook(get_act_max_hook)
                hook_handles.append(hook)
                continue

            # for whole model, RTN
            if n in self.layer_config:
                config = self.layer_config[n]
                act_dynamic = config.get("act_dynamic", True)
                act_data_type = config.get("act_data_type", None)
                if (
                    config["bits"] <= 8
                    and check_need_act_calibration(act_dynamic, act_data_type)
                    and check_to_quantized(config)
                ):
                    hook = m.register_forward_hook(get_act_max_hook)
                    hook_handles.append(hook)
                    continue
        return hook_handles

    def _quantize_block(
        self,
        block: torch.nn.Module,
        input_ids: list[torch.Tensor],
        input_others: dict,
        q_input: Union[None, torch.Tensor] = None,
        device: Union[str, torch.device] = "cpu",
    ):
        """Quantize the weights of a given block of the model.

        Args:
        block: The block of the model to be quantized.
        input_ids: The input tensor containing tokenized input ids.
        input_others: A dictionary containing additional input data.
        q_input: The quantized input tensor.
        device: The device for quantization.

        Returns:
        Tuple: (q_outputs, output) if self.enable_quanted_input is True, else (None, output)
        """
        if hasattr(self.model, "is_fp8"):
            for n, m in block.named_modules():
                if hasattr(m, "is_fp8_linear"):
                    new_layer = convert_fp8_layer_to_linear(m, self.amp_dtype).to(device)
                    set_module(block, n, new_layer)

        if self.device_map is not None:
            from accelerate import dispatch_model

            for n, m in block.named_modules():
                if len(list(m.children())) != 0 or not hasattr(m, "tuning_device"):
                    continue
                from accelerate.hooks import AlignDevicesHook, add_hook_to_module

                hook = AlignDevicesHook(m.tuning_device, io_same_device=True)
                add_hook_to_module(m, hook, True)

        if q_input is None:
            hook_handles = self._register_act_max_hook(block)

            output = self._get_block_outputs(
                block, input_ids, input_others, self.batch_size * self.infer_bs_coeff, device, self.cache_device
            )

            for handle in hook_handles:
                handle.remove()
        else:
            output = self._get_block_outputs(
                block, input_ids, input_others, self.batch_size * self.infer_bs_coeff, device, self.cache_device
            )
            hook_handles = self._register_act_max_hook(block)
            if hook_handles:
                self._get_block_outputs(
                    block,
                    q_input,
                    input_others,
                    self.batch_size * self.infer_bs_coeff,
                    device,
                    self.cache_device,
                    save_output=False,
                )

            for handle in hook_handles:
                handle.remove()

        if q_input is not None:
            if input_ids is not q_input:
                clear_memory(input_ids)
            else:
                clear_memory()
            input_ids = q_input

        quantized_layer_names, unquantized_layer_names = wrapper_block(
            block, self.enable_minmax_tuning, self.enable_norm_bias_tuning, device=self.device
        )
        if is_nv_fp(self.data_type):  # enable qkv and moe structure global_scale fuse
            from auto_round.data_type.utils import update_fused_layer_global_scales

            modules = block.modules()
            for module in modules:
                update_fused_layer_global_scales(module)
        round_params = []
        minmax_params = []
        for n, m in block.named_modules():
            if hasattr(m, "orig_layer"):
                for key in m.params.keys():
                    if "min" in key or "max" in key:
                        minmax_params.append(m.params[key])
                    else:
                        round_params.append(m.params[key])

        lr = torch.tensor(self.lr)
        minmax_lr = torch.tensor(self.minmax_lr)
        if self.enable_minmax_tuning:
            optimizer = self.optimizer(
                [{"params": round_params}, {"params": minmax_params, "lr": minmax_lr}], lr=lr, weight_decay=0
            )
        else:
            optimizer = self.optimizer(round_params, lr=lr, weight_decay=0)

        if len(round_params) + len(minmax_params) <= 0:
            dump_info = (
                f"quantized {len(quantized_layer_names)}/{(len(quantized_layer_names) + len(unquantized_layer_names))} "
                f"layers in the block"
            )
            logger.info(dump_info)
            unwrapper_block(block, {})  # TODO Quant layer should change
            mv_module_from_gpu(block, self.low_cpu_mem_usage)
            return output, output

        if self.lr_scheduler is None:
            lr_schedule = torch.optim.lr_scheduler.LinearLR(
                optimizer, start_factor=1.0, end_factor=0.0, total_iters=self.iters
            )
        else:
            lr_schedule = copy.deepcopy(self.lr_scheduler)

        nsamples = len(input_ids)
        pick_samples = self.batch_size * self.gradient_accumulate_steps
        pick_samples = min(nsamples, pick_samples)
        if self.sampler != "rand":
            whole_indices = torch.randperm(nsamples)[:pick_samples]
        last_best_iter = 0
        best_loss = torch.finfo(torch.float).max
        num_elm = 1
        mse_reduction = "mean"
        if self.gradient_accumulate_steps != 1:
            mse_reduction = "sum"
        mse_loss = torch.nn.MSELoss(reduction=mse_reduction).to(device)
        scaler = self._get_scaler()  # pylint: disable=assignment-from-none
        init_loss = None
        best_params = {}
        total_loss = 0
        for i in range(self.iters):
            total_loss = 0
            if self.sampler == "rand":
                whole_indices = torch.randperm(nsamples)[:pick_samples]
                # We assume the block input and output shape is same
                if self.gradient_accumulate_steps != 1:
                    current_input_ids = [input_ids[i] for i in whole_indices]
                    num_elm = sum(id.numel() for id in current_input_ids)

            for tmp_step in range(self.gradient_accumulate_steps):
                indices = whole_indices[tmp_step * self.batch_size : (tmp_step + 1) * self.batch_size]
                current_input_ids, current_input_others = AutoRound._sampling_inputs(
                    input_ids,
                    input_others,
                    indices,
                    seqlen=self.seqlen,
                    batch_dim=self.batch_dim,
                    share_cache_keys=self.shared_cache_keys,
                )

                current_output = [output[x] for x in indices]
                current_output = torch.cat(current_output, dim=self.batch_dim)
                current_output = to_device(current_output, device)

                output_q = block_forward(
                    block, current_input_ids, current_input_others, self.amp, self.amp_dtype, device
                )
                if self.amp:
                    with autocast(device_type=device.split(":")[0], dtype=self.amp_dtype):
                        loss = mse_loss(output_q, current_output)  # pylint: disable=not-callable
                else:
                    loss = mse_loss(  # pylint: disable=not-callable
                        output_q.to(torch.float32), current_output.to(torch.float32)
                    )

                total_loss += loss.item() / num_elm
                self._scale_loss_and_backward(scaler, loss)

            if i == 0:
                init_loss = total_loss

            if total_loss < best_loss:
                best_loss = total_loss
                if not self.not_use_best_mse:
                    best_params = collect_best_params(block)
                    # print(f"get better result at iter {i}, the loss is {total_loss}", flush=True)

                    last_best_iter = i
            if self.not_use_best_mse and i == self.iters - 1:
                best_params = collect_best_params(block)

            if not self.not_use_best_mse:
                if 0 < self.dynamic_max_gap <= i - last_best_iter:
                    break
            self._step(scaler, optimizer, lr_schedule)

        last_loss = total_loss
        best_iter = self.iters
        if not self.not_use_best_mse:
            last_loss = best_loss
            best_iter = last_best_iter
        dump_info = (
            f"quantized {len(quantized_layer_names)}/{(len(quantized_layer_names) + len(unquantized_layer_names))} "
            f"layers in the block, loss iter 0: {init_loss:.6f} -> iter {best_iter}: {last_loss:.6f}"
        )
        logger.info(dump_info)
        if len(unquantized_layer_names) != 0:
            logger.info(f"{unquantized_layer_names} have not been quantized")
        with torch.no_grad():
            unwrapper_block(block, best_params)

        if self.enable_quanted_input:
            if is_nv_fp(self.act_data_type) and any("nv_fp" in format_ for format_ in self.formats):
                # Enable moe experts act_max automatic generation for WrapperWALayer
                set_amax_for_all_moe_layers(block, attr_name="orig_layer.act_max")
            if self.low_cpu_mem_usage:
                block = block.to(device)
            clear_memory()
            q_outputs = self._get_block_outputs(
                block,
                input_ids,
                input_others,
                self.batch_size * self.infer_bs_coeff,
                device,
                cache_device=self.cache_device,
            )
            if self.device_map is not None:
                accelerate.hooks.remove_hook_from_submodules(block)
            mv_module_from_gpu(block, self.low_cpu_mem_usage)
            clear_memory(input_ids)

            return q_outputs, output

        else:
            if self.device_map is not None:
                accelerate.hooks.remove_hook_from_submodules(block)
            mv_module_from_gpu(block, self.low_cpu_mem_usage)
            clear_memory(input_ids)
            return None, output

    def _quantize_blocks(
        self,
        model: torch.nn.Module,
        inputs: dict,
        block_names: list,
        q_input: torch.Tensor = None,
        nblocks: int = 1,
        device: str = "cpu",
        pbar: tqdm = None,
    ):
        """Quantize and dequantize the weights of the specified blocks in the model.

        Args:
        model: The PyTorch model to be quantized.
        inputs: The input data for quantization.
        block_names: The names of the blocks to be quantized and dequantized.
        nblocks: The number of blocks to quantize and dequantize.
        device: The device for quantization and dequantization.

        Returns:
        None
        """
        clear_memory()
        for n, m in model.named_parameters():
            m.requires_grad_(False)
        input_ids = inputs["input_ids"]
        inputs.pop("input_ids", None)
        input_others = inputs
        clear_memory()
        input_ids = to_device(input_ids, self.cache_device)
        input_others = to_device(input_others, self.cache_device)
        # As in calibration phase, we may use bf16 for calibration due to low_gpu_memory usage
        tmp_dtype = self.amp_dtype if self.amp else torch.float32
        for i in range(len(input_ids)):
            input_ids[i] = input_ids[i].to(tmp_dtype)

        for key in input_others.keys():
            if isinstance(input_others[key], torch.Tensor) and (
                input_others[key].dtype == torch.float16 or input_others[key].dtype == torch.bfloat16
            ):
                input_others[key] = input_others[key].to(tmp_dtype)
            elif isinstance(input_others[key], list):
                for i in range(len(input_others[key])):
                    to_dtype(input_others[key][i], tmp_dtype)

        if (
            self.act_bits > 8
            and self.sym
            and self.enable_alg_ext
            and self.super_group_size is None
            and self.data_type.startswith("int")
        ):
            try:
                from auto_round.alg_ext import quantize_block_ext

                AutoRound.quantize_block_ext = quantize_block_ext
                quantize_block = self.quantize_block_ext  ##must use self.quantize_block_ext
                if self.bits > 2:
                    logger.warning(
                        "algorithm extension has only undergone limited validation on INT2; use with caution."
                    )
                else:
                    logger.info("using algorithm extension for quantization.")
            except (ImportError, ModuleNotFoundError):
                quantize_block = self._quantize_block
                if self.enable_torch_compile:
                    quantize_block = compile_func(quantize_block, device)
                else:
                    quantize_block = quantize_block
        else:
            quantize_block = self._quantize_block
            if self.enable_torch_compile:
                quantize_block = compile_func(quantize_block, device)

        if pbar is None:
            pbar = tqdm(range(0, len(block_names), nblocks))

        for i in range(0, len(block_names), nblocks):
            if i != 0:
                pbar.update(1)
            if nblocks == 1:
                n = block_names[i]
                pbar.set_description(f"Quantizing {n}")
                m = get_module(model, n)
            else:
                names = block_names[i : min(i + nblocks, len(block_names))]
                pbar.set_description(f"Quantizing [{i + 1}-{min(i + nblocks, len(block_names))}]/{len(block_names)}")
                modules = [get_module(model, n) for n in names]
                m = WrapperMultiblock(modules)

            if not self.model.device.type == "meta" or self.low_cpu_mem_usage:
                m = m.to(device)

            q_input, input_ids = quantize_block(
                m,
                input_ids,
                input_others,
                q_input=q_input,
                device=device,
            )
            if self.is_packing_immediate:
                from auto_round.export import PACKING_LAYER_WITH_FORMAT

                for _, tmp_m in m.named_modules():
                    if not (hasattr(tmp_m, "bits") and check_to_quantized(tmp_m)):
                        continue
                    target_backend = self.formats[0].split(":")[0] if ":" in self.formats[0] else self.formats[0]
                    has_gguf = any("gguf" in format_ for format_ in self.formats)
                    if has_gguf:
                        from auto_round.export.export_to_gguf.export import pack_gguf_layer

                        output_dir = self._get_save_folder_name(self.formats[0])
                        model_type = ModelType.MMPROJ if self.vlm else ModelType.TEXT
                        pack_gguf_layer(
                            tmp_m.tmp_name,
                            self.model,
                            self.formats[0],
                            output_dir,
                            self.layer_config,
                            self.tokenizer,
                            processor=self.processor if hasattr(self, "processor") else None,
                            image_processor=self.image_processor if hasattr(self, "image_processor") else None,
                            model_type=model_type,
                        )
                    else:
                        PACKING_LAYER_WITH_FORMAT[target_backend](tmp_m.tmp_name, self.model, self.formats[0])
        pbar.set_description("Quantizing done")
        pbar.update(1)
        pbar.close()
        self.model = mv_module_from_gpu(self.model, self.low_cpu_mem_usage)
        for n, m in self.model.named_modules():
            if hasattr(m, "name"):
                delattr(m, "name")

        del q_input
        del input_ids
        del input_others
        del inputs

        clear_memory()

    def save_quantized(
        self, output_dir: str = None, format: str = "auto_round", inplace: bool = True, **kwargs
    ) -> torch.nn.Module:
        """Save the quantized model to the specified output directory in the specified format.

        Args:
            output_dir (str, optional): The directory to save the quantized model. Defaults to None.
            format (str, optional): The format in which to save the model. Defaults to "auto_round".
            inplace (bool, optional): Whether to modify the model in place. Defaults to True.
            **kwargs: Additional keyword arguments specific to the export format.

        Returns:
            object: The compressed model object.
        """
        format = self._check_supported_format(format)

        if self.low_cpu_mem_usage:
            self.model = self.model.to("cpu")

        if not self.quantized:
            logger.warning("please run autoround.quantize first")
            return
        if format == "fake" or format == "qdq":  # TODO fix act quantization later
            self.model = self.model.to("cpu")
            self.model.save_pretrained(output_dir)
            if self.tokenizer is not None:
                self.tokenizer.save_pretrained(output_dir)
            processor = kwargs.get("processor", None)
            if processor is not None:
                processor.save_pretrained(output_dir)
            return
        if self.act_bits <= 8 and format == "qdq":
            logger.warning(
                "Support for exporting activation quantization is limited. "
                "Please ensure that your configuration is supported."
            )
        if format == "llmcompressor" and (is_nv_fp(self.data_type) or is_mx_fp(self.data_type)):
            format = format.replace("llmcompressor", f"llmcompressor:{self.data_type}")

        from auto_round.export import EXPORT_FORMAT

        backend = format
        format = format.split(":")[0]
        if format not in EXPORT_FORMAT:
            logger.error(f"export format only supports {EXPORT_FORMAT.keys()}")
            raise ValueError(f"export format only supports {EXPORT_FORMAT.keys()}, but got {format}")
        save_quantized_as_format = EXPORT_FORMAT.get(format)
        if "gptq" in format and not self.sym:
            logger.warning(
                "the asymmetrical kernel of the GPTQ format may result in a noticeable accuracy drop,"
                " particularly for 2-bit quantization and smaller models."
                " We recommend exporting to either the AutoAWQ format ( only 4 bits) or "
                "the AutoRound format(2/3/4/8 bits)."
            )
        if "awq" in format and not self.bits == 4:
            raise ValueError("The AWQ format only supports W4 quantization ")

        if isinstance(self.dataset, str):
            self.serialization_keys.append("dataset")
        serialization_dict = {}
        for key in self.serialization_keys:
            serialization_dict[key] = getattr(self, key)
        from .version import __version__

        serialization_dict["autoround_version"] = __version__
        if "scale_dtype" in serialization_dict.keys():
            serialization_dict["scale_dtype"] = str(serialization_dict["scale_dtype"])

        compressed_model = save_quantized_as_format(  ##TODO refine the code
            output_dir,
            model=self.model,
            layer_config=self.layer_config,
            inplace=inplace,
            bits=self.bits,
            act_bits=self.act_bits,
            group_size=self.group_size,
            sym=self.sym,
            iters=self.iters,
            lr=self.lr,
            minmax_lr=self.minmax_lr,
            enable_minmax_tuning=self.enable_minmax_tuning,
            enable_quanted_input=self.enable_quanted_input,
            scale_dtype=self.scale_dtype,
            tokenizer=self.tokenizer,
            supported_types=self.supported_types,
            data_type=self.data_type,
            act_data_type=self.act_data_type,
            serialization_dict=serialization_dict,
            backend=backend,
            to_quant_block_names=self.to_quant_block_names,
            quant_block_list=self.quant_block_list,
            **kwargs,
        )
        return compressed_model

    def _get_quantized_layer_names_outside_blocks(self) -> list:
        """Gets the names of quantized layers outside blocks in the model.

        Returns:
            list: List of layer names outside blocks.
        """
        if self.layer_config is None or len(self.layer_config) == 0:
            return []

        layer_names = []
        all_layers_in_block = get_layer_names_in_block(self.model, self.supported_types, self.quant_block_list)

        for key in self.layer_config.keys():
            if key in all_layers_in_block:
                continue
            layer = get_module(self.model, key)
            if layer is None:
                logger.error(f"could not find layer {key} in the model, exit...")
                exit(-1)
            if isinstance(layer, tuple(self.supported_types)) and check_to_quantized(self.layer_config[key]):
                layer_names.append(key)

        return layer_names

    def _set_amp_dtype(self) -> None:
        """Sets the automatic mixed precision (AMP) data type for the model based on the device and configuration."""
        self.amp_dtype = torch.bfloat16
        if self.model.dtype != torch.float32:
            self.amp_dtype = self.model.dtype
        if self.device == "cpu" or "hpu" in self.device:
            self.amp_dtype = torch.bfloat16
        if self.amp:
            if self.device == "cpu" and not CpuInfo().bf16:
                self.amp = False
                self.amp_dtype = torch.float32
                self.model = self.model.to(torch.float32)
                logger.warning(
                    f"amp is set to FALSE as the current {self.device} device does not support the 'bf16' data type."
                )
            else:
                if self.model.dtype != self.amp_dtype:
                    self.model = self.model.to(self.amp_dtype)
        else:
            self.amp_dtype = torch.float32
            self.model = self.model.to(torch.float32)

    def _get_optimizer(self, optimizer: Any):
        """Returns the specified optimizer. In SignRound, we fix the optimizer.

        Args:
        optimizer: The optimizer to be used.

        Returns:
        The specified optimizer.
        """
        return SignSGD

    def _get_scaler(self):
        """Returns scaler, in SignRound, no need to use scaler."""
        return None

    def _scale_loss_and_backward(self, scaler: Any, loss: torch.Tensor) -> torch.Tensor:
        """Scales the loss and performs backward pass.

        Args:
        scaler: The scaler to be used.
        loss: The loss to be scaled.

        Returns:
        The scaled loss.
        """
        scale_loss = loss * 1000
        scale_loss.backward()
        if is_optimum_habana_available():
            htcore.mark_step()
        return scale_loss

    def _step(self, scaler: Any, optimizer: Any, lr_schedule: Any):
        """Performs a step in the optimization process.

        Args:
        scaler: The scaler to be used.
        optimizer: The optimizer for the step.
        lr_schedule: The learning rate schedule.

        Returns:
        None
        """
        optimizer.step()
        # for hpu
        if is_optimum_habana_available():
            htcore.mark_step()
        optimizer.zero_grad()
        lr_schedule.step()

    @classmethod
    @torch.no_grad()
    def _sampling_inputs(
        cls,
        input_ids: list[torch.Tensor],
        input_others: dict,
        indices: list[int],
        seqlen: int,
        batch_dim: int = 0,
        share_cache_keys: tuple = (),
    ):
        """Samples inputs based on the given indices and sequence length.

        Args:
        input_ids: The list of input tensor containing  input_ids.
        input_others: A dictionary containing other input data.
        indices: The indices to sample from the input.
        seqlen: The sequence length.

        Returns:
        current_input_ids: The sampled input IDs.
        current_input_others: The sampled other input data.
        """
        current_input_ids = [input_ids[i] for i in indices]

        current_input_ids = torch.cat(current_input_ids, dim=batch_dim)

        current_input_others = {"positional_inputs": input_others["positional_inputs"]}
        for key in input_others.keys():
            if "positional_inputs" in key:
                continue
            if (key not in share_cache_keys or len(indices) == 1) and not isinstance(
                input_others[key], (str, bool, type(None))
            ):
                current_input_others[key] = None
                if input_others[key] is not None:
                    current_input_others[key] = [input_others[key][i] for i in indices]
                    if len(indices) == 1:
                        current_input_others[key] = current_input_others[key][0]
                    else:
                        try:
                            current_input_others[key] = torch.cat(current_input_others[key], dim=0)
                        except TypeError as err:
                            logger.warning_once("Please check the model cache inputs or try setting batch_size to 1.")
            else:
                current_input_others[key] = input_others[key]

        return current_input_ids, current_input_others


class AutoRoundAdam(AutoRound):
    """Class for automatic rounding-based quantization with optimizers like adamw of a PyTorch model.

    Args:
        model: The PyTorch model to be quantized.
        tokenizer: An optional tokenizer for processing input data.
        bits (int): Number of bits for quantization (default is 4).
        group_size (int): Size of the quantization group (default is 128).
        sym (bool): Whether sym to be used (default is True).
        layer_config (dict): Configuration for weight quantization (default is None).
        batch_size (int): Batch size for training (default is 8).
        amp (bool): Whether to use automatic mixed precision (default is True).
        device: The device to be used for training (default is "auto").
        lr_scheduler: The learning rate scheduler to be used.
        dataset: The default dataset name (default is "NeelNanda/pile-10k").
        enable_quanted_input (bool): Whether to use quantized input data (default is True).
        enable_minmax_tuning (bool): Whether to enable min-max tuning (default is True).
        lr (float): The learning rate (default is 0.005).
        minmax_lr (float): The learning rate for min-max tuning (default is None).
        low_gpu_mem_usage (bool): Whether to use low GPU memory (default is False).
        low_cpu_mem_usage (bool): Whether to use low CPU memory (default is False).
        iters (int): Number of iterations (default is 200).
        seqlen (int): Length of the sequence.
        nsamples (int): Number of samples (default is 128).
        sampler (str): The sampling method (default is "rand").
        seed (int): The random seed (default is 42).
        nblocks (int): Number of blocks (default is 1).
        gradient_accumulate_steps (int): Number of gradient accumulation steps (default is 1).
        not_use_best_mse (bool): Whether to use mean squared error (default is False).
        dynamic_max_gap (int): The dynamic maximum gap (default is -1).
        data_type (str): The data type to be used (default is "int").
        scale_dtype (str): The data type of quantization scale to be used (default is "float16"), different kernels
                           have different choices.
        act_bits (int): Number of bits for activation quantization. Default is 16.
        act_group_size (int): Group size for activation quantization. Default is None.
        act_sym (bool): Whether to use symmetric activation quantization. Default is None.
        act_data_type (str): Specifies the data type for activations.
                             Defaults to None, in which case it inherits the weight data type.
        act_dynamic (bool): Whether to use dynamic activation quantization. Default is True.
        to_quant_block_names (str|list): A string or list whose elements are list of
                            block's layer names to be quantized.
        enable_norm_bias_tuning (bool): Whether to enable fast norm/layer_bias tuning
        enable_torch_compile (bool): Whether to enable torch compile to optimize quant_block/layer function
        **kwargs: Additional keyword arguments.

    Returns:
        The quantized model.
    """

    def __init__(
        self,
        model: Union[torch.nn.Module, str],
        tokenizer=None,
        bits: int = 4,
        group_size: int = 128,
        sym: bool = True,
        layer_config=None,
        batch_size: int = 8,
        amp: bool = True,
        device: Union[str, torch.device, int] = 0,
        lr_scheduler=None,
        dataset: Union[str, list, tuple, torch.utils.data.DataLoader] = "NeelNanda/pile-10k",
        enable_quanted_input: bool = True,
        enable_minmax_tuning: bool = True,
        lr: float = None,
        minmax_lr: float = None,
        low_gpu_mem_usage: bool = False,
        low_cpu_mem_usage: int = 0,
        iters: int = 200,
        seqlen: int = 2048,
        nsamples: int = 128,
        sampler: str = "rand",
        seed: int = 42,
        nblocks: int = 1,
        gradient_accumulate_steps: int = 1,
        not_use_best_mse: bool = False,
        dynamic_max_gap: int = -1,
        data_type: str = "int",
        scale_dtype: str = "fp16",
        act_bits: int = 16,
        act_group_size: int = None,
        act_sym: bool = None,
        act_data_type: str = None,
        act_dynamic: bool = True,
        to_quant_block_names: Union[str, list] = None,
        enable_norm_bias_tuning: bool = False,
        enable_torch_compile: bool = False,
        device_map: Union[str, dict] = None,
        optimizer="AdamW",
        super_bits: int = None,
        super_group_size: int = None,
        disable_opt_rtn: bool = False,
        **kwargs,
    ):
        super(AutoRoundAdam, self).__init__(
            model=model,
            tokenizer=tokenizer,
            bits=bits,
            group_size=group_size,
            sym=sym,
            layer_config=layer_config,
            batch_size=batch_size,
            amp=amp,
            device=device,
            lr_scheduler=lr_scheduler,
            dataset=dataset,
            enable_quanted_input=enable_quanted_input,
            enable_minmax_tuning=enable_minmax_tuning,
            lr=lr,
            minmax_lr=minmax_lr,
            low_gpu_mem_usage=low_gpu_mem_usage,
            low_cpu_mem_usage=low_cpu_mem_usage,
            iters=iters,
            seqlen=seqlen,
            nsamples=nsamples,
            sampler=sampler,
            seed=seed,
            nblocks=nblocks,
            gradient_accumulate_steps=gradient_accumulate_steps,
            not_use_best_mse=not_use_best_mse,
            dynamic_max_gap=dynamic_max_gap,
            data_type=data_type,
            scale_dtype=scale_dtype,
            act_bits=act_bits,
            act_group_size=act_group_size,
            act_sym=act_sym,
            act_data_type=act_data_type,
            act_dynamic=act_dynamic,
            to_quant_block_names=to_quant_block_names,
            enable_norm_bias_tuning=enable_norm_bias_tuning,
            enable_torch_compile=enable_torch_compile,
            device_map=device_map,
            super_bits=super_bits,
            super_group_size=super_group_size,
            disable_opt_rtn=disable_opt_rtn,
            **kwargs,
        )

        self.optimizer = self._get_optimizer(optimizer)

    def _get_optimizer(self, optimizer):
        if optimizer is None:
            optimizer = torch.optim.AdamW
        elif isinstance(optimizer, str):
            optimizer = getattr(torch.optim, optimizer)
        else:
            optimizer = optimizer
        return optimizer

    def _get_scaler(self):
        scaler = None
        if self.amp and not check_is_cpu(self.device):
            from torch.cuda.amp import GradScaler

            scaler = GradScaler(init_scale=1024, growth_interval=100000)
        return scaler

    def _scale_loss_and_backward(self, scaler, loss):
        if scaler is not None:
            loss = scaler.scale(loss)

        loss.backward()
        if is_optimum_habana_available():
            htcore.mark_step()
        return loss

    def _step(self, scaler, optimizer, lr_schedule):
        if scaler is not None:
            scaler.step(optimizer)
            optimizer.zero_grad()
            lr_schedule.step()
            scaler.update()
        else:
            optimizer.step()
            optimizer.zero_grad()
            lr_schedule.step()
        if is_optimum_habana_available():
            htcore.mark_step()<|MERGE_RESOLUTION|>--- conflicted
+++ resolved
@@ -350,11 +350,7 @@
         if self.act_bits <= 8 and self.amp_dtype == torch.float16:
             logger.warning("Force to use bf16 to for quantization tuning when enabling activation quantization")
             self.amp_dtype = torch.bfloat16
-<<<<<<< HEAD
-            if self.model.dtype!=torch.bfloat16: # keep the model's buffer dtype unchanged
-=======
-            if self.model.dtype != torch.bfloat16:  ##keep the model buffers dtype unchanged
->>>>>>> 3447ff43
+            if self.model.dtype != torch.bfloat16: # keep the model's buffer dtype unchanged
                 self.model = self.model.to(torch.bfloat16)
         else:
             logger.info(f"using {self.model.dtype} for quantization tuning")
