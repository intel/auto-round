# Copyright (c) 2023 Intel Corporation
#
# Licensed under the Apache License, Version 2.0 (the "License");
# you may not use this file except in compliance with the License.
# You may obtain a copy of the License at
#
#    http://www.apache.org/licenses/LICENSE-2.0
#
# Unless required by applicable law or agreed to in writing, software
# distributed under the License is distributed on an "AS IS" BASIS,
# WITHOUT WARRANTIES OR CONDITIONS OF ANY KIND, either express or implied.
# See the License for the specific language governing permissions and
# limitations under the License.

import copy
import os
import re
import sys
import time
import traceback
from enum import Enum
from typing import Any, Callable, Union

import accelerate
import torch
from torch import autocast
from tqdm import tqdm
from transformers import set_seed

from auto_round.data_type import QUANT_FUNC_WITH_DTYPE
from auto_round.data_type.utils import reshape_pad_tensor_by_group_size
from auto_round.export.export_to_gguf.config import GGUF_CONFIG, GGUF_INNER_CONFIG, ModelType
from auto_round.low_cpu_mem.utils import get_layers_before_block
from auto_round.sign_sgd import SignSGD
from auto_round.special_model_handler import _handle_moe_model
from auto_round.utils import (
    INNER_SUPPORTED_LAYER_TYPES,
    SUPPORTED_DTYPES,
    SUPPORTED_FORMATS,
    SUPPORTED_LAYER_TYPES,
    TORCH_VERSION_AT_LEAST_2_6,
    CpuInfo,
    _gguf_args_check,
    block_forward,
    check_and_mark_fp8_model,
    check_is_cpu,
    check_need_act_calibration,
    check_seqlen_compatible,
    check_skippable_keywords,
    check_to_quantized,
    clear_memory,
    collect_best_params,
    compile_func,
    convert_dtype_str2torch,
    convert_fp8_layer_to_linear,
    convert_fp8_model_to_16b_model,
    detect_device,
    find_matching_blocks,
    flatten_list,
    get_block_names,
    get_layer_config_by_gguf_format,
    get_layer_features,
    get_layer_names_in_block,
    get_lm_head_name,
    get_module,
    get_quant_keys,
    get_shared_keys,
    htcore,
    infer_bits_by_data_type,
    init_cache,
    is_debug_mode,
    is_mx_fp,
    is_nv_fp,
    is_optimum_habana_available,
    is_standard_fp,
<<<<<<< HEAD
    is_static_afp8,
    is_torch_fp8_static,
=======
    is_static_wfp8afp8,
    is_wfp8afp8,
>>>>>>> bf58cf97
    llm_load_model,
    logger,
    mv_module_from_gpu,
    reset_params,
    set_amax_for_all_moe_layers,
    set_module,
    to_device,
    to_dtype,
    unsupport_meta_device,
)
from auto_round.wrapper import WrapperLinear, WrapperMultiblock, unwrapper_block, unwrapper_layer, wrapper_block


class AutoRoundFormat(str, Enum):
    # Weight: FP8, per-channel, may be extended to per-tensor in future
    # Activation: FP8, per-tensor
    TORCH_FP8_STATIC = "torch_fp8_static"


class AutoRound(object):
    """Automatic weight rounding (Signed Gradient Descent) for LLM quantization

    Reference:
        Cheng, Wenhua, et al., "Optimize weight rounding via signed gradient descent for
        the quantization of LLMs." arXiv:2309.05516 (2023).

    Attributes:
        model (torch.nn.Module): The loaded PyTorch model in eval mode.
        tokenizer: Tokenizer used to prepare input text for calibration/tuning.
        bits (int): Weight quantization bits.
        group_size (int): Per-group size for weight quantization.
        sym (bool): Whether to use symmetric weight quantization.
        layer_config (dict): Per-layer quantization configuration.
        nsamples (int): Number of calibration samples.
        enable_torch_compile (bool): Whether to enable torch.compile for quant blocks/layers.
    """

    def __init__(
        self,
        model: Union[torch.nn.Module, str],
        tokenizer=None,
        bits: int = 4,
        group_size: int = 128,
        sym: bool = True,
        layer_config: dict = None,
        batch_size: int = 8,
        amp: bool = True,
        device: Union[str, torch.device, int] = 0,
        dataset: Union[str, list, tuple, torch.utils.data.DataLoader] = "NeelNanda/pile-10k",
        enable_minmax_tuning: bool = True,
        lr: float = None,
        minmax_lr: float = None,
        low_gpu_mem_usage: bool = False,
        iters: int = 200,
        seqlen: int = 2048,
        nsamples: int = 128,
        seed: int = 42,
        gradient_accumulate_steps: int = 1,
        data_type: str = "int",
        act_bits: int = 16,
        act_group_size: int = None,
        act_sym: bool = None,
        act_data_type: str = None,
        act_dynamic: bool = True,
        enable_torch_compile: bool = False,
        device_map: Union[str, dict] = None,
        disable_opt_rtn: bool = False,
        enable_alg_ext: bool = False,
        **kwargs,
    ):
        """Initialize AutoRound with quantization and tuning configuration.

        Args:
            model (torch.nn.Module | str): Model object or model name to load.
            tokenizer: Tokenizer for text processing. Required if `model` is not a string and `iters > 0`.
            bits (int, optional): Weight quantization bits. Defaults to 4.
            group_size (int, optional): Weight quantization group size. Defaults to 128.
            sym (bool, optional): Symmetric weight quantization. Defaults to True.
            layer_config (dict, optional): Layer-wise quantization config. Defaults to None.
            batch_size (int, optional): Calibration batch size. Defaults to 8.
            amp (bool, optional): Use AMP for tuning. Defaults to True.
            device (str | torch.device | int, optional): Compute device. Defaults to 0.
            dataset (str | list | tuple | DataLoader, optional): Calibration data. Defaults to "NeelNanda/pile-10k".
            enable_minmax_tuning (bool, optional): Enable weight min-max tuning. Defaults to True.
            lr (float, optional): Learning rate; if None, set to 1.0 / iters except when iters==0.
            minmax_lr (float, optional): Learning rate for min-max tuning; defaults to `lr`.
            low_gpu_mem_usage (bool, optional): Lower GPU memory mode. Defaults to False.
            iters (int, optional): Optimization iterations. Defaults to 200.
            seqlen (int, optional): Calibration sequence length. Defaults to 2048.
            nsamples (int, optional): Number of calibration samples. Defaults to 128.
            seed (int, optional): Random seed. Defaults to 42.
            gradient_accumulate_steps (int, optional): Gradient accumulation steps. Defaults to 1.
            data_type (str, optional): Weight data type string, e.g., "int". Defaults to "int".
            act_bits (int, optional): Activation quantization bits. Defaults to 16.
            act_group_size (int, optional): Activation group size. Defaults to None.
            act_sym (bool, optional): Symmetric activation quantization. Defaults to None.
            act_data_type (str, optional): Activation data type; inherits weight dtype if None and act_bits < 16.
            act_dynamic (bool, optional): Dynamic activation quantization. Defaults to True.
            enable_torch_compile (bool, optional): Enable torch.compile for quant blocks/layers. Defaults to False.
            device_map (str | dict, optional): Device placement map. Defaults to None.
            disable_opt_rtn (bool, optional): Disable RTN-mode optimization (iters=0). Defaults to False.
            enable_alg_ext (bool, optional): Enable algorithm extension (primarily for INT2). Defaults to False.
            **kwargs: Backward compatible options:
                - lr_scheduler, sampler, not_use_best_mse, dynamic_max_gap,
                  super_group_size, super_bits, scale_dtype ("fp16" etc.),
                  nblocks, low_cpu_mem_usage, to_quant_block_names,
                  enable_norm_bias_tuning, enable_quanted_input,
                  disable_deterministic_algorithms, vlm, static_kv_dtype
        Raises:
            ValueError: If invalid device is provided or tokenizer is missing for non-str model with iters > 0.
            RuntimeError: If model parameters are on meta device.
        Example:
            Layer-wise configuration structure:

            >>> layer_config = {
            ...     "layer1": {
            ...         "data_type": "int",
            ...         "bits": 4,
            ...         "group_size": 128,
            ...         "sym": True,
            ...         "act_data_type": None,
            ...         "act_bits": 16,
            ...         "act_group_size": None,
            ...         "act_sym": None,
            ...     },
            ...     # ...
            ... }
        """
        # Extra/legacy kwargs for backward compatibility
        # Major version releases may pack them with extra configuration options
        lr_scheduler = kwargs.pop("lr_scheduler", None)
        sampler = kwargs.pop("sampler", "rand")
        not_use_best_mse = kwargs.pop("not_use_best_mse", False)
        dynamic_max_gap = kwargs.pop("dynamic_max_gap", -1)
        super_group_size = kwargs.pop("super_group_size", None)
        super_bits = kwargs.pop("super_bits", None)
        scale_dtype = kwargs.pop("scale_dtype", "fp16")
        nblocks = kwargs.pop("nblocks", 1)
        low_cpu_mem_usage = kwargs.pop("low_cpu_mem_usage", False)
        to_quant_block_names: Union[str, list, None] = kwargs.pop("to_quant_block_names", None)
        enable_norm_bias_tuning: bool = kwargs.pop("enable_norm_bias_tuning", False)
        enable_quanted_input: bool = kwargs.pop("enable_quanted_input", True)
        disable_deterministic_algorithms = kwargs.pop("disable_deterministic_algorithms", False)
        static_kv_dtype = kwargs.pop("static_kv_dtype", None)
        self.vlm = kwargs.pop("vlm") if "vlm" in kwargs else False

        if kwargs:
            logger.warning(f"unrecognized keys {list(kwargs.keys())} were passed. Please check them.")

        if device is not None and "," in str(device):
            raise ValueError(
                "API does not support explicit set multiple devices,"
                " please set CUDA_VISIBLE_DEVICES yourself and use `device=auto` instead"
            )

        if not disable_deterministic_algorithms:
            if "CUBLAS_WORKSPACE_CONFIG" not in os.environ:
                os.environ["CUBLAS_WORKSPACE_CONFIG"] = ":4096:8"
            torch.use_deterministic_algorithms(True, warn_only=False)

        # Model related
        self.quantized = False
        if isinstance(model, str):
            model, tokenizer, low_cpu_mem_usage = llm_load_model(
                model, device=device, low_cpu_mem_mode=low_cpu_mem_usage
            )
        elif tokenizer is None and iters > 0:
            raise ValueError("A tokenizer must be set for non-str model input")
        self.low_cpu_mem_usage = bool(low_cpu_mem_usage)
        if unsupport_meta_device(model):
            raise RuntimeError(
                "AutoRound does not support parameters on meta device. "
                "Please use more GPUs by setting `--device 0,1,2,3` or just place the model on CPU."
            )
        check_and_mark_fp8_model(model)
        model = _handle_moe_model(model)
        self.model = model.eval()
        self.tokenizer = tokenizer
        self.shared_cache_keys = get_shared_keys(self.model)

        # Set quantization configs
        self.bits = bits
        self.data_type = data_type
        tmp_bits = infer_bits_by_data_type(self.data_type)
        if tmp_bits is not None and tmp_bits < 16 and tmp_bits != bits:
            logger.warning(f"'data_type' do not match the specified 'bits' setting. Resetting 'bits' to {tmp_bits}.")
            self.bits = tmp_bits
        if tmp_bits is not None and tmp_bits < 16:
            for supported_dtype in SUPPORTED_DTYPES:  # to easily handle dtype mx_fp4 and layer_config={xxx:{bits:8}}
                if data_type.startswith(supported_dtype):
                    if supported_dtype + str(tmp_bits) == self.data_type:  # could not replace FP8_e4m3
                        self.data_type = supported_dtype
                    break
        self.group_size = group_size
        self.sym = sym
        self.layer_config = {} if layer_config is None else layer_config
        self.to_quant_block_names = to_quant_block_names

        # Activation
        self.act_group_size = act_group_size if act_group_size is not None else group_size
        self.act_bits = act_bits if act_bits is not None else self.bits
        self.act_sym = act_sym if act_sym is not None else self.sym
        self.act_dynamic = act_dynamic
        self.act_data_type = act_data_type
        if self.act_data_type is None:
            if self.data_type in SUPPORTED_DTYPES and self.act_bits < 16:
                self.act_data_type = data_type
                logger.info(f"activation adopts {data_type}")
            else:
                self.act_data_type = "float"
        tmp_act_bits = infer_bits_by_data_type(self.act_data_type)
        if tmp_act_bits is not None and tmp_act_bits < 16 and tmp_act_bits != self.act_bits:
            self.act_bits = tmp_act_bits
            logger.warning(
                f"`act_data_type` do not"
                f" match the specified 'act_bits' setting. Resetting 'act_bits' to {tmp_act_bits}."
            )
        if tmp_act_bits is not None and tmp_act_bits < 16:
            for supported_dtype in SUPPORTED_DTYPES:  # to easily handle dtype mx_fp4 and layer_config={xxx:{bits:8}}
                if self.act_data_type.startswith(supported_dtype):
                    if supported_dtype + str(tmp_act_bits) == self.act_data_type:  # could not replace FP8_e4m3
                        self.act_data_type = supported_dtype
                    break

        # Tuning hyperparameters
        self.seed = seed
        set_seed(self.seed)
        self.amp = amp
        self.enable_quanted_input = enable_quanted_input
        self.enable_minmax_tuning = enable_minmax_tuning
        self.nsamples = nsamples
        self.enable_norm_bias_tuning = enable_norm_bias_tuning
        self.low_gpu_mem_usage = low_gpu_mem_usage
        self.seqlen = seqlen
        self.batch_size, self.gradient_accumulate_steps = batch_size, gradient_accumulate_steps
        self.nblocks = nblocks
        self.dataset = dataset
        self.iters = iters
        if self.iters < 0:
            logger.warning("`iters` must be non-negative, reset it to 200")
            self.iters = 200
        if self.iters == 0:
            self.lr = 5e-3
        else:
            self.lr = lr or (1.0 / self.iters)  # must place after iter setting
        self.minmax_lr = minmax_lr or self.lr
        self.enable_alg_ext = enable_alg_ext
        self.sampler = sampler
        self.not_use_best_mse = not_use_best_mse
        self.dynamic_max_gap = dynamic_max_gap
        self.lr_scheduler = lr_scheduler
        self.optimizer = self._get_optimizer(None)
        self.super_bits = super_bits
        self.super_group_size = super_group_size
        self.disable_opt_rtn = disable_opt_rtn
        self.is_packing_immediate = False  # whether to pack the layer immediately after tuning

        # KV cache, this one does not affect tuning but will collect some infos during tuning
        self.static_kv_dtype = static_kv_dtype
        if self.static_kv_dtype is not None:
            logger.warning("The static kv is experimental and currently has limited support.")

        # Model related
        self.quantized = False
        if isinstance(model, str):
            model, tokenizer, low_cpu_mem_usage = llm_load_model(
                model, device=device, low_cpu_mem_mode=low_cpu_mem_usage
            )
        elif tokenizer is None and iters > 0:
            raise ValueError("A tokenizer must be set for non-str model input")
        self.low_cpu_mem_usage = bool(low_cpu_mem_usage)
        if unsupport_meta_device(model):
            raise RuntimeError(
                "AutoRound does not support parameters on meta device. "
                "Please use more GPUs by setting `--device 0,1,2,3` or just place the model on CPU."
            )
        model = _handle_moe_model(model)
        self.model = model.eval()
        self.tokenizer = tokenizer
        self.shared_cache_keys = get_shared_keys(self.model)
        if not hasattr(self, "quant_block_list"):
            all_blocks = get_block_names(model)
            self.quant_block_list = find_matching_blocks(model, all_blocks, self.to_quant_block_names)

        # Set device, must place after model loading
        self.device = detect_device(device)  # must place after llm_load_model, because this one will convert auto
        self.device_map = device_map
        self._set_device_map_in_blocks(self.device_map)
        self.scale_dtype = convert_dtype_str2torch(scale_dtype)
        self._set_amp_dtype()
        self.cache_device = torch.device("cpu") if self.low_gpu_mem_usage else self.device
        if self.act_bits <= 8 and self.amp_dtype == torch.float16:
            logger.warning("force to use bf16 to for quantization tuning when enabling activation quantization")
            self.amp_dtype = torch.bfloat16
            if self.model.dtype != torch.bfloat16:  # keep the model's buffer dtype unchanged
                self.model = self.model.to(torch.bfloat16)
        else:
            logger.info(f"using {self.model.dtype} for quantization tuning")

        # Some helpers
        self.supported_types = SUPPORTED_LAYER_TYPES
        self.inner_supported_types = INNER_SUPPORTED_LAYER_TYPES
        if "hpu" in str(self.device):
            self.inner_supported_types = tuple(x for x in INNER_SUPPORTED_LAYER_TYPES if x != "FP8Linear")
        self.batch_dim = None
        self.infer_bs_coeff = 1
        self.enable_torch_compile = enable_torch_compile
        self._adjust_torch_compile(enable_torch_compile)

        self._check_configs()

        torch.set_printoptions(precision=3, sci_mode=True)

        if is_optimum_habana_available():
            logger.info("optimum Habana is available, import htcore explicitly.")
            import habana_frameworks.torch.core as htcore  # pylint: disable=E0401
            import habana_frameworks.torch.hpu as hthpu  # pylint: disable=E0401]

        self.serialization_keys = [
            "bits",
            "group_size",
            "sym",
            "data_type",
            "enable_quanted_input",
            "enable_minmax_tuning",
            "seqlen",
            "batch_size",
            "scale_dtype",
            "lr",
            "minmax_lr",
            "gradient_accumulate_steps",
            "iters",
            "amp",
            "nsamples",
            "low_gpu_mem_usage",
            "to_quant_block_names",
            "enable_norm_bias_tuning",
            "act_bits",
            "act_group_size",
            "act_sym",
            "act_dynamic",
            "act_data_type",
            "super_bits",
            "super_group_size",
        ]

    def _adjust_torch_compile(self, enable_torch_compile: bool) -> None:
        """Sets the torch compile configuration for the tuning."""
        self.enable_torch_compile = enable_torch_compile
        if (
            not self.enable_torch_compile
            and TORCH_VERSION_AT_LEAST_2_6
            and self.act_bits > 8
            and not is_debug_mode()
            and not self.low_cpu_mem_usage
            and "fp8" not in self.data_type
            and "fp8" not in self.act_data_type
        ):
            logger.info(
                "'enable_torch_compile' is set to `False` by default. "
                "Enabling it can reduce tuning cost by 20%, but it might throw an exception."
            )

        if self.act_bits <= 8 and self.enable_torch_compile:
            self.enable_torch_compile = False
            logger.warning("reset enable_torch_compile to `False` as activation quantization is enabled")

        if self.low_cpu_mem_usage and self.enable_torch_compile:
            self.enable_torch_compile = False
            logger.warning("reset enable_torch_compile to `False` as low_cpu_mem_usage is enabled")

        if is_debug_mode() and self.enable_torch_compile:
            self.enable_torch_compile = False
            logger.warning("reset enable_torch_compile to `False` as debug mode is enabled")

        if ("fp8" in self.data_type or "fp8" in self.act_data_type) and self.enable_torch_compile:
            self.enable_torch_compile = False
            logger.warning("reset enable_torch_compile to `False` as fp8 is enabled")

    def _set_device_map_in_blocks(self, device_map: Union[str, dict, None]) -> None:
        """Sets the device map for specific blocks in the model.

        Args:
            device_map (Union[str, dict, None]): A mapping of module names to devices.
                If provided as a string, it should be in the format
                "module_name:device,module_name:device". Devices can be integers
                (GPU IDs) or strings (e.g., 'cpu', 'cuda:0').
        """
        if self.device_map is None or len(self.device_map) == 0:
            self.device_map = None
        if not device_map:
            return
        if isinstance(device_map, str):
            device_map = device_map.replace(" ", "")
            infos = device_map.split(",")
            device_map_dict = {}
            for info in infos:
                index = info.find(":")
                key = info[:index]
                value = info[index + 1 :]
                device_map_dict[key] = value
            device_map = device_map_dict

        names = [n for n, m in self.model.named_modules() if len(list(m.children())) == 0]

        for key, device in device_map.items():
            if isinstance(device, str) and device.isdigit():
                device = int(device)
            device = detect_device(device)
            try:
                module = get_module(self.model, key)
                module.tuning_device = device
            except:
                matching_names = [name for name in names if re.match(key, name)]
                if len(matching_names) > 0:
                    for name in matching_names:
                        self._set_device_for_matching_module(name, device)
                else:
                    for name in names:
                        if key in name:
                            self._set_device_for_matching_module(name, device)

    def _set_device_for_matching_module(self, name: str, device: str) -> None:
        """Sets the device for a module if it matches the given name."""
        module = get_module(self.model, name)
        if hasattr(module, "tuning_device") and module.tuning_device != device:
            logger.warning(
                f"multiple devices have been set for layer {name}, keeping original device {module.tuning_device}"
            )
        else:
            module.tuning_device = device

    def _dq_check(self) -> None:
        """Reset the default value of super_bits and super_group_size"""
        if self.data_type.endswith("_dq"):
            gguf_config = GGUF_INNER_CONFIG[f"gguf:q{self.bits}_k"]
            self.super_bits = gguf_config["super_bits"] if self.super_bits is None else self.super_bits
            self.super_group_size = (
                gguf_config["super_group_size"] if self.super_group_size is None else self.super_group_size
            )

    def _check_configs(self) -> None:
        """Checks if the configurations are valid.

        Raises:
        ValueError, TypeError: If any of the configurations are invalid.
        """
        if not isinstance(self.model, torch.nn.Module):
            raise TypeError("model must be an instance of torch.nn.Module")
        if self.bits <= 0:
            raise ValueError("`bits` must be positive")
        if self.act_bits <= 0:
            raise ValueError("`act_bits` must be positive")
        if not (self.group_size == -1 or self.group_size >= 0):
            raise ValueError("`group_size` must be -1 (per channel) or 0 (per-tensor) or a positive integer")
        if not (self.act_group_size == -1 or self.act_group_size >= 0):
            raise ValueError("`act_group_size` must be -1 (per channel) or 0 (per-tensor) or a positive integer")
        if self.batch_size <= 0:
            raise ValueError("`batch_size` must be positive")
        if self.iters < 0:
            raise ValueError("`iters` must be non-negative")
        if self.seqlen <= 0:
            raise ValueError("`seqlen` must be positive")
        if self.nblocks <= 0:
            raise ValueError("`nblocks` must be positive")
        if self.gradient_accumulate_steps <= 0:
            raise ValueError("`gradient_accumulate_steps` must be positive")

        if self.act_bits <= 8:
            logger.warning(
                "activation quantization is an experimental feature with limited support and a complex API. "
                "And please save the quantized model to fake format as real deployment is not supported currently"
            )

        if is_mx_fp(self.data_type) and self.group_size != 32:
            logger.warning("dtype mx_fp should only support group_size of 32 in real deployment")

        if is_nv_fp(self.data_type) and (self.group_size != 16):
            logger.warning("dtype nv_fp should only support group_size of 16 in real deployment")

        if self.nsamples < self.gradient_accumulate_steps * self.batch_size:
            if self.batch_size > self.nsamples:
                if self.iters > 0:  # GGUF should log this warning, but we don't know the format here
                    logger.warning(
                        f"reset `batch_size` to {self.nsamples} as `nsamples`({self.nsamples})"
                        f" is smaller than batch_size({self.batch_size})"
                    )
                self.batch_size = self.nsamples
            if self.gradient_accumulate_steps > self.nsamples // self.batch_size:
                self.gradient_accumulate_steps = self.nsamples // self.batch_size
                logger.warning(
                    f"reset `gradient_accumulate_steps` to {self.gradient_accumulate_steps}"
                    f" as nsamples must equal or greater"
                    f" than gradient_accumulate_steps * batch_size"
                )

        if self.enable_norm_bias_tuning:
            logger.warning("the `enable_norm_bias_tuning` feature is experimental and currently has limited support.")

        self._dq_check()

    def _check_compatibility(self) -> None:
        """Checks compatibility of the configurations and model."""
        # Check gguf and others
        has_gguf = False
        if hasattr(self, "formats"):
            has_besides_gguf = False
            for format_ in self.formats:
                if "gguf" in format_:
                    has_gguf = True
                elif format_ != "fake":
                    has_besides_gguf = True
            if has_gguf and has_besides_gguf:
                raise ValueError("Gguf format is not compatible with other formats, please choose only one of them")
            if has_gguf and self.iters != 0 and self.bits != 3:
                logger.warning(
                    "`iters=0` is recommended when exporting to GGUF format except for bits 3,"
                    " as we have optimized the RTN method for this case."
                    " We are likely to release new algorithm for certain configurations in the future."
                )

        # Check group_size 32 for auto_round
        if (
            self.data_type == "int"
            and hasattr(self, "formats")
            and any(key in fmt for fmt in self.formats for key in ("auto_round", "auto_gptq", "auto_awq"))
        ):
            for n, m in self.model.named_modules():
                if isinstance(m, self.supported_types):
                    if m.weight.shape[0] % 32 != 0 or m.weight.shape[1] % 32 != 0:
                        self.layer_config[n] = {"bits": 16}
                        logger.info(
                            f"{n} will not be quantized due to its shape not being divisible by 32,"
                            " resulting in an exporting issue to autogptq"
                        )

        if (
            self.seqlen is not None
            and hasattr(self.model, "config")
            and hasattr(self.model.config, "max_position_embeddings")
        ):
            if self.model.config.max_position_embeddings < self.seqlen:
                logger.warning(
                    f"Change sequence length to {self.model.config.max_position_embeddings} "
                    "due to the limitation of max_position_embeddings"
                )
                self.seqlen = min(self.seqlen, self.model.config.max_position_embeddings)

        if self.seqlen is not None and hasattr(self.tokenizer, "model_max_length"):
            if self.tokenizer.model_max_length < self.seqlen:
                logger.warning(
                    f"Change sequence length to {self.tokenizer.model_max_length} "
                    "due to the limitation of model_max_length. "
                    "You can also try to increase the model_max_length to avoid this issue."
                )
                self.seqlen = min(self.seqlen, self.tokenizer.model_max_length)

        if self.group_size == 0 and "fp8" not in self.data_type:
            logger.warning("`group_size==0` is not supported for data_type other than fp8 ")

    def _parse_format_to_list(self, format: str) -> list:
        """Parses the format string into a list of formats.

        This method checks the requested format(s) against the model's
        quantization settings and adjusts them if necessary. It ensures that
        the formats are compatible with the model's data type, bit width,
        and activation quantization settings.

        Args:
            format (str): The requested format(s) for quantization, separated by commas.

        Returns:
            list: A list of validated and updated formats.
        """
        _gguf_args_check(self, format, model_type=ModelType.TEXT)
        if self.vlm:
            _gguf_args_check(self, format, model_type=ModelType.MMPROJ)

        formats = format.replace("q*_", f"q{self.bits}_").replace(" ", "").split(",")

        for format_ in formats:
            if format_ not in SUPPORTED_FORMATS:
                logger.error(f"Unsupported format {format_}, please choose from {SUPPORTED_FORMATS}")
                exit(-1)
        if self.scale_dtype != torch.float32:
            only_gguf = True
            for format_ in formats:
                if not ("gguf" in format_ or "fake" in format_):
                    only_gguf = False
                    break
            if len(formats) == 1 and "fake" == formats[0]:
                only_gguf = False
            if only_gguf:
                self.scale_dtype = torch.float32
                logger.info("change `scale_dtype` to `torch.float32`")

        # Adjust format settings based on compatibility
        for index in range(len(formats)):
            format = formats[index]
            if format == "auto_round":
                if self.sym and "int" in self.data_type:
                    format = "auto_round:auto_gptq"
                elif self.bits == 4 and not self.sym and "int" in self.data_type:
                    enable_awq = all(
                        config["bits"] == self.bits or config["bits"] >= 16 for config in self.layer_config.values()
                    )
                    if enable_awq:
<<<<<<< HEAD
                        formats[index] = format.replace("auto_round", "auto_round:auto_awq")
                if is_nv_fp(self.data_type) or is_mx_fp(self.data_type):
                    format = format.replace("auto_round", f"auto_round:{self.data_type}")
                    formats[index] = format
                if is_torch_fp8_static(self):
                    format = format.replace("auto_round", f"auto_round:{AutoRoundFormat.TORCH_FP8_STATIC.value}")
                    formats[index] = format

=======
                        format = "auto_round:auto_awq"
                elif is_nv_fp(self.data_type) or is_mx_fp(self.data_type):
                    format = f"auto_round:{self.data_type}"
                elif is_wfp8afp8(self):  # staic wfp8afp8
                    format = "auto_round:fp8"
                elif self.data_type == "fp" and self.bits == 8 and self.act_bits >= 16:  # woq fp8
                    format = "auto_round:fp8"
                elif self.act_bits < 16:
                    raise ValueError(
                        "AutoRound format does not support exporting "
                        "for the current quantization configuration, "
                        "please change to `fake` format for research purpose"
                    )

                formats[index] = format
>>>>>>> bf58cf97
            elif format == "llmcompressor":
                from auto_round.export.export_to_llmcompressor import check_compressed_tensors_supported

                if check_compressed_tensors_supported() and (is_nv_fp(self.data_type) or is_mx_fp(self.data_type)):
                    format = format.replace("llmcompressor", f"llmcompressor:{self.data_type}")
                    formats[index] = format
                elif not is_wfp8afp8(self):
                    logger.error(
                        "Currently, the llmcompressor format only supports MXFP/NVFP/FP8. "
                        "Please change format to fake or auto_round etc."
                    )

        # Remove duplicates from formats list
        def remove_duplicates(lst):
            seen = set()
            return [x for x in lst if not (x in seen or seen.add(x))]

        formats = remove_duplicates(formats)
        for i in range(len(formats)):
            formats[i] = self._check_supported_format(formats[i])
        formats = remove_duplicates(formats)
        return formats

    def _check_supported_format(self, format: str) -> bool:
        """Checks if the specified format is supported.

        This method validates the requested format against the model's bit width,
        group size, symmetry, and activation quantization settings. It raises an
        error if the format is incompatible with the current model configuration.

        Args:
            format (str): The requested format for quantization.

        Returns:
            bool: True if the format is supported, False otherwise.
        """
        if format == "fake":
            return format
        format = format.replace("q*_", f"q{self.bits}_")
        # Only support to export afp8/nv_fp
        if self.act_bits <= 8:
            if not is_standard_fp(self.act_data_type) or self.act_dynamic:
                if format == "llmcompressor":
                    if is_nv_fp(self.act_data_type):
                        return format
                    bits, group_size, sym, act_bits = 8, -1, True, 8
                    assert (
                        self.bits == bits
                        and self.group_size == group_size
                        and self.sym == sym
                        and self.act_bits == act_bits
                        and self.act_dynamic
                    ), (
                        f"Currently only support to export llmcompressor format for dynamic quantized"
                        f" W{self.bits}A{self.act_bits} model, but got bits={self.bits},"
                        f" group_size={self.group_size}, sym={self.sym}, act_bits={self.act_bits}"
                    )
                elif format != "fake" and not is_nv_fp(format):
                    logger.warning(
                        "Currently only support to export auto_round format quantized model"
                        " with fp8 or nv_fp4 dtype activation for activation quantization."
                        " Change format to fake and save."
                    )
                    format = "fake"
            else:
                if not (format == "auto_round" or format == f"auto_round:{AutoRoundFormat.TORCH_FP8_STATIC.value}"):
                    logger.warning(
                        f"Currently only support to export auto_round or fake format for static W{self.bits}AFP8 model,"
                        f" change format {format} to auto_round"
                    )
                    format = "auto_round"
            if self.act_group_size != 0 and not self.act_dynamic and format == "auto_round:fp8":
                logger.warning(
                    f"Please note that quantize activation with act_group_size={self.act_group_size}"
                    " may result in failure to export or import normally."
                )
        if re.search(r"q\d_k", format) and not self.data_type.endswith("_dq"):
            logger.error(
                f"datatype<{self.data_type}> not support to export {format} format."
                " Please change export format or `data_type`."
            )
            sys.exit(-1)

        return format

    def quantize_and_save(
        self, output_dir: str = "tmp_autoround", format: str = "auto_round", inplace: bool = True, **kwargs
    ) -> tuple[torch.nn.Module, dict[str, Any]]:
        """Quantizes the model and saves it in the specified format(s).

        This function checks the validity of the requested format(s), quantizes
        the model accordingly, and saves it to the specified output directory.
        If multiple formats are provided, the model is saved separately for each format.

        Args:
            output_dir (str, optional): The directory where the quantized model
                will be saved. Defaults to "tmp_autoround".
            format (str, optional): The quantization format(s) to use, separated
                by commas if multiple. Defaults to "auto_round".
            inplace (bool, optional): Whether to modify the model in place if only
                one format is used. Defaults to True.
            **kwargs: Additional arguments for the quantization and saving process.

        Returns:
            model: A qdq model or packed model based on the configurations
            folders: The folder paths where the quantized models are saved.

        Raises:
            ValueError: If an unsupported format is specified.
        """
        # Validate and process the specified formats
        self.orig_output_dir = output_dir

        # check and update the format based on the current configuration
        format_list = self._parse_format_to_list(format)
        self.formats = format_list

        # If multiple formats are specified, enforce inplace=False
        if len(format_list) > 1:
            inplace = False
        self.inplace = kwargs.get("inplace", inplace)
        kwargs.pop("inplace", None)

        # Perform model quantization
        if self.static_kv_dtype is not None:
            from auto_round.experimental.kv_cache import kvcache_quant_context

            with kvcache_quant_context(self.model, static_kv_dtype=self.static_kv_dtype):
                model, _ = self.quantize()
        else:
            model, _ = self.quantize()
        # Save the quantized model in the specified format_list
        folders = []
        for format in format_list:
            if "gptq" in format and not self.sym:
                logger.warning(
                    "The asymmetrical kernel of the GPTQ format may result in a noticeable accuracy drop,"
                    " particularly for 2-bit quantization and smaller models."
                    " We recommend exporting to either the AutoAWQ format ( only 4 bits) or "
                    "the AutoRound format(2/3/4/8 bits)."
                )
            save_folder = self._get_save_folder_name(format)
            self.save_quantized(save_folder, format=format, inplace=inplace, **kwargs)

            folders.append(save_folder)

        return model, folders

    def _get_save_folder_name(self, format_str: str) -> str:
        """Generates the save folder name based on the provided format string.

        If there are multiple formats to handle, the function creates a subfolder
        named after the format string with special characters replaced. If there's
        only one format, it returns the original output directory directly.

        Args:
            format_str (str): The format identifier (e.g., 'gguf:q2_k_s').

        Returns:
            str: The path to the folder where results should be saved.
        """
        # Replace special characters to make the folder name filesystem-safe
        sanitized_format = format_str.replace(":", "-").replace("_", "-")

        # Use a subfolder only if there are multiple formats
        if len(self.formats) > 1:
            return os.path.join(self.orig_output_dir, sanitized_format)

        return self.orig_output_dir

    @torch.inference_mode()
    def _quantize_embedding_layer(self):
        """Quantizes embedding layers in the model according to the configuration.

        This method iterates through all modules in the model, identifies embedding
        layers specified in `self.layer_config`, and applies the appropriate quantization
        function based on bit precision, grouping strategy, and dtype.

        Returns:
            bool: True if the quantization process completes without critical errors.
        """
        is_quantized = False
        for name, module in self.model.named_modules():
            # Skip non-Embedding modules or layers not in config
            if not isinstance(module, torch.nn.Embedding) or name not in self.layer_config:
                continue

            config = self.layer_config[name]

            # Skip layers that are not marked for quantization
            if not check_to_quantized(config):
                continue
            is_quantized = True
            config["scale_dtype"] = self.scale_dtype
            dtype = config["data_type"]

            # Determine quantization function key with symmetry/asymmetry
            if dtype not in QUANT_FUNC_WITH_DTYPE:
                dtype = f"{dtype}_{'sym' if config['sym'] else 'asym'}"

            # Optionally use optimized rounding (RTN) variant
            if not self.disable_opt_rtn and f"rtn_{dtype}" in QUANT_FUNC_WITH_DTYPE:
                dtype = f"rtn_{dtype}"

            quant_func = QUANT_FUNC_WITH_DTYPE[dtype]

            # Attempt quantization on GPU, fall back to CPU if OOM
            try:
                weight, scale, zp = quant_func(
                    module.weight.to(self.device),
                    **{k: config[k] for k in ["bits", "group_size", "super_bits", "super_group_size", "scale_dtype"]},
                )
            except RuntimeError as e:
                cuda_error_msg = traceback.format_exc()
                try:
                    logger.info("out of VRAM, falling back to CPU")
                    weight, scale, zp = quant_func(
                        module.weight.to("cpu"),
                        **{
                            k: config[k]
                            for k in ["bits", "group_size", "super_bits", "super_group_size", "scale_dtype"]
                        },
                    )
                except Exception as e:
                    logger.error(cuda_error_msg)
                    raise

            # Overwrite the module's weights with the quantized version
            module.weight.data.copy_(weight.cpu())

            # Attach scale and zero point (zp) to the module
            for param_name, value in zip(["scale", "zp"], [scale, zp]):
                if isinstance(value, dict):
                    for k, v in value.items():
                        setattr(module, k if k == "scale" else f"w_{k}", v.cpu())
                elif isinstance(value, torch.Tensor):
                    setattr(module, param_name, value.cpu())
                else:
                    setattr(module, param_name, value)

            # Update config
            self.layer_config.setdefault(name, {}).update(config)

            # Release memory
            clear_memory()

        return is_quantized

    def _quant_rtn_with_imatrix(self, all_to_quantized_module_names: list[str]) -> None:
        """Performs RTN quantization using input activation statistics (imatrix).

        This method accumulates per-channel second-moment activation statistics (imatrix)
        via forward hooks and uses them to perform RTN quantization. If CUDA memory runs out,
        it falls back to CPU-based blockwise quantization.

        Args:
            all_to_quantized_module_names (list[str]):
                A list of module names (e.g., 'model.layers.0.self_attn.q_proj') to be quantized.

        Returns:
            None
        """
        logger.info("start to compute imatrix for GGUF quantization")

        # Load dataset
        from auto_round.calib_dataset import get_dataloader

        if hasattr(self.model, "is_fp8"):
            convert_fp8_model_to_16b_model(self.model, self.amp_dtype)

        if isinstance(self.dataset, str):
            if self.tokenizer is None:
                raise ValueError("A tokenizer must be set for the model when using a dataset string.")
            dataset_name = self.dataset.replace(" ", "")
            self.dataloader = get_dataloader(
                self.tokenizer, self.seqlen, dataset_name, self.seed, self.batch_size, self.nsamples
            )
        else:
            self.dataloader = self.dataset

        model = self.model

        # Dispatch multi-GPU model if necessary
        if hasattr(model, "hf_device_map") and len(model.hf_device_map) > 1:
            from accelerate.big_modeling import dispatch_model

            dispatch_model(model, model.hf_device_map)

        def register_act_hook(model):
            """Registers hooks to accumulate activation squared norms into `imatrix`."""

            def get_imatrix_hook(module, input, output):
                input = input[0] if isinstance(input, (tuple, list)) else input
                flattened = input.reshape(-1, input.shape[-1]).to(torch.float32)
                squared = torch.sum(flattened**2, dim=0).to(torch.float32)

                if not hasattr(module, "imatrix"):
                    module.imatrix = squared
                    module.imatrix_cnt = input.shape[0]
                else:
                    module.imatrix += squared.to(module.imatrix.device)
                    module.imatrix_cnt += input.shape[0]

            hook_handles = []
            for name, module in model.named_modules():
                if isinstance(module, self.supported_types) and check_to_quantized(module):
                    hook = module.register_forward_hook(get_imatrix_hook)
                    hook_handles.append(hook)
            return hook_handles

        hooks = register_act_hook(model)

        try:
            # Move model to target device
            if hasattr(self.model, "hf_device_map") and len(self.model.hf_device_map) > 1:
                from accelerate.big_modeling import dispatch_model

                dispatch_model(self.model, self.model.hf_device_map)
            else:
                model = model.to(self.device)
            cnt = 0

            # Run forward pass to accumulate imatrix
            for data in self.dataloader:
                cnt += data["input_ids"].shape[0]
                data = to_device(data, self.device)
                model(**data)
                if cnt >= self.nsamples:
                    break

            # Remove hooks after data collection
            for hook in hooks:
                hook.remove()

            # Normalize imatrix by count
            for _, module in model.named_modules():
                if hasattr(module, "imatrix"):
                    module.imatrix /= module.imatrix_cnt
            if hasattr(model, "hf_device_map") and len(model.hf_device_map) > 1:
                import accelerate

                accelerate.hooks.remove_hook_from_submodules(model)
            # Perform quantization using RTN
            pbar = tqdm(all_to_quantized_module_names)
            block_names_cnt = len(flatten_list(get_block_names(self.model, True)))
            clear_mem_freq = len(all_to_quantized_module_names) // block_names_cnt
            if clear_mem_freq == 0:
                clear_mem_freq = 1
            cnt = 1
            for name in pbar:
                pbar.set_description(f"Quantizing {name}")
                self._quantize_layer_via_rtn(name)
                if cnt % clear_mem_freq == 0:
                    clear_memory()
                    cnt = 1
                cnt += 1
        except RuntimeError as e:
            try:
                if hasattr(model, "hf_device_map") and len(model.hf_device_map) > 1:
                    import accelerate

                    accelerate.hooks.remove_hook_from_submodules(model)
                # Fallback: out-of-memory → try CPU blockwise quantization
                logger.warning("Out of VRAM, falling back to blockwise quantization. Accuracy may degrade.")
                model = model.to("cpu")
                clear_memory()
                self._quantize_via_rtn_blockwise(all_to_quantized_module_names)
            except RuntimeError as e:
                cuda_error_msg = traceback.format_exc()
                try:
                    # Final fallback: warn and use CPU-only quantization
                    logger.warning(
                        "Fallback to CPU. "
                        "Consider enabling `low_gpu_mem_usage` or using more GPUs via `--device 0,1,2,3`."
                    )
                    model = model.to("cpu")
                    clear_memory()
                    if hasattr(model, "hf_device_map") and len(model.hf_device_map) > 1:
                        import accelerate

                        accelerate.hooks.remove_hook_from_submodules(model)

                    orig_device = self.device
                    self.device = "cpu"
                    self._quantize_via_rtn_blockwise(all_to_quantized_module_names)
                    self.device = orig_device
                except Exception as e:
                    logger.error(cuda_error_msg)
                    raise
        finally:
            # Always remove hooks
            for hook in hooks:
                hook.remove()

    def _check_need_to_quantize_lm_head_embedding(self) -> bool:
        """Checks if LM head and embedding layers need quantization for GGUF format.

        This function inspects the current model's formats and determines whether
        it needs to apply quantization settings to the embedding and LM head layers.
        The function modifies `self.layer_config` in-place and updates the model modules.

        Returns:
            bool: True if the LM head needs quantization, otherwise False.

        Raises:
            NotImplementedError: If multiple non-fake GGUF formats are specified.
        """
        if not hasattr(self, "formats"):
            return False

        has_gguf: bool = any("gguf" in fmt for fmt in self.formats)
        if not has_gguf:
            return False

        formats: list[str] = [fmt for fmt in self.formats if "fake" not in fmt]
        if not (len(formats) == 1 and "gguf" in formats[0]):
            raise NotImplementedError("Only one GGUF format can be set at a time.")

        target_format: str = formats[0]
        tie_word_embeddings: bool = getattr(getattr(self.model, "config", None), "tie_word_embeddings", True)

        for name, module in self.model.named_modules():
            if isinstance(module, torch.nn.Embedding):
                key: str = "lm_head" if tie_word_embeddings else "embedding"
                config: dict[str, Any] = GGUF_INNER_CONFIG[GGUF_CONFIG[target_format][key]]
                self._apply_config_to_layer(name, config, True)

        if not tie_word_embeddings:
            lm_head_name: str = get_lm_head_name(self.model)
            config: dict[str, Any] = GGUF_CONFIG[GGUF_CONFIG[target_format]["lm_head"]]
            check_fixed_by_user = (
                self.layer_config[lm_head_name].get("fixed_by_user", False)
                if lm_head_name in self.layer_config
                else None
            )
            self._apply_config_to_layer(lm_head_name, config, check_fixed_by_user=check_fixed_by_user)
            return True

        return False

    def _apply_config_to_layer(
        self,
        layer_name: str,
        config: dict[str, Any],
        check_fixed_by_user: bool = False,
    ) -> None:
        """Applies GGUF quantization configuration to a given layer.

        Args:
            layer_name (str): Name of the layer to configure.
            config (dict[str, Any]): GGUF layer configuration.
            check_fixed_by_user (bool): If True, preserve user-defined settings.
        """
        act_bits: int = 16
        scale_dtype: Any = self.scale_dtype
        keys: list[str] = ["bits", "group_size", "super_bits", "super_group_size", "data_type", "sym"]

        self.layer_config[layer_name] = self.layer_config.get(layer_name, {})

        for key in keys:
            if (
                key in self.layer_config[layer_name]
                and check_fixed_by_user
                # and self.layer_config[layer_name].get("fixed_by_user", False)
            ):
                continue
            self.layer_config[layer_name][key] = config.get(key)
            setattr(get_module(self.model, layer_name), key, config.get(key))

        self.layer_config[layer_name]["act_bits"] = act_bits
        self.layer_config[layer_name]["scale_dtype"] = scale_dtype
        setattr(get_module(self.model, layer_name), "act_bits", act_bits)
        setattr(get_module(self.model, layer_name), "scale_dtype", scale_dtype)

    def _quantize_layer_via_rtn(self, name: str) -> None:
        """Quantizes a layer using RTN (Round-To-Nearest) if available.

        This function attempts to quantize a layer by switching its data type to a
        `rtn_*` version if supported, then wraps and unwraps the module to apply
        quantization. If GPU memory is insufficient, it falls back to CPU.

        If packing is enabled (`is_packing_immediate`), the function will also export
        the quantized layer to the appropriate backend format.

        Args:
            name (str): Name of the layer to quantize.

        Raises:
            RuntimeError: If quantization fails for reasons unrelated to memory.
        """
        m = get_module(self.model, name)

        # if m.__class__.__name__ == "FP8Linear":
        if hasattr(m, "is_fp8_linear"):
            m = convert_fp8_layer_to_linear(m, self.amp_dtype)
            set_module(self.model, name, m)

        # Step 1: Use optimized RTN data type if available
        if not self.disable_opt_rtn and not m.data_type.startswith("rtn_"):
            from auto_round.data_type import QUANT_FUNC_WITH_DTYPE

            rtn_dtype = "rtn_" + m.data_type
            if rtn_dtype in QUANT_FUNC_WITH_DTYPE:
                m.data_type = rtn_dtype
                self.layer_config[name]["data_type"] = m.data_type

        # Step 2: Try quantization on GPU first, fall back to CPU if OOM
        # if only export gguf, using gguf-packing instead of rtn
        if self.is_packing_immediate and self.iters == 0 and "gguf" in self.formats[0] and not self.disable_opt_rtn:
            m.scale = None
            m.zp = None
        else:
            try:
                m.to(self.device)
                m = WrapperLinear(
                    m,
                    enable_minmax_tuning=False,
                    enable_norm_bias_tuning=False,
                    enable_round_tuning=False,
                )
                m = m.unwrapper({})
                m.to("cpu")
            except RuntimeError as e:
                cuda_error_msg = traceback.format_exc()
                m = m.orig_layer if hasattr(m, "orig_layer") else m
                try:
                    logger.warning("Out of VRAM, falling back to CPU.")
                    m.to("cpu")
                    m = WrapperLinear(
                        m,
                        enable_minmax_tuning=False,
                        enable_norm_bias_tuning=False,
                        enable_round_tuning=False,
                    )
                    m = m.unwrapper({})
                except Exception as e:
                    logger.error(cuda_error_msg)
                    raise

        # Step 3: Optional immediate packing/export
        if self.is_packing_immediate:
            from auto_round.export import PACKING_LAYER_WITH_FORMAT

            if check_to_quantized(m):
                target_backend = self.formats[0].split(":")[0] if ":" in self.formats[0] else self.formats[0]
                has_gguf = any("gguf" in fmt for fmt in self.formats)

                if has_gguf:
                    from auto_round.export.export_to_gguf.export import pack_gguf_layer

                    output_dir = self._get_save_folder_name(self.formats[0])
                    model_type = ModelType.MMPROJ if self.vlm else ModelType.TEXT
                    pack_gguf_layer(
                        name,
                        self.model,
                        self.formats[0],
                        output_dir,
                        self.layer_config,
                        self.tokenizer,
                        processor=self.processor if hasattr(self, "processor") else None,
                        image_processor=self.image_processor if hasattr(self, "image_processor") else None,
                        model_type=model_type,
                    )
                else:
                    PACKING_LAYER_WITH_FORMAT[target_backend](name, self.model, self.formats[0])

                # if self.low_gpu_mem_usage:
                #     clear_memory()
        else:
            set_module(self.model, name, m)

    @torch.inference_mode()
    def _quantize_rtn(self) -> tuple[torch.nn.Module, dict[str, Any]]:
        """Quantize all modules in the model using RTN (Round-To-Nearest) strategy.

        If the target format includes GGUF with `k`, and optimized RTN is enabled,
        blockwise quantization with input caching and imatrix is used.

        Returns:
            tuple[nn.Module, Dict[str, Any]]: The quantized model and the layer configuration.
        """
        if self.amp and self.model.dtype != self.amp_dtype:
            self.model.to(self.amp_dtype)

        all_to_quantized_module_names: list[str] = [n for n, m in self.model.named_modules() if check_to_quantized(m)]

        if is_nv_fp(self.data_type):
            from auto_round.data_type.nvfp import calculate_gparam
            from auto_round.data_type.utils import update_fused_layer_global_scales

            pbar = tqdm(all_to_quantized_module_names)
            for name in pbar:
                pbar.set_description(f"Calculate weight global scale: {name}")
                m = get_module(self.model, name)
                weight_global_scale = calculate_gparam(m.weight, self.group_size)
                setattr(m, "weight_global_scale", weight_global_scale)

            modules = list(self.model.modules())
            for module in tqdm(modules, desc="Update weight global scale for fuse module"):
                update_fused_layer_global_scales(module)

        has_gguf_k = any("gguf" in fmt and "k" in fmt for fmt in getattr(self, "formats", []))

        self._quantize_embedding_layer()

        self.model.to("cpu")
        if has_gguf_k and not self.disable_opt_rtn:
            self._quant_rtn_with_imatrix(all_to_quantized_module_names)
        elif self.act_bits <= 8 and check_need_act_calibration(
            self.act_dynamic, self.act_data_type
        ):  # TODO, mixed datatype has bug
            hook_handles = self._register_act_max_hook(self.model)
            try:
                self._quantize_via_rtn_blockwise(all_to_quantized_module_names)
            except RuntimeError as e:
                logger.warning("Fallback to CPU. Consider using more GPUs via `--device 0,1,2,3`.")
                self.model = self.model.to("cpu")
                clear_memory()
                if hasattr(self.model, "hf_device_map") and len(self.model.hf_device_map) > 1:
                    import accelerate

                    accelerate.hooks.remove_hook_from_submodules(self.model)
                orig_device = self.device
                self.device = "cpu"
                self._quantize_via_rtn_blockwise(all_to_quantized_module_names)
                self.device = orig_device
            for handle in hook_handles:
                handle.remove()
        else:
            block_names_cnt = len(flatten_list(get_block_names(self.model, True)))
            clear_mem_freq = len(all_to_quantized_module_names) // block_names_cnt
            if clear_mem_freq == 0:
                clear_mem_freq = 1
            pbar = tqdm(all_to_quantized_module_names)
            cnt = 1
            for name in pbar:
                pbar.set_description(f"Quantizing {name}")
                self._quantize_layer_via_rtn(name)
                if cnt % clear_mem_freq == 0:
                    clear_memory()
                    cnt = 1
                cnt += 1
        # Convert remaining fp8
        if hasattr(self.model, "is_fp8"):
            convert_fp8_model_to_16b_model(self.model, self.amp_dtype)
        self.quantized = True
        return self.model, self.layer_config

    def _quantize_via_rtn_blockwise(self, all_to_quantized_module_names: list[str]) -> None:
        """Quantize model layers block by block using cached inputs and imatrix.

        Args:
            all_to_quantized_module_names (list[str]): Names of layers to be quantized.
        """
        all_to_quantized_module_names = list(set(all_to_quantized_module_names))

        all_blocks = self.quant_block_list if self.quant_block_list else get_block_names(self.model)
        if not all_blocks:
            raise ValueError("Could not find any blocks. Check the model or quant_block_list.")

        all_first_block_names = [block[0] for block in all_blocks]
        if self.act_bits < 16 and not self.act_dynamic:
            layer_names = self._get_quantized_layer_names_outside_blocks()
            if len(layer_names) > 0:
                logger.warning(
                    "quantize layers outside blocks for static activation quantizaiton"
                    " will significantly increase calibration time"
                )
            all_inputs = self.try_cache_inter_data_gpucpu(all_first_block_names, self.nsamples, layer_names)
        else:
            all_inputs = self.cache_inter_data(all_first_block_names, self.nsamples)

        # Clear hooks for multi-GPU setups
        if hasattr(self.model, "hf_device_map") and len(self.model.hf_device_map) > 1:
            accelerate.hooks.remove_hook_from_submodules(self.model)

        pbar = tqdm(range(sum(len(block) for block in all_blocks)))

        for block_names in all_blocks:
            first_block = block_names[0]
            inputs = all_inputs.pop(first_block)
            input_keys = [k for k in inputs if k.startswith("hidden_state")]
            if len(input_keys) != 1:
                raise RuntimeError(
                    "hidden_states arg mismatch. Please file an issue at https://github.com/intel/auto-round/issues"
                )
            inputs["input_ids"] = inputs.pop(input_keys[0])

            clear_memory(self.inputs)

            total_samples = len(inputs["input_ids"])
            if total_samples < self.batch_size:
                self.batch_size = total_samples
                logger.warning(f"Forcing batch size to {total_samples}")

            input_ids = to_device(inputs.pop("input_ids"), self.cache_device)
            input_others = to_device(inputs, self.cache_device)

            tmp_dtype = self.amp_dtype if self.amp else torch.float32
            input_ids = [id_.to(tmp_dtype) for id_ in input_ids]

            for key, val in input_others.items():
                if isinstance(val, torch.Tensor) and val.dtype in (torch.float16, torch.bfloat16):
                    input_others[key] = val.to(tmp_dtype)
                elif isinstance(val, list):
                    input_others[key] = [to_dtype(v, tmp_dtype) for v in val]

            for block_name in block_names:
                pbar.set_description(f"Quantizing {block_name}")
                block = get_module(self.model, block_name)
                block = block.to(self.device)
                if hasattr(self.model, "is_fp8"):
                    convert_fp8_model_to_16b_model(block, dtype=self.amp_dtype)
                # Dispatch model if needed
                if self.device_map is not None:
                    from accelerate import dispatch_model
                    from accelerate.hooks import AlignDevicesHook, add_hook_to_module

                    for _, m in block.named_modules():
                        if len(list(m.children())) != 0 or not hasattr(m, "tuning_device"):
                            continue
                        hook = AlignDevicesHook(m.tuning_device, io_same_device=True)
                        add_hook_to_module(m, hook, True)
                else:
                    block = block.to(self.device)
                input_ids = self._get_block_outputs(
                    block,
                    input_ids,
                    input_others,
                    self.batch_size * self.infer_bs_coeff,
                    self.device,
                    self.cache_device,
                )
                if self.device_map is not None:
                    accelerate.hooks.remove_hook_from_submodules(block)

                if (
                    is_nv_fp(self.act_data_type) and any("nv_fp" in format_ for format_ in self.formats)
                ) or is_static_wfp8afp8(self):
                    from auto_round.utils import set_amax_for_all_moe_layers

                    # enable moe experts act_max automatic generation for Linear
                    set_amax_for_all_moe_layers(block, attr_name="act_max")
                # Normalize imatrix and quantize layers
                for _, m in block.named_modules():
                    if hasattr(m, "imatrix"):
                        m.imatrix /= m.imatrix_cnt
                    if hasattr(m, "tmp_name") and m.tmp_name in all_to_quantized_module_names:
                        self._quantize_layer_via_rtn(m.tmp_name)
                        all_to_quantized_module_names.remove(m.tmp_name)

                mv_module_from_gpu(block, self.low_cpu_mem_usage)
                pbar.update(1)

        pbar.close()
        cnt = 1
        block_names_cnt = len(flatten_list(get_block_names(self.model, True)))
        clear_mem_freq = len(all_to_quantized_module_names) // block_names_cnt
        if clear_mem_freq == 0:
            clear_mem_freq = 1
        # Process remaining layers not in blocks
        for name in all_to_quantized_module_names:
            self._quantize_layer_via_rtn(name)
            if cnt % clear_mem_freq == 0:
                clear_memory()
                cnt = 1
            cnt += 1

    def quantize(self) -> tuple[torch.nn.Module, dict[str, Any]]:
        """Quantize the model and return the quantized model along with layer configurations.The entry of AutoRound.
        Returns:
        The quantized model and layer configurations.
        """
        for n, m in self.model.named_modules():
            m.tmp_name = n
        self._check_compatibility()
        self.has_qlayer_outside_block = self._set_layerwise_config(self.layer_config)
        if not hasattr(self, "formats"):
            logger.warning("this API is deprecated, please use `quantize_and_save` instead")
        else:
            only_gguf = True
            for format_ in self.formats:
                if not ("gguf" in format_ or "fake" in format_):
                    only_gguf = False
                    break
            if len(self.formats) == 1 and self.formats[0] == "fake":
                only_gguf = False
            if only_gguf:
                self.layer_config, gguf_format_config = get_layer_config_by_gguf_format(
                    self.layer_config, self.formats, self.model, model_type=ModelType.TEXT
                )
                if self.vlm:
                    self.layer_config, gguf_format_config = get_layer_config_by_gguf_format(
                        self.layer_config, self.formats, self.model, model_type=ModelType.MMPROJ
                    )
            # Determine if immediate packing is required
            formats = self.formats
            if (
                len(formats) == 1
                and (
                    "awq" in formats[0]
                    or "gptq" in formats[0]
                    or "auto_round" in formats[0]
                    or "gguf" in formats[0]
                    or "llmcompressor" in formats[0]
                )
                and self.inplace
            ):
                self.is_packing_immediate = True
        if self.iters == 0:
            return self._quantize_rtn()

        if bool(self.quant_block_list):
            all_blocks = self.quant_block_list
        else:
            all_blocks = get_block_names(self.model)

        if len(all_blocks) == 0:
            logger.warning("could not find blocks, exit with original model")
            return self.model, self.layer_config

        if self.amp and self.model.dtype != self.amp_dtype:
            self.model = self.model.to(self.amp_dtype)

        layer_names = self._get_quantized_layer_names_outside_blocks()
        self.start_time = time.time()
        all_first_block_names = [block[0] for block in all_blocks]
        if len(layer_names) > 0:
            logger.info(
                "Starting to cache block inputs. This may be slow due to external block layers: %s", layer_names
            )
        else:
            logger.info("start to cache block inputs")
        all_inputs = self.try_cache_inter_data_gpucpu(all_first_block_names, self.nsamples, layer_names=layer_names)
        is_quantized_embedding = self._quantize_embedding_layer()
        all_q_inputs = None
        if is_quantized_embedding:
            all_inputs = copy.deepcopy(self.inputs)
            clear_memory(self.inputs)
            all_q_inputs = self.try_cache_inter_data_gpucpu(
                all_first_block_names, self.nsamples, layer_names=layer_names
            )
        self.model = mv_module_from_gpu(self.model, self.low_cpu_mem_usage)
        clear_memory()
        if hasattr(self.model, "hf_device_map") and len(self.model.hf_device_map) > 1:
            accelerate.hooks.remove_hook_from_submodules(self.model)  # self.model.hf_device_map has not been changed
        self.model = mv_module_from_gpu(self.model, self.low_cpu_mem_usage)
        logger.info("caching done")
        if len(all_blocks) > 1:
            pbar = tqdm(range(0, sum([len(i) for i in all_blocks]), self.nblocks))
        else:
            pbar = None  # move the alg warning outside pbar

        for block_names in all_blocks:
            inputs = all_inputs[block_names[0]]
            all_inputs.pop(block_names[0])
            q_inputs = None
            if all_q_inputs is not None:
                q_inputs = all_q_inputs[block_names[0]]
                all_q_inputs.pop(block_names[0])
            keys = inputs.keys()
            input_id_str = [key for key in keys if key.startswith("hidden_state")]
            if len(input_id_str) != 1:
                raise RuntimeError(
                    "hidden_states arg mismatch error,"
                    "please raise an issue in https://github.com/intel/auto-round/issues"
                )
            inputs["input_ids"] = inputs.pop(input_id_str[0], None)
            if q_inputs is not None:
                q_inputs["input_ids"] = q_inputs.pop(input_id_str[0], None)

            clear_memory(self.inputs)

            if "input_ids" in inputs.keys():
                total_samples = len(inputs["input_ids"])
                if total_samples < self.batch_size:
                    self.batch_size = total_samples
                    logger.warning(f"force the train batch size to {total_samples}")

            self._quantize_blocks(
                self.model,
                inputs,
                block_names,
                q_input=q_inputs["input_ids"] if q_inputs is not None else None,
                nblocks=self.nblocks,
                device=self.device,
                pbar=pbar,
            )
            if self.is_packing_immediate and len(self.formats) != 1:
                raise ValueError(
                    f"Expected exactly one packing format when 'is_packing_immediate' is True, "
                    f"but got {len(self.formats)} formats."
                )

        self._quantize_layers(layer_names, all_inputs)  ##TODO pack layer immediately

        if hasattr(self.model, "is_fp8"):
            for n, m in self.model.named_modules():
                if hasattr(m, "is_fp8_linear"):
                    new_layer = convert_fp8_layer_to_linear(m, self.amp_dtype).to("cpu")
                    set_module(self.model, n, new_layer)

        end_time = time.time()
        cost_time = end_time - self.start_time
        logger.info(f"quantization tuning time {cost_time}")

        ## dump a summary
        quantized_layers = []
        unquantized_layers = []
        for n, m in self.model.named_modules():
            if isinstance(m, tuple(self.supported_types)):
                if check_to_quantized(m):
                    quantized_layers.append(n)
                else:
                    unquantized_layers.append(n)
            elif hasattr(m, "scales") or hasattr(m, "scale"):  ##packing_immediately
                quantized_layers.append(n)
        summary_info = (
            f"Summary: quantized {len(quantized_layers)}/{len(quantized_layers) + len(unquantized_layers)} in the model"
        )
        if len(unquantized_layers) > 0:
            summary_info += f",  {unquantized_layers} have not been quantized"
        logger.info(summary_info)

        self.quantized = True
        return self.model, self.layer_config

    def _quantize_layers(self, layer_names: list, layer_inputs: dict) -> None:
        """Quantizes specified layers based on inputs and configuration.

        Args:
            layer_names (list): list of layer names to quantize.
            layer_inputs (dict): Dictionary mapping layer names to input data.

        Returns:
            None
        """
        ##TODO currently we take all the layers outside blocks as post block layers which is not optimal
        ## if there is no input for layer, we use rtn

        for layer_name in copy.deepcopy(layer_names):
            if layer_name not in layer_inputs:
                logger.info(f"using rtn to quantize {layer_name}")
                from auto_round.data_type import QUANT_FUNC_WITH_DTYPE

                layer = get_module(self.model, layer_name)
                if hasattr(layer, "is_fp8"):
                    new_layer = convert_fp8_layer_to_linear(layer, self.amp_dtype).to(self.device)
                    set_module(self.model, layer_name, new_layer)
                    layer = new_layer

                if not self.disable_opt_rtn and "rtn_" + layer.data_type in QUANT_FUNC_WITH_DTYPE:
                    layer.data_type = "rtn_" + layer.data_type
                    logger.info("using optimized rtn method for quantizing %s", layer_name)
                    self.layer_config[layer_name]["data_type"] = layer.data_type
                wrapper_layer = WrapperLinear(
                    layer,
                    enable_round_tuning=False,
                    enable_minmax_tuning=False,
                    enable_norm_bias_tuning=False,
                    device=self.device,
                )
                new_layer = wrapper_layer.unwrapper({})
                set_module(self.model, layer_name, new_layer)
                layer.cpu()
                layer_names.remove(layer_name)
        if len(layer_names) == 0:
            return
        q_layer_inputs = None
        enable_quanted_input = self.enable_quanted_input
        has_gguf = False
        if hasattr(self, "formats"):
            has_gguf = any("gguf" in format_ for format_ in self.formats)
        if has_gguf and self.is_packing_immediate:
            enable_quanted_input = False

        if hasattr(self.model, "hf_device_map") and len(self.model.hf_device_map) > 1 and enable_quanted_input:
            from accelerate.big_modeling import dispatch_model

            dispatch_model(self.model, self.model.hf_device_map)

        if enable_quanted_input:
            logger.info("starting to cache layer inputs for %s, this may be quite slow ", layer_names)
            q_layer_inputs = self.try_cache_inter_data_gpucpu([], self.nsamples, layer_names=layer_names)
            if hasattr(self.model, "hf_device_map") and len(self.model.hf_device_map) > 1:
                accelerate.hooks.remove_hook_from_submodules(
                    self.model
                )  ##self.model.hf_device_map has not been changed

        self.model = mv_module_from_gpu(self.model, self.low_cpu_mem_usage)
        clear_memory()
        if self.enable_torch_compile:
            quant_layer = compile_func(self._quantize_layer, self.device)
        else:
            quant_layer = self._quantize_layer
        for layer_name in layer_names:
            layer_input = layer_inputs[layer_name]
            layer_input = to_device(layer_input, self.cache_device)
            q_layer_input = q_layer_inputs[layer_name] if q_layer_inputs is not None else None
            q_layer_input = to_device(q_layer_input, self.cache_device)
            quant_layer(layer_name, layer_input, q_layer_input, device=self.device)
            del layer_input
            clear_memory(q_layer_input)

    def _set_layerwise_config(self, layer_config: dict) -> bool:
        """
        Sets the layer-wise configuration based on the provided `layer_config`.
        By default, only quantize layers in blocks.

        Args:
            layer_config (dict): The configuration dictionary for each layer containing various configuration options.

        Returns:
            bool: Returns True if there are quantized layers outside the blocks (e.g., lm-head),
                  otherwise returns False.
        """
        # Get the names of layers in quantization blocks
        supported_types = self.supported_types
        layers_in_blocks = get_layer_names_in_block(
            self.model, supported_types, self.quant_block_list, self.inner_supported_types
        )
        ##process regex in layer_config
        all_supported_layer_names = []
        # List of configuration keys
        keys = get_quant_keys()

        for n, m in self.model.named_modules():
            # Delete previous configuration to avoid conflicts with prior tuning
            for key in keys:
                if hasattr(m, key):
                    delattr(m, key)

            if not isinstance(m, supported_types) and m.__class__.__name__ not in self.inner_supported_types:
                continue
            all_supported_layer_names.append(n)

        names_in_layer_config = list(layer_config.keys())
        for name in names_in_layer_config:
            if name in all_supported_layer_names:
                continue
            matched_names = []
            for layer_name in all_supported_layer_names:
                if re.search(re.compile(name), layer_name) is not None:
                    matched_names.append(layer_name)
            if len(matched_names) > 0:
                val = layer_config[name]
                layer_config.pop(name)
                for match_name in matched_names:
                    layer_config[match_name] = val
            else:
                tmp_m = get_module(self.model, name)
                if not isinstance(tmp_m, torch.nn.Embedding):  # TODO not good code style
                    raise ValueError(f"key {name} in layer_config is invalid, please have a double check")

        has_qlayer_outside_block = False  # Flag to track if there are quantized layers outside blocks (e.g., lm-head)

        # Iterate through all modules in the model
        for n, m in self.model.named_modules():
            # Skip unsupported types
            if not isinstance(m, supported_types) and m.__class__.__name__ not in self.inner_supported_types:
                continue

            # If the layer is not in the config and is part of a quantization block, use default configuration
            if n not in layer_config.keys() and n in layers_in_blocks:
                layer_config[n] = {}
                for key in keys:
                    layer_config[n][key] = getattr(self, key)

            # If the layer is partially configured, fill in missing values
            elif n in layer_config.keys():
                if "data_type" in layer_config[n] and "bits" not in layer_config[n]:
                    tmp_bits = infer_bits_by_data_type(layer_config[n]["data_type"])
                    if tmp_bits is not None and tmp_bits != self.bits:
                        logger.warning(
                            f"'data_type' do not match the specified 'bits' setting for {n}."
                            f" Resetting 'bits' to {tmp_bits}."
                        )
                        layer_config[n]["bits"] = tmp_bits
                if "act_data_type" in layer_config[n] and "act_bits" not in layer_config[n]:
                    tmp_bits = infer_bits_by_data_type(layer_config[n]["act_data_type"])
                    if tmp_bits is not None and tmp_bits != self.act_bits:
                        logger.warning(
                            f"'act_data_type' do not match the specified 'act_bits' setting for {n}."
                            f" Resetting 'act_bits' to {tmp_bits}."
                        )
                        layer_config[n]["act_bits"] = tmp_bits

                for key in keys:
                    if key not in layer_config[n].keys():
                        layer_config[n][key] = getattr(self, key)
                layer_config[n]["fixed_by_user"] = True

            # If the layer is not in the config and not part of a quantization block,
            # use default configuration and set specific values
            else:
                layer_config[n] = {}
                for key in keys:
                    layer_config[n][key] = getattr(self, key)
                layer_config[n]["bits"] = 16
                layer_config[n]["act_bits"] = 16

            if n in layers_in_blocks:
                layer_config[n]["in_blocks"] = True
            else:
                layer_config[n]["in_blocks"] = False

            # If the layer is outside a block and requires quantization, mark it as a quantized layer outside the block
            if (
                n not in layers_in_blocks
                and check_to_quantized(layer_config[n])
                and not isinstance(m, torch.nn.Embedding)
            ):
                has_qlayer_outside_block = True

            in_features, out_features = get_layer_features(m)
            if in_features <= layer_config[n]["group_size"]:
                layer_config[n]["group_size"] = -1

            # Apply the configuration to the corresponding layer in the model
            for key in keys:
                setattr(m, key, layer_config[n][key])
        need_to_quantize_lm_head = self._check_need_to_quantize_lm_head_embedding()
        if need_to_quantize_lm_head:
            has_qlayer_outside_block = True

        # Return whether there are quantized layers outside the blocks
        return has_qlayer_outside_block

    @torch.no_grad()
    def _get_block_outputs(
        self,
        block: torch.nn.Module,
        input_ids: torch.Tensor,
        input_others: torch.Tensor,
        bs: int,
        device: Union[str, torch.device],
        cache_device: Union[str, torch.device],
        save_output: bool = True,
    ):
        """Compute the output of a given block of the model for a given input.

        Args:
        block: The block of the model.
        input_ids: The input tensor containing tokenized input ids.
        input_others: A dictionary containing additional input data.
        bs: The batch size for computing the output.
        device: The device for computation.
        cache_device: The device for storing the output.
        batch_dim: The batch dimension of the output tensor.

        Returns:
        The output tensor of the block.
        """

        output = []
        nsamples = len(input_ids)
        for i in range(0, nsamples, bs):
            end_index = min(nsamples, i + bs)
            indices = torch.arange(i, end_index).to(torch.long)
            tmp_input_ids, tmp_input_others = AutoRound._sampling_inputs(
                input_ids, input_others, indices, self.seqlen, self.batch_dim, share_cache_keys=self.shared_cache_keys
            )
            tmp_output = block_forward(block, tmp_input_ids, tmp_input_others, self.amp, self.amp_dtype, device).to(
                cache_device
            )
            if save_output:
                if self.batch_size == 1:
                    output.append(tmp_output)
                else:
                    output.extend(list(torch.split(tmp_output, 1, dim=self.batch_dim)))
        if self.low_gpu_mem_usage:
            clear_memory()

        return output

    @torch.no_grad()
    def calib(self, nsamples, bs):
        """Perform calibration for quantization.

        This method calibrates the model for quantization by processing a specified
        number of samples from the calibration dataset. It ensures that the data is
        properly formatted and feeds it to the model. If the number of samples processed
        is less than the specified number, it logs a warning. If no samples are processed,
        it logs an error and exits.
        Args:
            nsamples (int): The number of samples to use for calibration.
            bs (int): The number of samples to use for calibration
        """
        from .calib_dataset import get_dataloader

        if isinstance(self.dataset, str):
            dataset = self.dataset.replace(" ", "")  ##remove all whitespaces

            # slow here
            self.dataloader = get_dataloader(
                self.tokenizer,
                self.seqlen,
                dataset,
                self.seed,
                bs,
                self.nsamples,
            )
        else:
            self.dataloader = self.dataset
        total_cnt = 0

        # load embed weight if use low_cpu_mem_usage
        if self.low_cpu_mem_usage:
            embed_layers = get_layers_before_block(self.model)
            for n, m in embed_layers:
                m = m.to(self.device)

        for data in self.dataloader:
            if data is None:
                continue
            if isinstance(data, torch.Tensor):
                input_ids = data.to(self.model.device)
                data_new = input_ids
            elif isinstance(data, str):
                if self.tokenizer is None:
                    logger.error("please provide tokenizer for string input")
                    exit(-1)
                data = self.tokenizer(data, truncation=True, max_length=self.seqlen, return_tensors="pt").data
                data_new = {}
                for key in data.keys():
                    data_new[key] = data[key].to(self.model.device)
                input_ids = data_new["input_ids"]
            elif isinstance(data, tuple) or isinstance(data, list):
                data_new = to_device(data)
                input_ids = data_new[0]
            else:
                data_new = {}
                for key in data.keys():
                    data_new[key] = to_device(data[key], self.model.device)
                    if key == "images":
                        data_new[key] = to_dtype(data_new[key], self.model.dtype)
                input_ids = data_new["input_ids"]
            if input_ids.shape[-1] < self.seqlen:
                continue
            try:
                if isinstance(data_new, torch.Tensor):
                    self.model(data_new)
                elif isinstance(data_new, tuple) or isinstance(data_new, list):

                    self.model(*data_new)
                else:
                    self.model(**data_new)
            except NotImplementedError:
                pass
            except RuntimeError as error:
                error_msg = str(error)
                if "The expanded size of the tensor" in str(error_msg) and "must match the existing size" in error_msg:
                    check_seqlen_compatible(self.seqlen, self.tokenizer, self.model)
                logger.warning(
                    "When quantization encounters tensor shape mismatch error, "
                    "you can try to avoid it with batch_size=1"
                )
                raise error
            except Exception as error:
                raise error
            total_cnt += input_ids.shape[0] if len(input_ids.shape) > 1 else 1
            if total_cnt >= nsamples:
                break
        if total_cnt == 0:
            logger.error(
                f"no data has been cached, please provide more data with sequence length >={self.seqlen} in the "
                f"dataset or decease the sequence length"
            )
            exit(-1)
        elif total_cnt < nsamples:
            logger.warning(
                f"An insufficient number of samples likely reduces the accuracy of the quantized model."
                f"Target samples count is {nsamples}, while valid samples count is {total_cnt}"
            )

        # clean embed weight to save memory
        if self.low_cpu_mem_usage:
            for n, m in embed_layers:
                m = m.to("meta")

    @torch.no_grad()
    def try_cache_inter_data_gpucpu(self, block_names, nsamples, layer_names=None, last_cache_name=None):
        """Attempts to cache intermediate data on GPU, if failed, then using CPU.

        Args:
            block_names (list): List of block names to cache data for.
            nsamples (int): Number of samples to use for caching.
            layer_names (list, optional): List of layer names to cache data for. Defaults to [].
            last_cache_name (str, optional): Name of the last cache. Defaults to None.

        Returns:
            all_inputs: Cached intermediate data.

        Raises:
            Exception: If caching on GPU fails, switches to CPU and caches there.
        """
        if hasattr(self.model, "is_fp8"):
            layer_names = []
        if layer_names is None:
            layer_names = []

        if self.low_gpu_mem_usage or (
            str(self.model.device == "cpu")
            and len(block_names) == 1
            and len(layer_names) == 0
            and not self.has_qlayer_outside_block
            and (last_cache_name is None or last_cache_name in block_names)
        ):
            ## low_gpu_mem_usage or calibrate only the embedding layer, which is also very fast on CPU
            all_inputs = self.cache_inter_data(block_names, nsamples, layer_names=[], last_cache_name=last_cache_name)
        else:
            try:
                if not self.model.device.type == "meta":
                    if hasattr(self.model, "hf_device_map") and len(self.model.hf_device_map) > 1:
                        pass
                    else:
                        self.model = self.model.to(self.device)
                all_inputs = self.cache_inter_data(
                    block_names, nsamples, layer_names=layer_names, last_cache_name=last_cache_name
                )
            except RuntimeError as e:
                cuda_error_msg = traceback.format_exc()
                try:
                    logger.info("switch to cpu to cache block inputs")
                    if self.has_qlayer_outside_block or self.__class__.__name__ == "AutoRoundMLLM":
                        logger.warning(
                            "we strongly recommend using more GPUs in calibration."
                            " Otherwise, some layers may fall back to `rtn` mode, which can affect accuracy."
                        )
                    if hasattr(self.model, "hf_device_map") and len(self.model.hf_device_map) > 1:
                        accelerate.hooks.remove_hook_from_submodules(
                            self.model
                        )  ##self.model.hf_device_map has not been changed
                    self.model = mv_module_from_gpu(self.model, self.low_cpu_mem_usage)
                    clear_memory()
                    ## Important change after v0.51, on cpu, we use rtn mode for layers in layer_names
                    all_inputs = self.cache_inter_data(
                        block_names, nsamples, layer_names=[], last_cache_name=last_cache_name
                    )
                except Exception as e:
                    logger.error(cuda_error_msg)
                    raise
        return all_inputs

    @torch.no_grad()
    def cache_inter_data(self, block_names, nsamples, layer_names=None, last_cache_name=None):
        """Save the inputs of block_name for calibration.

        This method temporarily replaces the forward method of the model to capture
        the inputs passing through the specified block. It then calibrates the model
        using a specified number of samples. Finally, it restores the original forward
        method and returns the inputs for the specified block.
        Args:
            block_names (list): The names of the blocks for which inputs are to be saved.
            layer_names (list):The names of the layers for which inputs are to be saved.
            nsamples (int): The number of samples to use for calibration.
            last_cache_name (str, optional): The name of the last layer to be cached,
                                       we could break the forward in this layer to save time

        Returns:
            dict: A dictionary containing the inputs for the specified block.
        """
        if layer_names is None:
            layer_names = []
        self.inputs = {}
        self.to_cached_layers = block_names + layer_names

        tmp_dtype = None  # TODO delete this as most model is not fp32 now
        ## have bug if block name is not the first block
        if (len(block_names) > 1 or len(layer_names) > 0) and self.low_gpu_mem_usage:
            tmp_dtype = self.model.dtype
            if self.amp:
                if self.model.dtype != self.model.dtype:
                    self.model = self.model.to(torch.bfloat16)
            else:
                self.model = self.model.to(torch.float32)  ##model on cpu

        self.last_cache_name = last_cache_name
        if last_cache_name is None and len(block_names) + len(layer_names) == 1:
            self.last_cache_name = block_names[0] if len(block_names) == 1 else layer_names[0]
        # do not set last_cache_name for multimodal models
        calib_bs = self.batch_size
        self.hook_handles = []
        self._replace_forward()
        self.calib(nsamples, calib_bs)
        self._recover_forward()
        res = self.inputs
        del self.last_cache_name
        del self.to_cached_layers
        if tmp_dtype is not None:
            self.model = self.model.to(tmp_dtype)

        return res

    @torch.no_grad()
    def _get_block_forward_func(self, name: str) -> Callable:
        """Gets the forward function.

        Args:
            name (str): The name of the function.
        Returns:
            function: The forward function.
        """

        def post_process_cache_data(batch_size, data, data_name):
            """
            Processes store data for batch handling, reshaping if necessary.

            Args:
                batch_size (int): The size of the batch.
                data: The data value to store, potentially for caching.
                data_name (str): Name of the data.

            Returns:
                Processed data or None
            """
            new_data = data
            if batch_size <= 1:
                return new_data
            if data_name in self.shared_cache_keys:
                return None
            if "alibi" in data_name:
                if isinstance(data, torch.Tensor):
                    alibi = data
                    alibi = alibi.reshape(batch_size, -1, alibi.shape[1], alibi.shape[2])
                    new_data = alibi
            return new_data

        def forward(m, hidden_states=None, *positional_inputs, **kwargs):
            """Rewrite forward function, process and collect input data.

            Args:
                hidden_states (torch.Tensor): The hidden states tensor.
                *positional_inputs: Variable number of positional arguments.
                **kwargs: Variable number of keyword arguments.

            Returns:
                NotImplementedError: Getting the first layer inputs and then raise the error to save runtime.
            """
            if name not in self.inputs:
                self.inputs[name] = {}
                init_cache(positional_inputs, self.inputs[name])

            if self.batch_dim is None:
                self.batch_dim = 0
                if hidden_states is not None and self.batch_size > 1:
                    if hidden_states.shape[0] > self.batch_size:
                        self.batch_dim = 1
                        if len(hidden_states.shape) > 1 and hidden_states.shape[1] > self.batch_size:
                            logger.error(
                                "this model has not been supported, "
                                "please raise an issue in https://github.com/intel/auto-round/issues"
                                " or try to set the `batch_size` to 1 and "
                                "`gradient_accumulate_steps` to your current batch size."
                            )
                            exit(-1)

            if hidden_states is not None:
                kwargs["hidden_states"] = hidden_states

            for key in kwargs.keys():
                if (
                    isinstance(kwargs[key], torch.Tensor)
                    or isinstance(kwargs[key], list)
                    or isinstance(kwargs[key], tuple)
                ):
                    if key not in self.inputs[name].keys():  # initialization
                        data = to_device(kwargs[key], device=torch.device("cpu"))
                        if data is None or (self.batch_size > 1 and key in self.shared_cache_keys):
                            self.inputs[name][key] = data
                            continue
                        if self.batch_size <= 1:
                            self.inputs[name][key] = [data]
                        else:
                            data = post_process_cache_data(self.batch_size, data, key)
                            self.inputs[name][key] = list(torch.split(data, 1, dim=self.batch_dim))
                    else:  # append cache inputs
                        new_data = post_process_cache_data(self.batch_size, kwargs[key], key)
                        if new_data is None:  # shareable args or NoneType
                            continue
                        new_data = to_device(new_data, device=torch.device("cpu"))
                        if self.batch_size <= 1:
                            self.inputs[name][key].append(new_data)
                        else:
                            self.inputs[name][key].extend(list(torch.split(new_data, 1, dim=self.batch_dim)))
                elif isinstance(kwargs[key], (str, bool, type(None))):
                    if key not in self.inputs[name].keys():
                        self.inputs[name][key] = kwargs[key]
                else:
                    # Parameters not to be cached
                    if check_skippable_keywords(key):
                        logger.warning_once(
                            f"Please note that '{key}' key" " is not currently used in quantization fine-tuning."
                        )
            reset_params(self.inputs[name])
            if name == self.last_cache_name:
                raise NotImplementedError
            else:
                if hidden_states is not None:
                    kwargs.pop("hidden_states")
                    return m.orig_forward(hidden_states, *positional_inputs, **kwargs)
                else:
                    # Currently only for Llama-3.2-Vision-Instruct Series
                    return m.orig_forward(*positional_inputs, **kwargs)

        return forward

    @torch.no_grad()
    def _get_cache_data_hook_for_layer(self, name):
        """A forward hook to save input max of a module
        :param name: the module name
        :return: A hook function."""

        def cache_input_hook(module, inputs, outputs):
            input = inputs
            if isinstance(inputs, tuple) or isinstance(input, list):
                input = inputs[0]
            if name in self.inputs:
                self.inputs[name].extend(list(torch.split(input.to("cpu"), 1, dim=0)))
            else:
                self.inputs[name] = list(torch.split(input.to("cpu"), 1, dim=0))

        return cache_input_hook

    def _recover_forward(self):
        """Recovers the forward function."""
        for n, m in self.model.named_modules():
            if hasattr(m, "orig_forward"):
                m.forward = m.orig_forward
                delattr(m, "orig_forward")
        for hook_handle in self.hook_handles:
            hook_handle.remove()
        self.hook_handles = []

    def _replace_forward(self):
        """Replaces the forward function."""
        from functools import partial

        for n, m in self.model.named_modules():
            if n in self.to_cached_layers and not isinstance(m, tuple(self.supported_types)):  ##block
                m.orig_forward = m.forward
                m.forward = partial(self._get_block_forward_func(n), m)
            elif n in self.to_cached_layers:  ##linear layer or conv1d layer
                hook_func = self._get_cache_data_hook_for_layer(n)
                hook_handle = m.register_forward_hook(hook_func)
                self.hook_handles.append(hook_handle)

    def _quantize_layer(
        self, layer_name: str, inputs: torch.Tensor, q_inputs: torch.Tensor = None, device: str = "cpu"
    ):
        """Quantize a specific layer of the model using the provided inputs.

        Args:
            layer_name (str): The name of the layer to quantize.
            inputs (torch.Tensor): Input data for quantization.
            q_inputs (torch.Tensor, optional): Quantized input data. Defaults to None.
            device (torch.device, optional): The device to use for quantization. Defaults to torch.device("cpu").

        Returns:
            None
        """
        logger.info(f"quantizing layer {layer_name}")
        layer = get_module(self.model, layer_name)
        if hasattr(layer, "tuning_device"):
            device = layer.tuning_device

        layer = layer.to(device)
        for i in range(len(inputs)):
            inputs[i] = inputs[i].to(layer.weight.dtype)
            if q_inputs is not None:
                q_inputs[i] = q_inputs[i].to(layer.weight.dtype)

        wrapper_linear = WrapperLinear(layer, enable_minmax_tuning=self.enable_minmax_tuning, device=device).to(device)
        round_params = []
        minmax_params = []
        for key in wrapper_linear.params.keys():
            if "min" in key or "max" in key:
                minmax_params.append(wrapper_linear.params[key])
            else:
                round_params.append(wrapper_linear.value)
        if len(round_params) + len(minmax_params) <= 0:
            dump_info = f"quantized {layer_name}"
            logger.info(dump_info)
            with torch.no_grad():
                unwrapper_layer(self.model, wrapper_linear, layer_name, {})
            mv_module_from_gpu(layer, self.low_cpu_mem_usage)

        lr = torch.tensor(self.lr)
        minmax_lr = torch.tensor(self.minmax_lr)
        if self.enable_minmax_tuning:
            optimizer = self.optimizer(
                [{"params": round_params}, {"params": minmax_params, "lr": minmax_lr}], lr=lr, weight_decay=0
            )
        else:
            optimizer = self.optimizer(round_params, lr=lr, weight_decay=0)

        if self.lr_scheduler is None:
            lr_schedule = torch.optim.lr_scheduler.LinearLR(
                optimizer, start_factor=1.0, end_factor=0.0, total_iters=self.iters
            )
        else:
            lr_schedule = copy.deepcopy(self.lr_scheduler)
        nsamples = len(inputs)
        last_best_iter = 0
        best_loss = torch.finfo(torch.float).max
        mse_loss = torch.nn.MSELoss().to(device)
        scaler = self._get_scaler()  # pylint: disable=assignment-from-none
        init_loss = None
        # best_v, best_min_scale, best_max_scale = torch.tensor(0), torch.tensor(1.0), torch.tensor(1.0)
        gradient_accumulate_steps = self.batch_size  ##Force to low gpu
        batch_size = 1  ##Force to low gpu
        pick_samples = batch_size * gradient_accumulate_steps
        pick_samples = min(nsamples, pick_samples)
        if self.sampler != "rand":
            whole_indices = torch.randperm(nsamples)[:pick_samples]
        total_loss = 0
        num_elm = 1
        mse_reduction = "mean"
        if gradient_accumulate_steps != 1:
            mse_reduction = "sum"
        mse_loss = torch.nn.MSELoss(reduction=mse_reduction).to(device)

        for i in range(self.iters):
            total_loss = 0
            if self.sampler == "rand":
                whole_indices = torch.randperm(nsamples)[:pick_samples]
                if gradient_accumulate_steps != 1:
                    if q_inputs is not None:
                        current_input = [q_inputs[i] for i in whole_indices]
                    else:
                        current_input = [inputs[i] for i in whole_indices]
                    num_elm = sum(id.numel() for id in current_input)
            for tmp_step in range(gradient_accumulate_steps):
                indices = whole_indices[tmp_step * batch_size : (tmp_step + 1) * batch_size]
                if q_inputs is not None:
                    current_input = [q_inputs[i] for i in indices]
                    current_input = torch.cat(current_input, dim=0).to(device)
                    org_input = [inputs[i] for i in indices]
                    org_input = torch.cat(org_input, dim=0).to(device)
                else:
                    current_input = [inputs[i] for i in indices]
                    current_input = torch.cat(current_input, dim=0).to(device)
                    org_input = current_input
                with torch.no_grad():
                    current_output = layer(org_input)

                if self.amp:
                    with autocast(device_type=device.split(":")[0], dtype=self.amp_dtype):
                        output_q = wrapper_linear(current_input)  # pylint: disable=not-callable
                        loss = mse_loss(output_q, current_output)  # pylint: disable=not-callable
                else:
                    output_q = wrapper_linear(current_input)  # pylint: disable=not-callable
                    loss = mse_loss(  # pylint: disable=not-callable
                        output_q.to(torch.float32), current_output.to(torch.float32)
                    )
                total_loss += loss.item() / num_elm

                self._scale_loss_and_backward(scaler, loss)
            if i == 0:
                init_loss = total_loss

            if total_loss < best_loss:
                best_loss = total_loss
                if not self.not_use_best_mse:
                    best_params = collect_best_params(wrapper_linear)
                    last_best_iter = i
            if self.not_use_best_mse and i == self.iters - 1:
                best_params = collect_best_params(wrapper_linear)

            if not self.not_use_best_mse:
                if 0 < self.dynamic_max_gap <= i - last_best_iter:
                    break
            self._step(scaler, optimizer, lr_schedule)

        last_loss = total_loss
        best_iter = self.iters
        if not self.not_use_best_mse:
            last_loss = best_loss
            best_iter = last_best_iter
        with torch.no_grad():
            unwrapper_layer(self.model, wrapper_linear, layer_name, best_params)
        mv_module_from_gpu(layer, self.low_cpu_mem_usage)
        dump_info = f"quantized {layer_name},  loss iter 0: {init_loss:.6f} -> iter {best_iter}: {last_loss:.6f}"
        logger.info(dump_info)

    def _register_act_max_hook(self, model):
        def get_act_max_hook(module, input, output):
            if isinstance(input, (tuple, list)):
                input = input[0]
            if input.numel() == 0:
                return  # as no needs for act_max update
            input, _, _ = reshape_pad_tensor_by_group_size(input, self.act_group_size)
            act_max = torch.max(torch.abs(input), dim=-1).values
            if not hasattr(module, "act_max") or module.act_max.numel() == 0:
                module.act_max = act_max
            else:
                act_max = act_max.to(module.act_max.device)
                if is_nv_fp(self.data_type):  ## for nvfp per-tensor input_global_scale calculation usage
                    module.act_max = torch.max(
                        torch.tensor([act_max.max(), module.act_max.max()], device=act_max.device)
                    )
                else:
                    module.act_max = torch.max(act_max, module.act_max)

        hook_handles = []

        for n, m in model.named_modules():
            if (
                hasattr(m, "act_dynamic")
                and check_need_act_calibration(m.act_dynamic, m.act_data_type)
                and check_to_quantized(m)
            ):
                hook = m.register_forward_hook(get_act_max_hook)
                hook_handles.append(hook)
                continue

            # for whole model, RTN
            if n in self.layer_config:
                config = self.layer_config[n]
                act_dynamic = config.get("act_dynamic", True)
                act_data_type = config.get("act_data_type", None)
                if (
                    config["bits"] <= 8
                    and check_need_act_calibration(act_dynamic, act_data_type)
                    and check_to_quantized(config)
                ):
                    hook = m.register_forward_hook(get_act_max_hook)
                    hook_handles.append(hook)
                    continue
        return hook_handles

    def _quantize_block(
        self,
        block: torch.nn.Module,
        input_ids: list[torch.Tensor],
        input_others: dict,
        q_input: Union[None, torch.Tensor] = None,
        device: Union[str, torch.device] = "cpu",
    ):
        """Quantize the weights of a given block of the model.

        Args:
        block: The block of the model to be quantized.
        input_ids: The input tensor containing tokenized input ids.
        input_others: A dictionary containing additional input data.
        q_input: The quantized input tensor.
        device: The device for quantization.

        Returns:
        Tuple: (q_outputs, output) if self.enable_quanted_input is True, else (None, output)
        """
        if hasattr(self.model, "is_fp8"):
            for n, m in block.named_modules():
                if hasattr(m, "is_fp8_linear"):
                    new_layer = convert_fp8_layer_to_linear(m, self.amp_dtype).to(device)
                    set_module(block, n, new_layer)

        if self.device_map is not None:
            from accelerate import dispatch_model

            for n, m in block.named_modules():
                if len(list(m.children())) != 0 or not hasattr(m, "tuning_device"):
                    continue
                from accelerate.hooks import AlignDevicesHook, add_hook_to_module

                hook = AlignDevicesHook(m.tuning_device, io_same_device=True)
                add_hook_to_module(m, hook, True)

        if q_input is None:
            hook_handles = self._register_act_max_hook(block)

            output = self._get_block_outputs(
                block, input_ids, input_others, self.batch_size * self.infer_bs_coeff, device, self.cache_device
            )

            for handle in hook_handles:
                handle.remove()
        else:
            output = self._get_block_outputs(
                block, input_ids, input_others, self.batch_size * self.infer_bs_coeff, device, self.cache_device
            )
            hook_handles = self._register_act_max_hook(block)
            if hook_handles:
                self._get_block_outputs(
                    block,
                    q_input,
                    input_others,
                    self.batch_size * self.infer_bs_coeff,
                    device,
                    self.cache_device,
                    save_output=False,
                )

            for handle in hook_handles:
                handle.remove()

        if q_input is not None:
            if input_ids is not q_input:
                clear_memory(input_ids)
            else:
                clear_memory()
            input_ids = q_input

        quantized_layer_names, unquantized_layer_names = wrapper_block(
            block, self.enable_minmax_tuning, self.enable_norm_bias_tuning, device=self.device
        )
        if is_nv_fp(self.data_type):  # enable qkv and moe structure global_scale fuse
            from auto_round.data_type.utils import update_fused_layer_global_scales

            modules = block.modules()
            for module in modules:
                update_fused_layer_global_scales(module)
        round_params = []
        minmax_params = []
        for n, m in block.named_modules():
            if hasattr(m, "orig_layer"):
                for key in m.params.keys():
                    if "min" in key or "max" in key:
                        minmax_params.append(m.params[key])
                    else:
                        round_params.append(m.params[key])

        lr = torch.tensor(self.lr)
        minmax_lr = torch.tensor(self.minmax_lr)
        if self.enable_minmax_tuning:
            optimizer = self.optimizer(
                [{"params": round_params}, {"params": minmax_params, "lr": minmax_lr}], lr=lr, weight_decay=0
            )
        else:
            optimizer = self.optimizer(round_params, lr=lr, weight_decay=0)

        if len(round_params) + len(minmax_params) <= 0:
            dump_info = (
                f"quantized {len(quantized_layer_names)}/{(len(quantized_layer_names) + len(unquantized_layer_names))} "
                f"layers in the block"
            )
            logger.info(dump_info)
            unwrapper_block(block, {})  # TODO Quant layer should change
            mv_module_from_gpu(block, self.low_cpu_mem_usage)
            return output, output

        if self.lr_scheduler is None:
            lr_schedule = torch.optim.lr_scheduler.LinearLR(
                optimizer, start_factor=1.0, end_factor=0.0, total_iters=self.iters
            )
        else:
            lr_schedule = copy.deepcopy(self.lr_scheduler)

        nsamples = len(input_ids)
        pick_samples = self.batch_size * self.gradient_accumulate_steps
        pick_samples = min(nsamples, pick_samples)
        if self.sampler != "rand":
            whole_indices = torch.randperm(nsamples)[:pick_samples]
        last_best_iter = 0
        best_loss = torch.finfo(torch.float).max
        num_elm = 1
        mse_reduction = "mean"
        if self.gradient_accumulate_steps != 1:
            mse_reduction = "sum"
        mse_loss = torch.nn.MSELoss(reduction=mse_reduction).to(device)
        scaler = self._get_scaler()  # pylint: disable=assignment-from-none
        init_loss = None
        best_params = {}
        total_loss = 0
        for i in range(self.iters):
            total_loss = 0
            if self.sampler == "rand":
                whole_indices = torch.randperm(nsamples)[:pick_samples]
                # We assume the block input and output shape is same
                if self.gradient_accumulate_steps != 1:
                    current_input_ids = [input_ids[i] for i in whole_indices]
                    num_elm = sum(id.numel() for id in current_input_ids)

            for tmp_step in range(self.gradient_accumulate_steps):
                indices = whole_indices[tmp_step * self.batch_size : (tmp_step + 1) * self.batch_size]
                current_input_ids, current_input_others = AutoRound._sampling_inputs(
                    input_ids,
                    input_others,
                    indices,
                    seqlen=self.seqlen,
                    batch_dim=self.batch_dim,
                    share_cache_keys=self.shared_cache_keys,
                )

                current_output = [output[x] for x in indices]
                current_output = torch.cat(current_output, dim=self.batch_dim)
                current_output = to_device(current_output, device)

                output_q = block_forward(
                    block, current_input_ids, current_input_others, self.amp, self.amp_dtype, device
                )
                if self.amp:
                    with autocast(device_type=device.split(":")[0], dtype=self.amp_dtype):
                        loss = mse_loss(output_q, current_output)  # pylint: disable=not-callable
                else:
                    loss = mse_loss(  # pylint: disable=not-callable
                        output_q.to(torch.float32), current_output.to(torch.float32)
                    )

                total_loss += loss.item() / num_elm
                self._scale_loss_and_backward(scaler, loss)

            if i == 0:
                init_loss = total_loss

            if total_loss < best_loss:
                best_loss = total_loss
                if not self.not_use_best_mse:
                    best_params = collect_best_params(block)
                    # print(f"get better result at iter {i}, the loss is {total_loss}", flush=True)

                    last_best_iter = i
            if self.not_use_best_mse and i == self.iters - 1:
                best_params = collect_best_params(block)

            if not self.not_use_best_mse:
                if 0 < self.dynamic_max_gap <= i - last_best_iter:
                    break
            self._step(scaler, optimizer, lr_schedule)

        last_loss = total_loss
        best_iter = self.iters
        if not self.not_use_best_mse:
            last_loss = best_loss
            best_iter = last_best_iter
        dump_info = (
            f"quantized {len(quantized_layer_names)}/{(len(quantized_layer_names) + len(unquantized_layer_names))} "
            f"layers in the block, loss iter 0: {init_loss:.6f} -> iter {best_iter}: {last_loss:.6f}"
        )
        logger.info(dump_info)
        if len(unquantized_layer_names) != 0:
            logger.info(f"{unquantized_layer_names} have not been quantized")
        with torch.no_grad():
            unwrapper_block(block, best_params)

        if self.enable_quanted_input:
            if is_nv_fp(self.act_data_type) and any("nv_fp" in format_ for format_ in self.formats):
                # Enable moe experts act_max automatic generation for WrapperWALayer
                set_amax_for_all_moe_layers(block, attr_name="orig_layer.act_max")
            if self.low_cpu_mem_usage:
                block = block.to(device)
            clear_memory()
            q_outputs = self._get_block_outputs(
                block,
                input_ids,
                input_others,
                self.batch_size * self.infer_bs_coeff,
                device,
                cache_device=self.cache_device,
            )
            if self.device_map is not None:
                accelerate.hooks.remove_hook_from_submodules(block)
            mv_module_from_gpu(block, self.low_cpu_mem_usage)
            clear_memory(input_ids)

            return q_outputs, output

        else:
            if self.device_map is not None:
                accelerate.hooks.remove_hook_from_submodules(block)
            mv_module_from_gpu(block, self.low_cpu_mem_usage)
            clear_memory(input_ids)
            return None, output

    def _quantize_blocks(
        self,
        model: torch.nn.Module,
        inputs: dict,
        block_names: list,
        q_input: torch.Tensor = None,
        nblocks: int = 1,
        device: str = "cpu",
        pbar: tqdm = None,
    ):
        """Quantize and dequantize the weights of the specified blocks in the model.

        Args:
        model: The PyTorch model to be quantized.
        inputs: The input data for quantization.
        block_names: The names of the blocks to be quantized and dequantized.
        nblocks: The number of blocks to quantize and dequantize.
        device: The device for quantization and dequantization.

        Returns:
        None
        """
        clear_memory()
        for n, m in model.named_parameters():
            m.requires_grad_(False)
        input_ids = inputs["input_ids"]
        inputs.pop("input_ids", None)
        input_others = inputs
        clear_memory()
        input_ids = to_device(input_ids, self.cache_device)
        input_others = to_device(input_others, self.cache_device)
        # As in calibration phase, we may use bf16 for calibration due to low_gpu_memory usage
        tmp_dtype = self.amp_dtype if self.amp else torch.float32
        for i in range(len(input_ids)):
            input_ids[i] = input_ids[i].to(tmp_dtype)

        for key in input_others.keys():
            if isinstance(input_others[key], torch.Tensor) and (
                input_others[key].dtype == torch.float16 or input_others[key].dtype == torch.bfloat16
            ):
                input_others[key] = input_others[key].to(tmp_dtype)
            elif isinstance(input_others[key], list):
                for i in range(len(input_others[key])):
                    to_dtype(input_others[key][i], tmp_dtype)

        if (
            self.act_bits > 8
            and self.sym
            and self.enable_alg_ext
            and self.super_group_size is None
            and self.data_type.startswith("int")
        ):
            try:
                from auto_round.alg_ext import quantize_block_ext

                AutoRound.quantize_block_ext = quantize_block_ext
                quantize_block = self.quantize_block_ext  ##must use self.quantize_block_ext
                if self.bits > 2:
                    logger.warning(
                        "algorithm extension has only undergone limited validation on INT2; use with caution."
                    )
                else:
                    logger.info("using algorithm extension for quantization.")
            except (ImportError, ModuleNotFoundError):
                quantize_block = self._quantize_block
                if self.enable_torch_compile:
                    quantize_block = compile_func(quantize_block, device)
                else:
                    quantize_block = quantize_block
        else:
            quantize_block = self._quantize_block
            if self.enable_torch_compile:
                quantize_block = compile_func(quantize_block, device)

        if pbar is None:
            pbar = tqdm(range(0, len(block_names), nblocks))

        for i in range(0, len(block_names), nblocks):
            if i != 0:
                pbar.update(1)
            if nblocks == 1:
                n = block_names[i]
                pbar.set_description(f"Quantizing {n}")
                m = get_module(model, n)
            else:
                names = block_names[i : min(i + nblocks, len(block_names))]
                pbar.set_description(f"Quantizing [{i + 1}-{min(i + nblocks, len(block_names))}]/{len(block_names)}")
                modules = [get_module(model, n) for n in names]
                m = WrapperMultiblock(modules)

            if not self.model.device.type == "meta" or self.low_cpu_mem_usage:
                m = m.to(device)

            q_input, input_ids = quantize_block(
                m,
                input_ids,
                input_others,
                q_input=q_input,
                device=device,
            )
            if self.is_packing_immediate:
                from auto_round.export import PACKING_LAYER_WITH_FORMAT

                for _, tmp_m in m.named_modules():
                    if not (hasattr(tmp_m, "bits") and check_to_quantized(tmp_m)):
                        continue
                    target_backend = self.formats[0].split(":")[0] if ":" in self.formats[0] else self.formats[0]
                    has_gguf = any("gguf" in format_ for format_ in self.formats)
                    if has_gguf:
                        from auto_round.export.export_to_gguf.export import pack_gguf_layer

                        output_dir = self._get_save_folder_name(self.formats[0])
                        model_type = ModelType.MMPROJ if self.vlm else ModelType.TEXT
                        pack_gguf_layer(
                            tmp_m.tmp_name,
                            self.model,
                            self.formats[0],
                            output_dir,
                            self.layer_config,
                            self.tokenizer,
                            processor=self.processor if hasattr(self, "processor") else None,
                            image_processor=self.image_processor if hasattr(self, "image_processor") else None,
                            model_type=model_type,
                        )
                    else:
                        PACKING_LAYER_WITH_FORMAT[target_backend](tmp_m.tmp_name, self.model, self.formats[0])
        pbar.set_description("Quantizing done")
        pbar.update(1)
        pbar.close()
        self.model = mv_module_from_gpu(self.model, self.low_cpu_mem_usage)
        for n, m in self.model.named_modules():
            if hasattr(m, "name"):
                delattr(m, "name")

        del q_input
        del input_ids
        del input_others
        del inputs

        clear_memory()

    def save_quantized(
        self, output_dir: str = None, format: str = "auto_round", inplace: bool = True, **kwargs
    ) -> torch.nn.Module:
        """Save the quantized model to the specified output directory in the specified format.

        Args:
            output_dir (str, optional): The directory to save the quantized model. Defaults to None.
            format (str, optional): The format in which to save the model. Defaults to "auto_round".
            inplace (bool, optional): Whether to modify the model in place. Defaults to True.
            **kwargs: Additional keyword arguments specific to the export format.

        Returns:
            object: The compressed model object.
        """
        format = self._check_supported_format(format)

        if self.low_cpu_mem_usage:
            self.model = self.model.to("cpu")

        if not self.quantized:
            logger.warning("please run autoround.quantize first")
            return
        if format == "fake" or format == "qdq":  # TODO fix act quantization later
            self.model = self.model.to("cpu")
            self.model.save_pretrained(output_dir)
            if self.tokenizer is not None:
                self.tokenizer.save_pretrained(output_dir)
            processor = kwargs.get("processor", None)
            if processor is not None:
                processor.save_pretrained(output_dir)
            return
        if self.act_bits <= 8 and format == "qdq":
            logger.warning(
                "Support for exporting activation quantization is limited. "
                "Please ensure that your configuration is supported."
            )
        if format == "llmcompressor" and (is_nv_fp(self.data_type) or is_mx_fp(self.data_type)):
            format = format.replace("llmcompressor", f"llmcompressor:{self.data_type}")

        from auto_round.export import EXPORT_FORMAT

        backend = format
        format = format.split(":")[0]
        if format not in EXPORT_FORMAT:
            logger.error(f"export format only supports {EXPORT_FORMAT.keys()}")
            raise ValueError(f"export format only supports {EXPORT_FORMAT.keys()}, but got {format}")
        save_quantized_as_format = EXPORT_FORMAT.get(format)
        if "gptq" in format and not self.sym:
            logger.warning(
                "the asymmetrical kernel of the GPTQ format may result in a noticeable accuracy drop,"
                " particularly for 2-bit quantization and smaller models."
                " We recommend exporting to either the AutoAWQ format ( only 4 bits) or "
                "the AutoRound format(2/3/4/8 bits)."
            )
        if "awq" in format and not self.bits == 4:
            raise ValueError("The AWQ format only supports W4 quantization ")

        if isinstance(self.dataset, str):
            self.serialization_keys.append("dataset")
        serialization_dict = {}
        for key in self.serialization_keys:
            serialization_dict[key] = getattr(self, key)
        from .version import __version__

        serialization_dict["autoround_version"] = __version__
        if "scale_dtype" in serialization_dict.keys():
            serialization_dict["scale_dtype"] = str(serialization_dict["scale_dtype"])

        compressed_model = save_quantized_as_format(  ##TODO refine the code
            output_dir,
            model=self.model,
            layer_config=self.layer_config,
            inplace=inplace,
            bits=self.bits,
            act_bits=self.act_bits,
            group_size=self.group_size,
            sym=self.sym,
            iters=self.iters,
            lr=self.lr,
            minmax_lr=self.minmax_lr,
            enable_minmax_tuning=self.enable_minmax_tuning,
            enable_quanted_input=self.enable_quanted_input,
            scale_dtype=self.scale_dtype,
            tokenizer=self.tokenizer,
            supported_types=self.supported_types,
            data_type=self.data_type,
            act_data_type=self.act_data_type,
            serialization_dict=serialization_dict,
            backend=backend,
            to_quant_block_names=self.to_quant_block_names,
            quant_block_list=self.quant_block_list,
            **kwargs,
        )
        return compressed_model

    def _get_quantized_layer_names_outside_blocks(self) -> list:
        """Gets the names of quantized layers outside blocks in the model.

        Returns:
            list: List of layer names outside blocks.
        """
        if self.layer_config is None or len(self.layer_config) == 0:
            return []

        layer_names = []
        all_layers_in_block = get_layer_names_in_block(self.model, self.supported_types, self.quant_block_list)

        for key in self.layer_config.keys():
            if key in all_layers_in_block:
                continue
            layer = get_module(self.model, key)
            if layer is None:
                logger.error(f"could not find layer {key} in the model, exit...")
                exit(-1)
            if isinstance(layer, tuple(self.supported_types)) and check_to_quantized(self.layer_config[key]):
                layer_names.append(key)

        return layer_names

    def _set_amp_dtype(self) -> None:
        """Sets the automatic mixed precision (AMP) data type for the model based on the device and configuration."""
        self.amp_dtype = torch.bfloat16
        if self.model.dtype != torch.float32:
            self.amp_dtype = self.model.dtype
        if self.device == "cpu" or "hpu" in self.device:
            self.amp_dtype = torch.bfloat16
        if self.amp:
            if self.device == "cpu" and not CpuInfo().bf16:
                self.amp = False
                self.amp_dtype = torch.float32
                self.model = self.model.to(torch.float32)
                logger.warning(
                    f"amp is set to FALSE as the current {self.device} device does not support the 'bf16' data type."
                )
            else:
                if self.model.dtype != self.amp_dtype:
                    self.model = self.model.to(self.amp_dtype)
        else:
            self.amp_dtype = torch.float32
            self.model = self.model.to(torch.float32)

    def _get_optimizer(self, optimizer: Any):
        """Returns the specified optimizer. In SignRound, we fix the optimizer.

        Args:
        optimizer: The optimizer to be used.

        Returns:
        The specified optimizer.
        """
        return SignSGD

    def _get_scaler(self):
        """Returns scaler, in SignRound, no need to use scaler."""
        return None

    def _scale_loss_and_backward(self, scaler: Any, loss: torch.Tensor) -> torch.Tensor:
        """Scales the loss and performs backward pass.

        Args:
        scaler: The scaler to be used.
        loss: The loss to be scaled.

        Returns:
        The scaled loss.
        """
        scale_loss = loss * 1000
        scale_loss.backward()
        if is_optimum_habana_available():
            htcore.mark_step()
        return scale_loss

    def _step(self, scaler: Any, optimizer: Any, lr_schedule: Any):
        """Performs a step in the optimization process.

        Args:
        scaler: The scaler to be used.
        optimizer: The optimizer for the step.
        lr_schedule: The learning rate schedule.

        Returns:
        None
        """
        optimizer.step()
        # for hpu
        if is_optimum_habana_available():
            htcore.mark_step()
        optimizer.zero_grad()
        lr_schedule.step()

    @classmethod
    @torch.no_grad()
    def _sampling_inputs(
        cls,
        input_ids: list[torch.Tensor],
        input_others: dict,
        indices: list[int],
        seqlen: int,
        batch_dim: int = 0,
        share_cache_keys: tuple = (),
    ):
        """Samples inputs based on the given indices and sequence length.

        Args:
        input_ids: The list of input tensor containing  input_ids.
        input_others: A dictionary containing other input data.
        indices: The indices to sample from the input.
        seqlen: The sequence length.

        Returns:
        current_input_ids: The sampled input IDs.
        current_input_others: The sampled other input data.
        """
        current_input_ids = [input_ids[i] for i in indices]

        current_input_ids = torch.cat(current_input_ids, dim=batch_dim)

        current_input_others = {"positional_inputs": input_others["positional_inputs"]}
        for key in input_others.keys():
            if "positional_inputs" in key:
                continue
            if (key not in share_cache_keys or len(indices) == 1) and not isinstance(
                input_others[key], (str, bool, type(None))
            ):
                current_input_others[key] = None
                if input_others[key] is not None:
                    current_input_others[key] = [input_others[key][i] for i in indices]
                    if len(indices) == 1:
                        current_input_others[key] = current_input_others[key][0]
                    else:
                        try:
                            current_input_others[key] = torch.cat(current_input_others[key], dim=0)
                        except TypeError as err:
                            logger.warning_once("Please check the model cache inputs or try setting batch_size to 1.")
            else:
                current_input_others[key] = input_others[key]

        return current_input_ids, current_input_others


class AutoRoundAdam(AutoRound):
    """Class for automatic rounding-based quantization with optimizers like adamw of a PyTorch model.

    Args:
        model: The PyTorch model to be quantized.
        tokenizer: An optional tokenizer for processing input data.
        bits (int): Number of bits for quantization (default is 4).
        group_size (int): Size of the quantization group (default is 128).
        sym (bool): Whether sym to be used (default is True).
        layer_config (dict): Configuration for weight quantization (default is None).
        batch_size (int): Batch size for training (default is 8).
        amp (bool): Whether to use automatic mixed precision (default is True).
        device: The device to be used for training (default is "auto").
        lr_scheduler: The learning rate scheduler to be used.
        dataset: The default dataset name (default is "NeelNanda/pile-10k").
        enable_quanted_input (bool): Whether to use quantized input data (default is True).
        enable_minmax_tuning (bool): Whether to enable min-max tuning (default is True).
        lr (float): The learning rate (default is 0.005).
        minmax_lr (float): The learning rate for min-max tuning (default is None).
        low_gpu_mem_usage (bool): Whether to use low GPU memory (default is False).
        low_cpu_mem_usage (bool): Whether to use low CPU memory (default is False).
        iters (int): Number of iterations (default is 200).
        seqlen (int): Length of the sequence.
        nsamples (int): Number of samples (default is 128).
        sampler (str): The sampling method (default is "rand").
        seed (int): The random seed (default is 42).
        nblocks (int): Number of blocks (default is 1).
        gradient_accumulate_steps (int): Number of gradient accumulation steps (default is 1).
        not_use_best_mse (bool): Whether to use mean squared error (default is False).
        dynamic_max_gap (int): The dynamic maximum gap (default is -1).
        data_type (str): The data type to be used (default is "int").
        scale_dtype (str): The data type of quantization scale to be used (default is "float16"), different kernels
                           have different choices.
        act_bits (int): Number of bits for activation quantization. Default is 16.
        act_group_size (int): Group size for activation quantization. Default is None.
        act_sym (bool): Whether to use symmetric activation quantization. Default is None.
        act_data_type (str): Specifies the data type for activations.
                             Defaults to None, in which case it inherits the weight data type.
        act_dynamic (bool): Whether to use dynamic activation quantization. Default is True.
        to_quant_block_names (str|list): A string or list whose elements are list of
                            block's layer names to be quantized.
        enable_norm_bias_tuning (bool): Whether to enable fast norm/layer_bias tuning
        enable_torch_compile (bool): Whether to enable torch compile to optimize quant_block/layer function
        **kwargs: Additional keyword arguments.

    Returns:
        The quantized model.
    """

    def __init__(
        self,
        model: Union[torch.nn.Module, str],
        tokenizer=None,
        bits: int = 4,
        group_size: int = 128,
        sym: bool = True,
        layer_config=None,
        batch_size: int = 8,
        amp: bool = True,
        device: Union[str, torch.device, int] = 0,
        lr_scheduler=None,
        dataset: Union[str, list, tuple, torch.utils.data.DataLoader] = "NeelNanda/pile-10k",
        enable_quanted_input: bool = True,
        enable_minmax_tuning: bool = True,
        lr: float = None,
        minmax_lr: float = None,
        low_gpu_mem_usage: bool = False,
        low_cpu_mem_usage: int = 0,
        iters: int = 200,
        seqlen: int = 2048,
        nsamples: int = 128,
        sampler: str = "rand",
        seed: int = 42,
        nblocks: int = 1,
        gradient_accumulate_steps: int = 1,
        not_use_best_mse: bool = False,
        dynamic_max_gap: int = -1,
        data_type: str = "int",
        scale_dtype: str = "fp16",
        act_bits: int = 16,
        act_group_size: int = None,
        act_sym: bool = None,
        act_data_type: str = None,
        act_dynamic: bool = True,
        to_quant_block_names: Union[str, list] = None,
        enable_norm_bias_tuning: bool = False,
        enable_torch_compile: bool = False,
        device_map: Union[str, dict] = None,
        optimizer="AdamW",
        super_bits: int = None,
        super_group_size: int = None,
        disable_opt_rtn: bool = False,
        **kwargs,
    ):
        super(AutoRoundAdam, self).__init__(
            model=model,
            tokenizer=tokenizer,
            bits=bits,
            group_size=group_size,
            sym=sym,
            layer_config=layer_config,
            batch_size=batch_size,
            amp=amp,
            device=device,
            lr_scheduler=lr_scheduler,
            dataset=dataset,
            enable_quanted_input=enable_quanted_input,
            enable_minmax_tuning=enable_minmax_tuning,
            lr=lr,
            minmax_lr=minmax_lr,
            low_gpu_mem_usage=low_gpu_mem_usage,
            low_cpu_mem_usage=low_cpu_mem_usage,
            iters=iters,
            seqlen=seqlen,
            nsamples=nsamples,
            sampler=sampler,
            seed=seed,
            nblocks=nblocks,
            gradient_accumulate_steps=gradient_accumulate_steps,
            not_use_best_mse=not_use_best_mse,
            dynamic_max_gap=dynamic_max_gap,
            data_type=data_type,
            scale_dtype=scale_dtype,
            act_bits=act_bits,
            act_group_size=act_group_size,
            act_sym=act_sym,
            act_data_type=act_data_type,
            act_dynamic=act_dynamic,
            to_quant_block_names=to_quant_block_names,
            enable_norm_bias_tuning=enable_norm_bias_tuning,
            enable_torch_compile=enable_torch_compile,
            device_map=device_map,
            super_bits=super_bits,
            super_group_size=super_group_size,
            disable_opt_rtn=disable_opt_rtn,
            **kwargs,
        )

        self.optimizer = self._get_optimizer(optimizer)

    def _get_optimizer(self, optimizer):
        if optimizer is None:
            optimizer = torch.optim.AdamW
        elif isinstance(optimizer, str):
            optimizer = getattr(torch.optim, optimizer)
        else:
            optimizer = optimizer
        return optimizer

    def _get_scaler(self):
        scaler = None
        if self.amp and not check_is_cpu(self.device):
            from torch.cuda.amp import GradScaler

            scaler = GradScaler(init_scale=1024, growth_interval=100000)
        return scaler

    def _scale_loss_and_backward(self, scaler, loss):
        if scaler is not None:
            loss = scaler.scale(loss)

        loss.backward()
        if is_optimum_habana_available():
            htcore.mark_step()
        return loss

    def _step(self, scaler, optimizer, lr_schedule):
        if scaler is not None:
            scaler.step(optimizer)
            optimizer.zero_grad()
            lr_schedule.step()
            scaler.update()
        else:
            optimizer.step()
            optimizer.zero_grad()
            lr_schedule.step()
        if is_optimum_habana_available():
            htcore.mark_step()<|MERGE_RESOLUTION|>--- conflicted
+++ resolved
@@ -73,13 +73,10 @@
     is_nv_fp,
     is_optimum_habana_available,
     is_standard_fp,
-<<<<<<< HEAD
     is_static_afp8,
+    is_static_wfp8afp8,
     is_torch_fp8_static,
-=======
-    is_static_wfp8afp8,
     is_wfp8afp8,
->>>>>>> bf58cf97
     llm_load_model,
     logger,
     mv_module_from_gpu,
@@ -687,21 +684,11 @@
                         config["bits"] == self.bits or config["bits"] >= 16 for config in self.layer_config.values()
                     )
                     if enable_awq:
-<<<<<<< HEAD
-                        formats[index] = format.replace("auto_round", "auto_round:auto_awq")
-                if is_nv_fp(self.data_type) or is_mx_fp(self.data_type):
-                    format = format.replace("auto_round", f"auto_round:{self.data_type}")
-                    formats[index] = format
-                if is_torch_fp8_static(self):
-                    format = format.replace("auto_round", f"auto_round:{AutoRoundFormat.TORCH_FP8_STATIC.value}")
-                    formats[index] = format
-
-=======
                         format = "auto_round:auto_awq"
                 elif is_nv_fp(self.data_type) or is_mx_fp(self.data_type):
                     format = f"auto_round:{self.data_type}"
                 elif is_wfp8afp8(self):  # staic wfp8afp8
-                    format = "auto_round:fp8"
+                    format = f"auto_round:{AutoRoundFormat.TORCH_FP8_STATIC.value}"
                 elif self.data_type == "fp" and self.bits == 8 and self.act_bits >= 16:  # woq fp8
                     format = "auto_round:fp8"
                 elif self.act_bits < 16:
@@ -712,7 +699,6 @@
                     )
 
                 formats[index] = format
->>>>>>> bf58cf97
             elif format == "llmcompressor":
                 from auto_round.export.export_to_llmcompressor import check_compressed_tensors_supported
 
