# Copyright (c) 2023 Intel Corporation
#
# Licensed under the Apache License, Version 2.0 (the "License");
# you may not use this file except in compliance with the License.
# You may obtain a copy of the License at
#
#    http://www.apache.org/licenses/LICENSE-2.0
#
# Unless required by applicable law or agreed to in writing, software
# distributed under the License is distributed on an "AS IS" BASIS,
# WITHOUT WARRANTIES OR CONDITIONS OF ANY KIND, either express or implied.
# See the License for the specific language governing permissions and
# limitations under the License.


<<<<<<< HEAD
import logging

import torch

logger = logging.getLogger("autoround")
logger.setLevel(logging.INFO)
fh = logging.StreamHandler()
fh_formatter = logging.Formatter(
    "%(asctime)s %(levelname)s %(filename)s L%(lineno)d: %(message)s",
    "%Y-%m-%d %H:%M:%S",
)
fh.setFormatter(fh_formatter)
logger.addHandler(fh)

import copy
import time
from functools import partial

from torch.amp import autocast
from torch.functional import F

from .calib_dataset import CALIB_DATASETS
from .utils import (
    block_forward,
    check_is_cpu,
    check_to_quantized,
    collect_minmax_scale,
    collect_round_v,
    get_batch_dim,
    get_block_names,
    get_module,
    get_scale_shape,
    is_hpu_available,
    move_input_to_device,
    quant_weight,
    sampling_inputs,
    set_module,
)

=======
import torch

import copy
import time
from .utils import (quant_weight, set_module, get_module, get_block_names, block_forward, sampling_inputs,
                    get_scale_shape, move_input_to_device, check_is_cpu, collect_round_v,
                    collect_minmax_scale, get_batch_dim, htcore, is_hpu_available,check_to_quantized,logger)
>>>>>>> 3938d4ad

class SaveInputs:
    """Cache the inputs of the first block."""

    def __init__(self, model, dataloader, seqlen=256, block_name=None):
        """Initializes the SaveInputs class.

        Args:
            model: The model to be used.
            dataloader: The dataloader for the input data.
            seqlen (int): The sequence length.
            block_name (str): The name of the block.
        """
        self.model = model.eval()
        self.dataloader = dataloader
        self.inputs = {}
        self.block_name = block_name
        self.seqlen = seqlen

    @torch.no_grad()
    def get_forward_func(self, name):
        """Gets the forward function.

        Args:
            name (str): The name of the function.

        Returns:
            function: The forward function.
        """

        def forward(_, hidden_states, *positional_args, **kwargs):
            dim = int(
                (
                    hasattr(self.model, "config")
                    and "chatglm" in self.model.config.model_type
                )
            )
            if name in self.inputs:
                data = torch.cat(
                    [self.inputs[name]["input_ids"], hidden_states.to("cpu")], dim=dim
                )
                self.inputs[name]["input_ids"] = data
            else:
                self.inputs[name] = {}
                self.inputs[name]["input_ids"] = hidden_states.to("cpu")

            if "positional_inputs" not in self.inputs[name]:
                self.inputs[name]["positional_inputs"] = []
            for idx, item in enumerate(positional_args):
                self.inputs[name]["positional_inputs"] = move_input_to_device(
                    positional_args
                )

            for key in kwargs.keys():
                if (
                    isinstance(kwargs[key], torch.Tensor)
                    or isinstance(kwargs[key], list)
                    or (key == "alibi")
                ):
                    if "attention_mask" in key:
                        if key not in self.inputs[name].keys():
                            self.inputs[name][key] = None
                        if kwargs[key] is not None:
                            if self.inputs[name][key] is not None:
                                self.inputs[name][key] = torch.cat(
                                    [self.inputs[name][key], kwargs[key].to("cpu")],
                                    dim=0,
                                )
                            else:
                                self.inputs[name][key] = kwargs[key].to("cpu")
                    elif "alibi" in key:
                        if key not in self.inputs[name].keys():
                            self.inputs[name][key] = None
                        if isinstance(kwargs[key], torch.Tensor):
                            alibi = kwargs[key]
                            batch = kwargs["attention_mask"].shape[0]
                            alibi = alibi.reshape(
                                batch, -1, alibi.shape[1], alibi.shape[2]
                            )
                            if self.inputs[name][key] is not None:
                                self.inputs[name][key] = torch.cat(
                                    [self.inputs[name][key], alibi.to("cpu")], dim=0
                                )
                            else:
                                self.inputs[name][key] = alibi.to("cpu")
                    elif key not in self.inputs[name].keys():
                        self.inputs[name][key] = move_input_to_device(
                            kwargs[key], device=torch.device("cpu")
                        )
            raise NotImplementedError

        return forward

    @torch.no_grad()
    def get_inputs(self, n_samples=512):
        """Gets the inputs.

        Args:
            n_samples (int): The number of samples.

        Returns:
            dict: The inputs.
        """
        total_cnt = 0
        self._replace_forward()
        for data in self.dataloader:
            if data is None:
                continue
            if isinstance(data, torch.Tensor):
                data_new = data.to(self.model.device)
                input_ids = data_new
            else:
                data_new = {}
                for key in data.keys():
                    data_new[key] = data[key].to(self.model.device)
                input_ids = data_new["input_ids"]
            # if input_ids.shape[-1] < self.seqlen:
            #     continue
            if total_cnt + input_ids.shape[0] > n_samples:
                input_ids = input_ids[: n_samples - total_cnt, ...]
            try:
                if isinstance(data_new, torch.Tensor):
                    self.model(data_new)
                elif isinstance(data_new, dict):
                    self.model(**data_new)
            except NotImplementedError:
                pass
            except Exception as error:
                logger.error(error)
            total_cnt += input_ids.shape[0]
            if total_cnt >= n_samples:
                break
        self._recover_forward()
        if total_cnt == 0:
            logger.error(
                f"no data has been cached, please provide more data with sequence length >={self.seqlen} in the "
                f"dataloader or decease the sequence length"
            )
            exit()
        elif total_cnt < n_samples:
            logger.warning(
                f"Insufficient number of samples collected may affect the quantification. "
                f"Effective samples size:{total_cnt}, Target sample size:{n_samples}"
            )
        res = self.inputs[self.block_name]
        return res

    def _recover_forward(self):
        """Recovers the forward function."""
        for n, m in self.model.named_modules():
            if n == self.block_name:
                m.forward = m.orig_forward
                delattr(m, "orig_forward")
                break

    def _replace_forward(self):
        """Replaces the forward function."""
        from functools import partial
        for n, m in self.model.named_modules():
            if n == self.block_name:
                m.orig_forward = m.forward
                m.forward = partial(self.get_forward_func(n), m)
                break


class WrapperLinear(torch.nn.Module):
    def __init__(self, orig_layer, enable_minmax_tuning=True):
        """A wrapper module for linear layers that enables quantization and min-max tuning of weights.

        Args:
        - orig_layer (torch.nn.Module): The original linear layer to be wrapped.
        - enable_minmax_tuning (bool): Whether to enable min-max scaling tuning. Default is True.

        Attributes:
        - orig_layer (torch.nn.Module): The original linear layer being wrapped.
        - num_bits (int): The number of bits for quantization.
        - group_size (int): The size of the groups for quantization.
        - scheme (str): The quantization scheme to use.
        - value (torch.nn.Parameter): The learnable parameter for quantization.
        - enable_minmax_tuning (bool): Whether min-max scaling tuning is enabled.
        - min_scale (torch.nn.Parameter or torch.Tensor): The minimum scale for min-max tuning.
        - max_scale (torch.nn.Parameter or torch.Tensor): The maximum scale for min-max tuning.
        """
        super(WrapperLinear, self).__init__()
        self.orig_layer = orig_layer
        self.num_bits = self.orig_layer.bits
        self.group_size = self.orig_layer.group_size
        self.scale_dtype = self.orig_layer.scale_dtype
        self.scheme = self.orig_layer.scheme
        self.value = torch.nn.Parameter(
            torch.zeros(
                self.orig_layer.weight.shape, device=self.orig_layer.weight.device
            ),
            requires_grad=True,
        )
        self.enable_minmax_tuning = enable_minmax_tuning
        shape = get_scale_shape(self.orig_layer.weight, self.group_size)

        if self.enable_minmax_tuning:
            self.min_scale = torch.nn.Parameter(
                torch.zeros(shape, device=self.orig_layer.weight.device),
                requires_grad=True,
            )
            self.max_scale = torch.nn.Parameter(
                torch.zeros(shape, device=self.orig_layer.weight.device),
                requires_grad=True,
            )
        else:
            self.min_scale = torch.tensor(0, device=self.orig_layer.weight.device)
            self.max_scale = torch.tensor(0, device=self.orig_layer.weight.device)

    def unwrapper(self, v, min_scale, max_scale):
        """Unwrapper the layer to the original layer.

        Args:
        - v (torch.Tensor): The rounding v parameter for quantization.
        - min_scale (torch.nn.Parameter or torch.Tensor): The minimum scale for min-max tuning.
        - max_scale (torch.nn.Parameter or torch.Tensor): The maximum scale for min-max tuning.

        Returns:
        - torch.nn.Module: The original linear layer with updated weights after quantization and dequantization.
        """
        min_scale.clamp_(-1, 0)
        max_scale.clamp_(-1, 0)

        q_dq_weight, scale, zp = quant_weight(
            self.orig_layer.weight,
            self.num_bits,
            self.group_size,
            self.scheme,
            v,
            min_scale,
            max_scale,
            self.scale_dtype,
        )
        self.orig_layer.weight.data.copy_(q_dq_weight)
        self.orig_layer.weight.grad = None  ##clear grad
        self.orig_layer.scale = scale.to("cpu")
        self.orig_layer.zp = zp.to("cpu") if zp is not None else None
        return self.orig_layer

    def forward(self, x):
        """Performs forward pass through the wrapped linear layer with quantized weights.

        Args:
        - x (torch.Tensor): The input tensor.

        Returns:
        - torch.Tensor: The output tensor after applying the linear transformation with quantized weights.
        """
        from torch.functional import F
        weight = self.orig_layer.weight
        self.min_scale.data.copy_(torch.clamp(self.min_scale.data, -1, 0))
        self.max_scale.data.copy_(torch.clamp(self.max_scale.data, -1, 0))
        weight_q, _, _ = quant_weight(
            weight,
            self.num_bits,
            self.group_size,
            self.scheme,
            self.value,
            self.min_scale,
            self.max_scale,
            self.scale_dtype,
        )
        weight_q = weight_q.to(weight.dtype)
        # pylint: disable=not-callable
        return F.linear(x, weight_q, self.orig_layer.bias)


class WrapperTransformerConv1d(torch.nn.Module):
    def __init__(self, orig_layer, enable_minmax_tuning=True):
        """A wrapper module for transformers 1D convolutional layers used in transformers,
        enabling quantization and min-max tuning of weights.

        Args:
        - orig_layer (torch.nn.Module): The original 1D convolutional layer to be wrapped.
        - num_bits (int): The number of bits for quantization.
        - group_size (int): The size of the groups for quantization.
        - scheme (str): The quantization scheme to use.
        - enable_minmax_tuning (bool): Whether to enable min-max scaling tuning. Default is True.

        Attributes:
        - orig_layer (torch.nn.Module): The original 1D convolutional layer being wrapped.
        - num_bits (int): The number of bits for quantization.
        - group_size (int): The size of the groups for quantization.
        - scheme (str): The quantization scheme to use.
        - weight_t (torch.Tensor): Transposed weight tensor of the original layer.
        - value (torch.nn.Parameter): The learnable parameter for quantization.
        - enable_minmax_tuning (bool): Whether min-max scaling tuning is enabled.
        - min_scale (torch.nn.Parameter or torch.Tensor): The minimum scale for min-max tuning.
        - max_scale (torch.nn.Parameter or torch.Tensor): The maximum scale for min-max tuning.
        """
        super(WrapperTransformerConv1d, self).__init__()
        self.orig_layer = orig_layer
        self.num_bits = self.orig_layer.bits
        self.group_size = self.orig_layer.group_size
        self.scheme = self.orig_layer.scheme
        device = self.orig_layer.weight.device
        self.weight_t = self.orig_layer.weight.t()
        self.value = torch.nn.Parameter(
            torch.zeros(self.weight_t.shape, device=device), requires_grad=True
        )
        shape = get_scale_shape(self.weight_t, self.group_size)

        if enable_minmax_tuning:
            self.min_scale = torch.nn.Parameter(
                torch.zeros(shape, device=device), requires_grad=True
            )
            self.max_scale = torch.nn.Parameter(
                torch.zeros(shape, device=device), requires_grad=True
            )
        else:
            self.min_scale = torch.tensor(0, device=device)
            self.max_scale = torch.tensor(0, device=device)

    def unwrapper(self, v, min_scale, max_scale):
        """Unwrapper the layer to the original conv1d layer.

        Args:
        - v (torch.Tensor): The scaling parameter for quantization.
        - min_scale (torch.nn.Parameter or torch.Tensor): The minimum scale for min-max tuning.
        - max_scale (torch.nn.Parameter or torch.Tensor): The maximum scale for min-max tuning.

        Returns:
        - torch.nn.Module: The original 1D convolutional layer with updated weights after inverse quantization.
        """
        min_scale.clamp_(-1, 0)
        max_scale.clamp_(-1, 0)
        weight_q, scale, zp = quant_weight(
            self.weight_t,
            self.num_bits,
            self.group_size,
            self.scheme,
            v,
            min_scale,
            max_scale,
            self.scale_dtype,
        )
        self.orig_layer.weight.data.copy_(weight_q.t())
        self.orig_layer.weight.grad = None
        self.orig_layer.scale = scale.to("cpu")
        self.orig_layer.zp = zp.to("cpu")
        return self.orig_layer

    def forward(self, x):
        """Performs forward pass through the wrapped 1D convolutional layer with quantized weights.

        Args:
        x (torch.Tensor): The input tensor.

        Returns:
        torch.Tensor: The output tensor after applying the convolutional transformation with quantized weights.
        """
        with torch.no_grad():
            self.min_scale.clamp_(-1, 0)
            self.max_scale.clamp_(-1, 0)
        weight_q, _, _ = quant_weight(
            self.weight_t,
            self.num_bits,
            self.group_size,
            self.scheme,
            self.value,
            self.min_scale,
            self.max_scale,
            self.scale_dtype,
        )
        weight_q = weight_q.to(self.weight_t.dtype)
        size_out = x.size()[:-1] + (self.orig_layer.nf,)
        x = torch.addmm(self.orig_layer.bias, x.view(-1, x.size(-1)), weight_q.t())
        x = x.view(*size_out)
        return x


class WrapperMultiblock(torch.nn.Module):
    """A wrapper for a list of modules to be act as a single block.

    Args:
    module_list: The list of modules to wrap.
    """

    def __init__(self, module_list):
        super(WrapperMultiblock, self).__init__()
        self.layers = torch.nn.ModuleList(module_list)

    def forward(self, x, **kwargs):
        hidden_states = x
        for idx, decoder_layer in enumerate(self.layers):
            layer_outputs = decoder_layer(hidden_states, **kwargs)
            hidden_states = layer_outputs
            if isinstance(hidden_states, tuple) or isinstance(hidden_states, list):
                hidden_states = layer_outputs[0]
        return hidden_states


def wrapper_block(block, enable_minmax_tuning):
    """Wraps the layers in the given block with a custom Wrapper module.

    Args:
        block: The input block containing linear and conv1d layers to be wrapped.
        enable_minmax_tuning: A boolean indicating whether min-max tuning is enabled.

    Returns:
        list: A list of names of the wrapped layers.
    """
    names = []
    for n, m in block.named_modules():
        if isinstance(m, torch.nn.Linear):
            if not check_to_quantized(m):
                continue
            new_m = WrapperLinear(m, enable_minmax_tuning=enable_minmax_tuning)
            set_module(block, n, new_m)
            names.append(n)

        try:
            import transformers

            if isinstance(m, transformers.modeling_utils.Conv1D):
                if not check_to_quantized(m):
                    continue
                new_m = WrapperTransformerConv1d(
                    m, enable_minmax_tuning=enable_minmax_tuning
                )
                set_module(block, n, new_m)
                names.append(n)
        except:
            pass
    return names


@torch.no_grad()
def unwrapper_block(block, vs, min_scales, max_scales):
    """Unwraps the WrapperLinear and WrapperTransformerConv1d modules in the given block.

    Args:
    block: The input block containing wrapped modules to be unwrapped.
    vs: A dictionary of scaling parameters for the wrapped modules.
    min_scales: A dictionary of minimum scaling values for the wrapped modules.
    max_scales: A dictionary of maximum scaling values for the wrapped modules.
    """
    for n, m in block.named_modules():
        if hasattr(m, "orig_layer"):
            v = 0
            min_scale = 0
            max_scale = 0
            if isinstance(vs, dict):
                v = vs[n]
            if isinstance(min_scales, dict):
                min_scale = min_scales[n]
                min_scale = torch.clamp(min_scale, -1, 0)
            if isinstance(max_scales, dict):
                max_scale = max_scales[n]
                max_scale = torch.clamp(max_scale, -1, 0)
            orig_layer = m.unwrapper(v, min_scale, max_scale)
            set_module(block, n, orig_layer)


class AutoRound(object):
    """This is Signround+ which is an advanced version of Signround. For more information,
     please refer to Cheng, Wenhua, et al. "Optimize weight rounding via signed gradient descent
     for the quantization of llms." arXiv preprint arXiv:2309.05516 (2023).

    Args:
        model: The PyTorch model to be quantized.
        tokenizer: Tokenizer for processing input data. Temporarily set as a mandatory parameter.
        bits (int): Number of bits for quantization (default is 4).
        group_size (int): Size of the quantization group (default is 128).
        scheme (str): The quantization scheme to be used (default is "asym").
        weight_config (dict): Configuration for weight quantization (default is an empty dictionary).
        weight_config={
                   'layer1':##layer_name
                   {
                       'data_type': 'int',
                       'bits': 4,
                       'group_size': 32,
                       'scheme': "asym", ## or sym
                   }
                   ...
               }
        enable_full_range (bool): Whether to enable full range quantization (default is False).
        bs (int): Batch size for training (default is 8).
        amp (bool): Whether to use automatic mixed precision (default is True).
        device: The device to be used for tuning (default is "cuda:0").
        lr_scheduler: The learning rate scheduler to be used.
        dataloader: The dataloader for input data (to be supported in future).
        dataset_name (str): The default dataset name (default is "NeelNanda/pile-10k").
        dataset_split (str): The split of the dataset to be used (default is "train").
        use_quant_input (bool): Whether to use quantized input data (default is True).
        enable_minmax_tuning (bool): Whether to enable min-max tuning (default is True).
        lr (float): The learning rate (default is 0.005).
        minmax_lr (float): The learning rate for min-max tuning (default is None).
        low_gpu_mem_usage (bool): Whether to use low GPU memory (default is True).
        iters (int): Number of iterations (default is 200).
        seqlen (int): Length of the sequence.
        n_samples (int): Number of samples (default is 512).
        sampler (str): The sampling method (default is "rand").
        seed (int): The random seed (default is 42).
        n_blocks (int): Number of blocks (default is 1).
        gradient_accumulate_steps (int): Number of gradient accumulation steps (default is 1).
        not_use_best_mse (bool): Whether to use mean squared error (default is False).
        dynamic_max_gap (int): The dynamic maximum gap (default is -1).
        data_type (str): The data type to be used (default is "int").
        **kwargs: Additional keyword arguments.

    Returns:
        The quantized model.
    """

    def __init__(
        self,
        model,
        tokenizer,
        bits: int = 4,
        group_size: int = 128,
        scheme: str = "asym",
        weight_config: dict = {},
        enable_full_range: bool = False,  ##for symmetric, TODO support later
        bs: int = 8,
        amp: bool = True,
        device="cuda:0",
        lr_scheduler=None,
        dataloader=None,  ## to support later
        dataset_name: str = "NeelNanda/pile-10k",
        dataset_split: str = "train",
        use_quant_input: bool = True,
        enable_minmax_tuning: bool = True,
        lr: float = None,
        minmax_lr: float = None,
        low_gpu_mem_usage: bool = True,
        iters: int = 200,
        seqlen: int = 2048,
        n_samples: int = 512,
        sampler: str = "rand",
        seed: int = 42,
        n_blocks: int = 1,
        gradient_accumulate_steps: int = 1,
        not_use_best_mse: bool = False,
        dynamic_max_gap: int = -1,
        data_type: str = "int",  ##only support data_type
        scale_dtype="fp16",
        **kwargs,
    ):
        from .calib_dataset import CALIB_DATASETS
        self.model = model
        self.model_orig_dtype = model.dtype
        self.model = self.model.to("cpu")
        self.amp = amp
        self.use_quant_input = use_quant_input
        self.enable_minmax_tuning = enable_minmax_tuning
        self.n_samples = n_samples
        self.n_blocks = n_blocks
        self.bits = bits
        self.group_size = group_size
        self.scheme = scheme
        self.low_gpu_mem_usage = low_gpu_mem_usage
        self.data_type = data_type
        self.supported_types = [torch.nn.Linear]
        try:
            import transformers

            self.supported_types.append(transformers.modeling_utils.Conv1D)
        except:
            pass
        self.weight_config = weight_config
        self.dataset_split = dataset_split
        self.seed = seed
        self.tokenizer = tokenizer
        self.seqlen = seqlen
        self.train_bs = bs
        self.n_blocks = n_blocks
        self.device = device

        if scale_dtype == "fp16":
            self.scale_dtype = torch.float16
        elif scale_dtype == "bf16":
            self.scale_dtype = torch.bfloat16
        else:
            self.scale_dtype = torch.float32

        self.amp_dtype = torch.float16
        if self.model.dtype != torch.float32:
            self.amp_dtype = self.model.dtype
        if self.device == "cpu":
            self.amp_dtype = torch.bfloat16
        if self.amp:
            self.model = self.model.to(self.amp_dtype)
            logger.info(f"using {self.amp_dtype} for quantization tuning")
        else:
            self.model = self.model.to(torch.float32)
            logger.info(f"using {torch.float32} for quantization tuning")
        self.dataset_name = dataset_name

        if dataloader is None:
            get_dataloader = CALIB_DATASETS.get(
                self.dataset_name, CALIB_DATASETS["NeelNanda/pile-10k"]
            )
            self.dataloader = get_dataloader(
                self.tokenizer,
                self.seqlen,
                seed=self.seed,
                bs=self.train_bs,
                split=self.dataset_split,
                dataset_name=self.dataset_name,
            )
        else:
            self.dataloader = dataloader
        self.iters = iters
        if self.iters <= 0:
            logger.warning("iters must be positive, reset it to 200")
            self.iters = 200
        self.lr = lr
        if self.lr is None:
            self.lr = 1.0 / self.iters
        self.minmax_lr = minmax_lr
        if self.minmax_lr is None:
            self.minmax_lr = self.lr

        self.sampler = sampler
        self.gradient_accumulate_steps = gradient_accumulate_steps
        self.not_use_best_mse = not_use_best_mse
        self.dynamic_max_gap = dynamic_max_gap
        self.enable_full_range = enable_full_range
        assert (
            self.enable_full_range is False
        ), "only support enable_full_range=False currently"
        self.lr_scheduler = lr_scheduler
        self.set_layerwise_config(self.weight_config)
        self.optimizer = self.get_optimizer(None)
        self.check_configs()

    def get_optimizer(self, optimizer):
        """Returns the specified optimizer. In SignRound, we fix the optimizer.

        Args:
        optimizer: The optimizer to be used.

        Returns:
        The specified optimizer.
        """
        from auto_round.sign_sgd import SGD

        return SGD

    def get_scaler(self):
        """Returns scaler, in SignRound, no need to use scaler."""
        return None

    def scale_loss_and_backward(self, scaler, loss):
        """Scales the loss and performs backward pass.

        Args:
        scaler: The scaler to be used.
        loss: The loss to be scaled.

        Returns:
        The scaled loss.
        """
        scale_loss = loss * 1000
        scale_loss.backward()
        if is_hpu_available:
            htcore.mark_step()
        return scale_loss

    def step(self, scaler, optimizer, lr_schedule):
        """Performs a step in the optimization process.

        Args:
        scaler: The scaler to be used.
        optimizer: The optimizer for the step.
        lr_schedule: The learning rate schedule.

        Returns:
        None
        """
        optimizer.step()
        # for hpu
        if is_hpu_available:
            htcore.mark_step()
        optimizer.zero_grad()
        lr_schedule.step()

    def check_configs(self):
        """Checks if the configurations are valid.

        Raises:
        AssertionError: If any of the configurations are invalid.
        """
        assert isinstance(self.model, torch.nn.Module)
        assert self.bits > 0, "bits must be positive"
        assert (
            self.group_size == -1 or self.group_size >= 1
        ), "only supports positive group_size or -1(per channel)"
        assert self.train_bs > 0, "batch size must be positive"
        assert self.iters > 0, "iters must be positive"
        assert self.seqlen > 0, "seqlen must be positive"
        assert self.n_blocks > 0, "n_blocks must be positive"
        assert (
            self.gradient_accumulate_steps > 0
        ), "gradient accumulate step must be positive"

    def set_layerwise_config(self, weight_config):
        """Sets the layer-wise configuration based on the provided weight_config.

        Args:
        weight_config: The weight configuration.

        Returns:
        None
        """
        for n, m in self.model.named_modules():
            is_supported_type = False
            for supported_type in self.supported_types:
                if isinstance(m, supported_type):
                    is_supported_type = True
                    break
            if not is_supported_type:
                continue
            if n not in weight_config.keys():
                weight_config[n] = {}
                weight_config[n]["data_type"] = self.data_type
                weight_config[n]["bits"] = self.bits
                weight_config[n]["group_size"] = self.group_size
                weight_config[n]["scheme"] = self.scheme
            else:
                if "data_type" not in weight_config[n].keys():
                    weight_config[n]["data_type"] = self.data_type
                if "bits" not in weight_config[n].keys():
                    weight_config[n]["bits"] = self.bits
                if "group_size" not in weight_config[n].keys():
                    weight_config[n]["group_size"] = self.group_size
                if "scheme" not in weight_config[n].keys():
                    weight_config[n]["scheme"] = self.scheme
            weight_config[n]["scale_dtype"] = self.scale_dtype

            m.data_type = weight_config[n]["data_type"]
            m.bits = weight_config[n]["bits"]
            m.group_size = weight_config[n]["group_size"]
            m.scheme = weight_config[n]["scheme"]
            m.scale_dtype = weight_config[n]["scale_dtype"]

    def get_batch_dim(self, input_others):
        """Get the batch dimension of the input tensor.

        Args:
        input_others: A dictionary containing input data, including positional_inputs.

        Returns:
        The batch dimension of the input tensor.
        """
        dim = int(len(input_others["positional_inputs"]) > 0)
        return dim

    @torch.no_grad()
    def get_block_outputs(
        self, block, input_ids, input_others, bs, device, cache_device, batch_dim
    ):
        """Compute the output of a given block of the model for a given input.

        Args:
        block: The block of the model.
        input_ids: The input tensor containing tokenized input ids.
        input_others: A dictionary containing additional input data.
        bs: The batch size for computing the output.
        device: The device for computation.
        cache_device: The device for storing the output.
        batch_dim: The batch dimension of the output tensor.

        Returns:
        The output tensor of the block.
        """

        output = []
        for i in range(0, self.n_samples, bs):
            end_index = min(self.n_samples, i + bs)
            indices = torch.arange(i, end_index).to(torch.long)
            tmp_input_ids, tmp_input_others = sampling_inputs(
                input_ids, input_others, indices, self.seqlen
            )
            tmp_output = block_forward(
                block, tmp_input_ids, tmp_input_others, self.amp, self.amp_dtype, device
            ).to(cache_device)
            output.append(tmp_output)
        output = torch.cat(output, dim=batch_dim)
        torch.cuda.empty_cache()
        return output

    def quant_block(
        self, block, input_ids, input_others, q_input=None, device=torch.device("cpu")
    ):
        """Quantize the weights of a given block of the model.

        Args:
        block: The block of the model to be quantized.
        input_ids: The input tensor containing tokenized input ids.
        input_others: A dictionary containing additional input data.
        q_input: The quantized input tensor.
        device: The device for quantization.

        Returns:
        Tuple: (q_outputs, output) if self.use_quant_input is True, else (None, output)
        """
        from torch.amp import autocast
        batch_dim = get_batch_dim(input_others)
        if not self.low_gpu_mem_usage and input_ids.device != device:
            input_ids = move_input_to_device(input_ids, device)
            input_others = move_input_to_device(input_others, device)
        cache_device = device
        if self.low_gpu_mem_usage:
            cache_device = "cpu"
        output = self.get_block_outputs(
            block,
            input_ids,
            input_others,
            self.train_bs,
            device,
            cache_device,
            batch_dim,
        )

        if q_input is not None:
            input_ids = q_input.to(cache_device)

        names = wrapper_block(block, self.enable_minmax_tuning)
        logger.info(names)

        round_params = []
        minmax_params = []
        for n, m in block.named_modules():
            if hasattr(m, "orig_layer"):
                round_params.append(m.value)
                minmax_params.append(m.min_scale)
                minmax_params.append(m.max_scale)

        if self.enable_minmax_tuning:
            optimizer = self.optimizer(
                [
                    {"params": round_params},
                    {"params": minmax_params, "lr": self.minmax_lr},
                ],
                lr=self.lr,
                weight_decay=0,
            )
        else:
            optimizer = self.optimizer(round_params, lr=self.lr, weight_decay=0)

        if self.lr_scheduler is None:
            lr_schedule = torch.optim.lr_scheduler.LinearLR(
                optimizer,
                start_factor=1.0,
                end_factor=0.0,
                total_iters=self.iters,
                verbose=False,
            )
        else:
            lr_schedule = copy.deepcopy(self.lr_scheduler)

        pick_samples = self.train_bs
        if len(input_ids.shape) == 3:
            n_samples = input_ids.shape[batch_dim]
        else:
            n_samples = input_ids.shape[0] // self.seqlen
        if self.sampler != "rand":
            indices = torch.randperm(n_samples)[:pick_samples]
        last_best_iter = 0
        best_loss = torch.finfo(torch.float).max
        mse_loss = torch.nn.MSELoss().to(device)
        scaler = self.get_scaler()  # pylint: disable=assignment-from-none
        for i in range(self.iters):
            if self.sampler == "rand":
                indices = torch.randperm(n_samples)[:pick_samples]

            total_loss = 0
            for _ in range(self.gradient_accumulate_steps):
                current_input_ids, current_input_others = sampling_inputs(
                    input_ids, input_others, indices, seqlen=self.seqlen
                )
                if len(input_ids.shape) == 3:
                    if batch_dim == 0:
                        current_output = output[indices, :, :]
                    elif batch_dim == 1:
                        current_output = output[:, indices, :]
                    else:
                        current_output = output[:, :, indices]
                else:
                    current_output = output.view(n_samples, self.seqlen, -1)
                    current_output = current_output[indices, :, :]
                    current_output = current_output.reshape(
                        -1, current_output.shape[-1]
                    )
                current_output = move_input_to_device(current_output, device)

                output_q = block_forward(
                    block,
                    current_input_ids,
                    current_input_others,
                    self.amp,
                    self.amp_dtype,
                    device,
                )
                if self.amp and not check_is_cpu(device):
                    with autocast(device_type="cuda", dtype=self.amp_dtype):
                        # pylint: disable=not-callable
                        loss = mse_loss(output_q, current_output)
                else:
<<<<<<< HEAD
                    loss = mse_loss(
                        output_q.to(torch.float32), current_output.to(torch.float32)
                    )
=======
                    # pylint: disable=not-callable
                    loss = mse_loss(output_q.to(torch.float32), current_output.to(torch.float32))
>>>>>>> 3938d4ad

                total_loss += loss.item() / self.gradient_accumulate_steps
                self.scale_loss_and_backward(scaler, loss)

            if total_loss < best_loss:
                best_loss = total_loss
                if not self.not_use_best_mse:
                    # print(f"get better result at iter {i}, the loss is {total_loss}", flush=True)
                    best_v = collect_round_v(block)
                    best_min_scale, best_max_scale = collect_minmax_scale(block)
                    last_best_iter = i
            if self.not_use_best_mse and i == self.iters - 1:
                best_v = collect_round_v(block)
                best_min_scale, best_max_scale = collect_minmax_scale(block)

            if not self.not_use_best_mse:
                if (
                    self.dynamic_max_gap > 0
                    and i - last_best_iter >= self.dynamic_max_gap
                ):
                    break
            self.step(scaler, optimizer, lr_schedule)
        unwrapper_block(block, best_v, best_min_scale, best_max_scale)
        if self.use_quant_input:
            q_outputs = self.get_block_outputs(
                block,
                input_ids,
                input_others,
                self.train_bs,
                device,
                cache_device,
                batch_dim,
            )

            return q_outputs, output

        else:
            return None, output

    def qdq_weight_round(
        self,
        model: torch.nn.Module,
        inputs,
        block_names,
        n_blocks=1,
        device=torch.device("cpu"),
    ):
        """Quantize and dequantize the weights of the specified blocks in the model.

        Args:
        model: The PyTorch model to be quantized.
        inputs: The input data for quantization.
        block_names: The names of the blocks to be quantized and dequantized.
        n_blocks: The number of blocks to quantize and dequantize.
        device: The device for quantization and dequantization.

        Returns:
        None
        """
        q_input = None
        torch.cuda.empty_cache()
        for n, m in model.named_parameters():
            m.requires_grad_(False)
        input_ids = inputs["input_ids"]
        inputs.pop("input_ids", None)
        input_others = inputs
        torch.cuda.empty_cache()
        for i in range(0, len(block_names), n_blocks):
            if n_blocks == 1:
                n = block_names[i]
                logger.info(f"quantizing {i + 1}/{len(block_names)}, {n}")
                m = get_module(model, n)
            else:
                names = block_names[i : i + n_blocks]
                logger.info(names)
                modules = [get_module(model, n) for n in names]
                m = WrapperMultiblock(modules)

            m = m.to(device)

            q_input, input_ids = self.quant_block(
                m,
                input_ids,
                input_others,
                q_input=q_input,
                device=device,
            )
            m.to("cpu")
            torch.cuda.empty_cache()

        del q_input
        del input_ids
        del input_others
        del inputs

        torch.cuda.empty_cache()

    def save_quantized(self, output_dir, format="itrex", **kwargs):
        compress_model = None
        if format == "itrex":
            compress_model = self.save_quantized_as_itrex(output_dir, **kwargs)
        elif format == "auto_gptq":
            self.save_quantized_as_autogptq(output_dir, **kwargs)
        else:
            logger.error("export only supports itrex and auto_gptq now")
        return compress_model

<<<<<<< HEAD
    def save_quantized_as_autogptq(self, output_dir, use_triton=False):
        """Export the model to autogptq format to easily leverage cuda kernel."""
=======
    def save_quantized_as_autogptq(self, output_dir, use_triton=False, inplace=True):
        """
        Export the model to autogptq format to easily leverage cuda kernel
        """
>>>>>>> 3938d4ad
        if not self.quantized:
            logger.warning("please run autoround.quantize first")
            return
        logger.info(
            "Saving quantized model to autogptq format, this may take a while..."
        )
        if self.tokenizer is not None:
            self.tokenizer.save_pretrained(output_dir)
        ##check module quantized in block, this may have bug for mixed precision quantization
        block_name = get_block_names(self.model)[0]
        first_block = get_module(self.model, block_name)
        all_to_quantized = True
        modules_in_block_to_quantize = []
        for n, m in first_block.named_modules():
            is_supported_type = False
            for supported_type in self.supported_types:
                if isinstance(m, supported_type):
                    is_supported_type = True
                    break
            if not is_supported_type:
                continue
            if not check_to_quantized(m):
                all_to_quantized = False
            else:
                modules_in_block_to_quantize.append(n)
        modules_in_block_to_quantize = [
            modules_in_block_to_quantize
        ]  ##align with autogptq
        if all_to_quantized:
            modules_in_block_to_quantize = None
            
        if inplace:
            model = self.model.to("cpu")
        else:
            model = copy.deepcopy(self.model.to("cpu"))

        from auto_gptq.modeling._utils import pack_model
<<<<<<< HEAD

=======
        sym = self.scheme == 'sym'
>>>>>>> 3938d4ad
        if self.bits == 3 or use_triton is False:
            if self.bits == 3 and use_triton is True:
                logger.warning("triton does not support 3 bits, reset it to False")
            quantizers = {}
            for key in self.weight_config:
                info = self.weight_config[key]
                if not check_to_quantized(info):
                    continue
                quantizers[key] = (None, info["scale"], info["zp"], info["g_idx"])
            pack_model(
                model,
                quantizers,
                self.bits,
                self.group_size,
                use_cuda_fp16=True,
                desc_act=False,
                force_layer_back_to_cpu=True,
                use_triton=False,
            )
        else:
            quantizers = {}
            for key in self.weight_config:
                info = self.weight_config[key]
                if not check_to_quantized(info):
                    continue
<<<<<<< HEAD
                quantizers[key] = (
                    None,
                    info["scale"].to(torch.float32),
                    info["zp"].to(torch.float32),
                    info["g_idx"],
                )

            pack_model(
                model,
                quantizers,
                self.bits,
                self.group_size,
                use_cuda_fp16=True,
                desc_act=False,
                force_layer_back_to_cpu=True,
                use_triton=True,
            )
        from auto_round import save_quantized_to_autogptq

        sym = self.scheme == "sym"
        save_quantized_to_autogptq(
            model,
            output_dir,
            bits=self.bits,
            group_size=self.group_size,
            sym=sym,
            iters=self.iters,
            lr=self.lr,
            minmax_lr=self.minmax_lr,
            enable_minmax_tuning=self.enable_minmax_tuning,
            use_quant_input=self.use_quant_input,
            scale_dtype=self.scale_dtype,
            use_safetensors=True,
            modules_in_block_to_quantize=modules_in_block_to_quantize,
        )
=======
                info['zp'] = info['zp'].to(torch.float32)
                quantizers[key] = (None, info['scale'].to(torch.float32), info['zp'], info['g_idx'])
            pack_model(model, quantizers, self.bits, self.group_size, use_cuda_fp16=True, desc_act=False,
                       force_layer_back_to_cpu=True, use_triton=True)
        from auto_round import save_quantized_to_autogptq
        save_quantized_to_autogptq(model, output_dir, bits=self.bits, group_size=self.group_size, sym=sym,
                                   iters=self.iters, lr=self.lr, minmax_lr=self.minmax_lr,
                                   enable_minmax_tuning=self.enable_minmax_tuning, use_quant_input=self.use_quant_input,
                                   scale_dtype=self.scale_dtype,
                                   use_safetensors=True, modules_in_block_to_quantize=modules_in_block_to_quantize)
>>>>>>> 3938d4ad

    def save_quantized_as_itrex(self, output_dir, inplace=True):
        """Save configure file and weights for CPU backend inference."""
<<<<<<< HEAD
        from auto_round.export.export_to_itrex import compress_model

        compressed_model, quantize_config = compress_model(
            self.model, self.weight_config
        )
=======
        from auto_round.export.export_to_itrex import compress_model, QuantConfig
        compressed_model = compress_model(self.model, self.weight_config, inplace=inplace)
        sym = self.scheme == "sym"
        quantize_config = QuantConfig(bits=self.bits, group_size=self.group_size, sym=sym,
                                   iters=self.iters, lr=self.lr, minmax_lr=self.minmax_lr,
                                   enable_minmax_tuning=self.enable_minmax_tuning, use_quant_input=self.use_quant_input,
                                   scale_dtype=str(self.scale_dtype))
>>>>>>> 3938d4ad
        if quantize_config is not None:
            config = compressed_model.config
            setattr(config, "quantization_config", quantize_config.to_dict())
            config.save_pretrained(output_dir)
            quantize_config.save_pretrained(output_dir)

        try:
            compressed_model.save_pretrained(output_dir, safe_serialization=True)
            if self.tokenizer is not None:
                self.tokenizer.save_pretrained(output_dir)
            logger.info(
                "Saved config file and weights of quantized model to {}.".format(
                    output_dir
                )
            )
        except IOError as e:  # pragma: no cover
            logger.error("Fail to save configure file and weights due to {}.".format(e))
        return compressed_model

    def quantize(self):
        """Quantize the model and return the quantized model along with weight configurations.

        Returns:
        The quantized model and weight configurations.
        """
        start_time = time.time()
        # logger.info("cache block input")
        block_names = get_block_names(self.model)
        if len(block_names) == 0:
            logger.warning("could not find blocks, exit with original model")
            return

        if self.amp:
            self.model = self.model.to(self.amp_dtype)
        if not self.low_gpu_mem_usage:
            self.model = self.model.to(self.device)

        save_input_actor = SaveInputs(
            self.model, self.dataloader, self.seqlen, block_names[0]
        )
        inputs = save_input_actor.get_inputs(n_samples=self.n_samples)
        del save_input_actor
        if "input_ids" in inputs.keys():
            total_samples = inputs["input_ids"].shape[0]
            self.n_samples = total_samples
            if total_samples < self.train_bs:
                self.train_bs = total_samples
                logger.warning(f"force the train batch size to {total_samples} ")
        self.model = self.model.to("cpu")
        torch.cuda.empty_cache()
        self.qdq_weight_round(
            self.model,
            inputs,
            block_names,
            n_blocks=self.n_blocks,
            device=self.device,
        )
        for n, m in self.model.named_modules():
            if n in self.weight_config.keys():
                if hasattr(m, "scale"):
                    self.weight_config[n]["scale"] = m.scale
                    self.weight_config[n]["zp"] = m.zp
                    if self.group_size <= 0:
                        self.weight_config[n]["g_idx"] = torch.tensor(
                            [0 for i in range(m.weight.shape[1])],
                            dtype=torch.int32,
                            device="cpu",
                        )
                    else:
                        self.weight_config[n]["g_idx"] = torch.tensor(
                            [i // self.group_size for i in range(m.weight.shape[1])],
                            dtype=torch.int32,
                            device="cpu",
                        )
                    delattr(m, "scale")
                    delattr(m, "zp")
                else:
                    self.weight_config[n]["data_type"] = "float"
                    if self.amp_dtype == torch.bfloat16:
                        self.weight_config[n]["data_type"] = "bfloat"
                    self.weight_config[n]["bits"] = 16
                    self.weight_config[n]["group_size"] = None
                    self.weight_config[n]["sym"] = None

        end_time = time.time()
        cost_time = end_time - start_time
        logger.info(f"quantization tuning time {cost_time}")
        self.quantized = True
        self.model = self.model.to(self.model_orig_dtype)
        return self.model, self.weight_config


class AutoOPTRound(AutoRound):
    """Class for automatic rounding-based quantization with optimizers like adamw of a PyTorch model.

    Args:
        model: The PyTorch model to be quantized.
        tokenizer: An optional tokenizer for processing input data.
        bits (int): Number of bits for quantization (default is 4).
        group_size (int): Size of the quantization group (default is 128).
        scheme (str): The quantization scheme to be used (default is "asym").
        weight_config (dict): Configuration for weight quantization (default is an empty dictionary).
        enable_full_range (bool): Whether to enable full range quantization (default is False).
        bs (int): Batch size for training (default is 8).
        amp (bool): Whether to use automatic mixed precision (default is True).
        device: The device to be used for training (default is "cuda:0").
        lr_scheduler: The learning rate scheduler to be used.
        dataloader: The dataloader for input data (to be supported in future).
        dataset_name (str): The default dataset name (default is "NeelNanda/pile-10k").
        dataset_split (str): The split of the dataset to be used (default is "train").
        use_quant_input (bool): Whether to use quantized input data (default is True).
        enable_minmax_tuning (bool): Whether to enable min-max tuning (default is True).
        lr (float): The learning rate (default is 0.005).
        minmax_lr (float): The learning rate for min-max tuning (default is None).
        low_gpu_mem_usage (bool): Whether to use low GPU memory (default is True).
        iters (int): Number of iterations (default is 200).
        seqlen (int): Length of the sequence.
        n_samples (int): Number of samples (default is 512).
        sampler (str): The sampling method (default is "rand").
        seed (int): The random seed (default is 42).
        n_blocks (int): Number of blocks (default is 1).
        gradient_accumulate_steps (int): Number of gradient accumulation steps (default is 1).
        not_use_best_mse (bool): Whether to use mean squared error (default is False).
        dynamic_max_gap (int): The dynamic maximum gap (default is -1).
        data_type (str): The data type to be used (default is "int").
        optimizer: string or object
        **kwargs: Additional keyword arguments.

    Returns:
        The quantized model.
    """

    def __init__(
        self,
        model,
        tokenizer=None,
        bits: int = 4,
        group_size: int = 128,
        scheme: str = "asym",
        weight_config: dict = {},
        enable_full_range: bool = False,
        bs: int = 8,
        amp: bool = True,
        device="cuda:0",
        lr_scheduler=None,
        dataloader=None,
        dataset_name: str = "NeelNanda/pile-10k",
        dataset_split: str = "train",
        use_quant_input: bool = True,
        enable_minmax_tuning: bool = True,
        lr: float = None,
        minmax_lr: float = None,
        low_gpu_mem_usage: bool = True,
        iters: int = 200,
        seqlen: int = 2048,
        n_samples: int = 512,
        sampler: str = "rand",
        seed: int = 42,
        n_blocks: int = 1,
        gradient_accumulate_steps: int = 1,
        not_use_best_mse: bool = False,
        dynamic_max_gap: int = -1,
        data_type: str = "int",
        optimizer="AdamW",
        **kwargs,
    ):
        super(AutoOPTRound, self).__init__(
            model,
            tokenizer,
            bits,
            group_size,
            scheme,
            weight_config,
            enable_full_range,
            bs,
            amp,
            device,
            lr_scheduler,
            dataloader,
            dataset_name,
            dataset_split,
            use_quant_input,
            enable_minmax_tuning,
            lr,
            minmax_lr,
            low_gpu_mem_usage,
            iters,
            seqlen,
            n_samples,
            sampler,
            seed,
            n_blocks,
            gradient_accumulate_steps,
            not_use_best_mse,
            dynamic_max_gap,
            data_type,
            **kwargs,
        )

        self.optimizer = self.get_optimizer(optimizer)

    def get_optimizer(self, optimizer):
        if optimizer is None:
            optimizer = torch.optim.AdamW
        elif isinstance(optimizer, str):
            optimizer = getattr(torch.optim, optimizer)
        else:
            optimizer = optimizer
        return optimizer

    def get_scaler(self):
        scaler = None
        if self.amp and not check_is_cpu(self.device):
            from torch.cuda.amp import GradScaler

            scaler = GradScaler(init_scale=1024, growth_interval=100000)
        return scaler

    def scale_loss_and_backward(self, scaler, loss):
        if scaler is not None:
            loss = scaler.scale(loss)

        loss.backward()
        if is_hpu_available:
            htcore.mark_step()
        return loss

    def step(self, scaler, optimizer, lr_schedule):
        if scaler is not None:
            scaler.step(optimizer)
            optimizer.zero_grad()
            lr_schedule.step()
            scaler.update()
        else:
            optimizer.step()
            optimizer.zero_grad()
            lr_schedule.step()
        if is_hpu_available:
            htcore.mark_step()


class AutoAdamRound(AutoOPTRound):
    """Class for automatic rounding-based quantization with optimizers like adamw of a PyTorch model.
    The default lr has been changed.

    Args:
        model: The PyTorch model to be quantized.
        tokenizer: An optional tokenizer for processing input data.
        bits (int): Number of bits for quantization (default is 4).
        group_size (int): Size of the quantization group (default is 128).
        scheme (str): The quantization scheme to be used (default is "asym").
        weight_config (dict): Configuration for weight quantization (default is an empty dictionary).
        enable_full_range (bool): Whether to enable full range quantization (default is False).
        bs (int): Batch size for training (default is 8).
        amp (bool): Whether to use automatic mixed precision (default is True).
        device: The device to be used for training (default is "cuda:0").
        lr_scheduler: The learning rate scheduler to be used.
        dataloader: The dataloader for input data (to be supported in future).
        dataset_name (str): The default dataset name (default is "NeelNanda/pile-10k").
        dataset_split (str): The split of the dataset to be used (default is "train").
        use_quant_input (bool): Whether to use quantized input data (default is True).
        enable_minmax_tuning (bool): Whether to enable min-max tuning (default is True).
        lr (float): The learning rate (default is 0.005).
        minmax_lr (float): The learning rate for min-max tuning (default is None).
        low_gpu_mem_usage (bool): Whether to use low GPU memory (default is True).
        iters (int): Number of iterations (default is 200).
        seqlen (int): Length of the sequence.
        n_samples (int): Number of samples (default is 512).
        sampler (str): The sampling method (default is "rand").
        seed (int): The random seed (default is 42).
        n_blocks (int): Number of blocks (default is 1).
        gradient_accumulate_steps (int): Number of gradient accumulation steps (default is 1).
        not_use_best_mse (bool): Whether to use mean squared error (default is False).
        dynamic_max_gap (int): The dynamic maximum gap (default is -1).
        data_type (str): The data type to be used (default is "int").
        optimizer: string or object
        **kwargs: Additional keyword arguments.

    Returns:
        The quantized model.
    """

    def __init__(
        self,
        model,
        tokenizer=None,
        bits: int = 4,
        group_size: int = 128,
        scheme: str = "asym",
        weight_config: dict = {},
        enable_full_range: bool = False,
        bs: int = 8,
        amp: bool = True,
        device="cuda:0",
        lr_scheduler=None,
        dataloader=None,
        dataset_name: str = "NeelNanda/pile-10k",
        dataset_split: str = "train",
        use_quant_input: bool = True,
        enable_minmax_tuning: bool = True,
        lr: float = None,
        minmax_lr: float = None,
        low_gpu_mem_usage: bool = True,
        iters: int = 200,
        seqlen: int = 2048,
        n_samples: int = 512,
        sampler: str = "rand",
        seed: int = 42,
        n_blocks: int = 1,
        gradient_accumulate_steps: int = 1,
        not_use_best_mse: bool = False,
        dynamic_max_gap: int = -1,
        data_type: str = "int",
        optimizer="AdamW",
        **kwargs,
    ):
        super(AutoAdamRound, self).__init__(
            model,
            tokenizer,
            bits,
            group_size,
            scheme,
            weight_config,
            enable_full_range,
            bs,
            amp,
            device,
            lr_scheduler,
            dataloader,
            dataset_name,
            dataset_split,
            use_quant_input,
            enable_minmax_tuning,
            lr,
            minmax_lr,
            low_gpu_mem_usage,
            iters,
            seqlen,
            n_samples,
            sampler,
            seed,
            n_blocks,
            gradient_accumulate_steps,
            not_use_best_mse,
            dynamic_max_gap,
            data_type,
            optimizer,
            **kwargs,
        )
<|MERGE_RESOLUTION|>--- conflicted
+++ resolved
@@ -13,47 +13,6 @@
 # limitations under the License.
 
 
-<<<<<<< HEAD
-import logging
-
-import torch
-
-logger = logging.getLogger("autoround")
-logger.setLevel(logging.INFO)
-fh = logging.StreamHandler()
-fh_formatter = logging.Formatter(
-    "%(asctime)s %(levelname)s %(filename)s L%(lineno)d: %(message)s",
-    "%Y-%m-%d %H:%M:%S",
-)
-fh.setFormatter(fh_formatter)
-logger.addHandler(fh)
-
-import copy
-import time
-from functools import partial
-
-from torch.amp import autocast
-from torch.functional import F
-
-from .calib_dataset import CALIB_DATASETS
-from .utils import (
-    block_forward,
-    check_is_cpu,
-    check_to_quantized,
-    collect_minmax_scale,
-    collect_round_v,
-    get_batch_dim,
-    get_block_names,
-    get_module,
-    get_scale_shape,
-    is_hpu_available,
-    move_input_to_device,
-    quant_weight,
-    sampling_inputs,
-    set_module,
-)
-
-=======
 import torch
 
 import copy
@@ -61,7 +20,6 @@
 from .utils import (quant_weight, set_module, get_module, get_block_names, block_forward, sampling_inputs,
                     get_scale_shape, move_input_to_device, check_is_cpu, collect_round_v,
                     collect_minmax_scale, get_batch_dim, htcore, is_hpu_available,check_to_quantized,logger)
->>>>>>> 3938d4ad
 
 class SaveInputs:
     """Cache the inputs of the first block."""
@@ -965,14 +923,8 @@
                         # pylint: disable=not-callable
                         loss = mse_loss(output_q, current_output)
                 else:
-<<<<<<< HEAD
-                    loss = mse_loss(
-                        output_q.to(torch.float32), current_output.to(torch.float32)
-                    )
-=======
                     # pylint: disable=not-callable
                     loss = mse_loss(output_q.to(torch.float32), current_output.to(torch.float32))
->>>>>>> 3938d4ad
 
                 total_loss += loss.item() / self.gradient_accumulate_steps
                 self.scale_loss_and_backward(scaler, loss)
@@ -1080,15 +1032,10 @@
             logger.error("export only supports itrex and auto_gptq now")
         return compress_model
 
-<<<<<<< HEAD
-    def save_quantized_as_autogptq(self, output_dir, use_triton=False):
-        """Export the model to autogptq format to easily leverage cuda kernel."""
-=======
     def save_quantized_as_autogptq(self, output_dir, use_triton=False, inplace=True):
         """
         Export the model to autogptq format to easily leverage cuda kernel
         """
->>>>>>> 3938d4ad
         if not self.quantized:
             logger.warning("please run autoround.quantize first")
             return
@@ -1126,11 +1073,7 @@
             model = copy.deepcopy(self.model.to("cpu"))
 
         from auto_gptq.modeling._utils import pack_model
-<<<<<<< HEAD
-
-=======
         sym = self.scheme == 'sym'
->>>>>>> 3938d4ad
         if self.bits == 3 or use_triton is False:
             if self.bits == 3 and use_triton is True:
                 logger.warning("triton does not support 3 bits, reset it to False")
@@ -1156,43 +1099,6 @@
                 info = self.weight_config[key]
                 if not check_to_quantized(info):
                     continue
-<<<<<<< HEAD
-                quantizers[key] = (
-                    None,
-                    info["scale"].to(torch.float32),
-                    info["zp"].to(torch.float32),
-                    info["g_idx"],
-                )
-
-            pack_model(
-                model,
-                quantizers,
-                self.bits,
-                self.group_size,
-                use_cuda_fp16=True,
-                desc_act=False,
-                force_layer_back_to_cpu=True,
-                use_triton=True,
-            )
-        from auto_round import save_quantized_to_autogptq
-
-        sym = self.scheme == "sym"
-        save_quantized_to_autogptq(
-            model,
-            output_dir,
-            bits=self.bits,
-            group_size=self.group_size,
-            sym=sym,
-            iters=self.iters,
-            lr=self.lr,
-            minmax_lr=self.minmax_lr,
-            enable_minmax_tuning=self.enable_minmax_tuning,
-            use_quant_input=self.use_quant_input,
-            scale_dtype=self.scale_dtype,
-            use_safetensors=True,
-            modules_in_block_to_quantize=modules_in_block_to_quantize,
-        )
-=======
                 info['zp'] = info['zp'].to(torch.float32)
                 quantizers[key] = (None, info['scale'].to(torch.float32), info['zp'], info['g_idx'])
             pack_model(model, quantizers, self.bits, self.group_size, use_cuda_fp16=True, desc_act=False,
@@ -1203,17 +1109,9 @@
                                    enable_minmax_tuning=self.enable_minmax_tuning, use_quant_input=self.use_quant_input,
                                    scale_dtype=self.scale_dtype,
                                    use_safetensors=True, modules_in_block_to_quantize=modules_in_block_to_quantize)
->>>>>>> 3938d4ad
 
     def save_quantized_as_itrex(self, output_dir, inplace=True):
         """Save configure file and weights for CPU backend inference."""
-<<<<<<< HEAD
-        from auto_round.export.export_to_itrex import compress_model
-
-        compressed_model, quantize_config = compress_model(
-            self.model, self.weight_config
-        )
-=======
         from auto_round.export.export_to_itrex import compress_model, QuantConfig
         compressed_model = compress_model(self.model, self.weight_config, inplace=inplace)
         sym = self.scheme == "sym"
@@ -1221,7 +1119,6 @@
                                    iters=self.iters, lr=self.lr, minmax_lr=self.minmax_lr,
                                    enable_minmax_tuning=self.enable_minmax_tuning, use_quant_input=self.use_quant_input,
                                    scale_dtype=str(self.scale_dtype))
->>>>>>> 3938d4ad
         if quantize_config is not None:
             config = compressed_model.config
             setattr(config, "quantization_config", quantize_config.to_dict())
