--- conflicted
+++ resolved
@@ -22,13 +22,9 @@
 from transformers import set_seed
 from torch import autocast
 from tqdm import tqdm
-<<<<<<< HEAD
 import accelerate
 
 from .calib_dataset import get_dataloader
-=======
-
->>>>>>> 168a1f69
 from .quantizer import WrapperMultiblock, wrapper_block, unwrapper_block, WrapperLinear, unwrapper_layer, \
     WrapperTransformerConv1d
 from .special_model_handler import (check_hidden_state_dim,
@@ -53,12 +49,8 @@
     to_dtype,
     get_layer_names_in_block,
     mv_module_from_gpu,
-<<<<<<< HEAD
-    unsupport_meta_device, detect_device_count,
+    unsupport_meta_device, detect_device_count, clear_memory,
     get_multimodal_block_names,
-=======
-    unsupport_meta_device, detect_device_count, clear_memory,
->>>>>>> 168a1f69
 )
 from .low_cpu_mem.utils import get_layers_before_block
 
@@ -602,8 +594,7 @@
                 block_names, nsamples, layer_names=layer_names, last_cache_name=last_cache_name
             )
             self.model = mv_module_from_gpu(self.model, self.low_cpu_mem_usage)
-<<<<<<< HEAD
-            torch.cuda.empty_cache()
+            clear_memory()
         except RuntimeError as e:
             if "CUDA out of memory" in str(e):
                 logger.info("switch to cpu to cache inputs")
@@ -613,27 +604,12 @@
                                 f" for optimal performance during calibration when enabling lm-head quantization. "
                                 f"Otherwise, the process may be significantly slower.")
                 self.model = mv_module_from_gpu(self.model, self.low_cpu_mem_usage)
-                torch.cuda.empty_cache()
+                clear_memory()
                 all_inputs = self.cache_inter_data(
                     block_names, nsamples, layer_names=layer_names, last_cache_name=last_cache_name
                 )
             else:
                 raise
-=======
-            clear_memory()
-        except:
-            logger.info("switch to cpu to cache inputs")
-            if "lm_head" in self.layer_config and self.layer_config["lm_head"]["bits"] < 8:
-                logger.warning(f"we strongly recommend using additional CUDA/HPU devices,e.g. "
-                               f"'CUDA_VISIBLE_DEVICES=0,1 python xxx',"
-                               f" for optimal performance during calibration when enabling lm-head quantization. "
-                               f"Otherwise, the process may be significantly slower.")
-            self.model = mv_module_from_gpu(self.model, self.low_cpu_mem_usage)
-            clear_memory()
-            all_inputs = self.cache_inter_data(
-                block_names, nsamples, layer_names=layer_names, last_cache_name=last_cache_name
-            )
->>>>>>> 168a1f69
         return all_inputs
 
     @torch.no_grad()
