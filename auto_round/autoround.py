--- conflicted
+++ resolved
@@ -504,13 +504,8 @@
         # Adjust format settings based on compatibility
         for index in range(len(formats)):
             format = formats[index]
-<<<<<<< HEAD
-            if "auto_round" in format:
-                if (self.sym and ("gptq" not in format and "awq" not in format)):
-=======
             if format=="auto_round":
                 if self.sym or self.bits == 3:
->>>>>>> 69749b91
                     format = format.replace('auto_round', 'auto_round:auto_gptq')
                     formats[index] = format
                 if self.bits == 4 and not self.sym:
