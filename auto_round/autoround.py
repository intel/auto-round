--- conflicted
+++ resolved
@@ -1181,10 +1181,6 @@
         total_loss = 0
 
         for i in range(self.iters):
-<<<<<<< HEAD
-=======
-            logger.debug(f"iter {i} / {self.iters}")
->>>>>>> 933373c8
             total_loss = 0
             if self.sampler == "rand":
                 whole_indices = torch.randperm(nsamples)[:pick_samples]
