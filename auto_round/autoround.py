# Copyright (c) 2023 Intel Corporation
#
# Licensed under the Apache License, Version 2.0 (the "License");
# you may not use this file except in compliance with the License.
# You may obtain a copy of the License at
#
#    http://www.apache.org/licenses/LICENSE-2.0
#
# Unless required by applicable law or agreed to in writing, software
# distributed under the License is distributed on an "AS IS" BASIS,
# WITHOUT WARRANTIES OR CONDITIONS OF ANY KIND, either express or implied.
# See the License for the specific language governing permissions and
# limitations under the License.

import os
import re

import torch
import copy
import time
from typing import Optional, Union, List
from transformers import set_seed
from torch import autocast
from tqdm import tqdm
import accelerate
from .wrapper import WrapperMultiblock, wrapper_block, unwrapper_block, WrapperLinear, unwrapper_layer
from .special_model_handler import (
    shareable_keywords,
    init_cache_for_special_model,
    reset_params,
    check_skippable_keywords
)
from .utils import (
    CpuInfo,
    block_forward,
    check_is_cpu,
    check_to_quantized,
    collect_best_params,
    convert_dtype_str2torch,
    detect_device,
    get_block_names,
    get_module,
    htcore,
    is_optimum_habana_available,
    logger,
    sampling_inputs,
    to_device,
    to_dtype,
    get_layer_names_in_block,
    mv_module_from_gpu,
    unsupport_meta_device, clear_memory,
    compile_func,
    find_matching_blocks, is_debug_mode,
    TORCH_VERSION_AT_LEAST_2_6,
    supported_layer_types
)
from .low_cpu_mem.utils import get_layers_before_block


class AutoRound(object):
    """For more information, please refer to Cheng, Wenhua, et al. "Optimize weight rounding via signed gradient descent
     for the quantization of llms." arXiv preprint arXiv:2309.05516 (2023).

    Args:
        model: The PyTorch model to be quantized.
        tokenizer: An optional tokenizer for processing input data. If none is provided, a dataloader must be supplied.
        bits (int): Number of bits for quantization (default is 4).
        group_size (int): Size of the quantization group (default is 128).
        sym (bool): Whether symmetric quantization is to be used (default is True).
        layer_config (dict): Configuration for weight quantization (default is None).
        layer_config={
                   'layer1':##layer_name
                   {
                       'data_type': 'int',
                       'bits': 4,
                       'group_size': 128,
                       'sym': True
                       'act_data_type': None,
                       'act_bits': 16,
                       'act_group_size': None,
                       'act_sym': None,

                   }
                   ...
               }
        batch_size (int): Batch size for training (default is 8).
        amp (bool): Whether to use automatic mixed precision (default is True).
        device: The device to be used for tuning (default is "auto").
        lr_scheduler: The learning rate scheduler to be used.
        dataset (str): The default dataset name (default is "NeelNanda/pile-10k").
        enable_quanted_input (bool): Whether to use the output of the previous quantized block as
                                the input for the current block (default is True).
        enable_minmax_tuning (bool): Whether to enable weight min-max tuning (default is True).
        lr (float): The learning rate (default is None, will be set to 1.0/iters).
        minmax_lr (float): The learning rate for min-max tuning (default is None, it will be set to lr automatically).
        low_gpu_mem_usage (bool): Whether to use low GPU memory (default is True).
        low_cpu_mem_usage (bool): Whether to use low CPU memory (default is False).
        iters (int): Number of iterations (default is 200).
        seqlen (int): Data length of the sequence for tuning (default is 2048).
        nsamples (int): Number of samples (default is 128).
        sampler (str): The sampling method (default is "rand").
        seed (int): The random seed (default is 42).
        nblocks (int): Number of blocks (default is 1).
        gradient_accumulate_steps (int): Number of gradient accumulation steps (default is 1).
        not_use_best_mse (bool): Whether to use mean squared error (default is False).
        dynamic_max_gap (int): The dynamic maximum gap (default is -1).
        data_type (str): The data type to be used (default is "int").
        scale_dtype (str): The data type of quantization scale to be used (default is "float16"), different kernels
                           have different choices.
        act_bits (int): Number of bits for activation quantization. Default is 16.
        act_group_size (int): Group size for activation quantization. Default is None.
        act_sym (bool): Whether to use symmetric activation quantization. Default is None.
        act_data_type (str): Specifies the data type for activations.
                             Defaults to None, in which case it inherits the weight data type.
        act_dynamic (bool): Whether to use dynamic activation quantization. Default is True.
        to_quant_block_names (str|list): A string or list whose elements are list of
                            block's layer names to be quantized.
        enable_norm_bias_tuning (bool): Whether to enable fast norm/layer_bias tuning
        enable_torch_compile (bool): Whether to enable torch compile to optimize quant_block/layer, torch>=2.6 True.
        device_map (str|dict): device map for each block
    Returns:
        The quantized model.
    """

    def __init__(
            self,
            model,
            tokenizer,
            bits: int = 4,
            group_size: int = 128,
            sym: bool = True,
            layer_config: dict = None,
            batch_size: int = 8,
            amp: bool = True,
            device: str = None,
            lr_scheduler=None,
            dataset: Union[str, list, tuple, torch.utils.data.DataLoader] = "NeelNanda/pile-10k",
            enable_quanted_input: bool = True,
            enable_minmax_tuning: bool = True,
            lr: float = None,
            minmax_lr: float = None,
            low_gpu_mem_usage: bool = False,
            low_cpu_mem_usage: bool = False,
            iters: int = 200,
            seqlen: int = 2048,
            nsamples: int = 128,
            sampler: str = "rand",
            seed: int = 42,
            nblocks: int = 1,
            gradient_accumulate_steps: int = 1,
            not_use_best_mse: bool = False,
            dynamic_max_gap: int = -1,
            data_type: str = "int",
            scale_dtype: str = "fp16",
            act_bits: int = 16,
            act_group_size: int = None,
            act_sym: bool = None,
            act_data_type: str = None,
            act_dynamic: bool = True,
            to_quant_block_names: Union[str, list] = None,
            enable_norm_bias_tuning: bool = False,
            enable_torch_compile: bool = False,
            device_map: Union[str, dict] = None,
            super_bits: int = None,
            super_group_size: int = None,
            **kwargs,
    ):
        self.quantized = False
        self.model_orig_dtype = model.dtype
        self.seed = seed
        set_seed(self.seed)
        assert not unsupport_meta_device(model), (
            "AutoRound does not support for params on meta device."
            " Please use more gpus by setting `--device 0,1,2,3` or just use one gpu")

        ## important tuning hype-parameters
        self.amp = amp
        self.enable_quanted_input = enable_quanted_input
        self.enable_minmax_tuning = enable_minmax_tuning
        self.nsamples = nsamples
        self.bits = bits
        self.enable_norm_bias_tuning = enable_norm_bias_tuning
        self.group_size = group_size
        self.sym = sym
        self.low_gpu_mem_usage = low_gpu_mem_usage
        self.low_cpu_mem_usage = low_cpu_mem_usage
        self.layer_config = {} if layer_config is None else layer_config
        self.seqlen = seqlen
        self.batch_size, self.gradient_accumulate_steps = batch_size, gradient_accumulate_steps
        self.nblocks = nblocks
        self.dataset = dataset
        self.iters = iters
        if self.iters <= 0:
            logger.warning("iters must be positive, reset it to 200")
            self.iters = 200
        self.lr = lr or (1.0 / self.iters)  ##must after iter setting
        self.minmax_lr = minmax_lr or self.lr

        self.data_type = data_type
        self.supported_types = supported_layer_types
        self.model = model.eval()
        self.tokenizer = tokenizer
        self.device = detect_device(device)
        self.scale_dtype = convert_dtype_str2torch(scale_dtype)
        self.set_amp_dtype()
        self.to_quant_block_names = to_quant_block_names
        if not hasattr(self, 'quant_block_list'):
            all_blocks = get_block_names(model)
            self.quant_block_list = find_matching_blocks(model, all_blocks, self.to_quant_block_names)
        self.cache_device = torch.device("cpu") if self.low_gpu_mem_usage else self.device

        ##activation
        self.act_group_size = act_group_size if not (act_group_size is None) else self.group_size
        self.act_bits = act_bits if not (act_bits is None) else self.bits
        self.act_sym = act_sym if not (act_sym is None) else self.sym
        self.act_dynamic = act_dynamic
        self.act_data_type = act_data_type if act_data_type is not None else data_type

        self.sampler = sampler
        self.not_use_best_mse = not_use_best_mse
        self.dynamic_max_gap = dynamic_max_gap
        self.lr_scheduler = lr_scheduler
        self.optimizer = self.get_optimizer(None)
        self.batch_dim = None
        self.infer_bs_coeff = 1

        self.super_bits = super_bits
        self.super_group_size = super_group_size

        torch.set_printoptions(precision=3, sci_mode=True)
        self.check_configs()
        if self.act_bits <= 8 and self.amp_dtype == torch.float16:
            logger.warning("force to use bf16 to for quantization tuning when enabling activation quantization")
            self.amp_dtype = torch.bfloat16
            self.model = self.model.to(torch.bfloat16)
        else:
            logger.info(f"using {self.model.dtype} for quantization tuning")

        self.enable_torch_compile = enable_torch_compile
        if not self.enable_torch_compile and TORCH_VERSION_AT_LEAST_2_6 and self.act_bits > 8 and not is_debug_mode() \
                and self.low_cpu_mem_usage != True and "fp8" not in self.data_type and "fp8" not in self.act_data_type:
            logger.info("'enable_torch_compile' is set to `False` by default. " \
                        "Enabling it can reduce tuning cost by 20%, but it might throw an exception.")

        if self.act_bits <= 8 and self.enable_torch_compile:
            self.enable_torch_compile = False
            logger.warning("reset enable_torch_compile to `False` as activation quantization is enabled")

        if self.low_cpu_mem_usage == True and self.enable_torch_compile:
            self.enable_torch_compile = False
            logger.warning("reset enable_torch_compile to `False` as low_cpu_mem_usage is enabled")

        if is_debug_mode() and self.enable_torch_compile:
            self.enable_torch_compile = False
            logger.warning("reset enable_torch_compile to `False` as debug mode is enabled")

        if ("fp8" in self.data_type or "fp8" in self.act_data_type) and self.enable_torch_compile:
            self.enable_torch_compile = False
            logger.warning("reset enable_torch_compile to `False` as fp8 is enabled")

        if is_optimum_habana_available():
            logger.info("Optimum Habana is available, import htcore explicitly.")
            import habana_frameworks.torch.core as htcore  # pylint: disable=E0401
            import habana_frameworks.torch.hpu as hthpu  # pylint: disable=E0401]
        self.device_map = device_map

        self.set_device_map_in_blocks(self.device_map)

        self.is_packing_immediate = False  ## whether to pack the layer immediately after tuning

        self.serialization_keys = [
            "bits",
            "group_size",
            "sym",
            "data_type",
            "enable_quanted_input",
            "enable_minmax_tuning",
            "data_type",
            "seqlen",
            "batch_size",
            "scale_dtype",
            "lr",
            "minmax_lr",
            "gradient_accumulate_steps",
            "iters",
            "amp",
            "nsamples",
            "low_gpu_mem_usage",
            "to_quant_block_names",
            "enable_norm_bias_tuning",
            "act_bits",
            "act_group_size",
            "act_sym",
            "act_dynamic",
            "act_data_type"
        ]

        self.has_qlayer_outside_block = self.set_layerwise_config(self.layer_config)  ##better place in the end

    def set_device_map_in_blocks(self, device_map):
        """Sets the device map for specific blocks in the model.

        Args:
            device_map (Union[str, dict]): A mapping of module names to devices.
                If provided as a string, it should be in the format
                "module_name:device,module_name:device". Devices can be integers
                (GPU IDs) or strings (e.g., 'cpu', 'cuda:0').
        """
        if self.device_map is None or len(self.device_map) == 0:
            self.device_map = None
        if not device_map:
            return
        if isinstance(device_map, str):
            device_map = device_map.replace(" ", "")
            infos = device_map.split(",")
            device_map_dict = {}
            for info in infos:
                index = info.find(':')
                key = info[:index]
                value = info[index + 1:]
                device_map_dict[key] = value
            device_map = device_map_dict

        names = [n for n, m in self.model.named_modules() if len(list(m.children())) == 0]

        for key, device in device_map.items():
            if isinstance(device, str) and device.isdigit():
                device = int(device)
            device = detect_device(device)
            try:
                module = get_module(self.model, key)
                module.tuning_device = device
            except:
                matching_names = [name for name in names if re.match(key, name)]
                if len(matching_names) > 0:
                    for name in matching_names:
                        self._set_device_for_matching_module(name, device)
                else:
                    for name in names:
                        if key in name:
                            self._set_device_for_matching_module(name, device)

    def _set_device_for_matching_module(self, name, device):
        module = get_module(self.model, name)
        if hasattr(module, "tuning_device") and module.tuning_device != device:
            logger.warning(
                f"Multiple devices have been set for layer {name}, keeping original device {module.tuning_device}")
        else:
            module.tuning_device = device

    def check_configs(self):
        """Checks if the configurations are valid.

        Raises:
        AssertionError: If any of the configurations are invalid.
        """
        assert isinstance(self.model, torch.nn.Module)
        assert self.bits > 0, "bits must be positive"
        assert self.act_bits > 0, "bits must be positive"
        assert self.group_size == -1 or self.group_size >= 1, "only supports positive group_size or -1(per channel)"
        assert self.act_group_size == -1 or self.act_group_size >= 1, \
            "only supports positive group_size or -1(per channel)"
        assert self.batch_size > 0, "batch size must be positive"
        assert self.iters > 0, "iters must be positive"
        assert self.seqlen > 0, "seqlen must be positive"
        assert self.nblocks > 0, "nblocks must be positive"
        assert self.gradient_accumulate_steps > 0, "gradient accumulate step must be positive"
        # assert self.tokenizer != None or self.dataloader != None
        if self.act_bits <= 8:
            logger.warning(
                "activation quantization is an experimental feature with limited support and a complex API. "
                "And please save the quantized model to fake format as real deployment is not supported currently")

        if "mx_fp" in self.data_type:
            logger.warning(
                "please save the quantized model to fake format "
                "as real deployment is not supported for mx_fp datatype currently")

        if "mx_fp" in self.data_type and self.group_size != 32:
            logger.warning("mx_fp should only support group_size of 32 in real deployment")

        if self.nsamples < self.gradient_accumulate_steps * self.batch_size:
            if self.batch_size > self.nsamples:
                logger.warning(f"reset batch_size to {self.nsamples} as nsamples({self.nsamples})"
                               f" is smaller than batch_size({self.batch_size})")
                self.batch_size = self.nsamples
            if self.gradient_accumulate_steps > self.nsamples // self.batch_size:
                self.gradient_accumulate_steps = self.nsamples // self.batch_size
                logger.warning(
                    f"reset gradient_accumulate_steps to {self.gradient_accumulate_steps}"
                    f" as nsamples must equal or greater"
                    f" than gradient_accumulate_steps * batch_size")

    # def _check_format_compatibility(self, format):  ##TODO
    #     ##check lm_head, mixed_bits, bits, each layer supporting, etc
    #     pass

    def quantize_and_save(self, output_dir: str = "tmp_autoround", format: str = "auto_round", inplace=True, **kwargs):
        """Quantizes the model and saves it in the specified format(s).

        This function checks the validity of the requested format(s), quantizes
        the model accordingly, and saves it to the specified output directory.
        If multiple formats are provided, the model is saved separately for each format.

        Args:
            output_dir (str, optional): The directory where the quantized model
                will be saved. Defaults to "tmp_autoround".
            format (str, optional): The quantization format(s) to use, separated
                by commas if multiple. Defaults to "auto_round".
            inplace (bool, optional): Whether to modify the model in place if only
                one format is used. Defaults to True.
            **kwargs: Additional arguments for the quantization and saving process.

        Returns:
            model: A qdq model or packed model based on the configurations
            folders: The folder paths where the quantized models are saved.

        Raises:
            ValueError: If an unsupported format is specified.
        """
        # Validate and process the specified formats
        formats = format.replace(' ', '').split(',')
        from auto_round.utils import supported_formats
        for format_ in formats:
            if format_ not in supported_formats:
                logger.error(f"Unsupported format {format_}, please choose from {supported_formats}")
                exit(-1)

        # If multiple formats are specified, enforce inplace=False
        if len(format) > 1:
            inplace = False
        inplace = kwargs.get("inplace", inplace)
        kwargs.pop("inplace", None)

        # Determine if immediate packing is required
        if (len(formats) == 1 and
                ("awq" in formats[0] or "gptq" in formats[0] or "auto_round" in formats[0]) and
                not self.has_qlayer_outside_block and inplace):  # TODO: Support more formats
            self.is_packing_immediate = True

        # Adjust format settings based on compatibility
        for index in range(len(formats)):
            format = formats[index]
            if "auto_round" in format:
                if self.sym and ("gptq" not in format and "awq" not in format):
                    format = format.replace('auto_round', 'auto_round:gptq')
                    formats[index] = format

                if not any(f in format for f in ["triton", "exllamav2", "awq", "gptq"]):
                    logger.info(f"AutoRound format does not support {format}, attempting to use AutoGPTQ")
                    format = format.replace("auto_round", "auto_gptq")
                    formats[index] = format

        # Remove duplicates from formats list
        formats = list(set(formats))
        self.formats = formats

        # # Check format compatibility
        # self._check_format_compatibility(formats)

        # Perform model quantization
        model, _ = self.quantize()

        # Save the quantized model in the specified formats
        folders = []
        for format in formats:
            save_format_ = format.replace(":", "-").replace("_", "-")
            save_folder = os.path.join(output_dir, save_format_) if len(formats) > 1 else output_dir
            self.save_quantized(save_folder, format=format, inplace=inplace, **kwargs)
            folders.append(save_folder)

        return model, folders
    def quantize(self):
        """Quantize the model and return the quantized model along with layer configurations.
        the entry of AutoRound.

        Returns:
        The quantized model and layer configurations.
        """

        if bool(self.quant_block_list):
            all_blocks = self.quant_block_list
        else:
            all_blocks = get_block_names(self.model)

        if len(all_blocks) == 0:
            logger.warning("could not find blocks, exit with original model")
            return self.model, self.layer_config

        if self.amp:
            self.model = self.model.to(self.amp_dtype)

        layer_names = self.get_quantized_layer_names_outside_blocks()
        self.start_time = time.time()
        all_first_block_names = [block[0] for block in all_blocks]
        logger.info("start to cache block inputs")
        all_inputs = self.try_cache_inter_data_gpucpu(all_first_block_names, self.nsamples, layer_names=layer_names)
        if hasattr(self.model, "hf_device_map") and len(self.model.hf_device_map) > 1:
            accelerate.hooks.remove_hook_from_submodules(self.model)  ##self.model.hf_device_map has not been changed
        self.model = mv_module_from_gpu(self.model, self.low_cpu_mem_usage)
        logger.info("caching done")
        pbar = tqdm(range(0, sum([len(i) for i in all_blocks]), self.nblocks))

        for block_names in all_blocks:
            inputs = all_inputs[block_names[0]]
            all_inputs.pop(block_names[0])
            keys = inputs.keys()
            input_id_str = [key for key in keys if key.startswith('hidden_state')]
            if len(input_id_str) != 1:
                raise RuntimeError(f"hidden_states arg mismatch error,"
                                   "please raise an issue in https://github.com/intel/auto-round/issues")
            inputs["input_ids"] = inputs.pop(input_id_str[0], None)
            clear_memory(self.inputs)

            if "input_ids" in inputs.keys():
                total_samples = len(inputs["input_ids"])
                if total_samples < self.batch_size:
                    self.batch_size = total_samples
                    logger.warning(f"force the train batch size to {total_samples}")

            self.quant_blocks(
                self.model,
                inputs,
                block_names,
                nblocks=self.nblocks,
                device=self.device,
                pbar=pbar
            )
            if self.is_packing_immediate:
                assert len(self.formats) == 1

        self.quant_layers(layer_names, all_inputs)  ##TODO pack layer immediately

        end_time = time.time()
        cost_time = end_time - self.start_time
        logger.info(f"quantization tuning time {cost_time}")

        ## dump a summary
        quantized_layers = []
        unquantized_layers = []
        for n, m in self.model.named_modules():
            if isinstance(m, tuple(self.supported_types)):
                if int(m.bits) > 8:
                    unquantized_layers.append(n)
                else:
                    quantized_layers.append(n)
        summary_info = (
            f"Summary: quantized {len(quantized_layers)}/{len(quantized_layers) + len(unquantized_layers)} in the model"
        )
        if len(unquantized_layers) > 0:
            summary_info += f",  {unquantized_layers} have not been quantized"
        logger.info(summary_info)

        self.quantized = True
        return self.model, self.layer_config

    def quant_layers(self, layer_names, layer_inputs):
        """Quantizes specified layers based on inputs and configuration.

        Args:
            layer_names (list): List of layer names to quantize.
            layer_inputs (dict): Dictionary mapping layer names to input data.

        Returns:
            None
        """
        ##TODO currently we take all the layers outside blocks as post block layers which is not optimal
        if len(layer_names) == 0:
            return
        q_layer_inputs = None
        enable_quanted_input = self.enable_quanted_input
        if hasattr(self.model, "hf_device_map") and len(self.model.hf_device_map) > 1 and enable_quanted_input:
            from accelerate.big_modeling import dispatch_model

            dispatch_model(self.model, self.model.hf_device_map)

        if enable_quanted_input:
            q_layer_inputs = self.try_cache_inter_data_gpucpu([], self.nsamples, layer_names=layer_names)
            if hasattr(self.model, "hf_device_map") and len(self.model.hf_device_map) > 1:
                accelerate.hooks.remove_hook_from_submodules(
                    self.model)  ##self.model.hf_device_map has not been changed

        self.model = mv_module_from_gpu(self.model, self.low_cpu_mem_usage)
        clear_memory()
        if self.enable_torch_compile:
            quant_layer = compile_func(self.quant_layer, self.device)
        else:
            quant_layer = self.quant_layer
        for layer_name in layer_names:
            layer_input = layer_inputs[layer_name]
            layer_input = to_device(layer_input, self.cache_device)
            q_layer_input = q_layer_inputs[layer_name] if enable_quanted_input else None
            q_layer_input = to_device(q_layer_input, self.cache_device)
            quant_layer(layer_name, layer_input, q_layer_input, device=self.device)
            del layer_input
            clear_memory(q_layer_input)

    def set_layerwise_config(self, layer_config):
        """
        Sets the layer-wise configuration based on the provided `layer_config`.
        By default, only quantize layers in blocks.

        Args:
            layer_config (dict): The configuration dictionary for each layer containing various configuration options.

        Returns:
            bool: Returns True if there are quantized layers outside the blocks (e.g., lm-head),
                  otherwise returns False.
        """
        # Get the names of layers in quantization blocks
        layers_in_blocks = get_layer_names_in_block(self.model, self.supported_types, self.quant_block_list)
<<<<<<< HEAD

        # List of configuration keys
        keys = self.serialization_keys

        has_qlayer_outside_block = False  # Flag to track if there are quantized layers outside blocks (e.g., lm-head)

        # Iterate through all modules in the model
=======
        keys = ["data_type", "bits", "group_size", "sym", "scale_dtype", "act_bits", "act_group_size", "act_sym",
                "act_dynamic", "act_data_type", "super_bits", "super_group_size"]
>>>>>>> 12539ef5
        for n, m in self.model.named_modules():

            # Delete previous configuration to avoid conflicts with prior tuning
            for key in keys:
                if hasattr(m, key):
                    delattr(m, key)

            # Skip unsupported types
            if not isinstance(m, tuple(self.supported_types)):
                continue

            # If the layer is not in the config and is part of a quantization block, use default configuration
            if n not in layer_config.keys() and n in layers_in_blocks:
                layer_config[n] = {}
                for key in keys:
                    layer_config[n][key] = getattr(self, key)
            # If the layer is partially configured, fill in missing values
            elif n in layer_config.keys():
                for key in keys:
                    if key not in layer_config[n].keys():
                        layer_config[n][key] = getattr(self, key)
            # If the layer is not in the config and not part of a quantization block,
            # use default configuration and set specific values
            else:
                layer_config[n] = {}
                for key in keys:
                    layer_config[n][key] = getattr(self, key)
                layer_config[n]["bits"] = 16
                layer_config[n]["act_bits"] = 16

            if n in layers_in_blocks:
                layer_config[n]["in_blocks"] = True
            else:
                layer_config[n]["in_blocks"] = False

            # If the layer is outside a block and requires quantization, mark it as a quantized layer outside the block
            if n not in layers_in_blocks and check_to_quantized(layer_config[n]):
                has_qlayer_outside_block = True

            # Apply the configuration to the corresponding layer in the model
            for key in keys:
                setattr(m, key, layer_config[n][key])

        # Return whether there are quantized layers outside the blocks
        return has_qlayer_outside_block

    @torch.no_grad()
    def get_block_outputs(self, block, input_ids, input_others, bs, device, cache_device, save_output=True):
        """Compute the output of a given block of the model for a given input.

        Args:
        block: The block of the model.
        input_ids: The input tensor containing tokenized input ids.
        input_others: A dictionary containing additional input data.
        bs: The batch size for computing the output.
        device: The device for computation.
        cache_device: The device for storing the output.
        batch_dim: The batch dimension of the output tensor.

        Returns:
        The output tensor of the block.
        """

        output = []
        nsamples = len(input_ids)
        for i in range(0, nsamples, bs):
            end_index = min(nsamples, i + bs)
            indices = torch.arange(i, end_index).to(torch.long)
            tmp_input_ids, tmp_input_others = sampling_inputs(
                input_ids,
                input_others,
                indices,
                self.seqlen,
                self.batch_dim
            )
            tmp_output = block_forward(block, tmp_input_ids, tmp_input_others, self.amp, self.amp_dtype, device).to(
                cache_device
            )
            if save_output:
                if self.batch_size == 1:
                    output.append(tmp_output)
                else:
                    output.extend(list(torch.split(tmp_output, 1, dim=self.batch_dim)))
        if self.low_gpu_mem_usage:
            clear_memory()

        return output

    @torch.no_grad()
    def calib(self, nsamples, bs):
        """Perform calibration for quantization.

        This method calibrates the model for quantization by processing a specified
        number of samples from the calibration dataset. It ensures that the data is
        properly formatted and feeds it to the model. If the number of samples processed
        is less than the specified number, it logs a warning. If no samples are processed,
        it logs an error and exits.
        Args:
            nsamples (int): The number of samples to use for calibration.
            bs (int): The number of samples to use for calibration
        """
        from .calib_dataset import get_dataloader
        if isinstance(self.dataset, str):
            dataset = self.dataset.replace(" ", "")  ##remove all whitespaces

            # slow here
            self.dataloader = get_dataloader(
                self.tokenizer,
                self.seqlen,
                dataset,
                self.seed,
                bs,
                self.nsamples,
            )
        else:
            self.dataloader = self.dataset
        total_cnt = 0

        # load embed weight if use low_cpu_mem_usage
        if self.low_cpu_mem_usage:
            embed_layers = get_layers_before_block(self.model)
            for n, m in embed_layers:
                m = m.to(self.device)

        for data in self.dataloader:
            if data is None:
                continue
            if isinstance(data, torch.Tensor):
                input_ids = data.to(self.device)
                data_new = input_ids
            elif isinstance(data, str):
                if self.tokenizer is None:
                    logger.error("please provide tokenizer for string input")
                    exit(-1)
                data = self.tokenizer(data, truncation=True, max_length=self.seqlen, return_tensors="pt").data
                data_new = {}
                for key in data.keys():
                    data_new[key] = data[key].to(self.device)
                input_ids = data_new["input_ids"]
            elif isinstance(data, tuple) or isinstance(data, list):
                data_new = data
                input_ids = data_new[0]
            else:
                data_new = {}
                for key in data.keys():
                    data_new[key] = to_device(data[key], self.model.device)
                    if key == 'images':
                        data_new[key] = to_dtype(data_new[key], self.model.dtype)
                input_ids = data_new["input_ids"]
            if input_ids.shape[-1] < self.seqlen:
                continue
            try:
                if isinstance(data_new, torch.Tensor):
                    self.model(data_new)
                elif isinstance(data_new, tuple) or isinstance(data_new, list):
                    self.model(*data_new)
                else:
                    self.model(**data_new)
            except NotImplementedError:
                pass
            except RuntimeError as error:
                logger.warning("When quantization encounters tensor" \
                               " shape mismatch error, you can try to avoid it with batch_size=1")
                logger.error(error)
                pass
            except Exception as error:
                raise error
            total_cnt += input_ids.shape[0] if len(input_ids.shape) > 1 else 1
            if total_cnt >= nsamples:
                break
        if total_cnt == 0:
            logger.error(
                f"no data has been cached, please provide more data with sequence length >={self.seqlen} in the "
                f"dataset or decease the sequence length"
            )
            exit(-1)
        elif total_cnt < nsamples:
            logger.warning(
                f"An insufficient number of samples likely reduces the accuracy of the quantized model."
                f"Target samples count is {nsamples}, while valid samples count is {total_cnt}"
            )

        # clean embed weight to save memory
        if self.low_cpu_mem_usage:
            for n, m in embed_layers:
                m = m.to("meta")

    @torch.no_grad()
    def try_cache_inter_data_gpucpu(self, block_names, nsamples, layer_names=None, last_cache_name=None):
        """Attempts to cache intermediate data on GPU, if failed, then using CPU.

        Args:
            block_names (list): List of block names to cache data for.
            nsamples (int): Number of samples to use for caching.
            layer_names (list, optional): List of layer names to cache data for. Defaults to [].
            last_cache_name (str, optional): Name of the last cache. Defaults to None.

        Returns:
            all_inputs: Cached intermediate data.

        Raises:
            Exception: If caching on GPU fails, switches to CPU and caches there.
        """
        if layer_names is None:
            layer_names = []
        try:
            if not self.model.device.type == "meta":
                if hasattr(self.model, "hf_device_map") and len(self.model.hf_device_map) > 1:
                    pass
                else:
                    self.model = self.model.to(self.device)
            all_inputs = self.cache_inter_data(
                block_names, nsamples, layer_names=layer_names, last_cache_name=last_cache_name
            )
            self.model = mv_module_from_gpu(self.model, self.low_cpu_mem_usage)
            clear_memory()
        except RuntimeError as e:
            if "CUDA out of memory" in str(e) or "MODULE:PT_DEVMEM" in str(e):
                logger.info("switch to cpu to cache block inputs")
                if (("lm_head" in self.layer_config and self.layer_config["lm_head"]["bits"] < 16) or
                        self.__class__.__name__ == "AutoRoundMLLM"):
                    logger.warning(f"we strongly recommend using additional CUDA/HPU devices,e.g. "
                                   f"set `--device '0,1'` in our cmd line usage or "
                                   f"load the model with `device_mapping=auto`,"
                                   f" for optimal performance during calibration "
                                   f"Otherwise, the process may be significantly slower.")
                self.model = mv_module_from_gpu(self.model, self.low_cpu_mem_usage)
                clear_memory()
                all_inputs = self.cache_inter_data(
                    block_names, nsamples, layer_names=layer_names, last_cache_name=last_cache_name
                )
            else:
                raise
        return all_inputs

    @torch.no_grad()
    def cache_inter_data(self, block_names, nsamples, layer_names=None, last_cache_name=None):
        """Save the inputs of block_name for calibration.

        This method temporarily replaces the forward method of the model to capture
        the inputs passing through the specified block. It then calibrates the model
        using a specified number of samples. Finally, it restores the original forward
        method and returns the inputs for the specified block.
        Args:
            block_names (list): The names of the blocks for which inputs are to be saved.
            layer_names (list):The names of the layers for which inputs are to be saved.
            nsamples (int): The number of samples to use for calibration.
            last_cache_name (str, optional): The name of the last layer to be cached,
                                       we could break the forward in this layer to save time

        Returns:
            dict: A dictionary containing the inputs for the specified block.
        """
        if layer_names is None:
            layer_names = []
        self.inputs = {}
        self.to_cached_layers = block_names + layer_names
        tmp_dtype = None
        ## have bug if block name is not the first block
        if (len(block_names) > 1 or len(layer_names) > 0) and self.low_gpu_mem_usage:
            tmp_dtype = self.model.dtype
            self.model = self.model.to(torch.bfloat16) if self.amp else self.model.to(torch.float32)  ##model on cpu

        self.last_cache_name = last_cache_name
        if last_cache_name is None and len(block_names) + len(layer_names) == 1:
            self.last_cache_name = block_names[0] if len(block_names) == 1 else layer_names[0]
        # do not set last_cache_name for multimodal models
        calib_bs = self.batch_size
        self.hook_handles = []
        self._replace_forward()
        self.calib(nsamples, calib_bs)
        self._recover_forward()
        res = self.inputs
        del self.last_cache_name
        del self.to_cached_layers
        if tmp_dtype is not None:
            self.model = self.model.to(tmp_dtype)

        return res

    @torch.no_grad()
    def get_block_forward_func(self, name):
        """Gets the forward function.

        Args:
            name (str): The name of the function.
        Returns:
            function: The forward function.
        """

        def post_process_cache_data(batch_size, data, data_name):
            """
            Processes store data for batch handling, reshaping if necessary.

            Args:
                batch_size (int): The size of the batch.
                data: The data value to store, potentially for caching.
                data_name (str): Name of the data.

            Returns:
                Processed data or None
            """
            new_data = data
            if batch_size <= 1:
                return new_data
            if data_name in shareable_keywords:
                return None
            if "alibi" in data_name:
                if isinstance(data, torch.Tensor):
                    alibi = data
                    alibi = alibi.reshape(batch_size, -1, alibi.shape[1], alibi.shape[2])
                    new_data = alibi
            return new_data

        def forward(m, hidden_states=None, *positional_inputs, **kwargs):
            """Rewrite forward function, process and collect input data.

            Args:
                hidden_states (torch.Tensor): The hidden states tensor.
                *positional_inputs: Variable number of positional arguments.
                **kwargs: Variable number of keyword arguments.

            Returns:
                NotImplementedError: Getting the first layer inputs and then raise the error to save runtime.
            """
            if name not in self.inputs:
                self.inputs[name] = {}
                init_cache_for_special_model(self.model, positional_inputs, self.inputs[name])

            if self.batch_dim is None:
                self.batch_dim = 0
                if hidden_states is not None and self.batch_size > 1:
                    if hidden_states.shape[0] > self.batch_size:
                        self.batch_dim = 1
                        if len(hidden_states.shape) > 1 and hidden_states.shape[1] > self.batch_size:
                            logger.error(
                                f"this model has not been supported, "
                                f"please raise an issue in https://github.com/intel/auto-round/issues"
                                f" or try to set the `batch_size` to 1 and "
                                f"`gradient_accumulate_steps` to your current batch size.")
                            exit(-1)

            if hidden_states is not None:
                kwargs['hidden_states'] = hidden_states

            for key in kwargs.keys():
                if isinstance(kwargs[key], torch.Tensor) or isinstance(kwargs[key], list) \
                        or isinstance(kwargs[key], tuple):
                    if key not in self.inputs[name].keys():  # initialization
                        data = to_device(kwargs[key], device=torch.device("cpu"))
                        if data is None or (self.batch_size > 1 and key in shareable_keywords):
                            self.inputs[name][key] = data
                            continue
                        if self.batch_size <= 1:
                            self.inputs[name][key] = [data]
                        else:
                            data = post_process_cache_data(self.batch_size, data, key)
                            self.inputs[name][key] = list(torch.split(data, 1, dim=self.batch_dim))
                    else:  # append cache inputs
                        new_data = post_process_cache_data(self.batch_size, kwargs[key], key)
                        if new_data is None:  # shareable args or NoneType
                            continue
                        new_data = to_device(new_data, device=torch.device("cpu"))
                        if self.batch_size <= 1:
                            self.inputs[name][key].append(new_data)
                        else:
                            self.inputs[name][key].extend(list(torch.split(new_data, 1, dim=self.batch_dim)))
                elif isinstance(kwargs[key], (str, bool, type(None))):
                    if key not in self.inputs[name].keys():
                        self.inputs[name][key] = kwargs[key]
                else:
                    # Parameters not to be cached
                    if check_skippable_keywords(key):
                        logger.warning_once(f"Please note that '{key}' key" \
                                            " is not currently used in quantization fine-tuning.")
            reset_params(self.inputs[name])
            if name == self.last_cache_name:
                raise NotImplementedError
            else:
                if hidden_states is not None:
                    kwargs.pop('hidden_states')
                    return m.orig_forward(hidden_states, *positional_inputs, **kwargs)
                else:
                    # Currently only for Llama-3.2-Vision-Instruct Series
                    return m.orig_forward(*positional_inputs, **kwargs)

        return forward

    @torch.no_grad()
    def _get_cache_data_hook_for_layer(self, name):
        """A forward hook to save input max of a module
        :param name: the module name
        :return: A hook function."""

        def cache_input_hook(module, inputs, outputs):
            input = inputs
            if isinstance(inputs, tuple) or isinstance(input, list):
                input = inputs[0]
            if name in self.inputs:
                self.inputs[name].extend(list(torch.split(input.to("cpu"), 1, dim=0)))
            else:
                self.inputs[name] = list(torch.split(input.to("cpu"), 1, dim=0))

        return cache_input_hook

    def _recover_forward(self):
        """Recovers the forward function."""
        for n, m in self.model.named_modules():
            if hasattr(m, "orig_forward"):
                m.forward = m.orig_forward
                delattr(m, "orig_forward")
        for hook_handle in self.hook_handles:
            hook_handle.remove()
        self.hook_handles = []

    def _replace_forward(self):
        """Replaces the forward function."""
        from functools import partial

        for n, m in self.model.named_modules():
            if n in self.to_cached_layers and not isinstance(m, tuple(self.supported_types)):  ##block
                m.orig_forward = m.forward
                m.forward = partial(self.get_block_forward_func(n), m)
            elif n in self.to_cached_layers:  ##linear layer or conv1d layer
                hook_func = self._get_cache_data_hook_for_layer(n)
                hook_handle = m.register_forward_hook(hook_func)
                self.hook_handles.append(hook_handle)

    def quant_layer(self, layer_name, inputs, q_inputs=None, device=torch.device("cpu")):
        """Quantize a specific layer of the model using the provided inputs.

        Args:
            layer_name (str): The name of the layer to quantize.
            inputs (torch.Tensor): Input data for quantization.
            q_inputs (torch.Tensor, optional): Quantized input data. Defaults to None.
            device (torch.device, optional): The device to use for quantization. Defaults to torch.device("cpu").

        Returns:
            None
        """
        logger.info(f"quantizing layer {layer_name}")
        layer = get_module(self.model, layer_name)
        if hasattr(layer, "tuning_device"):
            device = layer.tuning_device

        layer = layer.to(device)
        for i in range(len(inputs)):
            inputs[i] = inputs[i].to(layer.weight.dtype)
            if q_inputs is not None:
                q_inputs[i] = q_inputs[i].to(layer.weight.dtype)

        wrapper_linear = WrapperLinear(layer, enable_minmax_tuning=self.enable_minmax_tuning, device=device).to(
            device)
        round_params = []
        minmax_params = []
        for key in wrapper_linear.params.keys():
            if "min" in key or "max" in key:
                minmax_params.append(wrapper_linear.params[key])
            else:
                round_params.append(wrapper_linear.value)
        if self.enable_minmax_tuning:
            optimizer = self.optimizer(
                [{"params": round_params}, {"params": minmax_params, "lr": self.minmax_lr}], lr=self.lr, weight_decay=0
            )
        else:
            optimizer = self.optimizer(round_params, lr=self.lr, weight_decay=0)

        if self.lr_scheduler is None:
            lr_schedule = torch.optim.lr_scheduler.LinearLR(
                optimizer, start_factor=1.0, end_factor=0.0, total_iters=self.iters, verbose=False
            )
        else:
            lr_schedule = copy.deepcopy(self.lr_scheduler)
        nsamples = len(inputs)
        last_best_iter = 0
        best_loss = torch.finfo(torch.float).max
        mse_loss = torch.nn.MSELoss().to(device)
        scaler = self.get_scaler()  # pylint: disable=assignment-from-none
        init_loss = None
        # best_v, best_min_scale, best_max_scale = torch.tensor(0), torch.tensor(1.0), torch.tensor(1.0)
        gradient_accumulate_steps = self.batch_size  ##Force to low gpu
        batch_size = 1  ##Force to low gpu
        pick_samples = batch_size * gradient_accumulate_steps
        pick_samples = min(nsamples, pick_samples)
        if self.sampler != "rand":
            whole_indices = torch.randperm(nsamples)[:pick_samples]
        total_loss = 0
        num_elm = 1
        mse_reduction = "mean"
        if gradient_accumulate_steps != 1:
            mse_reduction = "sum"
        mse_loss = torch.nn.MSELoss(reduction=mse_reduction).to(device)

        for i in range(self.iters):
            total_loss = 0
            if self.sampler == "rand":
                whole_indices = torch.randperm(nsamples)[:pick_samples]
                if gradient_accumulate_steps != 1:
                    if q_inputs is not None:
                        current_input = [q_inputs[i] for i in whole_indices]
                    else:
                        current_input = [inputs[i] for i in whole_indices]
                    num_elm = sum(id.numel() for id in current_input)
            for tmp_step in range(gradient_accumulate_steps):
                indices = whole_indices[tmp_step * batch_size: (tmp_step + 1) * batch_size]
                if q_inputs is not None:
                    current_input = [q_inputs[i] for i in indices]
                    current_input = torch.cat(current_input, dim=0).to(device)
                    org_input = [inputs[i] for i in indices]
                    org_input = torch.cat(org_input, dim=0).to(device)
                else:
                    current_input = [inputs[i] for i in indices]
                    current_input = torch.cat(current_input, dim=0).to(device)
                    org_input = current_input
                with torch.no_grad():
                    current_output = layer(org_input)

                if self.amp:
                    with autocast(device_type=device.split(":")[0], dtype=self.amp_dtype):
                        output_q = wrapper_linear(current_input)  # pylint: disable=not-callable
                        loss = mse_loss(output_q, current_output)  # pylint: disable=not-callable
                else:
                    output_q = wrapper_linear(current_input)  # pylint: disable=not-callable
                    loss = mse_loss(  # pylint: disable=not-callable
                        output_q.to(torch.float32), current_output.to(torch.float32)
                    )
                total_loss += loss.item() / num_elm

                self.scale_loss_and_backward(scaler, loss)
            if i == 0:
                init_loss = total_loss

            if total_loss < best_loss:
                best_loss = total_loss
                if not self.not_use_best_mse:
                    best_params = collect_best_params(wrapper_linear)
                    last_best_iter = i
            if self.not_use_best_mse and i == self.iters - 1:
                best_params = collect_best_params(wrapper_linear)

            if not self.not_use_best_mse:
                if 0 < self.dynamic_max_gap <= i - last_best_iter:
                    break
            self.step(scaler, optimizer, lr_schedule)

        last_loss = total_loss
        best_iter = self.iters
        if not self.not_use_best_mse:
            last_loss = best_loss
            best_iter = last_best_iter
        with torch.no_grad():
            unwrapper_layer(self.model, wrapper_linear, layer_name, best_params)
        mv_module_from_gpu(layer, self.low_cpu_mem_usage)
        dump_info = f"quantized {layer_name},  loss iter 0: {init_loss:.6f} -> iter {best_iter}: {last_loss:.6f}"
        logger.info(dump_info)

    def register_act_max_hook(self, model):
        def get_act_max_hook(module, input, output):
            if isinstance(input, (tuple, list)):
                input = input[0]
            if not hasattr(module, "act_max"):
                module.act_max = torch.abs(input).max().item()
            else:
                module.act_max = max(torch.abs(input).max().item(), module.act_max)

        hook_handles = []

        for n, m in model.named_modules():
            if hasattr(m, "act_dynamic") and m.act_dynamic == False and check_to_quantized(m):
                hook = m.register_forward_hook(get_act_max_hook)
                hook_handles.append(hook)
        return hook_handles

    def quant_block(self, block, input_ids, input_others, q_input=None, device=torch.device("cpu")):
        """Quantize the weights of a given block of the model.

        Args:
        block: The block of the model to be quantized.
        input_ids: The input tensor containing tokenized input ids.
        input_others: A dictionary containing additional input data.
        q_input: The quantized input tensor.
        device: The device for quantization.

        Returns:
        Tuple: (q_outputs, output) if self.enable_quanted_input is True, else (None, output)
        """
        if self.device_map is not None:
            from accelerate import dispatch_model
            for n, m in block.named_modules():
                if len(list(m.children())) != 0 or not hasattr(m, "tuning_device"):
                    continue
                from accelerate.hooks import AlignDevicesHook, add_hook_to_module
                hook = AlignDevicesHook(m.tuning_device, io_same_device=True)
                add_hook_to_module(m, hook, True)

        if q_input is None:
            hook_handles = self.register_act_max_hook(block)

            output = self.get_block_outputs(block, input_ids, input_others, self.batch_size * self.infer_bs_coeff,
                                            device,
                                            self.cache_device)

            for handle in hook_handles:
                handle.remove()
        else:
            output = self.get_block_outputs(block, input_ids, input_others, self.batch_size * self.infer_bs_coeff,
                                            device,
                                            self.cache_device)
            hook_handles = self.register_act_max_hook(block)
            self.get_block_outputs(block, q_input, input_others, self.batch_size * self.infer_bs_coeff,
                                   device, self.cache_device, save_output=False)

            for handle in hook_handles:
                handle.remove()

        if q_input is not None:
            if input_ids is not q_input:
                clear_memory(input_ids)
            else:
                clear_memory()
            input_ids = q_input

        quantized_layer_names, unquantized_layer_names = wrapper_block(
            block, self.enable_minmax_tuning, self.enable_norm_bias_tuning, device=self.device)

        round_params = []
        minmax_params = []
        for n, m in block.named_modules():
            if hasattr(m, "orig_layer"):
                for key in m.params.keys():
                    if "min" in key or "max" in key:
                        minmax_params.append(m.params[key])
                    else:
                        round_params.append(m.params[key])

        if self.enable_minmax_tuning:
            optimizer = self.optimizer(
                [{"params": round_params}, {"params": minmax_params, "lr": self.minmax_lr}], lr=self.lr, weight_decay=0
            )
        else:
            optimizer = self.optimizer(round_params, lr=self.lr, weight_decay=0)

        if len(round_params) + len(minmax_params) <= 0:
            dump_info = (
                f"quantized {len(quantized_layer_names)}/{(len(quantized_layer_names) + len(unquantized_layer_names))} "
                f"layers in the block"
            )
            logger.info(dump_info)
            return output, output

        if self.lr_scheduler is None:
            lr_schedule = torch.optim.lr_scheduler.LinearLR(
                optimizer, start_factor=1.0, end_factor=0.0, total_iters=self.iters, verbose=False
            )
        else:
            lr_schedule = copy.deepcopy(self.lr_scheduler)

        nsamples = len(input_ids)
        pick_samples = self.batch_size * self.gradient_accumulate_steps
        pick_samples = min(nsamples, pick_samples)
        if self.sampler != "rand":
            whole_indices = torch.randperm(nsamples)[:pick_samples]
        last_best_iter = 0
        best_loss = torch.finfo(torch.float).max
        num_elm = 1
        mse_reduction = "mean"
        if self.gradient_accumulate_steps != 1:
            mse_reduction = "sum"
        mse_loss = torch.nn.MSELoss(reduction=mse_reduction).to(device)
        scaler = self.get_scaler()  # pylint: disable=assignment-from-none
        init_loss = None
        best_params = {}
        total_loss = 0

        for i in range(self.iters):
            total_loss = 0
            if self.sampler == "rand":
                whole_indices = torch.randperm(nsamples)[:pick_samples]
                ##we assume the block input and output shape is same
                if self.gradient_accumulate_steps != 1:
                    current_input_ids = [input_ids[i] for i in whole_indices]
                    num_elm = sum(id.numel() for id in current_input_ids)
            for tmp_step in range(self.gradient_accumulate_steps):
                indices = whole_indices[tmp_step * self.batch_size: (tmp_step + 1) * self.batch_size]
                current_input_ids, current_input_others = sampling_inputs(
                    input_ids,
                    input_others,
                    indices,
                    seqlen=self.seqlen,
                    batch_dim=self.batch_dim,
                )

                current_output = [output[x] for x in indices]
                current_output = torch.cat(current_output, dim=self.batch_dim)

                current_output = to_device(current_output, device)

                output_q = block_forward(
                    block, current_input_ids, current_input_others, self.amp, self.amp_dtype, device
                )
                if self.amp:
                    with autocast(device_type=device.split(":")[0], dtype=self.amp_dtype):
                        loss = mse_loss(output_q, current_output)  # pylint: disable=not-callable
                else:
                    loss = mse_loss(  # pylint: disable=not-callable
                        output_q.to(torch.float32), current_output.to(torch.float32)
                    )

                total_loss += loss.item() / num_elm
                self.scale_loss_and_backward(scaler, loss)

            if i == 0:
                init_loss = total_loss

            if total_loss < best_loss:
                best_loss = total_loss
                if not self.not_use_best_mse:
                    best_params = collect_best_params(block)
                    # print(f"get better result at iter {i}, the loss is {total_loss}", flush=True)

                    last_best_iter = i
            if self.not_use_best_mse and i == self.iters - 1:
                best_params = collect_best_params(block)

            if not self.not_use_best_mse:
                if 0 < self.dynamic_max_gap <= i - last_best_iter:
                    break
            self.step(scaler, optimizer, lr_schedule)

        last_loss = total_loss
        best_iter = self.iters
        if not self.not_use_best_mse:
            last_loss = best_loss
            best_iter = last_best_iter
        dump_info = (
            f"quantized {len(quantized_layer_names)}/{(len(quantized_layer_names) + len(unquantized_layer_names))} "
            f"layers in the block, loss iter 0: {init_loss:.6f} -> iter {best_iter}: {last_loss:.6f}"
        )
        logger.info(dump_info)
        if len(unquantized_layer_names) != 0:
            logger.info(f"{unquantized_layer_names} have not been quantized")
        with torch.no_grad():
            unwrapper_block(block, best_params)
        if self.enable_quanted_input:
            if self.low_cpu_mem_usage:
                block = block.to(device)
            clear_memory()
            q_outputs = self.get_block_outputs(
                block, input_ids, input_others, self.batch_size * self.infer_bs_coeff, device,
                cache_device=self.cache_device
            )
            if self.device_map is not None:
                accelerate.hooks.remove_hook_from_submodules(
                    block)
            mv_module_from_gpu(block, self.low_cpu_mem_usage)
            clear_memory(input_ids)

            return q_outputs, output

        else:
            if self.device_map is not None:
                accelerate.hooks.remove_hook_from_submodules(
                    block)
            mv_module_from_gpu(block, self.low_cpu_mem_usage)
            clear_memory(input_ids)
            return None, output

    def quant_blocks(
            self,
            model: torch.nn.Module,
            inputs,
            block_names,
            nblocks=1,
            device="cpu",
            pbar=None
    ):
        """Quantize and dequantize the weights of the specified blocks in the model.

        Args:
        model: The PyTorch model to be quantized.
        inputs: The input data for quantization.
        block_names: The names of the blocks to be quantized and dequantized.
        nblocks: The number of blocks to quantize and dequantize.
        device: The device for quantization and dequantization.

        Returns:
        None
        """
        q_input = None
        clear_memory()
        for n, m in model.named_parameters():
            m.requires_grad_(False)
        input_ids = inputs["input_ids"]
        inputs.pop("input_ids", None)
        input_others = inputs
        clear_memory()
        input_ids = to_device(input_ids, self.cache_device)
        input_others = to_device(input_others, self.cache_device)
        ## as in calibration phase, we may use bf16 for calibration due to low_gpu_memory usage
        tmp_dtype = self.amp_dtype if self.amp else torch.float32
        for i in range(len(input_ids)):
            input_ids[i] = input_ids[i].to(tmp_dtype)

        for key in input_others.keys():
            if isinstance(input_others[key], torch.Tensor) and (
                    input_others[key].dtype == torch.float16 or input_others[key].dtype == torch.bfloat16
            ):
                input_others[key] = input_others[key].to(tmp_dtype)
            elif isinstance(input_others[key], list):
                for i in range(len(input_others[key])):
                    to_dtype(input_others[key][i], tmp_dtype)
        if self.enable_torch_compile:
            quant_block = compile_func(self.quant_block, device)
        else:
            quant_block = self.quant_block

        if pbar is None:
            pbar = tqdm(range(0, len(block_names), nblocks))

        for n, m in self.model.named_modules():
            if isinstance(m, tuple(self.supported_types)):
                m.name = n

        for i in range(0, len(block_names), nblocks):
            if nblocks == 1:
                n = block_names[i]
                pbar.set_description(f"Quantizing {n}")
                m = get_module(model, n)
            else:
                names = block_names[i: min(i + nblocks, len(block_names))]
                pbar.set_description(f"Quantizing [{i + 1}-{min(i + nblocks, len(block_names))}]/{len(block_names)}")
                modules = [get_module(model, n) for n in names]
                m = WrapperMultiblock(modules)

            if not self.model.device.type == "meta" or self.low_cpu_mem_usage:
                m = m.to(device)

            q_input, input_ids = quant_block(
                m,
                input_ids,
                input_others,
                q_input=q_input,
                device=device,
            )
            if self.is_packing_immediate:
                from auto_round.export import PACKING_LAYER_WITH_FORMAT
                for _, tmp_m in m.named_modules():
                    if hasattr(tmp_m, "bits") and check_to_quantized(tmp_m):
                        target_backend = self.formats[0].split(":")[0] if ":" in self.formats[0] else self.formats[0]
                        PACKING_LAYER_WITH_FORMAT[target_backend](tmp_m.name, self.model, self.formats[0])

            pbar.update(1)

        self.model = mv_module_from_gpu(self.model, self.low_cpu_mem_usage)
        for n, m in self.model.named_modules():
            if hasattr(m, "name"):
                delattr(m, "name")

        del q_input
        del input_ids
        del input_others
        del inputs

        clear_memory()

    def save_quantized(self, output_dir=None, format="auto_round", inplace=True, **kwargs):
        """Save the quantized model to the specified output directory in the specified format.

        Args:
            output_dir (str, optional): The directory to save the quantized model. Defaults to None.
            format (str, optional): The format in which to save the model. Defaults to "auto_round".
            inplace (bool, optional): Whether to modify the model in place. Defaults to True.
            **kwargs: Additional keyword arguments specific to the export format.

        Returns:
            object: The compressed model object.
        """
        if self.low_cpu_mem_usage:
            self.model = self.model.to('cpu')

        if not self.quantized:
            logger.warning("please run autoround.quantize first")
            return
        if format == "fake" or format == "qdq":  ##TODO fix act quantizaiton later
            self.model = self.model.to("cpu")
            self.model.save_pretrained(output_dir)
            if self.tokenizer is not None:
                self.tokenizer.save_pretrained(output_dir)
            processor = kwargs.get("processor", None)
            if processor is not None:
                processor.save_pretrained(output_dir)
            return
        if self.act_bits <= 8 and format == "qdq":
            logger.warning(
                "Support for exporting activation quantization is limited. "
                "Please ensure that your configuration is supported.")
        if format in ["gguf:q4_0", "gguf:q4_1"]:
            if self.group_size != 32:
                logger.error(f"{format} need group_size=32, but it is {self.group_size}, cannot export.")
                return
            if format == "gguf:q4_0" and not self.sym:
                logger.warning(f"incorrect format choose, will reset to gguf:q4_1")
            if format == "gguf:q4_1" and self.sym:
                logger.warning(f"incorrect format choose, will reset to gguf:q4_0")

        from auto_round.export import EXPORT_FORMAT
        backend = format
        format = format.split(":")[0]
        if format not in EXPORT_FORMAT:
            logger.error(f"export format only supports {EXPORT_FORMAT.keys()}")
            raise ValueError(f"export format only supports {EXPORT_FORMAT.keys()}, but got {format}")
        save_quantized_as_format = EXPORT_FORMAT.get(format)
        if "gptq" in format and not self.sym:
            logger.warning(
                "The asymmetrical kernel of the GPTQ format may result in a noticeable accuracy drop,"
                " particularly for 2-bit quantization and smaller models."
                " We recommend exporting to either the AutoAWQ format (4 bits) or "
                "the AutoRound format (2 bits) to enhance performance."
            )
        if "awq" in format and not self.bits == 4:
            raise ValueError("The AWQ format only supports W4 quantization ")

        if isinstance(self.dataset, str):
            self.serialization_keys.append("dataset")
        serialization_dict = {}
        for key in self.serialization_keys:
            serialization_dict[key] = getattr(self, key)
        from .version import __version__

        serialization_dict["autoround_version"] = __version__
        if "scale_dtype" in serialization_dict.keys():
            serialization_dict["scale_dtype"] = str(serialization_dict["scale_dtype"])

        compressed_model = save_quantized_as_format(  ##TODO refine the code
            output_dir,
            model=self.model,
            layer_config=self.layer_config,
            inplace=inplace,
            bits=self.bits,
            group_size=self.group_size,
            sym=self.sym,
            iters=self.iters,
            lr=self.lr,
            minmax_lr=self.minmax_lr,
            enable_minmax_tuning=self.enable_minmax_tuning,
            enable_quanted_input=self.enable_quanted_input,
            scale_dtype=self.scale_dtype,
            tokenizer=self.tokenizer,
            supported_types=self.supported_types,
            data_type=self.data_type,
            serialization_dict=serialization_dict,
            backend=backend,
            to_quant_block_names=self.to_quant_block_names,
            quant_block_list=self.quant_block_list,
            **kwargs
        )
        return compressed_model

    def get_quantized_layer_names_outside_blocks(self):
        """Gets the names of quantized layers outside blocks in the model.

        Returns:
            list: List of layer names outside blocks.
        """
        if self.layer_config is None or len(self.layer_config) == 0:
            return []

        layer_names = []
        all_layers_in_block = get_layer_names_in_block(self.model, self.supported_types, self.quant_block_list)

        for key in self.layer_config.keys():
            if key in all_layers_in_block:
                continue
            layer = get_module(self.model, key)
            if layer is None:
                logger.error(f"could not find layer {key} in the model, exit...")
                exit(-1)
            if isinstance(layer, tuple(self.supported_types)) and check_to_quantized(self.layer_config[key]):
                layer_names.append(key)

        return layer_names

    def set_amp_dtype(self):
        self.amp_dtype = torch.float16
        if self.model.dtype != torch.float32:
            self.amp_dtype = self.model.dtype
        if self.device == "cpu" or "hpu" in self.device:
            self.amp_dtype = torch.bfloat16
        if self.amp:
            if self.device == "cpu" and not CpuInfo().bf16:
                self.amp = False
                self.amp_dtype = torch.float32
                self.model = self.model.to(torch.float32)
                logger.warning(
                    f"amp is set to FALSE as the current {self.device} device does not support the 'bf16' data type."
                )
            else:
                self.model = self.model.to(self.amp_dtype)
        else:
            self.amp_dtype = torch.float32
            self.model = self.model.to(torch.float32)

    def get_optimizer(self, optimizer):
        """Returns the specified optimizer. In SignRound, we fix the optimizer.

        Args:
        optimizer: The optimizer to be used.

        Returns:
        The specified optimizer.
        """
        from auto_round.sign_sgd import SignSGD

        return SignSGD

    def get_scaler(self):
        """Returns scaler, in SignRound, no need to use scaler."""
        return None

    def scale_loss_and_backward(self, scaler, loss):
        """Scales the loss and performs backward pass.

        Args:
        scaler: The scaler to be used.
        loss: The loss to be scaled.

        Returns:
        The scaled loss.
        """
        scale_loss = loss * 1000
        scale_loss.backward()
        if is_optimum_habana_available():
            htcore.mark_step()
        return scale_loss

    def step(self, scaler, optimizer, lr_schedule):
        """Performs a step in the optimization process.

        Args:
        scaler: The scaler to be used.
        optimizer: The optimizer for the step.
        lr_schedule: The learning rate schedule.

        Returns:
        None
        """
        optimizer.step()
        # for hpu
        if is_optimum_habana_available():
            htcore.mark_step()
        optimizer.zero_grad()
        lr_schedule.step()


class AutoRoundOPT(AutoRound):
    """Class for automatic rounding-based quantization with optimizers like adamw of a PyTorch model.

    Args:
        model: The PyTorch model to be quantized.
        tokenizer: An optional tokenizer for processing input data.
        bits (int): Number of bits for quantization (default is 4).
        group_size (int): Size of the quantization group (default is 128).
        sym (bool): Whether sym to be used (default is True).
        layer_config (dict): Configuration for weight quantization (default is None).
        batch_size (int): Batch size for training (default is 8).
        amp (bool): Whether to use automatic mixed precision (default is True).
        device: The device to be used for training (default is "auto").
        lr_scheduler: The learning rate scheduler to be used.
        dataset: The default dataset name (default is "NeelNanda/pile-10k").
        enable_quanted_input (bool): Whether to use quantized input data (default is True).
        enable_minmax_tuning (bool): Whether to enable min-max tuning (default is True).
        lr (float): The learning rate (default is 0.005).
        minmax_lr (float): The learning rate for min-max tuning (default is None).
        low_gpu_mem_usage (bool): Whether to use low GPU memory (default is False).
        low_cpu_mem_usage (bool): Whether to use low CPU memory (default is False).
        iters (int): Number of iterations (default is 200).
        seqlen (int): Length of the sequence.
        nsamples (int): Number of samples (default is 128).
        sampler (str): The sampling method (default is "rand").
        seed (int): The random seed (default is 42).
        nblocks (int): Number of blocks (default is 1).
        gradient_accumulate_steps (int): Number of gradient accumulation steps (default is 1).
        not_use_best_mse (bool): Whether to use mean squared error (default is False).
        dynamic_max_gap (int): The dynamic maximum gap (default is -1).
        data_type (str): The data type to be used (default is "int").
        scale_dtype (str): The data type of quantization scale to be used (default is "float16"), different kernels
                           have different choices.
        act_bits (int): Number of bits for activation quantization. Default is 16.
        act_group_size (int): Group size for activation quantization. Default is None.
        act_sym (bool): Whether to use symmetric activation quantization. Default is None.
        act_data_type (str): Specifies the data type for activations.
                             Defaults to None, in which case it inherits the weight data type.
        act_dynamic (bool): Whether to use dynamic activation quantization. Default is True.
        to_quant_block_names (str|list): A string or list whose elements are list of
                            block's layer names to be quantized.
        enable_norm_bias_tuning (bool): Whether to enable fast norm/layer_bias tuning
        enable_torch_compile (bool): Whether to enable torch compile to optimize quant_block/layer function
        **kwargs: Additional keyword arguments.

    Returns:
        The quantized model.
    """

    def __init__(
            self,
            model,
            tokenizer=None,
            bits: int = 4,
            group_size: int = 128,
            sym: bool = True,
            layer_config=None,
            batch_size: int = 8,
            amp: bool = True,
            device=None,
            lr_scheduler=None,
            dataset: Union[str, list, tuple, torch.utils.data.DataLoader] = "NeelNanda/pile-10k",
            enable_quanted_input: bool = True,
            enable_minmax_tuning: bool = True,
            lr: float = None,
            minmax_lr: float = None,
            low_gpu_mem_usage: bool = False,
            low_cpu_mem_usage: bool = False,
            iters: int = 200,
            seqlen: int = 2048,
            nsamples: int = 128,
            sampler: str = "rand",
            seed: int = 42,
            nblocks: int = 1,
            gradient_accumulate_steps: int = 1,
            not_use_best_mse: bool = False,
            dynamic_max_gap: int = -1,
            data_type: str = "int",
            scale_dtype: str = "fp16",
            act_bits: int = 16,
            act_group_size: int = None,
            act_sym: bool = None,
            act_data_type: str = None,
            act_dynamic: bool = True,
            to_quant_block_names: Union[str, list] = None,
            enable_norm_bias_tuning: bool = False,
            enable_torch_compile: bool = False,
            device_map: Union[str, dict] = None,
            optimizer="AdamW",
            super_bits: int = None,
            super_group_size: int = None,
            **kwargs,
    ):
        super(AutoRoundOPT, self).__init__(
            model=model,
            tokenizer=tokenizer,
            bits=bits,
            group_size=group_size,
            sym=sym,
            layer_config=layer_config,
            batch_size=batch_size,
            amp=amp,
            device=device,
            lr_scheduler=lr_scheduler,
            dataset=dataset,
            enable_quanted_input=enable_quanted_input,
            enable_minmax_tuning=enable_minmax_tuning,
            lr=lr,
            minmax_lr=minmax_lr,
            low_gpu_mem_usage=low_gpu_mem_usage,
            low_cpu_mem_usage=low_cpu_mem_usage,
            iters=iters,
            seqlen=seqlen,
            nsamples=nsamples,
            sampler=sampler,
            seed=seed,
            nblocks=nblocks,
            gradient_accumulate_steps=gradient_accumulate_steps,
            not_use_best_mse=not_use_best_mse,
            dynamic_max_gap=dynamic_max_gap,
            data_type=data_type,
            scale_dtype=scale_dtype,
            act_bits=act_bits,
            act_group_size=act_group_size,
            act_sym=act_sym,
            act_data_type=act_data_type,
            act_dynamic=act_dynamic,
            to_quant_block_names=to_quant_block_names,
            enable_norm_bias_tuning=enable_norm_bias_tuning,
            enable_torch_compile=enable_torch_compile,
            device_map=device_map,
            super_bits=super_bits,
            super_group_size=super_group_size,
            **kwargs,
        )

        self.optimizer = self.get_optimizer(optimizer)

    def get_optimizer(self, optimizer):
        if optimizer is None:
            optimizer = torch.optim.AdamW
        elif isinstance(optimizer, str):
            optimizer = getattr(torch.optim, optimizer)
        else:
            optimizer = optimizer
        return optimizer

    def get_scaler(self):
        scaler = None
        if self.amp and not check_is_cpu(self.device):
            from torch.cuda.amp import GradScaler

            scaler = GradScaler(init_scale=1024, growth_interval=100000)
        return scaler

    def scale_loss_and_backward(self, scaler, loss):
        if scaler is not None:
            loss = scaler.scale(loss)

        loss.backward()
        if is_optimum_habana_available():
            htcore.mark_step()
        return loss

    def step(self, scaler, optimizer, lr_schedule):
        if scaler is not None:
            scaler.step(optimizer)
            optimizer.zero_grad()
            lr_schedule.step()
            scaler.update()
        else:
            optimizer.step()
            optimizer.zero_grad()
            lr_schedule.step()
        if is_optimum_habana_available():
            htcore.mark_step()


class AutoRoundAdam(AutoRoundOPT):
    """Class for automatic rounding-based quantization with optimizers like adamw of a PyTorch model.
    The default lr has been changed.

    Args:
        model: The PyTorch model to be quantized.
        tokenizer: An optional tokenizer for processing input data.
        bits (int): Number of bits for quantization (default is 4).
        group_size (int): Size of the quantization group (default is 128).
        sym (str): Whether symmetric quantization to be used (default is True).
        layer_config (dict): Configuration for weight quantization (default is None).
        batch_size (int): Batch size for training (default is 8).
        amp (bool): Whether to use automatic mixed precision (default is True).
        device: The device to be used for training (default is "auto").
        lr_scheduler: The learning rate scheduler to be used.
        dataset (Union[str, list, tuple, torch.utils.data.DataLoader]):
                The default dataset name (default is "NeelNanda/pile-10k").
        enable_quanted_input (bool): Whether to use quantized input data (default is True).
        enable_minmax_tuning (bool): Whether to enable min-max tuning (default is True).
        lr (float): The learning rate (default is 0.005).
        minmax_lr (float): The learning rate for min-max tuning (default is None).
        low_gpu_mem_usage (bool): Whether to use low GPU memory (default is False).
        low_cpu_mem_usage (bool): Whether to use low CPU memory (default is False).
        iters (int): Number of iterations (default is 200).
        seqlen (int): Length of the sequence.
        nsamples (int): Number of samples (default is 128).
        sampler (str): The sampling method (default is "rand").
        seed (int): The random seed (default is 42).
        nblocks (int): Number of blocks (default is 1).
        gradient_accumulate_steps (int): Number of gradient accumulation steps (default is 1).
        not_use_best_mse (bool): Whether to use mean squared error (default is False).
        dynamic_max_gap (int): The dynamic maximum gap (default is -1).
        data_type (str): The data type to be used (default is "int").
        optimizer: string or object
        scale_dtype (str): The data type of quantization scale to be used (default is "float16"), different kernels
                           have different choices.
        act_bits (int): Number of bits for activation quantization. Default is 16.
        act_group_size (int): Group size for activation quantization. Default is None.
        act_sym (bool): Whether to use symmetric activation quantization. Default is None.
        act_data_type (str): Specifies the data type for activations.
                             Defaults to None, in which case it inherits the weight data type.
        act_dynamic (bool): Whether to use dynamic activation quantization. Default is True.
        to_quant_block_names (str|list): A list whose elements are list of block's layer names to be quantized.
        enable_norm_bias_tuning (bool): Whether to enable fast norm/layer_bias tuning
        enable_torch_compile (bool): Whether to enable torch compile to optimize quant_block/layer function
    Returns:
        The quantized model.
    """

    def __init__(
            self,
            model,
            tokenizer=None,
            bits: int = 4,
            group_size: int = 128,
            sym: bool = True,
            layer_config=None,
            batch_size: int = 8,
            amp: bool = True,
            device=None,
            lr_scheduler=None,
            dataset: Union[str, list, tuple, torch.utils.data.DataLoader] = "NeelNanda/pile-10k",
            enable_quanted_input: bool = True,
            enable_minmax_tuning: bool = True,
            lr: float = None,
            minmax_lr: float = None,
            low_gpu_mem_usage: bool = False,
            low_cpu_mem_usage: bool = False,
            iters: int = 200,
            seqlen: int = 2048,
            nsamples: int = 128,
            sampler: str = "rand",
            seed: int = 42,
            nblocks: int = 1,
            gradient_accumulate_steps: int = 1,
            not_use_best_mse: bool = False,
            dynamic_max_gap: int = -1,
            data_type: str = "int",
            scale_dtype: str = "fp16",
            act_bits: int = 16,
            act_group_size: int = None,
            act_sym: bool = None,
            act_data_type: str = None,
            act_dynamic: bool = True,
            to_quant_block_names: Union[str, list] = None,
            enable_norm_bias_tuning: bool = False,
            enable_torch_compile: bool = False,
            device_map: Union[str, dict] = None,
            optimizer="AdamW",
            super_bits: int = None,
            super_group_size: int = None,
            **kwargs,
    ):
        super(AutoRoundAdam, self).__init__(
            model=model,
            tokenizer=tokenizer,
            bits=bits,
            group_size=group_size,
            sym=sym,
            layer_config=layer_config,
            batch_size=batch_size,
            amp=amp,
            device=device,
            lr_scheduler=lr_scheduler,
            dataset=dataset,
            enable_quanted_input=enable_quanted_input,
            enable_minmax_tuning=enable_minmax_tuning,
            lr=lr,
            minmax_lr=minmax_lr,
            low_gpu_mem_usage=low_gpu_mem_usage,
            low_cpu_mem_usage=low_cpu_mem_usage,
            iters=iters,
            seqlen=seqlen,
            nsamples=nsamples,
            sampler=sampler,
            seed=seed,
            nblocks=nblocks,
            gradient_accumulate_steps=gradient_accumulate_steps,
            not_use_best_mse=not_use_best_mse,
            dynamic_max_gap=dynamic_max_gap,
            data_type=data_type,
            scale_dtype=scale_dtype,
            act_bits=act_bits,
            act_group_size=act_group_size,
            act_sym=act_sym,
            act_data_type=act_data_type,
            act_dynamic=act_dynamic,
            to_quant_block_names=to_quant_block_names,
            enable_norm_bias_tuning=enable_norm_bias_tuning,
            enable_torch_compile=enable_torch_compile,
            device_map=device_map,
            optimizer=optimizer,
            super_bits=super_bits,
            super_group_size=super_group_size,
            **kwargs,
        )<|MERGE_RESOLUTION|>--- conflicted
+++ resolved
@@ -292,7 +292,9 @@
             "act_group_size",
             "act_sym",
             "act_dynamic",
-            "act_data_type"
+            "act_data_type",
+            "super_bits", 
+            "super_group_size"
         ]
 
         self.has_qlayer_outside_block = self.set_layerwise_config(self.layer_config)  ##better place in the end
@@ -609,7 +611,6 @@
         """
         # Get the names of layers in quantization blocks
         layers_in_blocks = get_layer_names_in_block(self.model, self.supported_types, self.quant_block_list)
-<<<<<<< HEAD
 
         # List of configuration keys
         keys = self.serialization_keys
@@ -617,10 +618,6 @@
         has_qlayer_outside_block = False  # Flag to track if there are quantized layers outside blocks (e.g., lm-head)
 
         # Iterate through all modules in the model
-=======
-        keys = ["data_type", "bits", "group_size", "sym", "scale_dtype", "act_bits", "act_group_size", "act_sym",
-                "act_dynamic", "act_data_type", "super_bits", "super_group_size"]
->>>>>>> 12539ef5
         for n, m in self.model.named_modules():
 
             # Delete previous configuration to avoid conflicts with prior tuning
