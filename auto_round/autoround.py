--- conflicted
+++ resolved
@@ -136,19 +136,13 @@
         self.enable_minmax_tuning = enable_minmax_tuning
         self.enable_fast_quant = enable_fast_quant
         self.nsamples = nsamples
-<<<<<<< HEAD
+
         if self.nsamples is None or self.nsamples < 0:
             self.nsamples = 128 if self.enable_fast_quant else 512
         self.seqlen = seqlen
         if self.seqlen is None or self.seqlen < 0:
             self.seqlen = 512 if self.enable_fast_quant else 2048
-=======
-        if self.nsamples <= 0:
-            self.nsamples = 128 if self.use_fast_quant else 512
-        self.seqlen = seqlen
-        if self.seqlen <= 0:
-            self.seqlen = 512 if self.use_fast_quant else 2048
->>>>>>> 4b105cfd
+
         self.train_bs = batch_size
         if self.train_bs is None or self.train_bs < 0:
             self.train_bs = 4 if self.enable_fast_quant else 8
