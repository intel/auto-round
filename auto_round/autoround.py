# Copyright (c) 2023 Intel Corporation
#
# Licensed under the Apache License, Version 2.0 (the "License");
# you may not use this file except in compliance with the License.
# You may obtain a copy of the License at
#
#    http://www.apache.org/licenses/LICENSE-2.0
#
# Unless required by applicable law or agreed to in writing, software
# distributed under the License is distributed on an "AS IS" BASIS,
# WITHOUT WARRANTIES OR CONDITIONS OF ANY KIND, either express or implied.
# See the License for the specific language governing permissions and
# limitations under the License.

import os
import re
import sys

import torch
import copy
import time
from typing import Union, Any
from transformers import set_seed
from torch import autocast
from tqdm import tqdm
import accelerate

from auto_round.export.export_to_gguf.config import GGUF_CONFIG, GGUF_INNER_CONFIG, ModelType
from auto_round.wrapper import WrapperMultiblock, wrapper_block, unwrapper_block, WrapperLinear, unwrapper_layer
from auto_round.utils import (
    CpuInfo,
    block_forward,
    check_is_cpu,
    check_to_quantized,
    collect_best_params,
    convert_dtype_str2torch,
    detect_device,
    get_block_names,
    get_module,
    htcore,
    is_optimum_habana_available,
    logger,
    to_device,
    to_dtype,
    get_layer_names_in_block,
    mv_module_from_gpu,
    unsupport_meta_device, clear_memory,
    compile_func,
    find_matching_blocks, is_debug_mode,
    TORCH_VERSION_AT_LEAST_2_6,
    SUPPORTED_LAYER_TYPES,
    get_layer_features,
    set_module,
    llm_load_model,
    reset_params,
    init_cache, check_skippable_keywords, get_shared_keys, SUPPORTED_DTYPES, infer_bits_by_data_type,
    _gguf_args_check,
    check_seqlen_compatible,
    get_layer_config_by_gguf_format, get_lm_head_name, flatten_list
)
from auto_round.data_type import QUANT_FUNC_WITH_DTYPE
from auto_round.low_cpu_mem.utils import get_layers_before_block


class AutoRound(object):
    """For more information, please refer to Cheng, Wenhua, et al. "Optimize weight rounding via signed gradient descent
     for the quantization of llms." arXiv preprint arXiv:2309.05516 (2023).

    Args:
        model: The PyTorch model to be quantized.
        tokenizer: An optional tokenizer for processing input data. If none is provided, a dataloader must be supplied.
        bits (int): Number of bits for quantization (default is 4).
        group_size (int): Size of the quantization group (default is 128).
        sym (bool): Whether symmetric quantization is to be used (default is True).
        layer_config (dict): Configuration for weight quantization (default is None).
        layer_config={
                   'layer1':##layer_name
                   {
                       'data_type': 'int',
                       'bits': 4,
                       'group_size': 128,
                       'sym': True
                       'act_data_type': None,
                       'act_bits': 16,
                       'act_group_size': None,
                       'act_sym': None,

                   }
                   ...
               }
        batch_size (int): Batch size for training (default is 8).
        amp (bool): Whether to use automatic mixed precision (default is True).
        device: The device to be used for tuning (default is "auto").
        lr_scheduler: The learning rate scheduler to be used.
        dataset (str): The default dataset name (default is "NeelNanda/pile-10k").
        enable_quanted_input (bool): Whether to use the output of the previous quantized block as
                                the input for the current block (default is True).
        enable_minmax_tuning (bool): Whether to enable weight min-max tuning (default is True).
        lr (float): The learning rate (default is None, will be set to 1.0/iters).
        minmax_lr (float): The learning rate for min-max tuning (default is None, it will be set to lr automatically).
        low_gpu_mem_usage (bool): Whether to use low GPU memory (default is True).
        low_cpu_mem_usage (bool): Whether to use low CPU memory (default is False).
        iters (int): Number of iterations (default is 200).
        seqlen (int): Data length of the sequence for tuning (default is 2048).
        nsamples (int): Number of samples (default is 128).
        sampler (str): The sampling method (default is "rand").
        seed (int): The random seed (default is 42).
        nblocks (int): Number of blocks (default is 1).
        gradient_accumulate_steps (int): Number of gradient accumulation steps (default is 1).
        not_use_best_mse (bool): Whether to use mean squared error (default is False).
        dynamic_max_gap (int): The dynamic maximum gap (default is -1).
        data_type (str): The data type to be used (default is "int").
        scale_dtype (str): The data type of quantization scale to be used (default is "float16"), different kernels
                           have different choices.
        act_bits (int): Number of bits for activation quantization. Default is 16.
        act_group_size (int): Group size for activation quantization. Default is None.
        act_sym (bool): Whether to use symmetric activation quantization. Default is None.
        act_data_type (str): Specifies the data type for activations.
                             Defaults to None, in which case it inherits the weight data type.
        act_dynamic (bool): Whether to use dynamic activation quantization. Default is True.
        to_quant_block_names (str|list): A string or list whose elements are list of
                            block's layer names to be quantized.
        enable_norm_bias_tuning (bool): Whether to enable fast norm/layer_bias tuning
        enable_torch_compile (bool): Whether to enable torch compile to optimize quant_block/layer (default it False).
        device_map (str|dict): device map for each block
        disable_opt_rtn (bool): Whether to disable optimization of the RTN mode(iters=0) (default is False).
    Returns:
        The quantized model.
    """

    def __init__(
            self,
            model: torch.nn.Module,
            tokenizer,
            bits: int = 4,
            group_size: int = 128,
            sym: bool = True,
            layer_config: dict = None,
            batch_size: int = 8,
            amp: bool = True,
            device: str = None,
            lr_scheduler=None,
            dataset: Union[str, list, tuple, torch.utils.data.DataLoader] = "NeelNanda/pile-10k",
            enable_quanted_input: bool = True,
            enable_minmax_tuning: bool = True,
            lr: float = None,
            minmax_lr: float = None,
            low_gpu_mem_usage: bool = False,
            low_cpu_mem_usage: bool = False,
            iters: int = 200,
            seqlen: int = 2048,
            nsamples: int = 128,
            sampler: str = "rand",
            seed: int = 42,
            nblocks: int = 1,
            gradient_accumulate_steps: int = 1,
            not_use_best_mse: bool = False,
            dynamic_max_gap: int = -1,
            data_type: str = "int",
            scale_dtype: Union[str, torch.dtype] = "fp16",
            act_bits: int = 16,
            act_group_size: int = None,
            act_sym: bool = None,
            act_data_type: str = None,
            act_dynamic: bool = True,
            to_quant_block_names: Union[str, list] = None,
            enable_norm_bias_tuning: bool = False,
            enable_torch_compile: bool = False,
            device_map: Union[str, dict] = None,
            super_bits: int = None,
            super_group_size: int = None,
            disable_opt_rtn: bool = False,
            model_kwargs: dict = None,
            **kwargs,
    ):
        self.vlm = kwargs.pop("vlm") if "vlm" in kwargs else False
        if kwargs:
            logger.warning(f"unrecognized keys {list(kwargs.keys())} were passed. Please check them.")
        self.quantized = False
        self.model_orig_dtype = model.dtype
        self.seed = seed
        set_seed(self.seed)
        if unsupport_meta_device(model):
            raise RuntimeError(
                "AutoRound does not support parameters on meta device. "
                "Please use more GPUs by setting `--device 0,1,2,3` or just use one GPU."
            )

        ## important tuning hype-parameters
        self.amp = amp
        self.enable_quanted_input = enable_quanted_input
        self.enable_minmax_tuning = enable_minmax_tuning
        self.nsamples = nsamples
        self.bits = bits
        self.enable_norm_bias_tuning = enable_norm_bias_tuning
        self.group_size = group_size
        self.sym = sym

        self.low_gpu_mem_usage = low_gpu_mem_usage
        self.low_cpu_mem_usage = low_cpu_mem_usage
        self.layer_config = {} if layer_config is None else layer_config
        self.seqlen = seqlen
        self.batch_size, self.gradient_accumulate_steps = batch_size, gradient_accumulate_steps
        self.nblocks = nblocks
        self.dataset = dataset
        self.iters = iters
        if self.iters < 0:
            logger.warning("`iters` must be non-negative, reset it to 200")
            self.iters = 200
        if self.iters == 0:
            self.lr = 5e-3
        else:
            self.lr = lr or (1.0 / self.iters)  ##must after iter setting
        self.minmax_lr = minmax_lr or self.lr

        self.data_type = data_type
        tmp_bits = infer_bits_by_data_type(self.data_type)
        if tmp_bits < 16 and tmp_bits != bits:
            logger.warning(
                f"bits set in 'data_type' do not match the specified 'bits' setting. Resetting 'bits' to {tmp_bits}.")
            self.bits = tmp_bits
        self.supported_types = SUPPORTED_LAYER_TYPES
        self.model = model.eval()
        self.tokenizer = tokenizer
        self.device = detect_device(device)
        self.scale_dtype = convert_dtype_str2torch(scale_dtype)
        self.set_amp_dtype()
        self.to_quant_block_names = to_quant_block_names
        if not hasattr(self, 'quant_block_list'):
            all_blocks = get_block_names(model)
            self.quant_block_list = find_matching_blocks(model, all_blocks, self.to_quant_block_names)
        self.cache_device = torch.device("cpu") if self.low_gpu_mem_usage else self.device

        ##activation
        self.act_group_size = act_group_size if not (act_group_size is None) else self.group_size
        self.act_bits = act_bits if not (act_bits is None) else self.bits
        self.act_sym = act_sym if not (act_sym is None) else self.sym
        self.act_dynamic = act_dynamic
        self.act_data_type = act_data_type
        if self.act_data_type is None:
            if data_type in SUPPORTED_DTYPES and self.act_bits < 16:
                self.act_data_type = data_type
                logger.info(f"activation adopts {data_type}")
            else:
                self.act_data_type = "float"

        tmp_act_bits = infer_bits_by_data_type(self.act_data_type)
        if tmp_act_bits < 16:
            self.act_bits = tmp_act_bits

        self.sampler = sampler
        self.not_use_best_mse = not_use_best_mse
        self.dynamic_max_gap = dynamic_max_gap
        self.lr_scheduler = lr_scheduler
        self.optimizer = self.get_optimizer(None)
        self.batch_dim = None
        self.infer_bs_coeff = 1

        self.super_bits = super_bits
        self.super_group_size = super_group_size

        self.disable_opt_rtn = disable_opt_rtn

        torch.set_printoptions(precision=3, sci_mode=True)
        self.check_configs()
        if self.act_bits <= 8 and self.amp_dtype == torch.float16:
            logger.warning("force to use bf16 to for quantization tuning when enabling activation quantization")
            self.amp_dtype = torch.bfloat16
            self.model = self.model.to(torch.bfloat16)
        else:
            logger.info(f"using {self.model.dtype} for quantization tuning")

        self.enable_torch_compile = enable_torch_compile
        if not self.enable_torch_compile and TORCH_VERSION_AT_LEAST_2_6 and self.act_bits > 8 and not is_debug_mode() \
                and self.low_cpu_mem_usage != True and "fp8" not in self.data_type and "fp8" not in self.act_data_type:
            logger.info("'enable_torch_compile' is set to `False` by default. " \
                        "Enabling it can reduce tuning cost by 20%, but it might throw an exception.")

        if self.act_bits <= 8 and self.enable_torch_compile:
            self.enable_torch_compile = False
            logger.warning("reset enable_torch_compile to `False` as activation quantization is enabled")

        if self.low_cpu_mem_usage == True and self.enable_torch_compile:
            self.enable_torch_compile = False
            logger.warning("reset enable_torch_compile to `False` as low_cpu_mem_usage is enabled")

        if is_debug_mode() and self.enable_torch_compile:
            self.enable_torch_compile = False
            logger.warning("reset enable_torch_compile to `False` as debug mode is enabled")

        if ("fp8" in self.data_type or "fp8" in self.act_data_type) and self.enable_torch_compile:
            self.enable_torch_compile = False
            logger.warning("reset enable_torch_compile to `False` as fp8 is enabled")

        if is_optimum_habana_available():
            logger.info("Optimum Habana is available, import htcore explicitly.")
            import habana_frameworks.torch.core as htcore  # pylint: disable=E0401
            import habana_frameworks.torch.hpu as hthpu  # pylint: disable=E0401]
        self.device_map = device_map

        self.set_device_map_in_blocks(self.device_map)

        self.is_packing_immediate = False  ## whether to pack the layer immediately after tuning

        self.serialization_keys = [
            "bits",
            "group_size",
            "sym",
            "data_type",
            "enable_quanted_input",
            "enable_minmax_tuning",
            "seqlen",
            "batch_size",
            "scale_dtype",
            "lr",
            "minmax_lr",
            "gradient_accumulate_steps",
            "iters",
            "amp",
            "nsamples",
            "low_gpu_mem_usage",
            "to_quant_block_names",
            "enable_norm_bias_tuning",
            "act_bits",
            "act_group_size",
            "act_sym",
            "act_dynamic",
            "act_data_type",
            "super_bits",
            "super_group_size"
        ]

        self.shared_cache_keys = get_shared_keys(self.model)

    def set_device_map_in_blocks(self, device_map):
        """Sets the device map for specific blocks in the model.

        Args:
            device_map (Union[str, dict]): A mapping of module names to devices.
                If provided as a string, it should be in the format
                "module_name:device,module_name:device". Devices can be integers
                (GPU IDs) or strings (e.g., 'cpu', 'cuda:0').
        """
        if self.device_map is None or len(self.device_map) == 0:
            self.device_map = None
        if not device_map:
            return
        if isinstance(device_map, str):
            device_map = device_map.replace(" ", "")
            infos = device_map.split(",")
            device_map_dict = {}
            for info in infos:
                index = info.find(':')
                key = info[:index]
                value = info[index + 1:]
                device_map_dict[key] = value
            device_map = device_map_dict

        names = [n for n, m in self.model.named_modules() if len(list(m.children())) == 0]

        for key, device in device_map.items():
            if isinstance(device, str) and device.isdigit():
                device = int(device)
            device = detect_device(device)
            try:
                module = get_module(self.model, key)
                module.tuning_device = device
            except:
                matching_names = [name for name in names if re.match(key, name)]
                if len(matching_names) > 0:
                    for name in matching_names:
                        self._set_device_for_matching_module(name, device)
                else:
                    for name in names:
                        if key in name:
                            self._set_device_for_matching_module(name, device)

    def _set_device_for_matching_module(self, name, device):
        module = get_module(self.model, name)
        if hasattr(module, "tuning_device") and module.tuning_device != device:
            logger.warning(
                f"Multiple devices have been set for layer {name}, keeping original device {module.tuning_device}")
        else:
            module.tuning_device = device

    def _dq_check(self):
        """Reset the default value of super_bits and super_group_size"""
        if self.data_type.endswith("_dq"):
            gguf_config = GGUF_INNER_CONFIG[f"gguf:q{self.bits}_k"]
            self.super_bits = gguf_config["super_bits"] if self.super_bits is None else self.super_bits
            self.super_group_size = gguf_config["super_group_size"] \
                if self.super_group_size is None else self.super_group_size

    def check_configs(self):

        """Checks if the configurations are valid.

        Raises:
        ValueError, TypeError: If any of the configurations are invalid.
        """
        if not isinstance(self.model, torch.nn.Module):
            raise TypeError("model must be an instance of torch.nn.Module")
        if self.bits <= 0:
            raise ValueError("bits must be positive")
        if self.act_bits <= 0:
            raise ValueError("act_bits must be positive")
        if not (self.group_size == -1 or self.group_size >= 0):
            raise ValueError("group_size must be -1 (per channel) or 0 (per-tensor) or a postivie integer")
        if not (self.act_group_size == -1 or self.act_group_size >= 0):
            raise ValueError("act_group_size must be -1 (per channel) or 0 (per-tensor) or a positive integer")
        if self.batch_size <= 0:
            raise ValueError("batch_size must be positive")
        if self.iters < 0:
            raise ValueError("iters must be non-negative")
        if self.seqlen <= 0:
            raise ValueError("seqlen must be positive")
        if self.nblocks <= 0:
            raise ValueError("nblocks must be positive")
        if self.gradient_accumulate_steps <= 0:
            raise ValueError("gradient_accumulate_steps must be positive")
        # assert self.tokenizer != None or self.dataloader != None
        if self.act_bits <= 8:
            logger.warning(
                "activation quantization is an experimental feature with limited support and a complex API. "
                "And please save the quantized model to fake format as real deployment is not supported currently")

        # if "mx_fp" in self.data_type or "nv_fp" in self.data_type:
        #     logger.warning(
        #         "please save the quantized model to fake format "
        #         "as real deployment is not supported for mx_fp/nv_fp datatype currently")

        if "mx_fp" in self.data_type and self.group_size != 32:
            logger.warning("mx_fp should only support group_size of 32 in real deployment")

        if "nv_fp" in self.data_type and (self.group_size != 16):
            logger.warning("nv_fp should only support group_size of 16 in real deployment")

        if self.nsamples < self.gradient_accumulate_steps * self.batch_size:
            if self.batch_size > self.nsamples:
                logger.warning(f"reset batch_size to {self.nsamples} as nsamples({self.nsamples})"
                               f" is smaller than batch_size({self.batch_size})")
                self.batch_size = self.nsamples
            if self.gradient_accumulate_steps > self.nsamples // self.batch_size:
                self.gradient_accumulate_steps = self.nsamples // self.batch_size
                logger.warning(
                    f"reset gradient_accumulate_steps to {self.gradient_accumulate_steps}"
                    f" as nsamples must equal or greater"
                    f" than gradient_accumulate_steps * batch_size")

        if self.enable_norm_bias_tuning:
            logger.warning("the `enable_norm_bias_tuning` feature is experimental and currently has limited support.")

        self._dq_check()

    def _check_compatibility(self):
        ##check gguf and others
        has_gguf = False
        if hasattr(self, "formats"):
            has_besides_gguf = False
            for format_ in self.formats:
                if "gguf" in format_:
                    has_gguf = True
                elif format_ != "fake":
                    has_besides_gguf = True
            if has_gguf and has_besides_gguf:
                raise ValueError("gguf format is not compatible with other formats, please choose only one of them")
            if has_gguf and self.iters != 0 and self.bits != 3:
                logger.warning(
                    "`iters=0` is recommended when exporting to GGUF format except for bits 3,"
                    " as we have optimized the RTN method for this case."
                    " We are likely to release new algorithm for certain configurations in the future."
                )

        ##check group_size 32 for auto_round
        if self.data_type == "int" and hasattr(self, "formats") and any(
        key in fmt for fmt in self.formats for key in ("auto_round", "auto_gptq", "auto_awq")):
            for n, m in self.model.named_modules():
                if isinstance(m, self.supported_types):
                    if m.weight.shape[0] % 32 != 0 or m.weight.shape[1] % 32 != 0:
                        self.layer_config[n] = {"bits": 16}
                        logger.info(
                            f"{n} will not be quantized due to its shape not being divisible by 32,"
                            " resulting in an exporting issue to autogptq")

        if self.seqlen is not None and hasattr(self.model, "config") and \
                hasattr(self.model.config, "max_position_embeddings"):
            if self.model.config.max_position_embeddings < self.seqlen:
                logger.warning(
                    f"change sequence length to {self.model.config.max_position_embeddings} " \
                    "due to the limitation of max_position_embeddings")
                self.seqlen = min(self.seqlen, self.model.config.max_position_embeddings)

        if self.seqlen is not None and hasattr(self.tokenizer, "model_max_length"):
            if self.tokenizer.model_max_length < self.seqlen:
                logger.warning(
                    f"change sequence length to {self.tokenizer.model_max_length} " \
                    "due to the limitation of model_max_length. " \
                    "You can also try to increase the model_max_length to avoid this issue.")
                self.seqlen = min(self.seqlen, self.tokenizer.model_max_length)

        if self.group_size == 0 and "fp8" not in self.data_type:
            logger.warning("group_size of 0 is not supported for data_type other than fp8 ")

    def parse_format_to_list(self, format: str) -> list:
        """Parses the format string into a list of formats.

        This method checks the requested format(s) against the model's
        quantization settings and adjusts them if necessary. It ensures that
        the formats are compatible with the model's data type, bit width,
        and activation quantization settings.

        Args:
            format (str): The requested format(s) for quantization, separated by commas.

        Returns:
            list: A list of validated and updated formats.
        """
        _gguf_args_check(self, format, model_type=ModelType.TEXT)
        if self.vlm:
            _gguf_args_check(self, format, model_type=ModelType.MMPROJ)

        formats = format.replace("q*_", f"q{self.bits}_").replace(' ', '').split(',')
        from auto_round.utils import SUPPORTED_FORMATS
        for format_ in formats:
            if format_ not in SUPPORTED_FORMATS:
                logger.error(f"Unsupported format {format_}, please choose from {SUPPORTED_FORMATS}")
                exit(-1)
        if self.scale_dtype != torch.float32:
            only_gguf = True
            for format_ in formats:
                if not ("gguf" in format_ or "fake" in format_):
                    only_gguf = False
                    break
            if len(formats) == 1 and "fake" == formats[0]:
                only_gguf = False
            if only_gguf:
                self.scale_dtype = torch.float32
                logger.info(f"change `scale_dtype` to `torch.float32`")

        # only support to export afp8
        if self.act_bits <= 8:
            if "fp8" not in self.act_data_type:
                if len(formats) > 1 or "fake" not in formats:
                    logger.warning(
                        f"Currently only support to export auto_round format quantized model"
                        " with fp8 dtype activation for activation quantization."
                        " Change format to fake and save."
                    )
                    formats = ["fake"]
            else:
                if len(formats) > 1 or "auto_round" not in formats:
                    logger.warning(
                        f"Currently only support to export auto_round format for W{self.bits}AFP8 model,"
                        " change format to auto_round"
                    )
                    formats = ["auto_round"]

        # Adjust format settings based on compatibility
        for index in range(len(formats)):
            format = formats[index]
            if format == "auto_round":
                if self.sym and "int" in self.data_type:
                    format = format.replace('auto_round', 'auto_round:auto_gptq')
                    formats[index] = format
                if self.bits == 4 and not self.sym and "int" in self.data_type:
                    enable_awq = all(
                        config["bits"] == self.bits or config["bits"] >= 16
                        for config in self.layer_config.values()
                    )
                    if enable_awq:
                        formats[index] = format.replace("auto_round", "auto_round:auto_awq")
                if "fp8" in self.data_type:
                    format = format.replace("auto_round", f"auto_round:{self.data_type}")
                    formats[index] = format

        # Remove duplicates from formats list
        def remove_duplicates(lst):
            seen = set()
            return [x for x in lst if not (x in seen or seen.add(x))]

        formats = remove_duplicates(formats)
        for format in formats:
            self._check_supported_format(format)
        return formats

    def _check_supported_format(self, format: str) -> bool:
        """Checks if the specified format is supported.

        This method validates the requested format against the model's bit width,
        group size, symmetry, and activation quantization settings. It raises an
        error if the format is incompatible with the current model configuration.

        Args:
            format (str): The requested format for quantization.

        Returns:
            bool: True if the format is supported, False otherwise.
        """
        format = format.replace("q*_", f"q{self.bits}_")
        # only support to export afp8
        if self.act_bits <= 8:
            if "fp8" not in self.act_data_type or self.act_dynamic:
                if format == "llmcompressor":
                    bits, group_size, sym, act_bits = 8, -1, True, 8
                    assert self.bits == bits and self.group_size == group_size and self.sym == sym \
                           and self.act_bits == act_bits and self.act_dynamic, \
                        f"Currently only support to export llmcompressor format for dynamic quantized" \
                        f" W{self.bits}A{self.act_bits} model, but got bits={self.bits}," \
                        f" group_size={self.group_size}, sym={self.sym}, act_bits={self.act_bits}"
                elif format != "fake":
                    logger.warning(
                        f"Currently only support to export auto_round format quantized model"
                        " with fp8 dtype activation for activation quantization."
                        " Change format to fake and save."
                    )
                    format = "fake"
            else:
                if format != "auto_round":
                    logger.warning(
                        f"Currently only support to export auto_round format for static W{self.bits}AFP8 model,"
                        " change format to auto_round"
                    )
                    format = "auto_round"

        if re.search(r"q\d_k", format) and not self.data_type.endswith("_dq"):
            logger.error(
                f"datatype<{self.data_type}> not support to export {format} format."
                " Please change export format or `data_type`."
            )
            sys.exit(-1)

    def quantize_and_save(self, output_dir: str = "tmp_autoround", format: str = "auto_round", inplace=True, **kwargs):
        """Quantizes the model and saves it in the specified format(s).

        This function checks the validity of the requested format(s), quantizes
        the model accordingly, and saves it to the specified output directory.
        If multiple formats are provided, the model is saved separately for each format.

        Args:
            output_dir (str, optional): The directory where the quantized model
                will be saved. Defaults to "tmp_autoround".
            format (str, optional): The quantization format(s) to use, separated
                by commas if multiple. Defaults to "auto_round".
            inplace (bool, optional): Whether to modify the model in place if only
                one format is used. Defaults to True.
            **kwargs: Additional arguments for the quantization and saving process.

        Returns:
            model: A qdq model or packed model based on the configurations
            folders: The folder paths where the quantized models are saved.

        Raises:
            ValueError: If an unsupported format is specified.
        """
        # Validate and process the specified formats
        self.orig_output_dir = output_dir

        # check and update the format based on the current configuration
        format_list = self.parse_format_to_list(format)
        self.formats = format_list

        # If multiple formats are specified, enforce inplace=False
        if len(format_list) > 1:
            inplace = False
        self.inplace = kwargs.get("inplace", inplace)
        kwargs.pop("inplace", None)

        # Perform model quantization
        model, _ = self.quantize()

        # Save the quantized model in the specified format_list
        folders = []
        for format in format_list:
            if "gptq" in format and not self.sym:
                logger.warning(
                    "The asymmetrical kernel of the GPTQ format may result in a noticeable accuracy drop,"
                    " particularly for 2-bit quantization and smaller models."
                    " We recommend exporting to either the AutoAWQ format ( only 4 bits) or "
                    "the AutoRound format(2/3/4/8 bits)."
                )
            save_folder = self.get_save_folder_name(format)
            self.save_quantized(save_folder, format=format, inplace=inplace, **kwargs)

            folders.append(save_folder)

        return model, folders

    def get_save_folder_name(self, format_str: str) -> str:
        """Generates the save folder name based on the provided format string.

        If there are multiple formats to handle, the function creates a subfolder
        named after the format string with special characters replaced. If there's
        only one format, it returns the original output directory directly.

        Args:
            format_str (str): The format identifier (e.g., 'gguf:q2_k_s').

        Returns:
            str: The path to the folder where results should be saved.
        """
        # Replace special characters to make the folder name filesystem-safe
        sanitized_format = format_str.replace(":", "-").replace("_", "-")

        # Use a subfolder only if there are multiple formats
        if len(self.formats) > 1:
            return os.path.join(self.orig_output_dir, sanitized_format)

        return self.orig_output_dir

    @torch.inference_mode()
    def quantize_embedding_layer(self):
        """Quantizes embedding layers in the model according to the configuration.

        This method iterates through all modules in the model, identifies embedding
        layers specified in `self.layer_config`, and applies the appropriate quantization
        function based on bit precision, grouping strategy, and dtype.

        Returns:
            bool: True if the quantization process completes without critical errors.
        """
        is_quantized = False
        for name, module in self.model.named_modules():
            # Skip non-Embedding modules or layers not in config
            if not isinstance(module, torch.nn.Embedding) or name not in self.layer_config:
                continue

            config = self.layer_config[name]

            # Skip layers that are not marked for quantization
            if not check_to_quantized(config):
                continue
            is_quantized = True
            config["scale_dtype"] = self.scale_dtype
            dtype = config["data_type"]

            # Determine quantization function key with symmetry/asymmetry
            if dtype not in QUANT_FUNC_WITH_DTYPE:
                dtype = f"{dtype}_{'sym' if config['sym'] else 'asym'}"

            # Optionally use optimized rounding (RTN) variant
            if not self.disable_opt_rtn and f"rtn_{dtype}" in QUANT_FUNC_WITH_DTYPE:
                dtype = f"rtn_{dtype}"

            quant_func = QUANT_FUNC_WITH_DTYPE[dtype]

            # Attempt quantization on GPU, fall back to CPU if OOM
            try:
                weight, scale, zp = quant_func(
                    module.weight.to(self.device),
                    **{k: config[k] for k in [
                        "bits", "group_size", "super_bits",
                        "super_group_size", "scale_dtype"
                    ]}
                )
            except RuntimeError as e:
                if "CUDA out of memory" in str(e) or "MODULE:PT_DEVMEM" in str(e):
                    logger.info("out of VRAM, falling back to CPU.")
                    weight, scale, zp = quant_func(
                        module.weight.to("cpu"),
                        **{k: config[k] for k in [
                            "bits", "group_size", "super_bits",
                            "super_group_size", "scale_dtype"
                        ]}
                    )
                else:
                    raise

            # Overwrite the module's weights with the quantized version
            module.weight.data.copy_(weight.cpu())

            # Attach scale and zero point (zp) to the module
            for param_name, value in zip(["scale", "zp"], [scale, zp]):
                if isinstance(value, dict):
                    for k, v in value.items():
                        setattr(module, k if k == "scale" else f"w_{k}", v.cpu())
                else:
                    setattr(module, param_name, value.cpu())

            # Update config
            self.layer_config.setdefault(name, {}).update(config)

            # Release memory
            clear_memory()

        return is_quantized

    def quant_rtn_with_imatrix(self, all_to_quantized_module_names: list[str]) -> None:
        """Performs RTN quantization using input activation statistics (imatrix).

        This method accumulates per-channel second-moment activation statistics (imatrix)
        via forward hooks and uses them to perform RTN quantization. If CUDA memory runs out,
        it falls back to CPU-based blockwise quantization.

        Args:
            all_to_quantized_module_names (list[str]):
                A list of module names (e.g., 'model.layers.0.self_attn.q_proj') to be quantized.

        Returns:
            None
        """
        logger.info("start to compute imatrix for GGUF quantization.")

        # Load dataset
        from .calib_dataset import get_dataloader
        if isinstance(self.dataset, str):
            dataset_name = self.dataset.replace(" ", "")
            self.dataloader = get_dataloader(
                self.tokenizer, self.seqlen, dataset_name,
                self.seed, self.batch_size, self.nsamples
            )
        else:
            self.dataloader = self.dataset

        model = self.model

        # Dispatch multi-GPU model if necessary
        if hasattr(model, "hf_device_map") and len(model.hf_device_map) > 1:
            from accelerate.big_modeling import dispatch_model
            dispatch_model(model, model.hf_device_map)

        def register_act_hook(model):
            """Registers hooks to accumulate activation squared norms into `imatrix`."""

            def get_act_max_hook(module, input, output):
                input = input[0] if isinstance(input, (tuple, list)) else input
                flattened = input.reshape(-1, input.shape[-1]).to(torch.float32)
                squared = torch.sum(flattened ** 2, dim=0).to(torch.float32)

                if not hasattr(module, "imatrix"):
                    module.imatrix = squared
                    module.imatrix_cnt = 1
                else:
                    module.imatrix += squared
                    module.imatrix_cnt += 1

            hook_handles = []
            for name, module in model.named_modules():
                if isinstance(module, self.supported_types) and check_to_quantized(module):
                    hook = module.register_forward_hook(get_act_max_hook)
                    hook_handles.append(hook)
            return hook_handles

        hooks = register_act_hook(model)

        try:
            # Move model to target device
            if hasattr(self.model, "hf_device_map") and len(self.model.hf_device_map) > 1:
                from accelerate.big_modeling import dispatch_model

                dispatch_model(self.model, self.model.hf_device_map)
            else:
                model = model.to(self.device)
            cnt = 0

            # Run forward pass to accumulate imatrix
            for data in self.dataloader:
                cnt += data["input_ids"].shape[0]
                data = to_device(data, self.device)
                model(**data)
                if cnt >= self.nsamples:
                    break

            # Remove hooks after data collection
            for hook in hooks:
                hook.remove()

            # Normalize imatrix by count
            for _, module in model.named_modules():
                if hasattr(module, "imatrix"):
                    module.imatrix /= module.imatrix_cnt
            if hasattr(model, "hf_device_map") and len(model.hf_device_map) > 1:
                import accelerate
                accelerate.hooks.remove_hook_from_submodules(model)
            # Perform quantization using RTN
            from tqdm import tqdm
            pbar = tqdm(all_to_quantized_module_names)
            block_names_cnt = len(flatten_list(get_block_names(self.model,True)))
            clear_mem_freq = len(all_to_quantized_module_names)//block_names_cnt
            cnt = 1
            for name in pbar:
                pbar.set_description(f"Quantizing {name}")
                self.quantize_layer_via_rtn(name)
                if  cnt % clear_mem_freq == 0:
                    clear_memory()
                    cnt = 1
                cnt += 1
        except RuntimeError as e:
            try:
                if hasattr(model, "hf_device_map") and len(model.hf_device_map) > 1:
                    import accelerate
                    accelerate.hooks.remove_hook_from_submodules(model)
                # Fallback: out-of-memory → try CPU blockwise quantization
                logger.warning("Out of VRAM, falling back to blockwise quantization. Accuracy may degrade.")
                model = model.to("cpu")
                clear_memory()
                self.quantize_via_rtn_blockwise(all_to_quantized_module_names)
            except Exception:
                # Final fallback: warn and use CPU-only quantization
                logger.warning("Fallback to CPU. "
                               "Consider enabling `low_gpu_mem_usage` or using more GPUs via `--device 0,1,2,3`.")
                model = model.to("cpu")
                clear_memory()
                if hasattr(model, "hf_device_map") and len(model.hf_device_map) > 1:
                    import accelerate
                    accelerate.hooks.remove_hook_from_submodules(model)

                orig_device = self.device
                self.device = "cpu"
                self.quantize_via_rtn_blockwise(all_to_quantized_module_names)
                self.device = orig_device
            finally:
                # Always remove hooks
                for hook in hooks:
                    hook.remove()

        # Move back to CPU and free memory
        model.to("cpu")
        clear_memory()

    def check_need_to_quantize_lm_head_embedding(self) -> bool:
        """Checks if LM head and embedding layers need quantization for GGUF format.

        This function inspects the current model's formats and determines whether
        it needs to apply quantization settings to the embedding and LM head layers.
        The function modifies `self.layer_config` in-place and updates the model modules.

        Returns:
            bool: True if the LM head needs quantization, otherwise False.

        Raises:
            NotImplementedError: If multiple non-fake GGUF formats are specified.
        """
        if not hasattr(self, "formats"):
            return False

        has_gguf: bool = any("gguf" in fmt for fmt in self.formats)
        if not has_gguf:
            return False

        formats: list[str] = [fmt for fmt in self.formats if "fake" not in fmt]
        if not (len(formats) == 1 and "gguf" in formats[0]):
            raise NotImplementedError("Only one GGUF format can be set at a time.")

        target_format: str = formats[0]
        tie_word_embeddings: bool = getattr(
            getattr(self.model, "config", None),
            "tie_word_embeddings",
            True
        )

        for name, module in self.model.named_modules():
            if isinstance(module, torch.nn.Embedding):
                key: str = "lm_head" if tie_word_embeddings else "embedding"
                config: dict[str, Any] = GGUF_INNER_CONFIG[GGUF_CONFIG[target_format][key]]
                self._apply_config_to_layer(name, config, True)

        if not tie_word_embeddings:
            lm_head_name: str = get_lm_head_name(self.model)
            config: dict[str, Any] = GGUF_CONFIG[GGUF_CONFIG[target_format]["lm_head"]]
            check_fixed_by_user = self.layer_config[lm_head_name].get(
                "fixed_by_user", False) if lm_head_name in self.layer_config else None
            self._apply_config_to_layer(lm_head_name, config, check_fixed_by_user=check_fixed_by_user)
            return True

        return False

    def _apply_config_to_layer(
            self,
            layer_name: str,
            config: dict[str, Any],
            check_fixed_by_user: bool = False,
    ) -> None:
        """Applies GGUF quantization configuration to a given layer.

        Args:
            layer_name (str): Name of the layer to configure.
            config (dict[str, Any]): GGUF layer configuration.
            check_fixed_by_user (bool): If True, preserve user-defined settings.
        """
        act_bits: int = 16
        scale_dtype: Any = self.scale_dtype
        keys: list[str] = [
            "bits", "group_size", "super_bits",
            "super_group_size", "data_type", "sym"
        ]

        self.layer_config[layer_name] = self.layer_config.get(layer_name, {})

        for key in keys:
            if (
                    key in self.layer_config[layer_name]
                    and check_fixed_by_user
                    # and self.layer_config[layer_name].get("fixed_by_user", False)
            ):
                continue
            self.layer_config[layer_name][key] = config.get(key)
            setattr(get_module(self.model, layer_name), key, config.get(key))

        self.layer_config[layer_name]["act_bits"] = act_bits
        self.layer_config[layer_name]["scale_dtype"] = scale_dtype
        setattr(get_module(self.model, layer_name), "act_bits", act_bits)
        setattr(get_module(self.model, layer_name), "scale_dtype", scale_dtype)

    def quantize_layer_via_rtn(self, name: str) -> None:
        """Quantizes a layer using RTN (Round-To-Nearest) if available.

        This function attempts to quantize a layer by switching its data type to a
        `rtn_*` version if supported, then wraps and unwraps the module to apply
        quantization. If GPU memory is insufficient, it falls back to CPU.

        If packing is enabled (`is_packing_immediate`), the function will also export
        the quantized layer to the appropriate backend format.

        Args:
            name (str): Name of the layer to quantize.

        Raises:
            RuntimeError: If quantization fails for reasons unrelated to memory.
        """
        m = get_module(self.model, name)

        # Step 1: Use optimized RTN data type if available
        if not self.disable_opt_rtn and not m.data_type.startswith("rtn_"):
            from auto_round.data_type import QUANT_FUNC_WITH_DTYPE
            rtn_dtype = "rtn_" + m.data_type
            if rtn_dtype in QUANT_FUNC_WITH_DTYPE:
                m.data_type = rtn_dtype
                self.layer_config[name]["data_type"] = m.data_type

        # Step 2: Try quantization on GPU first, fall back to CPU if OOM
        # if only export gguf, using gguf-packing instead of rtn
        if self.is_packing_immediate and self.iters == 0 and "gguf" in self.formats[0] and self.disable_opt_rtn:
            m.scale = None
            m.zp = None
        else:
            try:
                m.to(self.device)
                m = WrapperLinear(
                    m,
                    enable_minmax_tuning=False,
                    enable_norm_bias_tuning=False,
                    enable_round_tuning=False,
                )
                m = m.unwrapper({})
                m.to("cpu")
            except RuntimeError as e:
                if "CUDA out of memory" in str(e) or "MODULE:PT_DEVMEM" in str(e):
                    logger.warning("Out of VRAM, falling back to CPU.")
                    m.to("cpu")
                    m = WrapperLinear(
                        m,
                        enable_minmax_tuning=False,
                        enable_norm_bias_tuning=False,
                        enable_round_tuning=False,
                    )
                    m = m.unwrapper({})
                else:
                    raise

        # Step 3: Optional immediate packing/export
        if self.is_packing_immediate:
            from auto_round.export import PACKING_LAYER_WITH_FORMAT

            if check_to_quantized(m):
                target_backend = self.formats[0].split(":")[0] if ":" in self.formats[0] else self.formats[0]
                has_gguf = any("gguf" in fmt for fmt in self.formats)

                if has_gguf:
                    from auto_round.export.export_to_gguf.export import pack_gguf_layer
                    output_dir = self.get_save_folder_name(self.formats[0])
                    model_type = ModelType.MMPROJ if self.vlm else ModelType.TEXT
                    pack_gguf_layer(
                        name,
                        self.model,
                        self.formats[0],
                        output_dir,
                        self.layer_config,
                        self.tokenizer,
                        processor=self.processor if hasattr(self, "processor") else None,
                        image_processor=self.image_processor if hasattr(self, "image_processor") else None,
                        model_type=model_type)
                else:
                    kwargs = {}
                    if "mx"  in self.formats[0] or "nv" in self.formats[0]:
                        kwargs["data_type"] = self.data_type
                    PACKING_LAYER_WITH_FORMAT[target_backend](
                        name, self.model, self.formats[0], **kwargs
                    )

                # if self.low_gpu_mem_usage:
                #     clear_memory()
        else:
            set_module(self.model, name, m)

    @torch.inference_mode()
    def quantize_rtn(self) -> tuple[torch.nn.Module, dict[str, Any]]:
        """Quantize all modules in the model using RTN (Round-To-Nearest) strategy.

        If the target format includes GGUF with `k`, and optimized RTN is enabled,
        blockwise quantization with input caching and imatrix is used.

        Returns:
            tuple[nn.Module, Dict[str, Any]]: The quantized model and the layer configuration.
        """
        if self.amp:
            self.model.to(self.amp_dtype)
        self.model.to("cpu")

        all_to_quantized_module_names: list[str] = [
            n for n, m in self.model.named_modules() if check_to_quantized(m)
        ]

        has_gguf_k = any("gguf" in fmt and "k" in fmt for fmt in getattr(self, "formats", []))

        self.quantize_embedding_layer()

        if has_gguf_k and not self.disable_opt_rtn:
            self.quant_rtn_with_imatrix(all_to_quantized_module_names)
        else:
            block_names_cnt = len(flatten_list(get_block_names(self.model, True)))
            clear_mem_freq = len(all_to_quantized_module_names) // block_names_cnt
            pbar = tqdm(all_to_quantized_module_names)
            cnt = 1
            for name in pbar:
                pbar.set_description(f"Quantizing {name}")
                self.quantize_layer_via_rtn(name)
                if  cnt % clear_mem_freq == 0:
                    clear_memory()
                    cnt = 1
                cnt += 1

        self.quantized = True
        return self.model, self.layer_config

    def quantize_via_rtn_blockwise(self, all_to_quantized_module_names: list[str]) -> None:
        """Quantize model layers block by block using cached inputs and imatrix.

        Args:
            all_to_quantized_module_names (list[str]): Names of layers to be quantized.
        """
        all_to_quantized_module_names = list(set(all_to_quantized_module_names))

        all_blocks = self.quant_block_list if self.quant_block_list else get_block_names(self.model)
        if not all_blocks:
            raise ValueError("Could not find any blocks. Check the model or quant_block_list.")

        all_first_block_names = [block[0] for block in all_blocks]
        all_inputs = self.cache_inter_data(all_first_block_names, self.nsamples)

        # Clear hooks for multi-GPU setups
        if hasattr(self.model, "hf_device_map") and len(self.model.hf_device_map) > 1:
            accelerate.hooks.remove_hook_from_submodules(self.model)

        pbar = tqdm(range(sum(len(block) for block in all_blocks)))

        for block_names in all_blocks:
            first_block = block_names[0]
            inputs = all_inputs.pop(first_block)
            input_keys = [k for k in inputs if k.startswith("hidden_state")]
            if len(input_keys) != 1:
                raise RuntimeError(
                    "hidden_states arg mismatch. Please file an issue at https://github.com/intel/auto-round/issues"
                )
            inputs["input_ids"] = inputs.pop(input_keys[0])

            clear_memory(self.inputs)

            total_samples = len(inputs["input_ids"])
            if total_samples < self.batch_size:
                self.batch_size = total_samples
                logger.warning(f"Forcing batch size to {total_samples}")

            input_ids = to_device(inputs.pop("input_ids"), self.cache_device)
            input_others = to_device(inputs, self.cache_device)

            tmp_dtype = self.amp_dtype if self.amp else torch.float32
            input_ids = [id_.to(tmp_dtype) for id_ in input_ids]

            for key, val in input_others.items():
                if isinstance(val, torch.Tensor) and val.dtype in (torch.float16, torch.bfloat16):
                    input_others[key] = val.to(tmp_dtype)
                elif isinstance(val, list):
                    input_others[key] = [to_dtype(v, tmp_dtype) for v in val]

            for block_name in block_names:
                pbar.set_description(f"Quantizing {block_name}")
                block = get_module(self.model, block_name)
                block = block.to(self.device)
                # Dispatch model if needed
                if self.device_map is not None:
                    from accelerate import dispatch_model
                    from accelerate.hooks import AlignDevicesHook, add_hook_to_module
                    for _, m in block.named_modules():
                        if len(list(m.children())) != 0 or not hasattr(m, "tuning_device"):
                            continue
                        hook = AlignDevicesHook(m.tuning_device, io_same_device=True)
                        add_hook_to_module(m, hook, True)

                input_ids = self.get_block_outputs(
                    block,
                    input_ids,
                    input_others,
                    self.batch_size * self.infer_bs_coeff,
                    self.device,
                    self.cache_device,
                )

                if self.device_map is not None:
                    accelerate.hooks.remove_hook_from_submodules(block)

                # Normalize imatrix and quantize layers
                for _, m in block.named_modules():
                    if hasattr(m, "imatrix"):
                        m.imatrix /= m.imatrix_cnt
                    if hasattr(m, "tmp_name") and m.tmp_name in all_to_quantized_module_names:
                        self.quantize_layer_via_rtn(m.tmp_name)
                        all_to_quantized_module_names.remove(m.tmp_name)

                mv_module_from_gpu(block, self.low_cpu_mem_usage)
                pbar.update(1)

        pbar.close()
        cnt = 1
        block_names_cnt = len(flatten_list(get_block_names(self.model, True)))
        clear_mem_freq = len(all_to_quantized_module_names) // block_names_cnt
        # Process remaining layers not in blocks
        for name in all_to_quantized_module_names:
            self.quantize_layer_via_rtn(name)
            if  cnt % clear_mem_freq == 0:
                clear_memory()
                cnt = 1
            cnt += 1

    def quantize(self):
        """Quantize the model and return the quantized model along with layer configurations.The entry of AutoRound.
        Returns:
        The quantized model and layer configurations.
        """
        for n, m in self.model.named_modules():
            m.tmp_name = n
        self._check_compatibility()
        self.has_qlayer_outside_block = self.set_layerwise_config(self.layer_config)
        if not hasattr(self, "formats"):
            logger.warning("this API is deprecated, please use `quantize_and_save` instead")
        else:
            only_gguf = True
            for format_ in self.formats:
                if not ("gguf" in format_ or "fake" in format_):
                    only_gguf = False
                    break
            if len(self.formats) == 1 and self.formats[0] == "fake":
                only_gguf = False
            if only_gguf:
                self.layer_config, gguf_format_config = get_layer_config_by_gguf_format(
                    self.layer_config, self.formats, self.model, model_type=ModelType.TEXT)
                if self.vlm:
                    self.layer_config, gguf_format_config = get_layer_config_by_gguf_format(
                        self.layer_config, self.formats, self.model, model_type=ModelType.MMPROJ)
            # Determine if immediate packing is required
            formats = self.formats
            if (len(formats) == 1 and
                    ("awq" in formats[0] or "gptq" in formats[0] or
                     "auto_round" in formats[0] or "gguf" in formats[0]
                     or "mx" in formats[0] or "nv" in formats[0]) and self.inplace):
                self.is_packing_immediate = True
        if self.iters == 0:
            return self.quantize_rtn()

        if bool(self.quant_block_list):
            all_blocks = self.quant_block_list
        else:
            all_blocks = get_block_names(self.model)

        if len(all_blocks) == 0:
            logger.warning("could not find blocks, exit with original model")
            return self.model, self.layer_config

        if self.amp:
            self.model = self.model.to(self.amp_dtype)

        layer_names = self.get_quantized_layer_names_outside_blocks()
        self.start_time = time.time()
        all_first_block_names = [block[0] for block in all_blocks]
        if len(layer_names) > 0:
            logger.info("Starting to cache block inputs. This may be slow due to external block layers: %s",
                        layer_names)
        else:
            logger.info("start to cache block inputs")
        all_inputs = self.try_cache_inter_data_gpucpu(all_first_block_names, self.nsamples, layer_names=layer_names)
        is_quantized_embedding = self.quantize_embedding_layer()
        all_q_inputs = None
        if is_quantized_embedding:
            all_inputs = copy.deepcopy(self.inputs)
            clear_memory(self.inputs)
            all_q_inputs = self.try_cache_inter_data_gpucpu(all_first_block_names, self.nsamples,
                                                            layer_names=layer_names)
        self.model = mv_module_from_gpu(self.model, self.low_cpu_mem_usage)
        clear_memory()
        if hasattr(self.model, "hf_device_map") and len(self.model.hf_device_map) > 1:
            accelerate.hooks.remove_hook_from_submodules(self.model)  ##self.model.hf_device_map has not been changed
        self.model = mv_module_from_gpu(self.model, self.low_cpu_mem_usage)
        logger.info("caching done")
        pbar = tqdm(range(0, sum([len(i) for i in all_blocks]), self.nblocks))

        for block_names in all_blocks:
            inputs = all_inputs[block_names[0]]
            all_inputs.pop(block_names[0])
            q_inputs = None
            if all_q_inputs is not None:
                q_inputs = all_q_inputs[block_names[0]]
                all_q_inputs.pop(block_names[0])
            keys = inputs.keys()
            input_id_str = [key for key in keys if key.startswith('hidden_state')]
            if len(input_id_str) != 1:
                raise RuntimeError(f"hidden_states arg mismatch error,"
                                   "please raise an issue in https://github.com/intel/auto-round/issues")
            inputs["input_ids"] = inputs.pop(input_id_str[0], None)
            if q_inputs is not None:
                q_inputs["input_ids"] = q_inputs.pop(input_id_str[0], None)

            clear_memory(self.inputs)

            if "input_ids" in inputs.keys():
                total_samples = len(inputs["input_ids"])
                if total_samples < self.batch_size:
                    self.batch_size = total_samples
                    logger.warning(f"force the train batch size to {total_samples}")

            self.quant_blocks(
                self.model,
                inputs,
                block_names,
                q_input=q_inputs["input_ids"] if q_inputs is not None else None,
                nblocks=self.nblocks,
                device=self.device,
                pbar=pbar
            )
            if self.is_packing_immediate and len(self.formats) != 1:
                raise ValueError(
                    f"Expected exactly one packing format when 'is_packing_immediate' is True, "
                    f"but got {len(self.formats)} formats."
                )

        self.quant_layers(layer_names, all_inputs)  ##TODO pack layer immediately

        end_time = time.time()
        cost_time = end_time - self.start_time
        logger.info(f"quantization tuning time {cost_time}")

        ## dump a summary
        quantized_layers = []
        unquantized_layers = []
        for n, m in self.model.named_modules():
            if isinstance(m, tuple(self.supported_types)):
                if check_to_quantized(m):
                    quantized_layers.append(n)
                else:
                    unquantized_layers.append(n)
            elif hasattr(m, "scales") or hasattr(m, "scale"):  ##packing_immediately
                quantized_layers.append(n)
        summary_info = (
            f"Summary: quantized {len(quantized_layers)}/{len(quantized_layers) + len(unquantized_layers)} in the model"
        )
        if len(unquantized_layers) > 0:
            summary_info += f",  {unquantized_layers} have not been quantized"
        logger.info(summary_info)

        self.quantized = True
        return self.model, self.layer_config

    def quant_layers(self, layer_names, layer_inputs):
        """Quantizes specified layers based on inputs and configuration.

        Args:
            layer_names (list): list of layer names to quantize.
            layer_inputs (dict): Dictionary mapping layer names to input data.

        Returns:
            None
        """
        ##TODO currently we take all the layers outside blocks as post block layers which is not optimal
        ## if there is no input for layer, we use rtn
        for layer_name in copy.deepcopy(layer_names):
            if layer_name not in layer_inputs:
                logger.info(f"using rtn to quantize {layer_name}")
                from auto_round.data_type import QUANT_FUNC_WITH_DTYPE

                layer = get_module(self.model, layer_name)
                if not self.disable_opt_rtn and "rtn_" + layer.data_type in QUANT_FUNC_WITH_DTYPE:
                    layer.data_type = "rtn_" + layer.data_type
                    logger.info("using optimized rtn method for quantizing %s", layer_name)
                    self.layer_config[layer_name]["data_type"] = layer.data_type
                layer.to(self.device)
                wrapper_layer = WrapperLinear(layer, enable_round_tuning=False, enable_minmax_tuning=False,
                                              enable_norm_bias_tuning=False, device=self.device)
                new_layer = wrapper_layer.unwrapper({})
                set_module(self.model, layer_name, new_layer)
                layer.cpu()
                layer_names.remove(layer_name)
        if len(layer_names) == 0:
            return
        q_layer_inputs = None
        enable_quanted_input = self.enable_quanted_input
        has_gguf = False
        if hasattr(self, "formats"):
            has_gguf = any("gguf" in format_ for format_ in self.formats)
        if has_gguf and self.is_packing_immediate:
            enable_quanted_input = False

        if hasattr(self.model, "hf_device_map") and len(self.model.hf_device_map) > 1 and enable_quanted_input:
            from accelerate.big_modeling import dispatch_model

            dispatch_model(self.model, self.model.hf_device_map)

        if enable_quanted_input:
            logger.info(
                "starting to cache layer inputs for %s, this may be quite slow ",
                layer_names)
            q_layer_inputs = self.try_cache_inter_data_gpucpu([], self.nsamples, layer_names=layer_names)
            if hasattr(self.model, "hf_device_map") and len(self.model.hf_device_map) > 1:
                accelerate.hooks.remove_hook_from_submodules(
                    self.model)  ##self.model.hf_device_map has not been changed

        self.model = mv_module_from_gpu(self.model, self.low_cpu_mem_usage)
        clear_memory()
        if self.enable_torch_compile:
            quant_layer = compile_func(self.quant_layer, self.device)
        else:
            quant_layer = self.quant_layer
        for layer_name in layer_names:
            layer_input = layer_inputs[layer_name]
            layer_input = to_device(layer_input, self.cache_device)
            q_layer_input = q_layer_inputs[layer_name] if q_layer_inputs is not None else None
            q_layer_input = to_device(q_layer_input, self.cache_device)
            quant_layer(layer_name, layer_input, q_layer_input, device=self.device)
            del layer_input
            clear_memory(q_layer_input)

    def set_layerwise_config(self, layer_config):
        """
        Sets the layer-wise configuration based on the provided `layer_config`.
        By default, only quantize layers in blocks.

        Args:
            layer_config (dict): The configuration dictionary for each layer containing various configuration options.

        Returns:
            bool: Returns True if there are quantized layers outside the blocks (e.g., lm-head),
                  otherwise returns False.
        """
        # Get the names of layers in quantization blocks
        layers_in_blocks = get_layer_names_in_block(self.model, self.supported_types, self.quant_block_list)
        ##process regex in layer_config
        all_supported_layer_names = []
        # List of configuration keys
        keys = [
            "bits",
            "group_size",
            "sym",
            "data_type",
            "scale_dtype",
            "act_bits",
            "act_group_size",
            "act_sym",
            "act_dynamic",
            "act_data_type",
            "super_bits",
            "super_group_size"
        ]

        for n, m in self.model.named_modules():
            # Delete previous configuration to avoid conflicts with prior tuning
            for key in keys:
                if hasattr(m, key):
                    delattr(m, key)

            # Skip unsupported types
            supported_types = self.supported_types

            if not isinstance(m, supported_types):
                continue
            all_supported_layer_names.append(n)

        names_in_layer_config = list(layer_config.keys())
        for name in names_in_layer_config:
            if name in all_supported_layer_names:
                continue
            matched_names = []
            for layer_name in all_supported_layer_names:
                if re.search(re.compile(name), layer_name) is not None:
                    matched_names.append(layer_name)
            if len(matched_names) > 0:
                val = layer_config[name]
                layer_config.pop(name)
                for match_name in matched_names:
                    layer_config[match_name] = val
            else:
                tmp_m = get_module(self.model, name)
                if not isinstance(tmp_m, torch.nn.Embedding):  ##TODO not good code style
                    raise ValueError(f"key {name} in layer_config is invalid, please have a double check")

        has_qlayer_outside_block = False  # Flag to track if there are quantized layers outside blocks (e.g., lm-head)

        # Iterate through all modules in the model
        for n, m in self.model.named_modules():

            # Skip unsupported types
            if not isinstance(m, supported_types):
                continue

            # If the layer is not in the config and is part of a quantization block, use default configuration
            if n not in layer_config.keys() and n in layers_in_blocks:
                layer_config[n] = {}
                for key in keys:
                    layer_config[n][key] = getattr(self, key)
            # If the layer is partially configured, fill in missing values
            elif n in layer_config.keys():
                for key in keys:
                    if key not in layer_config[n].keys():
                        layer_config[n][key] = getattr(self, key)
                layer_config[n]["fixed_by_user"] = True
            # If the layer is not in the config and not part of a quantization block,
            # use default configuration and set specific values
            else:
                layer_config[n] = {}
                for key in keys:
                    layer_config[n][key] = getattr(self, key)
                layer_config[n]["bits"] = 16
                layer_config[n]["act_bits"] = 16

            if n in layers_in_blocks:
                layer_config[n]["in_blocks"] = True
            else:
                layer_config[n]["in_blocks"] = False

            # If the layer is outside a block and requires quantization, mark it as a quantized layer outside the block
            if (n not in layers_in_blocks and check_to_quantized(layer_config[n])
                    and not isinstance(m, torch.nn.Embedding)):
                has_qlayer_outside_block = True

            in_features, out_features = get_layer_features(m)
            if in_features <= layer_config[n]["group_size"]:
                layer_config[n]["group_size"] = -1

            # Apply the configuration to the corresponding layer in the model
            for key in keys:
                setattr(m, key, layer_config[n][key])
        need_to_quantize_lm_head = self.check_need_to_quantize_lm_head_embedding()
        if need_to_quantize_lm_head:
            has_qlayer_outside_block = True

        # Return whether there are quantized layers outside the blocks
        return has_qlayer_outside_block

    @torch.no_grad()
    def get_block_outputs(self, block, input_ids, input_others, bs, device, cache_device, save_output=True):
        """Compute the output of a given block of the model for a given input.

        Args:
        block: The block of the model.
        input_ids: The input tensor containing tokenized input ids.
        input_others: A dictionary containing additional input data.
        bs: The batch size for computing the output.
        device: The device for computation.
        cache_device: The device for storing the output.
        batch_dim: The batch dimension of the output tensor.

        Returns:
        The output tensor of the block.
        """

        output = []
        nsamples = len(input_ids)
        for i in range(0, nsamples, bs):
            end_index = min(nsamples, i + bs)
            indices = torch.arange(i, end_index).to(torch.long)
            tmp_input_ids, tmp_input_others = AutoRound.sampling_inputs(
                input_ids,
                input_others,
                indices,
                self.seqlen,
                self.batch_dim,
                share_cache_keys=self.shared_cache_keys
            )
            tmp_output = block_forward(block, tmp_input_ids, tmp_input_others, self.amp, self.amp_dtype, device).to(
                cache_device
            )
            if save_output:
                if self.batch_size == 1:
                    output.append(tmp_output)
                else:
                    output.extend(list(torch.split(tmp_output, 1, dim=self.batch_dim)))
        if self.low_gpu_mem_usage:
            clear_memory()

        return output

    @torch.no_grad()
    def calib(self, nsamples, bs):
        """Perform calibration for quantization.

        This method calibrates the model for quantization by processing a specified
        number of samples from the calibration dataset. It ensures that the data is
        properly formatted and feeds it to the model. If the number of samples processed
        is less than the specified number, it logs a warning. If no samples are processed,
        it logs an error and exits.
        Args:
            nsamples (int): The number of samples to use for calibration.
            bs (int): The number of samples to use for calibration
        """
        from .calib_dataset import get_dataloader
        if isinstance(self.dataset, str):
            dataset = self.dataset.replace(" ", "")  ##remove all whitespaces

            # slow here
            self.dataloader = get_dataloader(
                self.tokenizer,
                self.seqlen,
                dataset,
                self.seed,
                bs,
                self.nsamples,
            )
        else:
            self.dataloader = self.dataset
        total_cnt = 0

        # load embed weight if use low_cpu_mem_usage
        if self.low_cpu_mem_usage:
            embed_layers = get_layers_before_block(self.model)
            for n, m in embed_layers:
                m = m.to(self.device)

        for data in self.dataloader:
            if data is None:
                continue
            if isinstance(data, torch.Tensor):
                input_ids = data.to(self.model.device)
                data_new = input_ids
            elif isinstance(data, str):
                if self.tokenizer is None:
                    logger.error("please provide tokenizer for string input")
                    exit(-1)
                data = self.tokenizer(data, truncation=True, max_length=self.seqlen, return_tensors="pt").data
                data_new = {}
                for key in data.keys():
                    data_new[key] = data[key].to(self.model.device)
                input_ids = data_new["input_ids"]
            elif isinstance(data, tuple) or isinstance(data, list):
                data_new = to_device(data)
                input_ids = data_new[0]
            else:
                data_new = {}
                for key in data.keys():
                    data_new[key] = to_device(data[key], self.model.device)
                    if key == 'images':
                        data_new[key] = to_dtype(data_new[key], self.model.dtype)
                input_ids = data_new["input_ids"]
            if input_ids.shape[-1] < self.seqlen:
                continue
            try:
                if isinstance(data_new, torch.Tensor):
                    self.model(data_new)
                elif isinstance(data_new, tuple) or isinstance(data_new, list):

                    self.model(*data_new)
                else:
                    self.model(**data_new)
            except NotImplementedError:
                pass
            except RuntimeError as error:
                error_msg = str(error)
                if "The expanded size of the tensor" in str(error_msg) and "must match the existing size" in error_msg:
                    check_seqlen_compatible(self.seqlen, self.tokenizer, self.model)
                logger.warning("When quantization encounters tensor shape mismatch error, " \
                               "you can try to avoid it with batch_size=1")
                raise error
            except Exception as error:
                raise error
            total_cnt += input_ids.shape[0] if len(input_ids.shape) > 1 else 1
            if total_cnt >= nsamples:
                break
        if total_cnt == 0:
            logger.error(
                f"no data has been cached, please provide more data with sequence length >={self.seqlen} in the "
                f"dataset or decease the sequence length"
            )
            exit(-1)
        elif total_cnt < nsamples:
            logger.warning(
                f"An insufficient number of samples likely reduces the accuracy of the quantized model."
                f"Target samples count is {nsamples}, while valid samples count is {total_cnt}"
            )

        # clean embed weight to save memory
        if self.low_cpu_mem_usage:
            for n, m in embed_layers:
                m = m.to("meta")

    @torch.no_grad()
    def try_cache_inter_data_gpucpu(self, block_names, nsamples, layer_names=None, last_cache_name=None):
        """Attempts to cache intermediate data on GPU, if failed, then using CPU.

        Args:
            block_names (list): List of block names to cache data for.
            nsamples (int): Number of samples to use for caching.
            layer_names (list, optional): List of layer names to cache data for. Defaults to [].
            last_cache_name (str, optional): Name of the last cache. Defaults to None.

        Returns:
            all_inputs: Cached intermediate data.

        Raises:
            Exception: If caching on GPU fails, switches to CPU and caches there.
        """
        if layer_names is None:
            layer_names = []
        try:
            if not self.model.device.type == "meta":
                if hasattr(self.model, "hf_device_map") and len(self.model.hf_device_map) > 1:
                    pass
                else:
                    self.model = self.model.to(self.device)
            all_inputs = self.cache_inter_data(
                block_names, nsamples, layer_names=layer_names, last_cache_name=last_cache_name
            )
        except RuntimeError as e:
            if "CUDA out of memory" in str(e) or "MODULE:PT_DEVMEM" in str(e):
                logger.info("switch to cpu to cache block inputs")
                if (self.has_qlayer_outside_block or
                        self.__class__.__name__ == "AutoRoundMLLM"):
                    logger.warning("we strongly recommend using more GPUs in calibration."
                                   " Otherwise, some layers may fall back to `rtn` mode, which can affect accuracy.")
                if hasattr(self.model, "hf_device_map") and len(self.model.hf_device_map) > 1:
                    accelerate.hooks.remove_hook_from_submodules(
                        self.model)  ##self.model.hf_device_map has not been changed
                self.model = mv_module_from_gpu(self.model, self.low_cpu_mem_usage)
                clear_memory()
                ## Important change after v0.51, on cpu, we use rtn mode for layers in layer_names
                all_inputs = self.cache_inter_data(
                    block_names, nsamples, layer_names=[], last_cache_name=last_cache_name
                )
            else:
                raise
        return all_inputs

    @torch.no_grad()
    def cache_inter_data(self, block_names, nsamples, layer_names=None, last_cache_name=None):
        """Save the inputs of block_name for calibration.

        This method temporarily replaces the forward method of the model to capture
        the inputs passing through the specified block. It then calibrates the model
        using a specified number of samples. Finally, it restores the original forward
        method and returns the inputs for the specified block.
        Args:
            block_names (list): The names of the blocks for which inputs are to be saved.
            layer_names (list):The names of the layers for which inputs are to be saved.
            nsamples (int): The number of samples to use for calibration.
            last_cache_name (str, optional): The name of the last layer to be cached,
                                       we could break the forward in this layer to save time

        Returns:
            dict: A dictionary containing the inputs for the specified block.
        """
        if layer_names is None:
            layer_names = []
        self.inputs = {}
        self.to_cached_layers = block_names + layer_names
        tmp_dtype = None
        ## have bug if block name is not the first block
        if (len(block_names) > 1 or len(layer_names) > 0) and self.low_gpu_mem_usage:
            tmp_dtype = self.model.dtype
            self.model = self.model.to(torch.bfloat16) if self.amp else self.model.to(torch.float32)  ##model on cpu

        self.last_cache_name = last_cache_name
        if last_cache_name is None and len(block_names) + len(layer_names) == 1:
            self.last_cache_name = block_names[0] if len(block_names) == 1 else layer_names[0]
        # do not set last_cache_name for multimodal models
        calib_bs = self.batch_size
        self.hook_handles = []
        self._replace_forward()
        self.calib(nsamples, calib_bs)
        self._recover_forward()
        res = self.inputs
        del self.last_cache_name
        del self.to_cached_layers
        if tmp_dtype is not None:
            self.model = self.model.to(tmp_dtype)

        return res

    @torch.no_grad()
    def get_block_forward_func(self, name):
        """Gets the forward function.

        Args:
            name (str): The name of the function.
        Returns:
            function: The forward function.
        """

        def post_process_cache_data(batch_size, data, data_name):
            """
            Processes store data for batch handling, reshaping if necessary.

            Args:
                batch_size (int): The size of the batch.
                data: The data value to store, potentially for caching.
                data_name (str): Name of the data.

            Returns:
                Processed data or None
            """
            new_data = data
            if batch_size <= 1:
                return new_data
            if data_name in self.shared_cache_keys:
                return None
            if "alibi" in data_name:
                if isinstance(data, torch.Tensor):
                    alibi = data
                    alibi = alibi.reshape(batch_size, -1, alibi.shape[1], alibi.shape[2])
                    new_data = alibi
            return new_data

        def forward(m, hidden_states=None, *positional_inputs, **kwargs):
            """Rewrite forward function, process and collect input data.

            Args:
                hidden_states (torch.Tensor): The hidden states tensor.
                *positional_inputs: Variable number of positional arguments.
                **kwargs: Variable number of keyword arguments.

            Returns:
                NotImplementedError: Getting the first layer inputs and then raise the error to save runtime.
            """
            if name not in self.inputs:
                self.inputs[name] = {}
                init_cache(positional_inputs, self.inputs[name])

            if self.batch_dim is None:
                self.batch_dim = 0
                if hidden_states is not None and self.batch_size > 1:
                    if hidden_states.shape[0] > self.batch_size:
                        self.batch_dim = 1
                        if len(hidden_states.shape) > 1 and hidden_states.shape[1] > self.batch_size:
                            logger.error(
                                f"this model has not been supported, "
                                f"please raise an issue in https://github.com/intel/auto-round/issues"
                                f" or try to set the `batch_size` to 1 and "
                                f"`gradient_accumulate_steps` to your current batch size.")
                            exit(-1)

            if hidden_states is not None:
                kwargs['hidden_states'] = hidden_states

            for key in kwargs.keys():
                if isinstance(kwargs[key], torch.Tensor) or isinstance(kwargs[key], list) \
                        or isinstance(kwargs[key], tuple):
                    if key not in self.inputs[name].keys():  # initialization
                        data = to_device(kwargs[key], device=torch.device("cpu"))
                        if data is None or (self.batch_size > 1 and key in self.shared_cache_keys):
                            self.inputs[name][key] = data
                            continue
                        if self.batch_size <= 1:
                            self.inputs[name][key] = [data]
                        else:
                            data = post_process_cache_data(self.batch_size, data, key)
                            self.inputs[name][key] = list(torch.split(data, 1, dim=self.batch_dim))
                    else:  # append cache inputs
                        new_data = post_process_cache_data(self.batch_size, kwargs[key], key)
                        if new_data is None:  # shareable args or NoneType
                            continue
                        new_data = to_device(new_data, device=torch.device("cpu"))
                        if self.batch_size <= 1:
                            self.inputs[name][key].append(new_data)
                        else:
                            self.inputs[name][key].extend(list(torch.split(new_data, 1, dim=self.batch_dim)))
                elif isinstance(kwargs[key], (str, bool, type(None))):
                    if key not in self.inputs[name].keys():
                        self.inputs[name][key] = kwargs[key]
                else:
                    # Parameters not to be cached
                    if check_skippable_keywords(key):
                        logger.warning_once(f"Please note that '{key}' key" \
                                            " is not currently used in quantization fine-tuning.")
            reset_params(self.inputs[name])
            if name == self.last_cache_name:
                raise NotImplementedError
            else:
                if hidden_states is not None:
                    kwargs.pop('hidden_states')
                    return m.orig_forward(hidden_states, *positional_inputs, **kwargs)
                else:
                    # Currently only for Llama-3.2-Vision-Instruct Series
                    return m.orig_forward(*positional_inputs, **kwargs)

        return forward

    @torch.no_grad()
    def _get_cache_data_hook_for_layer(self, name):
        """A forward hook to save input max of a module
        :param name: the module name
        :return: A hook function."""

        def cache_input_hook(module, inputs, outputs):
            input = inputs
            if isinstance(inputs, tuple) or isinstance(input, list):
                input = inputs[0]
            if name in self.inputs:
                self.inputs[name].extend(list(torch.split(input.to("cpu"), 1, dim=0)))
            else:
                self.inputs[name] = list(torch.split(input.to("cpu"), 1, dim=0))

        return cache_input_hook

    def _recover_forward(self):
        """Recovers the forward function."""
        for n, m in self.model.named_modules():
            if hasattr(m, "orig_forward"):
                m.forward = m.orig_forward
                delattr(m, "orig_forward")
        for hook_handle in self.hook_handles:
            hook_handle.remove()
        self.hook_handles = []

    def _replace_forward(self):
        """Replaces the forward function."""
        from functools import partial

        for n, m in self.model.named_modules():
            if n in self.to_cached_layers and not isinstance(m, tuple(self.supported_types)):  ##block
                m.orig_forward = m.forward
                m.forward = partial(self.get_block_forward_func(n), m)
            elif n in self.to_cached_layers:  ##linear layer or conv1d layer
                hook_func = self._get_cache_data_hook_for_layer(n)
                hook_handle = m.register_forward_hook(hook_func)
                self.hook_handles.append(hook_handle)

    def quant_layer(self, layer_name, inputs, q_inputs=None, device=torch.device("cpu")):
        """Quantize a specific layer of the model using the provided inputs.

        Args:
            layer_name (str): The name of the layer to quantize.
            inputs (torch.Tensor): Input data for quantization.
            q_inputs (torch.Tensor, optional): Quantized input data. Defaults to None.
            device (torch.device, optional): The device to use for quantization. Defaults to torch.device("cpu").

        Returns:
            None
        """
        logger.info(f"quantizing layer {layer_name}")
        layer = get_module(self.model, layer_name)
        if hasattr(layer, "tuning_device"):
            device = layer.tuning_device

        layer = layer.to(device)
        for i in range(len(inputs)):
            inputs[i] = inputs[i].to(layer.weight.dtype)
            if q_inputs is not None:
                q_inputs[i] = q_inputs[i].to(layer.weight.dtype)

        wrapper_linear = WrapperLinear(
            layer, enable_minmax_tuning=self.enable_minmax_tuning, device=device).to(device)
        round_params = []
        minmax_params = []
        for key in wrapper_linear.params.keys():
            if "min" in key or "max" in key:
                minmax_params.append(wrapper_linear.params[key])
            else:
                round_params.append(wrapper_linear.value)
        if len(round_params) + len(minmax_params) <= 0:
            dump_info = (
                f"quantized {layer_name}"
            )
            logger.info(dump_info)
            with torch.no_grad():
                unwrapper_layer(self.model, wrapper_linear, layer_name, {})
            mv_module_from_gpu(layer, self.low_cpu_mem_usage)

        if self.enable_minmax_tuning:
            optimizer = self.optimizer(
                [{"params": round_params}, {"params": minmax_params, "lr": self.minmax_lr}], lr=self.lr, weight_decay=0
            )
        else:
            optimizer = self.optimizer(round_params, lr=self.lr, weight_decay=0)

        if self.lr_scheduler is None:
            lr_schedule = torch.optim.lr_scheduler.LinearLR(
                optimizer, start_factor=1.0, end_factor=0.0, total_iters=self.iters
            )
        else:
            lr_schedule = copy.deepcopy(self.lr_scheduler)
        nsamples = len(inputs)
        last_best_iter = 0
        best_loss = torch.finfo(torch.float).max
        mse_loss = torch.nn.MSELoss().to(device)
        scaler = self.get_scaler()  # pylint: disable=assignment-from-none
        init_loss = None
        # best_v, best_min_scale, best_max_scale = torch.tensor(0), torch.tensor(1.0), torch.tensor(1.0)
        gradient_accumulate_steps = self.batch_size  ##Force to low gpu
        batch_size = 1  ##Force to low gpu
        pick_samples = batch_size * gradient_accumulate_steps
        pick_samples = min(nsamples, pick_samples)
        if self.sampler != "rand":
            whole_indices = torch.randperm(nsamples)[:pick_samples]
        total_loss = 0
        num_elm = 1
        mse_reduction = "mean"
        if gradient_accumulate_steps != 1:
            mse_reduction = "sum"
        mse_loss = torch.nn.MSELoss(reduction=mse_reduction).to(device)

        for i in range(self.iters):
            total_loss = 0
            if self.sampler == "rand":
                whole_indices = torch.randperm(nsamples)[:pick_samples]
                if gradient_accumulate_steps != 1:
                    if q_inputs is not None:
                        current_input = [q_inputs[i] for i in whole_indices]
                    else:
                        current_input = [inputs[i] for i in whole_indices]
                    num_elm = sum(id.numel() for id in current_input)
            for tmp_step in range(gradient_accumulate_steps):
                indices = whole_indices[tmp_step * batch_size: (tmp_step + 1) * batch_size]
                if q_inputs is not None:
                    current_input = [q_inputs[i] for i in indices]
                    current_input = torch.cat(current_input, dim=0).to(device)
                    org_input = [inputs[i] for i in indices]
                    org_input = torch.cat(org_input, dim=0).to(device)
                else:
                    current_input = [inputs[i] for i in indices]
                    current_input = torch.cat(current_input, dim=0).to(device)
                    org_input = current_input
                with torch.no_grad():
                    current_output = layer(org_input)

                if self.amp:
                    with autocast(device_type=device.split(":")[0], dtype=self.amp_dtype):
                        output_q = wrapper_linear(current_input)  # pylint: disable=not-callable
                        loss = mse_loss(output_q, current_output)  # pylint: disable=not-callable
                else:
                    output_q = wrapper_linear(current_input)  # pylint: disable=not-callable
                    loss = mse_loss(  # pylint: disable=not-callable
                        output_q.to(torch.float32), current_output.to(torch.float32)
                    )
                total_loss += loss.item() / num_elm

                self.scale_loss_and_backward(scaler, loss)
            if i == 0:
                init_loss = total_loss

            if total_loss < best_loss:
                best_loss = total_loss
                if not self.not_use_best_mse:
                    best_params = collect_best_params(wrapper_linear)
                    last_best_iter = i
            if self.not_use_best_mse and i == self.iters - 1:
                best_params = collect_best_params(wrapper_linear)

            if not self.not_use_best_mse:
                if 0 < self.dynamic_max_gap <= i - last_best_iter:
                    break
            self.step(scaler, optimizer, lr_schedule)

        last_loss = total_loss
        best_iter = self.iters
        if not self.not_use_best_mse:
            last_loss = best_loss
            best_iter = last_best_iter
        with torch.no_grad():
            unwrapper_layer(self.model, wrapper_linear, layer_name, best_params)
        mv_module_from_gpu(layer, self.low_cpu_mem_usage)
        dump_info = f"quantized {layer_name},  loss iter 0: {init_loss:.6f} -> iter {best_iter}: {last_loss:.6f}"
        logger.info(dump_info)

    def register_act_max_hook(self, model):
        def get_act_max_hook(module, input, output):
            if isinstance(input, (tuple, list)):
                input = input[0]
            if not hasattr(module, "act_max"):
                module.act_max = torch.abs(input).max().item()
            else:
                module.act_max = max(torch.abs(input).max().item(), module.act_max)

        hook_handles = []

        for n, m in model.named_modules():
            if hasattr(m, "act_dynamic") and m.act_dynamic == False and check_to_quantized(m):
                hook = m.register_forward_hook(get_act_max_hook)
                hook_handles.append(hook)
        return hook_handles

    def quant_block(self, block, input_ids, input_others, q_input=None, device=torch.device("cpu")):
        """Quantize the weights of a given block of the model.

        Args:
        block: The block of the model to be quantized.
        input_ids: The input tensor containing tokenized input ids.
        input_others: A dictionary containing additional input data.
        q_input: The quantized input tensor.
        device: The device for quantization.

        Returns:
        Tuple: (q_outputs, output) if self.enable_quanted_input is True, else (None, output)
        """
        if self.device_map is not None:
            from accelerate import dispatch_model
            for n, m in block.named_modules():
                if len(list(m.children())) != 0 or not hasattr(m, "tuning_device"):
                    continue
                from accelerate.hooks import AlignDevicesHook, add_hook_to_module
                hook = AlignDevicesHook(m.tuning_device, io_same_device=True)
                add_hook_to_module(m, hook, True)

        if q_input is None:
            hook_handles = self.register_act_max_hook(block)

            output = self.get_block_outputs(block, input_ids, input_others, self.batch_size * self.infer_bs_coeff,
                                            device,
                                            self.cache_device)

            for handle in hook_handles:
                handle.remove()
        else:
            output = self.get_block_outputs(block, input_ids, input_others, self.batch_size * self.infer_bs_coeff,
                                            device,
                                            self.cache_device)
            hook_handles = self.register_act_max_hook(block)
            if hook_handles:
                self.get_block_outputs(block, q_input, input_others, self.batch_size * self.infer_bs_coeff,
                                       device, self.cache_device, save_output=False)

            for handle in hook_handles:
                handle.remove()

        if q_input is not None:
            if input_ids is not q_input:
                clear_memory(input_ids)
            else:
                clear_memory()
            input_ids = q_input

        quantized_layer_names, unquantized_layer_names = wrapper_block(
            block, self.enable_minmax_tuning, self.enable_norm_bias_tuning, device=self.device)

        round_params = []
        minmax_params = []
        for n, m in block.named_modules():
            if hasattr(m, "orig_layer"):
                for key in m.params.keys():
                    if "min" in key or "max" in key:
                        minmax_params.append(m.params[key])
                    else:
                        round_params.append(m.params[key])

        if self.enable_minmax_tuning:
            optimizer = self.optimizer(
                [{"params": round_params}, {"params": minmax_params, "lr": self.minmax_lr}], lr=self.lr, weight_decay=0
            )
        else:
            optimizer = self.optimizer(round_params, lr=self.lr, weight_decay=0)

        if len(round_params) + len(minmax_params) <= 0:
            dump_info = (
                f"quantized {len(quantized_layer_names)}/{(len(quantized_layer_names) + len(unquantized_layer_names))} "
                f"layers in the block"
            )
            logger.info(dump_info)
            unwrapper_block(block, {})  ## TODO Quant layer should change
            mv_module_from_gpu(block, self.low_cpu_mem_usage)
            return output, output

        if self.lr_scheduler is None:
            lr_schedule = torch.optim.lr_scheduler.LinearLR(
                optimizer, start_factor=1.0, end_factor=0.0, total_iters=self.iters
            )
        else:
            lr_schedule = copy.deepcopy(self.lr_scheduler)

        nsamples = len(input_ids)
        pick_samples = self.batch_size * self.gradient_accumulate_steps
        pick_samples = min(nsamples, pick_samples)
        if self.sampler != "rand":
            whole_indices = torch.randperm(nsamples)[:pick_samples]
        last_best_iter = 0
        best_loss = torch.finfo(torch.float).max
        num_elm = 1
        mse_reduction = "mean"
        if self.gradient_accumulate_steps != 1:
            mse_reduction = "sum"
        mse_loss = torch.nn.MSELoss(reduction=mse_reduction).to(device)
        scaler = self.get_scaler()  # pylint: disable=assignment-from-none
        init_loss = None
        best_params = {}
        total_loss = 0

        for i in range(self.iters):
            total_loss = 0
            if self.sampler == "rand":
                whole_indices = torch.randperm(nsamples)[:pick_samples]
                ##we assume the block input and output shape is same
                if self.gradient_accumulate_steps != 1:
                    current_input_ids = [input_ids[i] for i in whole_indices]
                    num_elm = sum(id.numel() for id in current_input_ids)
            for tmp_step in range(self.gradient_accumulate_steps):
                indices = whole_indices[tmp_step * self.batch_size: (tmp_step + 1) * self.batch_size]
                current_input_ids, current_input_others = AutoRound.sampling_inputs(
                    input_ids,
                    input_others,
                    indices,
                    seqlen=self.seqlen,
                    batch_dim=self.batch_dim,
                    share_cache_keys=self.shared_cache_keys
                )

                current_output = [output[x] for x in indices]
                current_output = torch.cat(current_output, dim=self.batch_dim)

                current_output = to_device(current_output, device)

                output_q = block_forward(
                    block, current_input_ids, current_input_others, self.amp, self.amp_dtype, device
                )
                if self.amp:
                    with autocast(device_type=device.split(":")[0], dtype=self.amp_dtype):
                        loss = mse_loss(output_q, current_output)  # pylint: disable=not-callable
                else:
                    loss = mse_loss(  # pylint: disable=not-callable
                        output_q.to(torch.float32), current_output.to(torch.float32)
                    )

                total_loss += loss.item() / num_elm
                self.scale_loss_and_backward(scaler, loss)

            if i == 0:
                init_loss = total_loss

            if total_loss < best_loss:
                best_loss = total_loss
                if not self.not_use_best_mse:
                    best_params = collect_best_params(block)
                    # print(f"get better result at iter {i}, the loss is {total_loss}", flush=True)

                    last_best_iter = i
            if self.not_use_best_mse and i == self.iters - 1:
                best_params = collect_best_params(block)

            if not self.not_use_best_mse:
                if 0 < self.dynamic_max_gap <= i - last_best_iter:
                    break
            self.step(scaler, optimizer, lr_schedule)

        last_loss = total_loss
        best_iter = self.iters
        if not self.not_use_best_mse:
            last_loss = best_loss
            best_iter = last_best_iter
        dump_info = (
            f"quantized {len(quantized_layer_names)}/{(len(quantized_layer_names) + len(unquantized_layer_names))} "
            f"layers in the block, loss iter 0: {init_loss:.6f} -> iter {best_iter}: {last_loss:.6f}"
        )
        logger.info(dump_info)
        if len(unquantized_layer_names) != 0:
            logger.info(f"{unquantized_layer_names} have not been quantized")
        with torch.no_grad():
            unwrapper_block(block, best_params)
        if self.enable_quanted_input:
            if self.low_cpu_mem_usage:
                block = block.to(device)
            clear_memory()
            q_outputs = self.get_block_outputs(
                block, input_ids, input_others, self.batch_size * self.infer_bs_coeff, device,
                cache_device=self.cache_device
            )
            if self.device_map is not None:
                accelerate.hooks.remove_hook_from_submodules(
                    block)
            mv_module_from_gpu(block, self.low_cpu_mem_usage)
            clear_memory(input_ids)

            return q_outputs, output

        else:
            if self.device_map is not None:
                accelerate.hooks.remove_hook_from_submodules(
                    block)
            mv_module_from_gpu(block, self.low_cpu_mem_usage)
            clear_memory(input_ids)
            return None, output

    def quant_blocks(
            self,
            model: torch.nn.Module,
            inputs,
            block_names,
            q_input=None,
            nblocks=1,
            device="cpu",
            pbar=None
    ):
        """Quantize and dequantize the weights of the specified blocks in the model.

        Args:
        model: The PyTorch model to be quantized.
        inputs: The input data for quantization.
        block_names: The names of the blocks to be quantized and dequantized.
        nblocks: The number of blocks to quantize and dequantize.
        device: The device for quantization and dequantization.

        Returns:
        None
        """
        clear_memory()
        for n, m in model.named_parameters():
            m.requires_grad_(False)
        input_ids = inputs["input_ids"]
        inputs.pop("input_ids", None)
        input_others = inputs
        clear_memory()
        input_ids = to_device(input_ids, self.cache_device)
        input_others = to_device(input_others, self.cache_device)
        ## as in calibration phase, we may use bf16 for calibration due to low_gpu_memory usage
        tmp_dtype = self.amp_dtype if self.amp else torch.float32
        for i in range(len(input_ids)):
            input_ids[i] = input_ids[i].to(tmp_dtype)

        for key in input_others.keys():
            if isinstance(input_others[key], torch.Tensor) and (
                    input_others[key].dtype == torch.float16 or input_others[key].dtype == torch.bfloat16
            ):
                input_others[key] = input_others[key].to(tmp_dtype)
            elif isinstance(input_others[key], list):
                for i in range(len(input_others[key])):
                    to_dtype(input_others[key][i], tmp_dtype)
        if self.enable_torch_compile:
            quant_block = compile_func(self.quant_block, device)
        else:
            quant_block = self.quant_block

        if pbar is None:
            pbar = tqdm(range(0, len(block_names), nblocks))

        for i in range(0, len(block_names), nblocks):
            if i != 0:
                pbar.update(1)
            if nblocks == 1:
                n = block_names[i]
                pbar.set_description(f"Quantizing {n}")
                m = get_module(model, n)
            else:
                names = block_names[i: min(i + nblocks, len(block_names))]
                pbar.set_description(f"Quantizing [{i + 1}-{min(i + nblocks, len(block_names))}]/{len(block_names)}")
                modules = [get_module(model, n) for n in names]
                m = WrapperMultiblock(modules)

            if not self.model.device.type == "meta" or self.low_cpu_mem_usage:
                m = m.to(device)

            q_input, input_ids = quant_block(
                m,
                input_ids,
                input_others,
                q_input=q_input,
                device=device,
            )
            if self.is_packing_immediate:
                from auto_round.export import PACKING_LAYER_WITH_FORMAT
                for _, tmp_m in m.named_modules():
                    if hasattr(tmp_m, "bits") and check_to_quantized(tmp_m):
                        target_backend = self.formats[0].split(":")[0] if ":" in self.formats[0] else self.formats[0]
                        has_gguf = any("gguf" in format_ for format_ in self.formats)
                        if has_gguf:
                            from auto_round.export.export_to_gguf.export import pack_gguf_layer
                            output_dir = self.get_save_folder_name(self.formats[0])
                            model_type = ModelType.MMPROJ if self.vlm else ModelType.TEXT
                            pack_gguf_layer(
                                tmp_m.tmp_name,
                                self.model,
                                self.formats[0],
                                output_dir,
                                self.layer_config,
                                self.tokenizer,
                                processor=self.processor if hasattr(self, "processor") else None,
                                image_processor=self.image_processor if hasattr(self, "image_processor") else None,
                                model_type=model_type)
                        else:
                            kwargs = {}
                            if "mx"  in self.formats[0] or "nv" in self.formats[0]:
                                kwargs["data_type"] = self.data_type
                            PACKING_LAYER_WITH_FORMAT[target_backend](tmp_m.tmp_name, self.model, self.formats[0], **kwargs)
        pbar.set_description(f"Quantizing done")
        pbar.update(1)
        pbar.close()

        self.model = mv_module_from_gpu(self.model, self.low_cpu_mem_usage)
        for n, m in self.model.named_modules():
            if hasattr(m, "name"):
                delattr(m, "name")

        del q_input
        del input_ids
        del input_others
        del inputs

        clear_memory()

    def save_quantized(self, output_dir=None, format="auto_round", inplace=True, **kwargs):
        """Save the quantized model to the specified output directory in the specified format.

        Args:
            output_dir (str, optional): The directory to save the quantized model. Defaults to None.
            format (str, optional): The format in which to save the model. Defaults to "auto_round".
            inplace (bool, optional): Whether to modify the model in place. Defaults to True.
            **kwargs: Additional keyword arguments specific to the export format.

        Returns:
            object: The compressed model object.
        """
        self._check_supported_format(format)

        if self.low_cpu_mem_usage:
            self.model = self.model.to('cpu')

        if not self.quantized:
            logger.warning("please run autoround.quantize first")
            return
        if format == "fake" or format == "qdq":  ##TODO fix act quantizaiton later
            self.model = self.model.to("cpu")
            self.model.save_pretrained(output_dir)
            if self.tokenizer is not None:
                self.tokenizer.save_pretrained(output_dir)
            processor = kwargs.get("processor", None)
            if processor is not None:
                processor.save_pretrained(output_dir)
            return
        if self.act_bits <= 8 and format == "qdq":
            logger.warning(
                "Support for exporting activation quantization is limited. "
                "Please ensure that your configuration is supported.")

        from auto_round.export import EXPORT_FORMAT
        backend = format
        format = format.split(":")[0]
        if format not in EXPORT_FORMAT:
            logger.error(f"export format only supports {EXPORT_FORMAT.keys()}")
            raise ValueError(f"export format only supports {EXPORT_FORMAT.keys()}, but got {format}")
        save_quantized_as_format = EXPORT_FORMAT.get(format)
        if "gptq" in format and not self.sym:
            logger.warning(
                "the asymmetrical kernel of the GPTQ format may result in a noticeable accuracy drop,"
                " particularly for 2-bit quantization and smaller models."
                " We recommend exporting to either the AutoAWQ format ( only 4 bits) or "
                "the AutoRound format(2/3/4/8 bits)."
            )
        if "awq" in format and not self.bits == 4:
            raise ValueError("The AWQ format only supports W4 quantization ")

        if isinstance(self.dataset, str):
            self.serialization_keys.append("dataset")
        serialization_dict = {}
        for key in self.serialization_keys:
            serialization_dict[key] = getattr(self, key)
        from .version import __version__

        serialization_dict["autoround_version"] = __version__
        if "scale_dtype" in serialization_dict.keys():
            serialization_dict["scale_dtype"] = str(serialization_dict["scale_dtype"])

        compressed_model = save_quantized_as_format(  ##TODO refine the code
            output_dir,
            model=self.model,
            layer_config=self.layer_config,
            inplace=inplace,
            bits=self.bits,
            group_size=self.group_size,
            sym=self.sym,
            iters=self.iters,
            lr=self.lr,
            minmax_lr=self.minmax_lr,
            enable_minmax_tuning=self.enable_minmax_tuning,
            enable_quanted_input=self.enable_quanted_input,
            scale_dtype=self.scale_dtype,
            tokenizer=self.tokenizer,
            supported_types=self.supported_types,
            data_type=self.data_type,
            serialization_dict=serialization_dict,
            backend=backend,
            to_quant_block_names=self.to_quant_block_names,
            quant_block_list=self.quant_block_list,
            **kwargs
        )
        return compressed_model

    def get_quantized_layer_names_outside_blocks(self):
        """Gets the names of quantized layers outside blocks in the model.

        Returns:
            list: List of layer names outside blocks.
        """
        if self.layer_config is None or len(self.layer_config) == 0:
            return []

        layer_names = []
        all_layers_in_block = get_layer_names_in_block(self.model, self.supported_types, self.quant_block_list)

        for key in self.layer_config.keys():
            if key in all_layers_in_block:
                continue
            layer = get_module(self.model, key)
            if layer is None:
                logger.error(f"could not find layer {key} in the model, exit...")
                exit(-1)
            if isinstance(layer, tuple(self.supported_types)) and check_to_quantized(self.layer_config[key]):
                layer_names.append(key)

        return layer_names

    def set_amp_dtype(self):
        self.amp_dtype = torch.float16
        if self.model.dtype != torch.float32:
            self.amp_dtype = self.model.dtype
        if self.device == "cpu" or "hpu" in self.device:
            self.amp_dtype = torch.bfloat16
        if self.amp:
            if self.device == "cpu" and not CpuInfo().bf16:
                self.amp = False
                self.amp_dtype = torch.float32
                self.model = self.model.to(torch.float32)
                logger.warning(
                    f"amp is set to FALSE as the current {self.device} device does not support the 'bf16' data type."
                )
            else:
                self.model = self.model.to(self.amp_dtype)
        else:
            self.amp_dtype = torch.float32
            self.model = self.model.to(torch.float32)

    def get_optimizer(self, optimizer):
        """Returns the specified optimizer. In SignRound, we fix the optimizer.

        Args:
        optimizer: The optimizer to be used.

        Returns:
        The specified optimizer.
        """
        from auto_round.sign_sgd import SignSGD

        return SignSGD

    def get_scaler(self):
        """Returns scaler, in SignRound, no need to use scaler."""
        return None

    def scale_loss_and_backward(self, scaler, loss):
        """Scales the loss and performs backward pass.

        Args:
        scaler: The scaler to be used.
        loss: The loss to be scaled.

        Returns:
        The scaled loss.
        """
        scale_loss = loss * 1000
        scale_loss.backward()
        if is_optimum_habana_available():
            htcore.mark_step()
        return scale_loss

    def step(self, scaler, optimizer, lr_schedule):
        """Performs a step in the optimization process.

        Args:
        scaler: The scaler to be used.
        optimizer: The optimizer for the step.
        lr_schedule: The learning rate schedule.

        Returns:
        None
        """
        optimizer.step()
        # for hpu
        if is_optimum_habana_available():
            htcore.mark_step()
        optimizer.zero_grad()
        lr_schedule.step()

    @classmethod
    @torch.no_grad()
    def sampling_inputs(cls, input_ids, input_others, indices, seqlen,
                        batch_dim=0, share_cache_keys=()):
        """Samples inputs based on the given indices and sequence length.

        Args:
        input_ids: The list of input tensor containing  input_ids.
        input_others: A dictionary containing other input data.
        indices: The indices to sample from the input.
        seqlen: The sequence length.

        Returns:
        current_input_ids: The sampled input IDs.
        current_input_others: The sampled other input data.
        """
        current_input_ids = [input_ids[i] for i in indices]

        current_input_ids = torch.cat(current_input_ids, dim=batch_dim)

        current_input_others = {"positional_inputs": input_others["positional_inputs"]}
        for key in input_others.keys():
            if "positional_inputs" in key:
                continue
            if (key not in share_cache_keys or len(indices) == 1) \
                    and not isinstance(input_others[key], (str, bool, type(None))):
                current_input_others[key] = None
                if input_others[key] is not None:
                    current_input_others[key] = [input_others[key][i] for i in indices]
                    if len(indices) == 1:
                        current_input_others[key] = current_input_others[key][0]
                    else:
                        try:
                            current_input_others[key] = torch.cat(current_input_others[key], dim=0)
                        except TypeError as err:
                            logger.warning_once("Please check the model cache inputs or try setting batch_size to 1.")
            else:
                current_input_others[key] = input_others[key]

        return current_input_ids, current_input_others


class AutoRoundOPT(AutoRound):
    """Class for automatic rounding-based quantization with optimizers like adamw of a PyTorch model.

    Args:
        model: The PyTorch model to be quantized.
        tokenizer: An optional tokenizer for processing input data.
        bits (int): Number of bits for quantization (default is 4).
        group_size (int): Size of the quantization group (default is 128).
        sym (bool): Whether sym to be used (default is True).
        layer_config (dict): Configuration for weight quantization (default is None).
        batch_size (int): Batch size for training (default is 8).
        amp (bool): Whether to use automatic mixed precision (default is True).
        device: The device to be used for training (default is "auto").
        lr_scheduler: The learning rate scheduler to be used.
        dataset: The default dataset name (default is "NeelNanda/pile-10k").
        enable_quanted_input (bool): Whether to use quantized input data (default is True).
        enable_minmax_tuning (bool): Whether to enable min-max tuning (default is True).
        lr (float): The learning rate (default is 0.005).
        minmax_lr (float): The learning rate for min-max tuning (default is None).
        low_gpu_mem_usage (bool): Whether to use low GPU memory (default is False).
        low_cpu_mem_usage (bool): Whether to use low CPU memory (default is False).
        iters (int): Number of iterations (default is 200).
        seqlen (int): Length of the sequence.
        nsamples (int): Number of samples (default is 128).
        sampler (str): The sampling method (default is "rand").
        seed (int): The random seed (default is 42).
        nblocks (int): Number of blocks (default is 1).
        gradient_accumulate_steps (int): Number of gradient accumulation steps (default is 1).
        not_use_best_mse (bool): Whether to use mean squared error (default is False).
        dynamic_max_gap (int): The dynamic maximum gap (default is -1).
        data_type (str): The data type to be used (default is "int").
        scale_dtype (str): The data type of quantization scale to be used (default is "float16"), different kernels
                           have different choices.
        act_bits (int): Number of bits for activation quantization. Default is 16.
        act_group_size (int): Group size for activation quantization. Default is None.
        act_sym (bool): Whether to use symmetric activation quantization. Default is None.
        act_data_type (str): Specifies the data type for activations.
                             Defaults to None, in which case it inherits the weight data type.
        act_dynamic (bool): Whether to use dynamic activation quantization. Default is True.
        to_quant_block_names (str|list): A string or list whose elements are list of
                            block's layer names to be quantized.
        enable_norm_bias_tuning (bool): Whether to enable fast norm/layer_bias tuning
        enable_torch_compile (bool): Whether to enable torch compile to optimize quant_block/layer function
        **kwargs: Additional keyword arguments.

    Returns:
        The quantized model.
    """

    def __init__(
            self,
            model,
            tokenizer=None,
            bits: int = 4,
            group_size: int = 128,
            sym: bool = True,
            layer_config=None,
            batch_size: int = 8,
            amp: bool = True,
            device=None,
            lr_scheduler=None,
            dataset: Union[str, list, tuple, torch.utils.data.DataLoader] = "NeelNanda/pile-10k",
            enable_quanted_input: bool = True,
            enable_minmax_tuning: bool = True,
            lr: float = None,
            minmax_lr: float = None,
            low_gpu_mem_usage: bool = False,
            low_cpu_mem_usage: bool = False,
            iters: int = 200,
            seqlen: int = 2048,
            nsamples: int = 128,
            sampler: str = "rand",
            seed: int = 42,
            nblocks: int = 1,
            gradient_accumulate_steps: int = 1,
            not_use_best_mse: bool = False,
            dynamic_max_gap: int = -1,
            data_type: str = "int",
            scale_dtype: str = "fp16",
            act_bits: int = 16,
            act_group_size: int = None,
            act_sym: bool = None,
            act_data_type: str = None,
            act_dynamic: bool = True,
            to_quant_block_names: Union[str, list] = None,
            enable_norm_bias_tuning: bool = False,
            enable_torch_compile: bool = False,
            device_map: Union[str, dict] = None,
            optimizer="AdamW",
            super_bits: int = None,
            super_group_size: int = None,
            disable_opt_rtn: bool = False,
            **kwargs,
    ):
        super(AutoRoundOPT, self).__init__(
            model=model,
            tokenizer=tokenizer,
            bits=bits,
            group_size=group_size,
            sym=sym,
            layer_config=layer_config,
            batch_size=batch_size,
            amp=amp,
            device=device,
            lr_scheduler=lr_scheduler,
            dataset=dataset,
            enable_quanted_input=enable_quanted_input,
            enable_minmax_tuning=enable_minmax_tuning,
            lr=lr,
            minmax_lr=minmax_lr,
            low_gpu_mem_usage=low_gpu_mem_usage,
            low_cpu_mem_usage=low_cpu_mem_usage,
            iters=iters,
            seqlen=seqlen,
            nsamples=nsamples,
            sampler=sampler,
            seed=seed,
            nblocks=nblocks,
            gradient_accumulate_steps=gradient_accumulate_steps,
            not_use_best_mse=not_use_best_mse,
            dynamic_max_gap=dynamic_max_gap,
            data_type=data_type,
            scale_dtype=scale_dtype,
            act_bits=act_bits,
            act_group_size=act_group_size,
            act_sym=act_sym,
            act_data_type=act_data_type,
            act_dynamic=act_dynamic,
            to_quant_block_names=to_quant_block_names,
            enable_norm_bias_tuning=enable_norm_bias_tuning,
            enable_torch_compile=enable_torch_compile,
            device_map=device_map,
            super_bits=super_bits,
            super_group_size=super_group_size,
            **kwargs,
        )

        self.optimizer = self.get_optimizer(optimizer)

    def get_optimizer(self, optimizer):
        if optimizer is None:
            optimizer = torch.optim.AdamW
        elif isinstance(optimizer, str):
            optimizer = getattr(torch.optim, optimizer)
        else:
            optimizer = optimizer
        return optimizer

    def get_scaler(self):
        scaler = None
        if self.amp and not check_is_cpu(self.device):
            from torch.cuda.amp import GradScaler

            scaler = GradScaler(init_scale=1024, growth_interval=100000)
        return scaler

    def scale_loss_and_backward(self, scaler, loss):
        if scaler is not None:
            loss = scaler.scale(loss)

        loss.backward()
        if is_optimum_habana_available():
            htcore.mark_step()
        return loss

    def step(self, scaler, optimizer, lr_schedule):
        if scaler is not None:
            scaler.step(optimizer)
            optimizer.zero_grad()
            lr_schedule.step()
            scaler.update()
        else:
            optimizer.step()
            optimizer.zero_grad()
            lr_schedule.step()
        if is_optimum_habana_available():
            htcore.mark_step()


class AutoRoundAdam(AutoRoundOPT):
    """Class for automatic rounding-based quantization with optimizers like adamw of a PyTorch model.
    The default lr has been changed.

    Args:
        model: The PyTorch model to be quantized.
        tokenizer: An optional tokenizer for processing input data.
        bits (int): Number of bits for quantization (default is 4).
        group_size (int): Size of the quantization group (default is 128).
        sym (str): Whether symmetric quantization to be used (default is True).
        layer_config (dict): Configuration for weight quantization (default is None).
        batch_size (int): Batch size for training (default is 8).
        amp (bool): Whether to use automatic mixed precision (default is True).
        device: The device to be used for training (default is "auto").
        lr_scheduler: The learning rate scheduler to be used.
        dataset (Union[str, list, tuple, torch.utils.data.DataLoader]):
                The default dataset name (default is "NeelNanda/pile-10k").
        enable_quanted_input (bool): Whether to use quantized input data (default is True).
        enable_minmax_tuning (bool): Whether to enable min-max tuning (default is True).
        lr (float): The learning rate (default is 0.005).
        minmax_lr (float): The learning rate for min-max tuning (default is None).
        low_gpu_mem_usage (bool): Whether to use low GPU memory (default is False).
        low_cpu_mem_usage (bool): Whether to use low CPU memory (default is False).
        iters (int): Number of iterations (default is 200).
        seqlen (int): Length of the sequence.
        nsamples (int): Number of samples (default is 128).
        sampler (str): The sampling method (default is "rand").
        seed (int): The random seed (default is 42).
        nblocks (int): Number of blocks (default is 1).
        gradient_accumulate_steps (int): Number of gradient accumulation steps (default is 1).
        not_use_best_mse (bool): Whether to use mean squared error (default is False).
        dynamic_max_gap (int): The dynamic maximum gap (default is -1).
        data_type (str): The data type to be used (default is "int").
        optimizer: string or object
        scale_dtype (str): The data type of quantization scale to be used (default is "float16"), different kernels
                           have different choices.
        act_bits (int): Number of bits for activation quantization. Default is 16.
        act_group_size (int): Group size for activation quantization. Default is None.
        act_sym (bool): Whether to use symmetric activation quantization. Default is None.
        act_data_type (str): Specifies the data type for activations.
                             Defaults to None, in which case it inherits the weight data type.
        act_dynamic (bool): Whether to use dynamic activation quantization. Default is True.
        to_quant_block_names (str|list): A list whose elements are list of block's layer names to be quantized.
        enable_norm_bias_tuning (bool): Whether to enable fast norm/layer_bias tuning
        enable_torch_compile (bool): Whether to enable torch compile to optimize quant_block/layer function
    Returns:
        The quantized model.
    """

    def __init__(
            self,
            model,
            tokenizer=None,
            bits: int = 4,
            group_size: int = 128,
            sym: bool = True,
            layer_config=None,
            batch_size: int = 8,
            amp: bool = True,
            device=None,
            lr_scheduler=None,
            dataset: Union[str, list, tuple, torch.utils.data.DataLoader] = "NeelNanda/pile-10k",
            enable_quanted_input: bool = True,
            enable_minmax_tuning: bool = True,
            lr: float = None,
            minmax_lr: float = None,
            low_gpu_mem_usage: bool = False,
            low_cpu_mem_usage: bool = False,
            iters: int = 200,
            seqlen: int = 2048,
            nsamples: int = 128,
            sampler: str = "rand",
            seed: int = 42,
            nblocks: int = 1,
            gradient_accumulate_steps: int = 1,
            not_use_best_mse: bool = False,
            dynamic_max_gap: int = -1,
            data_type: str = "int",
            scale_dtype: str = "fp16",
            act_bits: int = 16,
            act_group_size: int = None,
            act_sym: bool = None,
            act_data_type: str = None,
            act_dynamic: bool = True,
            to_quant_block_names: Union[str, list] = None,
            enable_norm_bias_tuning: bool = False,
            enable_torch_compile: bool = False,
            device_map: Union[str, dict] = None,
            optimizer="AdamW",
            super_bits: int = None,
            super_group_size: int = None,
            disable_opt_rtn: bool = False,
            **kwargs,
    ):
        super(AutoRoundAdam, self).__init__(
            model=model,
            tokenizer=tokenizer,
            bits=bits,
            group_size=group_size,
            sym=sym,
            layer_config=layer_config,
            batch_size=batch_size,
            amp=amp,
            device=device,
            lr_scheduler=lr_scheduler,
            dataset=dataset,
            enable_quanted_input=enable_quanted_input,
            enable_minmax_tuning=enable_minmax_tuning,
            lr=lr,
            minmax_lr=minmax_lr,
            low_gpu_mem_usage=low_gpu_mem_usage,
            low_cpu_mem_usage=low_cpu_mem_usage,
            iters=iters,
            seqlen=seqlen,
            nsamples=nsamples,
            sampler=sampler,
            seed=seed,
            nblocks=nblocks,
            gradient_accumulate_steps=gradient_accumulate_steps,
            not_use_best_mse=not_use_best_mse,
            dynamic_max_gap=dynamic_max_gap,
            data_type=data_type,
            scale_dtype=scale_dtype,
            act_bits=act_bits,
            act_group_size=act_group_size,
            act_sym=act_sym,
            act_data_type=act_data_type,
            act_dynamic=act_dynamic,
            to_quant_block_names=to_quant_block_names,
            enable_norm_bias_tuning=enable_norm_bias_tuning,
            enable_torch_compile=enable_torch_compile,
            device_map=device_map,
            optimizer=optimizer,
            super_bits=super_bits,
            super_group_size=super_group_size,
            **kwargs,
        )
<<<<<<< HEAD
=======

>>>>>>> 1ead9fe9
<|MERGE_RESOLUTION|>--- conflicted
+++ resolved
@@ -2945,7 +2945,3 @@
             super_group_size=super_group_size,
             **kwargs,
         )
-<<<<<<< HEAD
-=======
-
->>>>>>> 1ead9fe9
