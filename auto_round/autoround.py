# Copyright (c) 2023 Intel Corporation
#
# Licensed under the Apache License, Version 2.0 (the "License");
# you may not use this file except in compliance with the License.
# You may obtain a copy of the License at
#
#    http://www.apache.org/licenses/LICENSE-2.0
#
# Unless required by applicable law or agreed to in writing, software
# distributed under the License is distributed on an "AS IS" BASIS,
# WITHOUT WARRANTIES OR CONDITIONS OF ANY KIND, either express or implied.
# See the License for the specific language governing permissions and
# limitations under the License.


import copy
import time
from typing import Optional, Union

import torch
import transformers
from torch import autocast

from .calib_dataset import get_dataloader
from .special_model_handler import check_hidden_state_dim, check_share_attention_mask
from .utils import (
    CpuInfo,
    block_forward,
    check_is_cpu,
    check_to_quantized,
    collect_minmax_scale,
    collect_round_v,
    convert_dtype_str2torch,
    detect_device,
    get_block_names,
    get_module,
    get_scale_shape,
    htcore,
    is_optimum_habana_available,
    logger,
    quant_weight,
    sampling_inputs,
    set_module,
    to_device,
)


class WrapperLinear(torch.nn.Module):
    def __init__(self, orig_layer, enable_minmax_tuning=True):
        """A wrapper module for linear layers that enables quantization and min-max tuning of weights.

        Args:
        - orig_layer (torch.nn.Module): The original linear layer to be wrapped.
        - enable_minmax_tuning (bool): Whether to enable min-max scaling tuning. Default is True.

        Attributes:
        - orig_layer (torch.nn.Module): The original linear layer being wrapped.
        - num_bits (int): The number of bits for quantization.
        - group_size (int): The size of the groups for quantization.
        - sym (bool): Whether the symmetric quantization is to be used.
        - value (torch.nn.Parameter): The learnable parameter for quantization.
        - enable_minmax_tuning (bool): Whether min-max scaling tuning is enabled.
        - min_scale (torch.nn.Parameter or torch.Tensor): The minimum scale for min-max tuning.
        - max_scale (torch.nn.Parameter or torch.Tensor): The maximum scale for min-max tuning.
        """
        super(WrapperLinear, self).__init__()
        self.orig_layer = orig_layer
        self.num_bits = self.orig_layer.bits
        self.group_size = self.orig_layer.group_size
        self.scale_dtype = self.orig_layer.scale_dtype
        self.sym = self.orig_layer.sym
        weight_dtype = self.orig_layer.weight.dtype
<<<<<<< HEAD
=======
        weight_dtype = torch.float32
>>>>>>> e614d138
        self.value = torch.nn.Parameter(
            torch.zeros(self.orig_layer.weight.shape, device=self.orig_layer.weight.device, dtype=weight_dtype),
            requires_grad=True,
        )
        self.enable_minmax_tuning = enable_minmax_tuning
        shape = get_scale_shape(self.orig_layer.weight, self.group_size)
        if self.enable_minmax_tuning:
            self.min_scale = torch.nn.Parameter(
                torch.zeros(shape, device=self.orig_layer.weight.device, dtype=weight_dtype), requires_grad=True
            )
            self.max_scale = torch.nn.Parameter(
                torch.zeros(shape, device=self.orig_layer.weight.device, dtype=weight_dtype), requires_grad=True
            )
        else:
            self.min_scale = torch.tensor(0, device=self.orig_layer.weight.device, dtype=weight_dtype)
            self.max_scale = torch.tensor(0, device=self.orig_layer.weight.device, dtype=weight_dtype)

    def unwrapper(self, v, min_scale, max_scale):
        """Unwrapper the layer to the original layer.

        Args:
        - v (torch.Tensor): The rounding v parameter for quantization.
        - min_scale (torch.nn.Parameter or torch.Tensor): The minimum scale for min-max tuning.
        - max_scale (torch.nn.Parameter or torch.Tensor): The maximum scale for min-max tuning.

        Returns:
        - torch.nn.Module: The original linear layer with updated weights after quantization and dequantization.
        """
        min_scale.clamp_(-1, 0)
        max_scale.clamp_(-1, 0)

        q_dq_weight, scale, zp = quant_weight(
            self.orig_layer.weight,
            self.num_bits,
            self.group_size,
            self.sym,
            v,
            min_scale,
            max_scale,
            self.scale_dtype,
        )
        self.orig_layer.weight.data.copy_(q_dq_weight)
        self.orig_layer.weight.grad = None  ##clear grad
        self.orig_layer.scale = scale.to("cpu")
        self.orig_layer.zp = zp.to("cpu") if zp is not None else None
        return self.orig_layer

    def forward(self, x):
        """Performs forward pass through the wrapped linear layer with quantized weights.

        Args:
        - x (torch.Tensor): The input tensor.

        Returns:
        - torch.Tensor: The output tensor after applying the linear transformation with quantized weights.
        """
        from torch.functional import F

        weight = self.orig_layer.weight
        self.min_scale.data.copy_(torch.clamp(self.min_scale.data, -1, 0))
        self.max_scale.data.copy_(torch.clamp(self.max_scale.data, -1, 0))
        weight_q, _, _ = quant_weight(
            weight,
            self.num_bits,
            self.group_size,
            self.sym,
            self.value,
            self.min_scale,
            self.max_scale,
            self.scale_dtype,
        )
        weight_q = weight_q.to(weight.dtype)
        # pylint: disable=not-callable
        return F.linear(x, weight_q, self.orig_layer.bias)


class WrapperTransformerConv1d(torch.nn.Module):
    def __init__(self, orig_layer, enable_minmax_tuning=True):
        """A wrapper module for transformers 1D convolutional layers used in transformers,
        enabling quantization and min-max tuning of weights.

        Args:
        - orig_layer (torch.nn.Module): The original 1D convolutional layer to be wrapped.
        - num_bits (int): The number of bits for quantization.
        - group_size (int): The size of the groups for quantization.
        - sym (bool): Whether symmetric quantization is to be used.
        - enable_minmax_tuning (bool): Whether to enable min-max scaling tuning. Default is True.

        Attributes:
        - orig_layer (torch.nn.Module): The original 1D convolutional layer being wrapped.
        - num_bits (int): The number of bits for quantization.
        - group_size (int): The size of the groups for quantization.
        - sym (bool): Whether symmetric quantization is to be used.
        - weight_t (torch.Tensor): Transposed weight tensor of the original layer.
        - value (torch.nn.Parameter): The learnable parameter for quantization.
        - enable_minmax_tuning (bool): Whether min-max scaling tuning is enabled.
        - min_scale (torch.nn.Parameter or torch.Tensor): The minimum scale for min-max tuning.
        - max_scale (torch.nn.Parameter or torch.Tensor): The maximum scale for min-max tuning.
        """
        super(WrapperTransformerConv1d, self).__init__()
        self.orig_layer = orig_layer
        self.num_bits = self.orig_layer.bits
        self.group_size = self.orig_layer.group_size
        self.sym = self.orig_layer.sym
        self.scale_dtype = self.orig_layer.scale_dtype
        weight_dtype = self.orig_layer.weight.dtype
<<<<<<< HEAD

=======
        weight_dtype = torch.float32
>>>>>>> e614d138
        device = self.orig_layer.weight.device
        self.weight_t = self.orig_layer.weight.t()
        self.value = torch.nn.Parameter(
            torch.zeros(self.weight_t.shape, device=device, dtype=weight_dtype), requires_grad=True
        )
        shape = get_scale_shape(self.weight_t, self.group_size)

        if enable_minmax_tuning:
            self.min_scale = torch.nn.Parameter(
                torch.zeros(shape, device=device, dtype=weight_dtype), requires_grad=True
            )
            self.max_scale = torch.nn.Parameter(
                torch.zeros(shape, device=device, dtype=weight_dtype), requires_grad=True
            )
        else:
            self.min_scale = torch.tensor(0, device=device, dtype=weight_dtype)
            self.max_scale = torch.tensor(0, device=device, dtype=weight_dtype)

    def unwrapper(self, v=0, min_scale=0, max_scale=0):
        """Unwrapper the layer to the original conv1d layer.

        Args:
        - v (torch.Tensor): The scaling parameter for quantization.
        - min_scale (torch.nn.Parameter or torch.Tensor): The minimum scale for min-max tuning.
        - max_scale (torch.nn.Parameter or torch.Tensor): The maximum scale for min-max tuning.

        Returns:
        - torch.nn.Module: The original 1D convolutional layer with updated weights after inverse quantization.
        """
        min_scale.clamp_(-1, 0)
        max_scale.clamp_(-1, 0)
        weight_q, scale, zp = quant_weight(
            self.weight_t, self.num_bits, self.group_size, self.sym, v, min_scale, max_scale, self.scale_dtype
        )
        self.orig_layer.weight.data.copy_(weight_q.t())
        self.orig_layer.weight.grad = None
        self.orig_layer.scale = scale.to("cpu")
        self.orig_layer.zp = zp.to("cpu")
        return self.orig_layer

    def forward(self, x):
        """Performs forward pass through the wrapped 1D convolutional layer with quantized weights.

        Args:
        x (torch.Tensor): The input tensor.

        Returns:
        torch.Tensor: The output tensor after applying the convolutional transformation with quantized weights.
        """
        with torch.no_grad():
            self.min_scale.clamp_(-1, 0)
            self.max_scale.clamp_(-1, 0)
        weight_q, _, _ = quant_weight(
            self.weight_t,
            self.num_bits,
            self.group_size,
            self.sym,
            self.value,
            self.min_scale,
            self.max_scale,
            self.scale_dtype,
        )
        weight_q = weight_q.to(self.weight_t.dtype)
        size_out = x.size()[:-1] + (self.orig_layer.nf,)
        x = torch.addmm(self.orig_layer.bias, x.view(-1, x.size(-1)), weight_q.t())
        x = x.view(*size_out)
        return x


class WrapperMultiblock(torch.nn.Module):
    """A wrapper for a list of modules to be act as a single block.

    Args:
    module_list: The list of modules to wrap.
    """

    def __init__(self, module_list):
        super(WrapperMultiblock, self).__init__()
        self.layers = torch.nn.ModuleList(module_list)

    def forward(self, x, **kwargs):
        hidden_states = x
        for idx, decoder_layer in enumerate(self.layers):
            layer_outputs = decoder_layer(hidden_states, **kwargs)
            hidden_states = layer_outputs
            if isinstance(hidden_states, tuple) or isinstance(hidden_states, list):
                hidden_states = layer_outputs[0]
        return hidden_states


def wrapper_block(block, enable_minmax_tuning):
    """Wraps the layers in the given block with a custom Wrapper module.

    Args:
        block: The input block containing linear and conv1d layers to be wrapped.
        enable_minmax_tuning: A boolean indicating whether min-max tuning is enabled.

    Returns:
        list: A list of names of the wrapped layers and unwrapped layers.
    """
    quantized_layers = []
    unquantized_layers = []
    for n, m in block.named_modules():
        if isinstance(m, torch.nn.Linear):
            if not check_to_quantized(m):
                unquantized_layers.append(n)
                continue
            new_m = WrapperLinear(m, enable_minmax_tuning=enable_minmax_tuning)
            set_module(block, n, new_m)
            quantized_layers.append(n)

        if isinstance(m, transformers.modeling_utils.Conv1D):
            if not check_to_quantized(m):
                unquantized_layers.append(n)
                continue
            new_m = WrapperTransformerConv1d(m, enable_minmax_tuning=enable_minmax_tuning)
            set_module(block, n, new_m)
            quantized_layers.append(n)

    return quantized_layers, unquantized_layers


@torch.no_grad()
def unwrapper_layer(model, layer, layer_name, v=0, min_scale=0, max_scale=0):
    """Unwraps the WrapperLinear and WrapperTransformerConv1d modules in the given block.

    Args:
    block: The input block containing wrapped modules to be unwrapped.
    vs: A dictionary of scaling parameters for the wrapped modules.
    min_scales: A dictionary of minimum scaling values for the wrapped modules.
    max_scales: A dictionary of maximum scaling values for the wrapped modules.
    """

    if hasattr(layer, "orig_layer"):

        if isinstance(min_scale, torch.Tensor):
            min_scale = torch.clamp(min_scale, -1, 0)
            max_scale = torch.clamp(max_scale, -1, 0)

        else:
            min_scale = torch.tensor(0)
            max_scale = torch.tensor(0)
        orig_layer = layer.unwrapper(v, min_scale, max_scale)
        orig_layer = orig_layer.to("cpu")
        set_module(model, layer_name, orig_layer)


@torch.no_grad()
def unwrapper_block(block, vs, min_scales, max_scales):
    """Unwraps the WrapperLinear and WrapperTransformerConv1d modules in the given block.

    Args:
    block: The input block containing wrapped modules to be unwrapped.
    vs: A dictionary of scaling parameters for the wrapped modules.
    min_scales: A dictionary of minimum scaling values for the wrapped modules.
    max_scales: A dictionary of maximum scaling values for the wrapped modules.
    """
    for n, m in block.named_modules():
        if hasattr(m, "orig_layer"):
            v = 0
            min_scale = torch.tensor(0)
            max_scale = torch.tensor(0)
            if isinstance(vs, dict):
                v = vs[n]
            if isinstance(min_scales, dict):
                min_scale = min_scales[n]
                min_scale = torch.clamp(min_scale, -1, 0)
            if isinstance(max_scales, dict):
                max_scale = max_scales[n]
                max_scale = torch.clamp(max_scale, -1, 0)
            orig_layer = m.unwrapper(v, min_scale, max_scale)
            set_module(block, n, orig_layer)


class AutoRound(object):
    """This is Signround+ which is an advanced version of Signround. For more information,
     please refer to Cheng, Wenhua, et al. "Optimize weight rounding via signed gradient descent
     for the quantization of llms." arXiv preprint arXiv:2309.05516 (2023).

    Args:
        model: The PyTorch model to be quantized.
        tokenizer: An optional tokenizer for processing input data. If none is provided, a dataloader must be supplied.
        bits (int): Number of bits for quantization (default is 4).
        group_size (int): Size of the quantization group (default is 128).
        sym (bool): Whether symmetric quantization is to be used (default is False).
        weight_config (dict): Configuration for weight quantization (default is an empty dictionary).
        weight_config={
                   'layer1':##layer_name
                   {
                       'data_type': 'int',
                       'bits': 4,
                       'group_size': 32,
                       'sym': False
                   }
                   ...
               }
        enable_full_range (bool): Whether to enable full range quantization (default is False).
        batch_size (int): Batch size for training (default is 8).
        amp (bool): Whether to use automatic mixed precision (default is True).
        device: The device to be used for tuning (default is "auto").
        lr_scheduler: The learning rate scheduler to be used.
        dataset (str): The default dataset name (default is "NeelNanda/pile-10k").
        enable_quanted_input (bool): Whether to use the output of the previous quantized block as
                                the input for the current block (default is True).
        enable_minmax_tuning (bool): Whether to enable weight min-max tuning (default is True).
        lr (float): The learning rate (default is None, will be set to 1.0/iters).
        minmax_lr (float): The learning rate for min-max tuning (default is None, it will be set to lr automatically).
        low_gpu_mem_usage (bool): Whether to use low GPU memory (default is True).
        iters (int): Number of iterations (default is 200).
        seqlen (int): Data length of the sequence for tuning (default is 2048).
        n_samples (int): Number of samples (default is 512).
        sampler (str): The sampling method (default is "rand").
        seed (int): The random seed (default is 42).
        n_blocks (int): Number of blocks (default is 1).
        gradient_accumulate_steps (int): Number of gradient accumulation steps (default is 1).
        not_use_best_mse (bool): Whether to use mean squared error (default is False).
        dynamic_max_gap (int): The dynamic maximum gap (default is -1).
        data_type (str): The data type to be used (default is "int").
        scale_dtype (str): The data type of quantization scale to be used (default is "float32"), different kernels
                           have different choices.

    Returns:
        The quantized model.
    """

    def __init__(
        self,
        model,
        tokenizer,
        bits: int = 4,
        group_size: int = 128,
        sym: bool = False,
        weight_config: dict = {},
        enable_full_range: bool = False,  ##for symmetric, TODO support later
        batch_size: int = 8,
        amp: bool = True,
        device=None,
        lr_scheduler=None,
        dataset: Union[str, list, tuple, torch.utils.data.DataLoader] = "NeelNanda/pile-10k",
        enable_quanted_input: bool = True,
        enable_minmax_tuning: bool = True,
        lr: float = None,
        minmax_lr: float = None,
        low_gpu_mem_usage: bool = True,
        iters: int = 200,
        seqlen: int = 2048,
        n_samples: int = 512,
        sampler: str = "rand",
        seed: int = 42,
        n_blocks: int = 1,
        gradient_accumulate_steps: int = 1,
        not_use_best_mse: bool = False,
        dynamic_max_gap: int = -1,
        data_type: str = "int",  ##only support int for now
        scale_dtype: str = "fp16",
        **kwargs,
    ):
        self.quantized = False
        self.model_orig_dtype = model.dtype
        self.model = model.eval().to("cpu")
        self.amp = amp
        self.enable_quanted_input = enable_quanted_input
        self.enable_minmax_tuning = enable_minmax_tuning
        self.n_samples = n_samples
        self.n_blocks = n_blocks
        self.bits = bits
        self.group_size = group_size
        self.sym = sym
        self.low_gpu_mem_usage = low_gpu_mem_usage
        self.data_type = data_type
        self.supported_types = [torch.nn.Linear, transformers.modeling_utils.Conv1D]
        self.weight_config = weight_config
        self.seed = seed
        self.tokenizer = tokenizer
        self.seqlen = seqlen
        self.train_bs = batch_size
        self.n_blocks = n_blocks
        self.device = detect_device(device)
        self.scale_dtype = convert_dtype_str2torch(scale_dtype)
        self.set_amp_dtype()
        self.cache_device = torch.device("cpu") if self.low_gpu_mem_usage else device
        logger.info(f"using {self.model.dtype} for quantization tuning")
        self.dataset = dataset
        self.iters = iters
        if self.iters <= 0:
            logger.warning("iters must be positive, reset it to 200")
            self.iters = 200
        self.lr = lr
        if self.lr is None:
            self.lr = 1.0 / self.iters
        self.minmax_lr = minmax_lr
        if self.minmax_lr is None:
            self.minmax_lr = self.lr

        self.sampler = sampler
        self.gradient_accumulate_steps = gradient_accumulate_steps
        self.not_use_best_mse = not_use_best_mse
        self.dynamic_max_gap = dynamic_max_gap
        self.enable_full_range = enable_full_range
        self.lr_scheduler = lr_scheduler
        self.set_layerwise_config(self.weight_config)
        self.optimizer = self.get_optimizer(None)
        self.share_attention_mask_flag = None
        self.hidden_dim_flag = None
        torch.set_printoptions(precision=3, sci_mode=True)

        self.check_configs()
        serialization_keys = [
            "bits",
            "group_size",
            "sym",
            "data_type",
            "enable_quanted_input",
            "enable_minmax_tuning",
            "data_type",
            "seqlen",
            "train_bs",
            "scale_dtype",
            "lr",
            "minmax_lr",
            "gradient_accumulate_steps",
            "iters",
            "amp",
            "n_samples",
            "low_gpu_mem_usage",
        ]
        if isinstance(dataset, str):
            serialization_keys.append("dataset")
        self.serialization_dict = {}
        for key in serialization_keys:
            self.serialization_dict[key] = getattr(self, key)
        from .version import __version__

        self.serialization_dict["autoround_version"] = __version__
        if "scale_dtype" in self.serialization_dict.keys():
            self.serialization_dict["scale_dtype"] = str(self.serialization_dict["scale_dtype"])
        if is_optimum_habana_available():
            logger.info("Optimum Habana is available, import htcore explicitly.")
            import habana_frameworks.torch.core as htcore  # pylint: disable=E0401
            import habana_frameworks.torch.hpu as hthpu  # pylint: disable=E0401

    def check_configs(self):
        """Checks if the configurations are valid.

        Raises:
        AssertionError: If any of the configurations are invalid.
        """
        assert isinstance(self.model, torch.nn.Module)
        assert self.bits > 0, "bits must be positive"
        assert self.group_size == -1 or self.group_size >= 1, "only supports positive group_size or -1(per channel)"
        assert self.train_bs > 0, "batch size must be positive"
        assert self.iters > 0, "iters must be positive"
        assert self.seqlen > 0, "seqlen must be positive"
        assert self.n_blocks > 0, "n_blocks must be positive"
        assert self.gradient_accumulate_steps > 0, "gradient accumulate step must be positive"
        assert self.enable_full_range is False, "only support enable_full_range=False currently"
        # assert self.tokenizer != None or self.dataloader != None

    def quantize(self):
        """Quantize the model and return the quantized model along with weight configurations.
        the entry of AutoRound.

        Returns:
        The quantized model and weight configurations.
        """
        # logger.info("cache block input")
        block_names = get_block_names(self.model)
        if len(block_names) == 0:
            logger.warning("could not find blocks, exit with original model")
            return self.model, self.weight_config

        if self.amp:
            self.model = self.model.to(self.amp_dtype)

        layer_names = self.get_quantized_layer_names_outside_blocks()
        self.start_time = time.time()
        all_inputs = self.try_cache_inter_data_gpucpu([block_names[0]], self.n_samples, layer_names=layer_names)
        del self.inputs
        inputs = all_inputs[block_names[0]]

        all_inputs.pop(block_names[0])
        self.inputs = None
        del self.inputs
        if "input_ids" in inputs.keys():
            total_samples = len(inputs["input_ids"])
            self.n_samples = total_samples
            if total_samples < self.train_bs:
                self.train_bs = total_samples
                logger.warning(f"force the train batch size to {total_samples} ")

        self.model = self.model.to("cpu")
        torch.cuda.empty_cache()
        self.quant_blocks(
            self.model,
            inputs,
            block_names,
            n_blocks=self.n_blocks,
            device=self.device,
        )

        self.quant_layers(layer_names, all_inputs)

        self.dump_data_to_weight_config()

        end_time = time.time()
        cost_time = end_time - self.start_time
        logger.info(f"quantization tuning time {cost_time}")

        ## dump a summary
        quantized_layers = []
        unquantized_layers = []
        for n, m in self.model.named_modules():
            if isinstance(m, tuple(self.supported_types)):
                if self.weight_config[n]["bits"] == 16:
                    unquantized_layers.append(n)
                else:
                    quantized_layers.append(n)
        summary_info = (
            f"Summary: quantized {len(quantized_layers)}/{len(quantized_layers) + len(unquantized_layers)} in the model"
        )
        if len(unquantized_layers) > 0:
            summary_info += f",  {unquantized_layers} have not been quantized"
        logger.info(summary_info)

        self.quantized = True
        ##self.model = self.model.to(self.model_orig_dtype)##keep it as amp dtype
        return self.model, self.weight_config

    def dump_data_to_weight_config(self):
        """
        dump quantization scale and zp to  weight configuration
        Args:

        Returns:
            None
        """
        for n, m in self.model.named_modules():
            if n not in self.weight_config.keys():
                continue
            if hasattr(m, "scale"):
                self.weight_config[n]["scale"] = m.scale
                self.weight_config[n]["zp"] = m.zp
                if self.group_size <= 0:
                    self.weight_config[n]["g_idx"] = torch.tensor(
                        [0 for i in range(m.weight.shape[1])], dtype=torch.int32, device="cpu"
                    )
                else:
                    self.weight_config[n]["g_idx"] = torch.tensor(
                        [i // self.group_size for i in range(m.weight.shape[1])], dtype=torch.int32, device="cpu"
                    )
                delattr(m, "scale")
                delattr(m, "zp")
            else:
                self.weight_config[n]["data_type"] = "float"
                if self.amp_dtype == torch.bfloat16:
                    self.weight_config[n]["data_type"] = "bfloat"
                self.weight_config[n]["bits"] = 16
                self.weight_config[n]["group_size"] = None
                self.weight_config[n]["sym"] = None

    def quant_layers(self, layer_names, layer_inputs):
        """Quantizes specified layers based on inputs and configuration.

        Args:
            layer_names (list): List of layer names to quantize.
            layer_inputs (dict): Dictionary mapping layer names to input data.

        Returns:
            None
        """
        ##TODO currently we take all the layers outside blocks as post block layers which is not optimal
        if len(layer_names) == 0:
            return
        q_layer_inputs = None
        if self.enable_quanted_input:
            q_layer_inputs = self.try_cache_inter_data_gpucpu([], self.n_samples, layer_names=layer_names)

        self.model = self.model.to("cpu")
        torch.cuda.empty_cache()
        for layer_name in layer_names:
            layer_input = layer_inputs[layer_name]
            layer_input = to_device(layer_input, self.cache_device)
            q_layer_input = q_layer_inputs[layer_name] if self.enable_quanted_input else None
            q_layer_input = to_device(q_layer_input, self.cache_device)
            self.quant_layer(layer_name, layer_input, q_layer_input, device=self.device)
            for i in range(len(layer_input)):
                layer_input[i] = None
                if q_layer_input is not None:
                    q_layer_input[i] = None
            torch.cuda.empty_cache()

    def set_layerwise_config(self, weight_config):
        """Sets the layer-wise configuration based on the provided weight_config.
           By default, only quantize layers in blocks.

        Args:
        weight_config: The weight configuration.

        Returns:
        None
        """
        layers_in_blocks = self.get_layer_names_in_block()
        for n, m in self.model.named_modules():
            if not isinstance(m, tuple(self.supported_types)):
                continue
            if n not in weight_config.keys() and n in layers_in_blocks:
                weight_config[n] = {}
                weight_config[n]["data_type"] = self.data_type
                weight_config[n]["bits"] = self.bits
                weight_config[n]["group_size"] = self.group_size
                weight_config[n]["sym"] = self.sym
                weight_config[n]["scale_dtype"] = self.scale_dtype
            elif n in weight_config.keys():
                if "data_type" not in weight_config[n].keys():
                    weight_config[n]["data_type"] = self.data_type
                if "bits" not in weight_config[n].keys():
                    weight_config[n]["bits"] = self.bits
                if "group_size" not in weight_config[n].keys():
                    weight_config[n]["group_size"] = self.group_size
                if "sym" not in weight_config[n].keys():
                    weight_config[n]["sym"] = self.sym
                if "scale_dtype" not in weight_config[n].keys():
                    weight_config[n]["scale_dtype"] = self.scale_dtype
            else:
                weight_config[n] = {}
                weight_config[n]["data_type"] = "float"
                weight_config[n]["bits"] = 16
                weight_config[n]["group_size"] = self.group_size
                weight_config[n]["sym"] = self.sym
                weight_config[n]["scale_dtype"] = self.scale_dtype

            m.data_type = weight_config[n]["data_type"]
            m.bits = weight_config[n]["bits"]
            m.group_size = weight_config[n]["group_size"]
            m.sym = weight_config[n]["sym"]
            m.scale_dtype = weight_config[n]["scale_dtype"]

    @torch.no_grad()
    def get_block_outputs(self, block, input_ids, input_others, bs, device, cache_device):
        """Compute the output of a given block of the model for a given input.

        Args:
        block: The block of the model.
        input_ids: The input tensor containing tokenized input ids.
        input_others: A dictionary containing additional input data.
        bs: The batch size for computing the output.
        device: The device for computation.
        cache_device: The device for storing the output.
        batch_dim: The batch dimension of the output tensor.

        Returns:
        The output tensor of the block.
        """

        output = []
        for i in range(0, self.n_samples, bs):
            end_index = min(self.n_samples, i + bs)
            indices = torch.arange(i, end_index).to(torch.long)
            tmp_input_ids, tmp_input_others = sampling_inputs(
                input_ids, input_others, indices, self.seqlen, self.share_attention_mask_flag, self.input_dim
            )
            tmp_output = block_forward(block, tmp_input_ids, tmp_input_others, self.amp, self.amp_dtype, device).to(
                cache_device
            )
            output.extend(list(torch.split(tmp_output, 1, dim=self.input_dim)))
        torch.cuda.empty_cache()

        return output

    @torch.no_grad()
    def calib(self, n_samples, bs):
        """Perform calibration for quantization.

        This method calibrates the model for quantization by processing a specified
        number of samples from the calibration dataset. It ensures that the data is
        properly formatted and feeds it to the model. If the number of samples processed
        is less than the specified number, it logs a warning. If no samples are processed,
        it logs an error and exits.
        Args:
            n_samples (int): The number of samples to use for calibration.
            bs (int): The number of samples to use for calibration
        """

        if isinstance(self.dataset, str):
            dataset = self.dataset.replace(" ", "")  ##remove all whitespaces
            self.dataloader = get_dataloader(
                self.tokenizer,
                self.seqlen,
                dataset,
                self.seed,
                bs,
                self.n_samples,
            )
        else:
            self.dataloader = self.dataset
        total_cnt = 0
        for data in self.dataloader:
            if data is None:
                continue
            if isinstance(data, torch.Tensor):
                input_ids = data.to(self.model.device)
                data_new = input_ids

            elif isinstance(data, str):
                if self.tokenizer is None:
                    logger.error("please provide tokenizer for string input")
                    exit()
                data = self.tokenizer(data, truncation=True, max_length=self.seqlen, return_tensors="pt").data
                data_new = {}
                for key in data.keys():
                    data_new[key] = data[key].to(self.model.device)
                input_ids = data_new["input_ids"]
            else:
                data_new = {}
                for key in data.keys():
                    data_new[key] = data[key].to(self.model.device)
                input_ids = data_new["input_ids"]
            if input_ids.shape[-1] < self.seqlen:
                continue

            try:
                if isinstance(data_new, torch.Tensor):
                    self.model(data_new)
                else:
                    self.model(**data_new)
            except NotImplementedError:
                pass
            except Exception as error:
                logger.error(error)
            total_cnt += input_ids.shape[0]
            if total_cnt >= n_samples:
                break
        if total_cnt == 0:
            logger.error(
                f"no data has been cached, please provide more data with sequence length >={self.seqlen} in the "
                f"dataset or decease the sequence length"
            )
            exit()
        elif total_cnt < n_samples:
            logger.warning(
                f"Insufficient number of samples collected may affect the quantification. "
                f"Valid samples size:{total_cnt}, Target sample size:{n_samples}"
            )

    @torch.no_grad()
    def try_cache_inter_data_gpucpu(self, block_names, n_samples, layer_names=[], last_cache_name=None):
        """Attempts to cache intermediate data on GPU，if failed, then using CPU.

        Args:
            block_names (list): List of block names to cache data for.
            n_samples (int): Number of samples to use for caching.
            layer_names (list, optional): List of layer names to cache data for. Defaults to [].
            last_cache_name (str, optional): Name of the last cache. Defaults to None.

        Returns:
            all_inputs: Cached intermediate data.

        Raises:
            Exception: If caching on GPU fails, switches to CPU and caches there.
        """
        try:
            self.model = self.model.to(self.device)
            all_inputs = self.cache_inter_data(
                block_names, n_samples, layer_names=layer_names, last_cache_name=last_cache_name
            )
            self.model = self.model.to("cpu")
            torch.cuda.empty_cache()
        except:
            logger.info("switch to cpu to cache inputs")
            self.model = self.model.to("cpu")
            torch.cuda.empty_cache()
            all_inputs = self.cache_inter_data(
                block_names, n_samples, layer_names=layer_names, last_cache_name=last_cache_name
            )
        return all_inputs

    @torch.no_grad()
    def cache_inter_data(self, block_names, n_samples, layer_names=[], last_cache_name=None):
        """Save the inputs of block_name for calibration. For layers, we cache both of inputs and output.

        This method temporarily replaces the forward method of the model to capture
        the inputs passing through the specified block. It then calibrates the model
        using a specified number of samples. Finally, it restores the original forward
        method and returns the inputs for the specified block.
        Args:
            block_names (list): The names of the blocks for which inputs are to be saved.
            layer_names (list):The names of the layers for which inputs are to be saved.
            n_samples (int): The number of samples to use for calibration.
            last_cache_name (str, optional): The name of the last layer to be cached,
                                       we could break the forward in this layer to save time

        Returns:
            dict: A dictionary containing the inputs for the specified block.
        """
        self.inputs = {}
        self.to_cached_layers = block_names + layer_names
        tmp_dtype = None
        ## have bug if block name is not the first block
        if (len(block_names) > 1 or len(layer_names) > 0) and self.low_gpu_mem_usage:
            tmp_dtype = self.model.dtype
            self.model = self.model.to(torch.bfloat16) if self.amp else self.model.to(torch.float32)

        self.last_cache_name = last_cache_name
        if last_cache_name is None and len(block_names) + len(layer_names) == 1:
            self.last_cache_name = block_names[0] if len(block_names) == 1 else layer_names[0]
        calib_bs = self.train_bs
        self.hook_handles = []
        self._replace_forward()
        self.calib(n_samples, calib_bs)
        self._recover_forward()
        res = self.inputs
        del self.last_cache_name
        del self.to_cached_layers
        if tmp_dtype is not None:
            self.model = self.model.to(tmp_dtype)

        return res

    @torch.no_grad()
    def get_block_forward_func(self, name):
        """Gets the forward function.

        Args:
            name (str): The name of the function.
        Returns:
            function: The forward function.
        """

        def forward(m, hidden_states, *positional_args, **kwargs):
            """Rewrite forward function, process and collect input data.

            Args:
                hidden_states (torch.Tensor): The hidden states tensor.
                *positional_args: Variable number of positional arguments.
                **kwargs: Variable number of keyword arguments.

            Returns:
                NotImplementedError: Getting the first layer inputs and then raise the error to save runtime.
            """
            if self.share_attention_mask_flag is None:
                self.input_dim = check_hidden_state_dim(self.model, positional_args)
                self.share_attention_mask_flag = check_share_attention_mask(self.model, hidden_states, **kwargs)
            if name in self.inputs:
                self.inputs[name]["input_ids"].extend(list(torch.split(hidden_states.to("cpu"), 1, dim=self.input_dim)))
            else:
                self.inputs[name] = {}
                self.inputs[name]["input_ids"] = list(torch.split(hidden_states.to("cpu"), 1, dim=self.input_dim))

            if "positional_inputs" not in self.inputs[name]:
                self.inputs[name]["positional_inputs"] = []
            for idx, item in enumerate(positional_args):
                self.inputs[name]["positional_inputs"] = to_device(positional_args)

            for key in kwargs.keys():
                if isinstance(kwargs[key], torch.Tensor) or isinstance(kwargs[key], list) \
                        or (key == "alibi") or (key == "attention_mask"):
                    if "attention_mask" in key:
                        if key not in self.inputs[name].keys():
                            self.inputs[name][key] = None
                        if kwargs[key] is not None:
                            if (not self.share_attention_mask_flag) and self.inputs[name][key] is not None:
                                self.inputs[name][key].extend(list(torch.split(kwargs[key].to("cpu"), 1, dim=0)))
                            else:
                                self.inputs[name][key] = list(torch.split(kwargs[key].to("cpu"), 1, dim=0))
                    elif "alibi" in key:
                        if key not in self.inputs[name].keys():
                            self.inputs[name][key] = None
                        if isinstance(kwargs[key], torch.Tensor):
                            alibi = kwargs[key]
                            batch = kwargs["attention_mask"].shape[0]
                            alibi = alibi.reshape(batch, -1, alibi.shape[1], alibi.shape[2])
                            if (not self.share_attention_mask_flag) and self.inputs[name][key] is not None:
                                self.inputs[name][key].extend(list(torch.split(alibi.to("cpu"), 1, dim=0)))
                            else:
                                self.inputs[name][key] = list(torch.split(alibi.to("cpu"), 1, dim=0))
                    elif key not in self.inputs[name].keys():
                        self.inputs[name][key] = to_device(kwargs[key], device=torch.device("cpu"))
            if name == self.last_cache_name:
                raise NotImplementedError
            else:
                return m.orig_forward(hidden_states, *positional_args, **kwargs)

        return forward

    @torch.no_grad()
    def _get_cache_data_hook_for_layer(self, name):
        """A forward hook to save input max of a module
        :param name: the module name
        :return: A hook function."""

        def cache_input_hook(module, inputs, outputs):
            input = inputs
            if isinstance(inputs, tuple) or isinstance(input, list):
                input = inputs[0]
            if name in self.inputs:
                self.inputs[name].extend(list(torch.split(input.to("cpu"), 1, dim=0)))
            else:
                self.inputs[name] = list(torch.split(input.to("cpu"), 1, dim=0))

        return cache_input_hook

    def _recover_forward(self):
        """Recovers the forward function."""
        for n, m in self.model.named_modules():
            if hasattr(m, "orig_forward"):
                m.forward = m.orig_forward
                delattr(m, "orig_forward")
        for hook_handle in self.hook_handles:
            hook_handle.remove()
        self.hook_handles = []

    def _replace_forward(self):
        """Replaces the forward function."""
        from functools import partial

        for n, m in self.model.named_modules():
            if n in self.to_cached_layers and not isinstance(m, tuple(self.supported_types)):  ##block
                m.orig_forward = m.forward
                m.forward = partial(self.get_block_forward_func(n), m)
            elif n in self.to_cached_layers:  ##linear layer or conv1d layer
                hook_func = self._get_cache_data_hook_for_layer(n)
                hook_handle = m.register_forward_hook(hook_func)
                self.hook_handles.append(hook_handle)

    def quant_layer(self, layer_name, inputs, q_inputs=None, device=torch.device("cpu")):
        """Quantize a specific layer of the model using the provided inputs.

        Args:
            layer_name (str): The name of the layer to quantize.
            inputs (torch.Tensor): Input data for quantization.
            q_inputs (torch.Tensor, optional): Quantized input data. Defaults to None.
            device (torch.device, optional): The device to use for quantization. Defaults to torch.device("cpu").

        Returns:
            None
        """
        logger.info(f"quantizing layer {layer_name}")
        layer = get_module(self.model, layer_name)
        layer = layer.to(device)
        for i in range(len(inputs)):
            inputs[i] = inputs[i].to(layer.weight.dtype)
            if q_inputs is not None:
                q_inputs[i] = q_inputs[i].to(layer.weight.dtype)

        wrapper_linear = WrapperLinear(layer, self.enable_minmax_tuning).to(device)
        round_params = []
        minmax_params = []
        round_params.append(wrapper_linear.value)
        minmax_params.append(wrapper_linear.min_scale)
        minmax_params.append(wrapper_linear.max_scale)
        if self.enable_minmax_tuning:
            optimizer = self.optimizer(
                [{"params": round_params}, {"params": minmax_params, "lr": self.minmax_lr}], lr=self.lr, weight_decay=0
            )
        else:
            optimizer = self.optimizer(round_params, lr=self.lr, weight_decay=0)

        if self.lr_scheduler is None:
            lr_schedule = torch.optim.lr_scheduler.LinearLR(
                optimizer, start_factor=1.0, end_factor=0.0, total_iters=self.iters, verbose=False
            )
        else:
            lr_schedule = copy.deepcopy(self.lr_scheduler)
        n_samples = len(inputs)
        last_best_iter = 0
        best_loss = torch.finfo(torch.float).max
        mse_loss = torch.nn.MSELoss().to(device)
        scaler = self.get_scaler()  # pylint: disable=assignment-from-none
        init_loss = None
        best_v, best_min_scale, best_max_scale = torch.tensor(0), torch.tensor(0), torch.tensor(0)
        gradient_accumulate_steps = self.train_bs  ##Force to low gpu
        train_bs = 1  ##Force to low gpu
        pick_samples = train_bs * gradient_accumulate_steps

        if self.sampler != "rand":
            whole_indices = torch.randperm(n_samples)[:pick_samples]
        for i in range(self.iters):
            total_loss = 0
            if self.sampler == "rand":
                whole_indices = torch.randperm(n_samples)[:pick_samples]
            for tmp_step in range(gradient_accumulate_steps):
                org_input = None
                indices = whole_indices[tmp_step * train_bs : (tmp_step + 1) * train_bs]
                if q_inputs is not None:
                    current_input = [q_inputs[i] for i in indices]
                    current_input = torch.cat(current_input, dim=0).to(device)
                    org_input = [inputs[i] for i in indices]
                    org_input = torch.cat(org_input, dim=0).to(device)
                else:
                    current_input = [inputs[i] for i in indices]
                    current_input = torch.cat(current_input, dim=0).to(device)
                    org_input = current_input
                with torch.no_grad():
                    current_output = layer(org_input)

                if self.amp:
                    with autocast(device_type=device.split(":")[0], dtype=self.amp_dtype):
                        output_q = wrapper_linear(current_input)  # pylint: disable=not-callable
                        loss = mse_loss(output_q, current_output)  # pylint: disable=not-callable
                else:
                    output_q = wrapper_linear(current_input)  # pylint: disable=not-callable
                    loss = mse_loss(  # pylint: disable=not-callable
                        output_q.to(torch.float32), current_output.to(torch.float32)
                    )
                total_loss += loss.item() / gradient_accumulate_steps

                self.scale_loss_and_backward(scaler, loss)
            if i == 0:
                init_loss = total_loss

            if total_loss < best_loss:
                best_loss = total_loss
                if not self.not_use_best_mse:
                    best_v = copy.deepcopy(wrapper_linear.value.data)
                    best_min_scale = copy.deepcopy(torch.clamp(wrapper_linear.min_scale.data, -1, 0))
                    best_max_scale = copy.deepcopy(torch.clamp(wrapper_linear.max_scale.data, -1, 0))

                    last_best_iter = i
            if self.not_use_best_mse and i == self.iters - 1:
                best_v = copy.deepcopy(wrapper_linear.value.data)
                best_min_scale = copy.deepcopy(torch.clamp(wrapper_linear.min_scale.data, -1, 0))
                best_max_scale = copy.deepcopy(torch.clamp(wrapper_linear.max_scale.data, -1, 0))

            if not self.not_use_best_mse:
                if self.dynamic_max_gap > 0 and i - last_best_iter >= self.dynamic_max_gap:
                    break
            self.step(scaler, optimizer, lr_schedule)

        last_loss = total_loss
        best_iter = self.iters
        if not self.not_use_best_mse:
            last_loss = best_loss
            best_iter = last_best_iter
        with torch.no_grad():
            unwrapper_layer(self.model, wrapper_linear, layer_name, best_v, best_min_scale, best_max_scale)
        dump_info = f"quantized {layer_name},  loss iter 0: {init_loss:.6f} -> iter {best_iter}: {last_loss:.6f}"
        logger.info(dump_info)

    def quant_block(self, block, input_ids, input_others, q_input=None, device=torch.device("cpu")):
        """Quantize the weights of a given block of the model.

        Args:
        block: The block of the model to be quantized.
        input_ids: The input tensor containing tokenized input ids.
        input_others: A dictionary containing additional input data.
        q_input: The quantized input tensor.
        device: The device for quantization.

        Returns:
        Tuple: (q_outputs, output) if self.enable_quanted_input is True, else (None, output)
        """

        output = self.get_block_outputs(block, input_ids, input_others, self.train_bs, device, self.cache_device)

        if q_input is not None:
            for i in range(len(input_ids)):
                input_ids[i] = None
            input_ids = q_input
        torch.cuda.empty_cache()
        quantized_layer_names, unquantized_layer_names = wrapper_block(block, self.enable_minmax_tuning)

        round_params = []
        minmax_params = []
        for n, m in block.named_modules():
            if hasattr(m, "orig_layer"):
                round_params.append(m.value)
                minmax_params.append(m.min_scale)
                minmax_params.append(m.max_scale)

        if self.enable_minmax_tuning:
            optimizer = self.optimizer(
                [{"params": round_params}, {"params": minmax_params, "lr": self.minmax_lr}], lr=self.lr, weight_decay=0
            )
        else:
            optimizer = self.optimizer(round_params, lr=self.lr, weight_decay=0)

        if self.lr_scheduler is None:
            lr_schedule = torch.optim.lr_scheduler.LinearLR(
                optimizer, start_factor=1.0, end_factor=0.0, total_iters=self.iters, verbose=False
            )
        else:
            lr_schedule = copy.deepcopy(self.lr_scheduler)

        pick_samples = self.train_bs * self.gradient_accumulate_steps
        n_samples = len(input_ids)
        if self.sampler != "rand":
            whole_indices = torch.randperm(n_samples)[:pick_samples]
        last_best_iter = 0
        best_loss = torch.finfo(torch.float).max
        mse_loss = torch.nn.MSELoss().to(device)
        scaler = self.get_scaler()  # pylint: disable=assignment-from-none
        init_loss = None
        best_v, best_min_scale, best_max_scale = torch.tensor(0), torch.tensor(0), torch.tensor(0)
        for i in range(self.iters):
            total_loss = 0
            if self.sampler == "rand":
                whole_indices = torch.randperm(n_samples)[:pick_samples]
            for tmp_step in range(self.gradient_accumulate_steps):
                indices = whole_indices[tmp_step * self.train_bs : (tmp_step + 1) * self.train_bs]
                current_input_ids, current_input_others = sampling_inputs(
                    input_ids,
                    input_others,
                    indices,
                    seqlen=self.seqlen,
                    share_attention_mask_flag=self.share_attention_mask_flag,
                    input_dim=self.input_dim,
                )

                current_output = [output[i] for i in indices]
                current_output = torch.cat(current_output, dim=self.input_dim)

                current_output = to_device(current_output, device)

                output_q = block_forward(
                    block, current_input_ids, current_input_others, self.amp, self.amp_dtype, device
                )
                if self.amp and not check_is_cpu(device):
                    with autocast(device_type=device.split(":")[0], dtype=self.amp_dtype):
                        loss = mse_loss(output_q, current_output)  # pylint: disable=not-callable
                else:
                    loss = mse_loss(  # pylint: disable=not-callable
                        output_q.to(torch.float32), current_output.to(torch.float32)
                    )

                total_loss += loss.item() / self.gradient_accumulate_steps
                self.scale_loss_and_backward(scaler, loss)
            if i == 0:
                init_loss = total_loss

            if total_loss < best_loss:
                best_loss = total_loss
                if not self.not_use_best_mse:
                    # print(f"get better result at iter {i}, the loss is {total_loss}", flush=True)
                    best_v = collect_round_v(block)
                    best_min_scale, best_max_scale = collect_minmax_scale(block)
                    last_best_iter = i
            if self.not_use_best_mse and i == self.iters - 1:
                best_v = collect_round_v(block)
                best_min_scale, best_max_scale = collect_minmax_scale(block)

            if not self.not_use_best_mse:
                if self.dynamic_max_gap > 0 and i - last_best_iter >= self.dynamic_max_gap:
                    break
            self.step(scaler, optimizer, lr_schedule)

        last_loss = total_loss
        best_iter = self.iters
        if not self.not_use_best_mse:
            last_loss = best_loss
            best_iter = last_best_iter
        dump_info = (
            f"quantized {len(quantized_layer_names)}/{(len(quantized_layer_names) + len(unquantized_layer_names))} "
            f"layers in the block, loss iter 0: {init_loss:.6f} -> iter {best_iter}: {last_loss:.6f}"
        )
        logger.info(dump_info)
        if len(unquantized_layer_names) != 0:
            logger.info(f"{unquantized_layer_names} have not been quantized")
        with torch.no_grad():
            unwrapper_block(block, best_v, best_min_scale, best_max_scale)
        if self.enable_quanted_input:

            q_outputs = self.get_block_outputs(
                block, input_ids, input_others, self.train_bs, device, cache_device=self.cache_device
            )
            for i in range(len(input_ids)):
                input_ids[i] = None
            torch.cuda.empty_cache()

            return q_outputs, output

        else:
            for i in range(len(input_ids)):
                input_ids[i] = None
            torch.cuda.empty_cache()
            return None, output

    def quant_blocks(
        self,
        model: torch.nn.Module,
        inputs,
        block_names,
        n_blocks=1,
        device=torch.device("cpu"),
    ):
        """Quantize and dequantize the weights of the specified blocks in the model.

        Args:
        model: The PyTorch model to be quantized.
        inputs: The input data for quantization.
        block_names: The names of the blocks to be quantized and dequantized.
        n_blocks: The number of blocks to quantize and dequantize.
        device: The device for quantization and dequantization.

        Returns:
        None
        """
        q_input = None
        torch.cuda.empty_cache()
        for n, m in model.named_parameters():
            m.requires_grad_(False)
        input_ids = inputs["input_ids"]
        inputs.pop("input_ids", None)
        input_others = inputs
        torch.cuda.empty_cache()
        input_ids = to_device(input_ids, self.cache_device)
        input_others = to_device(input_others, self.cache_device)
        ## as in calibration phase, we may use bf16 for calibration due to low_gpu_memory usage
        tmp_dtype = self.amp_dtype if self.amp else torch.float32
        for i in range(len(input_ids)):
            input_ids[i] = input_ids[i].to(tmp_dtype)

        for key in input_others.keys():
            if isinstance(input_others[key], torch.Tensor) and (
                input_others[key].dtype == torch.float16 or input_others[key].dtype == torch.bfloat16
            ):
                input_others[key] = input_others[key].to(tmp_dtype)
            elif isinstance(input_others[key], list):
                for i in range(len(input_others[key])):
                    input_others[key][i].to(tmp_dtype)

        for i in range(0, len(block_names), n_blocks):
            if n_blocks == 1:
                n = block_names[i]
                logger.info(f"quantizing {i + 1}/{len(block_names)}, {n}")
                m = get_module(model, n)
            else:
                names = block_names[i : i + n_blocks]
                logger.info(names)
                modules = [get_module(model, n) for n in names]
                m = WrapperMultiblock(modules)

            m = m.to(device)

            q_input, input_ids = self.quant_block(
                m,
                input_ids,
                input_others,
                q_input=q_input,
                device=device,
            )
            m = m.to("cpu")
            torch.cuda.empty_cache()

        del q_input
        del input_ids
        del input_others
        del inputs

        torch.cuda.empty_cache()

    def save_quantized(self, output_dir=None, format="auto_gptq", inplace=True, **kwargs):
        """Save the quantized model to the specified output directory in the specified format.

        Args:
            output_dir (str, optional): The directory to save the quantized model. Defaults to None.
            format (str, optional): The format in which to save the model. Defaults to "auto_gptq".
            inplace (bool, optional): Whether to modify the model in place. Defaults to True.
            **kwargs: Additional keyword arguments specific to the export format.

        Returns:
            object: The compressed model object.
        """
        if not self.quantized:
            logger.warning("please run autoround.quantize first")
            return
        from auto_round.export import EXPORT_FORMAT

        if format not in EXPORT_FORMAT:
            logger.error(f"export format only supports {EXPORT_FORMAT.keys()}")
            exit()
        save_quantized_as_format = EXPORT_FORMAT.get(format)
        compressed_model = save_quantized_as_format(  ##TODO refine the code
            output_dir,
            model=self.model,
            weight_config=self.weight_config,
            inplace=inplace,
            bits=self.bits,
            group_size=self.group_size,
            sym=self.sym,
            iters=self.iters,
            lr=self.lr,
            minmax_lr=self.minmax_lr,
            enable_minmax_tuning=self.enable_minmax_tuning,
            enable_quanted_input=self.enable_quanted_input,
            scale_dtype=self.scale_dtype,
            tokenizer=self.tokenizer,
            supported_types=self.supported_types,
            data_type=self.data_type,
            serialization_dict=self.serialization_dict,
            **kwargs,
        )
        return compressed_model

    def get_layer_names_in_block(self): ##TODO consolidate with utils
        """Retrieves the names of layers within each block of the model.

        Returns:
            list: A list of strings, where each string is the name of a layer
                  within a block of the model.
        """
        for n, m in self.model.named_modules():
            if isinstance(m, tuple(self.supported_types)):
                m.tmp_name = n
        layers_in_block = []
        block_names = get_block_names(self.model)
        for block_name in block_names:
            block = get_module(self.model, block_name)
            for n, m in block.named_modules():
                if hasattr(m, "tmp_name"):
                    layers_in_block.append(m.tmp_name)
        for n, m in self.model.named_modules():
            if hasattr(m, "tmp_name"):
                delattr(m, "tmp_name")
        return layers_in_block

    def get_quantized_layer_names_outside_blocks(self):
        """Gets the names of quantized layers outside blocks in the model.

        Returns:
            list: List of layer names outside blocks.
        """
        if self.weight_config is None or len(self.weight_config) == 0:
            return []

        layer_names = []
        all_layers_in_block = self.get_layer_names_in_block()

        for key in self.weight_config.keys():
            if key in all_layers_in_block:
                continue
            layer = get_module(self.model, key)
            if layer is None:
                logger.error(f"could not find layer {key} in the model, exit...")
                exit()
            if isinstance(layer, tuple(self.supported_types)) and check_to_quantized(self.weight_config[key]):
                layer_names.append(key)

        return layer_names

    def set_amp_dtype(self):
        self.amp_dtype = torch.float16
        if self.model.dtype != torch.float32:
            self.amp_dtype = self.model.dtype
        if self.device == "cpu" or "hpu" in self.device:
            self.amp_dtype = torch.bfloat16
        if self.amp:
            if self.device == "cpu" and not CpuInfo().bf16:
                self.amp = False
                self.amp_dtype = torch.float32
                self.model = self.model.to(torch.float32)
                logger.warning(
                    f"amp is set to FALSE as the current {self.device} device does not support the 'bf16' data type."
                )
            else:
                self.model = self.model.to(self.amp_dtype)
        else:
            self.amp_dtype = torch.float32
            self.model = self.model.to(torch.float32)

    def get_optimizer(self, optimizer):
        """Returns the specified optimizer. In SignRound, we fix the optimizer.

        Args:
        optimizer: The optimizer to be used.

        Returns:
        The specified optimizer.
        """
        from auto_round.sign_sgd import SignSGD

        return SignSGD

    def get_scaler(self):
        """Returns scaler, in SignRound, no need to use scaler."""
        return None

    def scale_loss_and_backward(self, scaler, loss):
        """Scales the loss and performs backward pass.

        Args:
        scaler: The scaler to be used.
        loss: The loss to be scaled.

        Returns:
        The scaled loss.
        """
        scale_loss = loss * 1000
        scale_loss.backward()
        if is_optimum_habana_available():
            htcore.mark_step()
        return scale_loss

    def step(self, scaler, optimizer, lr_schedule):
        """Performs a step in the optimization process.

        Args:
        scaler: The scaler to be used.
        optimizer: The optimizer for the step.
        lr_schedule: The learning rate schedule.

        Returns:
        None
        """
        optimizer.step()
        # for hpu
        if is_optimum_habana_available():
            htcore.mark_step()
        optimizer.zero_grad()
        lr_schedule.step()


class AutoOPTRound(AutoRound):
    """Class for automatic rounding-based quantization with optimizers like adamw of a PyTorch model.

    Args:
        model: The PyTorch model to be quantized.
        tokenizer: An optional tokenizer for processing input data.
        bits (int): Number of bits for quantization (default is 4).
        group_size (int): Size of the quantization group (default is 128).
        sym (bool): Whether sym to be used (default is False).
        weight_config (dict): Configuration for weight quantization (default is an empty dictionary).
        enable_full_range (bool): Whether to enable full range quantization (default is False).
        batch_size (int): Batch size for training (default is 8).
        amp (bool): Whether to use automatic mixed precision (default is True).
        device: The device to be used for training (default is "auto").
        lr_scheduler: The learning rate scheduler to be used.
        dataset: The default dataset name (default is "NeelNanda/pile-10k").
        enable_quanted_input (bool): Whether to use quantized input data (default is True).
        enable_minmax_tuning (bool): Whether to enable min-max tuning (default is True).
        lr (float): The learning rate (default is 0.005).
        minmax_lr (float): The learning rate for min-max tuning (default is None).
        low_gpu_mem_usage (bool): Whether to use low GPU memory (default is True).
        iters (int): Number of iterations (default is 200).
        seqlen (int): Length of the sequence.
        n_samples (int): Number of samples (default is 512).
        sampler (str): The sampling method (default is "rand").
        seed (int): The random seed (default is 42).
        n_blocks (int): Number of blocks (default is 1).
        gradient_accumulate_steps (int): Number of gradient accumulation steps (default is 1).
        not_use_best_mse (bool): Whether to use mean squared error (default is False).
        dynamic_max_gap (int): The dynamic maximum gap (default is -1).
        data_type (str): The data type to be used (default is "int").
        scale_dtype (str): The data type of quantization scale to be used (default is "float32"), different kernels
                           have different choices.
        **kwargs: Additional keyword arguments.

    Returns:
        The quantized model.
    """

    def __init__(
        self,
        model,
        tokenizer=None,
        bits: int = 4,
        group_size: int = 128,
        sym: bool = False,
        weight_config: dict = {},
        enable_full_range: bool = False,
        batch_size: int = 8,
        amp: bool = True,
        device="auto",
        lr_scheduler=None,
        dataset: Union[str, list, tuple, torch.utils.data.DataLoader] = "NeelNanda/pile-10k",
        enable_quanted_input: bool = True,
        enable_minmax_tuning: bool = True,
        lr: float = None,
        minmax_lr: float = None,
        low_gpu_mem_usage: bool = True,
        iters: int = 200,
        seqlen: int = 2048,
        n_samples: int = 512,
        sampler: str = "rand",
        seed: int = 42,
        n_blocks: int = 1,
        gradient_accumulate_steps: int = 1,
        not_use_best_mse: bool = False,
        dynamic_max_gap: int = -1,
        data_type: str = "int",
        scale_dtype: str = "fp16",
        optimizer="AdamW",
        **kwargs,
    ):
        super(AutoOPTRound, self).__init__(
            model,
            tokenizer,
            bits,
            group_size,
            sym,
            weight_config,
            enable_full_range,
            batch_size,
            amp,
            device,
            lr_scheduler,
            dataset,
            enable_quanted_input,
            enable_minmax_tuning,
            lr,
            minmax_lr,
            low_gpu_mem_usage,
            iters,
            seqlen,
            n_samples,
            sampler,
            seed,
            n_blocks,
            gradient_accumulate_steps,
            not_use_best_mse,
            dynamic_max_gap,
            data_type,
            scale_dtype,
            **kwargs,
        )

        self.optimizer = self.get_optimizer(optimizer)

    def get_optimizer(self, optimizer):
        if optimizer is None:
            optimizer = torch.optim.AdamW
        elif isinstance(optimizer, str):
            optimizer = getattr(torch.optim, optimizer)
        else:
            optimizer = optimizer
        return optimizer

    def get_scaler(self):
        scaler = None
        if self.amp and not check_is_cpu(self.device):
            from torch.cuda.amp import GradScaler

            scaler = GradScaler(init_scale=1024, growth_interval=100000)
        return scaler

    def scale_loss_and_backward(self, scaler, loss):
        if scaler is not None:
            loss = scaler.scale(loss)

        loss.backward()
        if is_optimum_habana_available():
            htcore.mark_step()
        return loss

    def step(self, scaler, optimizer, lr_schedule):
        if scaler is not None:
            scaler.step(optimizer)
            optimizer.zero_grad()
            lr_schedule.step()
            scaler.update()
        else:
            optimizer.step()
            optimizer.zero_grad()
            lr_schedule.step()
        if is_optimum_habana_available():
            htcore.mark_step()


class AutoAdamRound(AutoOPTRound):
    """Class for automatic rounding-based quantization with optimizers like adamw of a PyTorch model.
    The default lr has been changed.

    Args:
        model: The PyTorch model to be quantized.
        tokenizer: An optional tokenizer for processing input data.
        bits (int): Number of bits for quantization (default is 4).
        group_size (int): Size of the quantization group (default is 128).
        sym (str): Whether symmetric quantization to be used (default is False).
        weight_config (dict): Configuration for weight quantization (default is an empty dictionary).
        enable_full_range (bool): Whether to enable full range quantization (default is False).
        batch_size (int): Batch size for training (default is 8).
        amp (bool): Whether to use automatic mixed precision (default is True).
        device: The device to be used for training (default is "auto").
        lr_scheduler: The learning rate scheduler to be used.
        dataset (Union[str, list, tuple, torch.utils.data.DataLoader]):
                The default dataset name (default is "NeelNanda/pile-10k").
        enable_quanted_input (bool): Whether to use quantized input data (default is True).
        enable_minmax_tuning (bool): Whether to enable min-max tuning (default is True).
        lr (float): The learning rate (default is 0.005).
        minmax_lr (float): The learning rate for min-max tuning (default is None).
        low_gpu_mem_usage (bool): Whether to use low GPU memory (default is True).
        iters (int): Number of iterations (default is 200).
        seqlen (int): Length of the sequence.
        n_samples (int): Number of samples (default is 512).
        sampler (str): The sampling method (default is "rand").
        seed (int): The random seed (default is 42).
        n_blocks (int): Number of blocks (default is 1).
        gradient_accumulate_steps (int): Number of gradient accumulation steps (default is 1).
        not_use_best_mse (bool): Whether to use mean squared error (default is False).
        dynamic_max_gap (int): The dynamic maximum gap (default is -1).
        data_type (str): The data type to be used (default is "int").
        optimizer: string or object
        scale_dtype (str): The data type of quantization scale to be used (default is "float16"), different kernels
                           have different choices.

    Returns:
        The quantized model.
    """

    def __init__(
        self,
        model,
        tokenizer=None,
        bits: int = 4,
        group_size: int = 128,
        sym: bool = False,
        weight_config: dict = {},
        enable_full_range: bool = False,
        batch_size: int = 8,
        amp: bool = True,
        device="auto",
        lr_scheduler=None,
        dataset: Union[str, list, tuple, torch.utils.data.DataLoader] = "NeelNanda/pile-10k",
        enable_quanted_input: bool = True,
        enable_minmax_tuning: bool = True,
        lr: float = None,
        minmax_lr: float = None,
        low_gpu_mem_usage: bool = True,
        iters: int = 200,
        seqlen: int = 2048,
        n_samples: int = 512,
        sampler: str = "rand",
        seed: int = 42,
        n_blocks: int = 1,
        gradient_accumulate_steps: int = 1,
        not_use_best_mse: bool = False,
        dynamic_max_gap: int = -1,
        data_type: str = "int",
        scale_dtype: str = "fp16",
        optimizer="AdamW",
        **kwargs,
    ):
        super(AutoAdamRound, self).__init__(
            model,
            tokenizer,
            bits,
            group_size,
            sym,
            weight_config,
            enable_full_range,
            batch_size,
            amp,
            device,
            lr_scheduler,
            dataset,
            enable_quanted_input,
            enable_minmax_tuning,
            lr,
            minmax_lr,
            low_gpu_mem_usage,
            iters,
            seqlen,
            n_samples,
            sampler,
            seed,
            n_blocks,
            gradient_accumulate_steps,
            not_use_best_mse,
            dynamic_max_gap,
            data_type,
            scale_dtype,
            optimizer,
            **kwargs,
        )
<|MERGE_RESOLUTION|>--- conflicted
+++ resolved
@@ -70,10 +70,7 @@
         self.scale_dtype = self.orig_layer.scale_dtype
         self.sym = self.orig_layer.sym
         weight_dtype = self.orig_layer.weight.dtype
-<<<<<<< HEAD
-=======
         weight_dtype = torch.float32
->>>>>>> e614d138
         self.value = torch.nn.Parameter(
             torch.zeros(self.orig_layer.weight.shape, device=self.orig_layer.weight.device, dtype=weight_dtype),
             requires_grad=True,
@@ -180,11 +177,7 @@
         self.sym = self.orig_layer.sym
         self.scale_dtype = self.orig_layer.scale_dtype
         weight_dtype = self.orig_layer.weight.dtype
-<<<<<<< HEAD
-
-=======
         weight_dtype = torch.float32
->>>>>>> e614d138
         device = self.orig_layer.weight.device
         self.weight_t = self.orig_layer.weight.t()
         self.value = torch.nn.Parameter(
