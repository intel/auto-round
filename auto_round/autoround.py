# Copyright (c) 2023 Intel Corporation
#
# Licensed under the Apache License, Version 2.0 (the "License");
# you may not use this file except in compliance with the License.
# You may obtain a copy of the License at
#
#    http://www.apache.org/licenses/LICENSE-2.0
#
# Unless required by applicable law or agreed to in writing, software
# distributed under the License is distributed on an "AS IS" BASIS,
# WITHOUT WARRANTIES OR CONDITIONS OF ANY KIND, either express or implied.
# See the License for the specific language governing permissions and
# limitations under the License.

import copy
import os
import re
import sys
import time
from typing import Any, Union

import accelerate
import torch
from torch import autocast
from tqdm import tqdm
from transformers import set_seed

from auto_round.data_type import QUANT_FUNC_WITH_DTYPE
from auto_round.export.export_to_gguf.config import GGUF_CONFIG, GGUF_INNER_CONFIG, ModelType
from auto_round.low_cpu_mem.utils import get_layers_before_block
from auto_round.utils import (
    SUPPORTED_DTYPES,
    SUPPORTED_LAYER_TYPES,
    TORCH_VERSION_AT_LEAST_2_6,
    CpuInfo,
    _gguf_args_check,
    block_forward,
    check_is_cpu,
    check_seqlen_compatible,
    check_skippable_keywords,
    check_to_quantized,
    clear_memory,
    collect_best_params,
    compile_func,
    convert_dtype_str2torch,
    detect_device,
    find_matching_blocks,
    flatten_list,
    get_block_names,
    get_layer_config_by_gguf_format,
    get_layer_features,
    get_layer_names_in_block,
    get_lm_head_name,
    get_module,
    get_shared_keys,
    htcore,
    infer_bits_by_data_type,
    init_cache,
    is_debug_mode,
    is_optimum_habana_available,
    llm_load_model,
    logger,
    mv_module_from_gpu,
    reset_params,
    set_module,
    to_device,
    to_dtype,
    unsupport_meta_device,
)
from auto_round.wrapper import WrapperLinear, WrapperMultiblock, unwrapper_block, unwrapper_layer, wrapper_block


class AutoRound(object):
    """For more information, please refer to Cheng, Wenhua, et al. "Optimize weight rounding via signed gradient descent
     for the quantization of llms." arXiv preprint arXiv:2309.05516 (2023).

    Args:
        model: The PyTorch model to be quantized.
        tokenizer: An optional tokenizer for processing input data. If none is provided, a dataloader must be supplied.
        bits (int): Number of bits for quantization (default is 4).
        group_size (int): Size of the quantization group (default is 128).
        sym (bool): Whether symmetric quantization is to be used (default is True).
        layer_config (dict): Configuration for weight quantization (default is None).
        layer_config={
                   'layer1':##layer_name
                   {
                       'data_type': 'int',
                       'bits': 4,
                       'group_size': 128,
                       'sym': True
                       'act_data_type': None,
                       'act_bits': 16,
                       'act_group_size': None,
                       'act_sym': None,

                   }
                   ...
               }
        batch_size (int): Batch size for training (default is 8).
        amp (bool): Whether to use automatic mixed precision (default is True).
        device: The device to be used for tuning (default is "auto").
        lr_scheduler: The learning rate scheduler to be used.
        dataset (str): The default dataset name (default is "NeelNanda/pile-10k").
        enable_quanted_input (bool): Whether to use the output of the previous quantized block as
                                the input for the current block (default is True).
        enable_minmax_tuning (bool): Whether to enable weight min-max tuning (default is True).
        lr (float): The learning rate (default is None, will be set to 1.0/iters).
        minmax_lr (float): The learning rate for min-max tuning (default is None, it will be set to lr automatically).
        low_gpu_mem_usage (bool): Whether to use low GPU memory (default is True).
        low_cpu_mem_usage (bool): Whether to use low CPU memory (default is False).
        iters (int): Number of iterations (default is 200).
        seqlen (int): Data length of the sequence for tuning (default is 2048).
        nsamples (int): Number of samples (default is 128).
        sampler (str): The sampling method (default is "rand").
        seed (int): The random seed (default is 42).
        nblocks (int): Number of blocks (default is 1).
        gradient_accumulate_steps (int): Number of gradient accumulation steps (default is 1).
        not_use_best_mse (bool): Whether to use mean squared error (default is False).
        dynamic_max_gap (int): The dynamic maximum gap (default is -1).
        data_type (str): The data type to be used (default is "int").
        scale_dtype (str): The data type of quantization scale to be used (default is "float16"), different kernels
                           have different choices.
        act_bits (int): Number of bits for activation quantization. Default is 16.
        act_group_size (int): Group size for activation quantization. Default is None.
        act_sym (bool): Whether to use symmetric activation quantization. Default is None.
        act_data_type (str): Specifies the data type for activations.
                             Defaults to None, in which case it inherits the weight data type.
        act_dynamic (bool): Whether to use dynamic activation quantization. Default is True.
        to_quant_block_names (str|list): A string or list whose elements are list of
                            block's layer names to be quantized.
        enable_norm_bias_tuning (bool): Whether to enable fast norm/layer_bias tuning
        enable_torch_compile (bool): Whether to enable torch compile to optimize quant_block/layer (default it False).
        device_map (str|dict): device map for each block
        disable_opt_rtn (bool): Whether to disable optimization of the RTN mode(iters=0) (default is False).
    Returns:
        The quantized model.
    """

    def __init__(
            self,
            model: torch.nn.Module,
            tokenizer,
            bits: int = 4,
            group_size: int = 128,
            sym: bool = True,
            layer_config: dict = None,
            batch_size: int = 8,
            amp: bool = True,
            device: str = None,
            lr_scheduler=None,
            dataset: Union[str, list, tuple, torch.utils.data.DataLoader] = "NeelNanda/pile-10k",
            enable_quanted_input: bool = True,
            enable_minmax_tuning: bool = True,
            lr: float = None,
            minmax_lr: float = None,
            low_gpu_mem_usage: bool = False,
            low_cpu_mem_usage: bool = False,
            iters: int = 200,
            seqlen: int = 2048,
            nsamples: int = 128,
            sampler: str = "rand",
            seed: int = 42,
            nblocks: int = 1,
            gradient_accumulate_steps: int = 1,
            not_use_best_mse: bool = False,
            dynamic_max_gap: int = -1,
            data_type: str = "int",
            scale_dtype: Union[str, torch.dtype] = "fp16",
            act_bits: int = 16,
            act_group_size: int = None,
            act_sym: bool = None,
            act_data_type: str = None,
            act_dynamic: bool = True,
            to_quant_block_names: Union[str, list] = None,
            enable_norm_bias_tuning: bool = False,
            enable_torch_compile: bool = False,
            device_map: Union[str, dict] = None,
            super_bits: int = None,
            super_group_size: int = None,
            disable_opt_rtn: bool = False,
            model_kwargs: dict = None,
            **kwargs,
    ):
        self.vlm = kwargs.pop("vlm") if "vlm" in kwargs else False
        if kwargs:
            logger.warning(f"unrecognized keys {list(kwargs.keys())} were passed. Please check them.")
        self.quantized = False
        self.model_orig_dtype = model.dtype
        self.seed = seed
        set_seed(self.seed)
        if unsupport_meta_device(model):
            raise RuntimeError(
                "AutoRound does not support parameters on meta device. "
                "Please use more GPUs by setting `--device 0,1,2,3` or just use one GPU."
            )

        ## important tuning hype-parameters
        self.amp = amp
        self.enable_quanted_input = enable_quanted_input
        self.enable_minmax_tuning = enable_minmax_tuning
        self.nsamples = nsamples
        self.bits = bits
        self.enable_norm_bias_tuning = enable_norm_bias_tuning
        self.group_size = group_size
        self.sym = sym

        self.low_gpu_mem_usage = low_gpu_mem_usage
        self.low_cpu_mem_usage = low_cpu_mem_usage
        self.layer_config = {} if layer_config is None else layer_config
        self.seqlen = seqlen
        self.batch_size, self.gradient_accumulate_steps = batch_size, gradient_accumulate_steps
        self.nblocks = nblocks
        self.dataset = dataset
        self.iters = iters
        if self.iters < 0:
            logger.warning("`iters` must be non-negative, reset it to 200")
            self.iters = 200
        if self.iters == 0:
            self.lr = 5e-3
        else:
            self.lr = lr or (1.0 / self.iters)  ##must after iter setting
        self.minmax_lr = minmax_lr or self.lr

        self.data_type = data_type
        tmp_bits = infer_bits_by_data_type(self.data_type)
        if tmp_bits < 16 and tmp_bits != bits:
            logger.warning(
                f"bits set in 'data_type' do not match the specified 'bits' setting. Resetting 'bits' to {tmp_bits}.")
            self.bits = tmp_bits
        self.supported_types = SUPPORTED_LAYER_TYPES
        self.model = model.eval()
        self.tokenizer = tokenizer
        self.device = detect_device(device)
        self.scale_dtype = convert_dtype_str2torch(scale_dtype)
        self.set_amp_dtype()
        self.to_quant_block_names = to_quant_block_names
        if not hasattr(self, 'quant_block_list'):
            all_blocks = get_block_names(model)
            self.quant_block_list = find_matching_blocks(model, all_blocks, self.to_quant_block_names)
        self.cache_device = torch.device("cpu") if self.low_gpu_mem_usage else self.device

        ##activation
        self.act_group_size = act_group_size if act_group_size is not None else self.group_size
        self.act_bits = act_bits if act_bits is not None else self.bits
        self.act_sym = act_sym if act_sym is not None else self.sym
        self.act_dynamic = act_dynamic
        self.act_data_type = act_data_type
        if self.act_data_type is None:
            if data_type in SUPPORTED_DTYPES and self.act_bits < 16:
                self.act_data_type = data_type
                logger.info(f"activation adopts {data_type}")
            else:
                self.act_data_type = "float"

        tmp_act_bits = infer_bits_by_data_type(self.act_data_type)
        if tmp_act_bits < 16:
            self.act_bits = tmp_act_bits

        self.sampler = sampler
        self.not_use_best_mse = not_use_best_mse
        self.dynamic_max_gap = dynamic_max_gap
        self.lr_scheduler = lr_scheduler
        self.optimizer = self.get_optimizer(None)
        self.batch_dim = None
        self.infer_bs_coeff = 1

        self.super_bits = super_bits
        self.super_group_size = super_group_size

        self.disable_opt_rtn = disable_opt_rtn

        torch.set_printoptions(precision=3, sci_mode=True)
        self.check_configs()
        if self.act_bits <= 8 and self.amp_dtype == torch.float16:
            logger.warning("force to use bf16 to for quantization tuning when enabling activation quantization")
            self.amp_dtype = torch.bfloat16
            self.model = self.model.to(torch.bfloat16)
        else:
            logger.info(f"using {self.model.dtype} for quantization tuning")

        self.enable_torch_compile = enable_torch_compile
        if not self.enable_torch_compile and TORCH_VERSION_AT_LEAST_2_6 and self.act_bits > 8 and not is_debug_mode() \
                and not self.low_cpu_mem_usage and "fp8" not in self.data_type and "fp8" not in self.act_data_type:
            logger.info("'enable_torch_compile' is set to `False` by default. " \
                        "Enabling it can reduce tuning cost by 20%, but it might throw an exception.")

        if self.act_bits <= 8 and self.enable_torch_compile:
            self.enable_torch_compile = False
            logger.warning("reset enable_torch_compile to `False` as activation quantization is enabled")

        if self.low_cpu_mem_usage and self.enable_torch_compile:
            self.enable_torch_compile = False
            logger.warning("reset enable_torch_compile to `False` as low_cpu_mem_usage is enabled")

        if is_debug_mode() and self.enable_torch_compile:
            self.enable_torch_compile = False
            logger.warning("reset enable_torch_compile to `False` as debug mode is enabled")

        if ("fp8" in self.data_type or "fp8" in self.act_data_type) and self.enable_torch_compile:
            self.enable_torch_compile = False
            logger.warning("reset enable_torch_compile to `False` as fp8 is enabled")

        if is_optimum_habana_available():
            logger.info("Optimum Habana is available, import htcore explicitly.")
            import habana_frameworks.torch.core as htcore  # pylint: disable=E0401
            import habana_frameworks.torch.hpu as hthpu  # pylint: disable=E0401]
        self.device_map = device_map

        self.set_device_map_in_blocks(self.device_map)

        self.is_packing_immediate = False  ## whether to pack the layer immediately after tuning

        self.serialization_keys = [
            "bits",
            "group_size",
            "sym",
            "data_type",
            "enable_quanted_input",
            "enable_minmax_tuning",
            "seqlen",
            "batch_size",
            "scale_dtype",
            "lr",
            "minmax_lr",
            "gradient_accumulate_steps",
            "iters",
            "amp",
            "nsamples",
            "low_gpu_mem_usage",
            "to_quant_block_names",
            "enable_norm_bias_tuning",
            "act_bits",
            "act_group_size",
            "act_sym",
            "act_dynamic",
            "act_data_type",
            "super_bits",
            "super_group_size"
        ]

        self.shared_cache_keys = get_shared_keys(self.model)

    def set_device_map_in_blocks(self, device_map):
        """Sets the device map for specific blocks in the model.

        Args:
            device_map (Union[str, dict]): A mapping of module names to devices.
                If provided as a string, it should be in the format
                "module_name:device,module_name:device". Devices can be integers
                (GPU IDs) or strings (e.g., 'cpu', 'cuda:0').
        """
        if self.device_map is None or len(self.device_map) == 0:
            self.device_map = None
        if not device_map:
            return
        if isinstance(device_map, str):
            device_map = device_map.replace(" ", "")
            infos = device_map.split(",")
            device_map_dict = {}
            for info in infos:
                index = info.find(':')
                key = info[:index]
                value = info[index + 1:]
                device_map_dict[key] = value
            device_map = device_map_dict

        names = [n for n, m in self.model.named_modules() if len(list(m.children())) == 0]

        for key, device in device_map.items():
            if isinstance(device, str) and device.isdigit():
                device = int(device)
            device = detect_device(device)
            try:
                module = get_module(self.model, key)
                module.tuning_device = device
            except:
                matching_names = [name for name in names if re.match(key, name)]
                if len(matching_names) > 0:
                    for name in matching_names:
                        self._set_device_for_matching_module(name, device)
                else:
                    for name in names:
                        if key in name:
                            self._set_device_for_matching_module(name, device)

    def _set_device_for_matching_module(self, name, device):
        module = get_module(self.model, name)
        if hasattr(module, "tuning_device") and module.tuning_device != device:
            logger.warning(
                f"Multiple devices have been set for layer {name}, keeping original device {module.tuning_device}")
        else:
            module.tuning_device = device

    def _dq_check(self):
        """Reset the default value of super_bits and super_group_size"""
        if self.data_type.endswith("_dq"):
            gguf_config = GGUF_INNER_CONFIG[f"gguf:q{self.bits}_k"]
            self.super_bits = gguf_config["super_bits"] if self.super_bits is None else self.super_bits
            self.super_group_size = gguf_config["super_group_size"] \
                if self.super_group_size is None else self.super_group_size

    def check_configs(self):

        """Checks if the configurations are valid.

        Raises:
        ValueError, TypeError: If any of the configurations are invalid.
        """
        if not isinstance(self.model, torch.nn.Module):
            raise TypeError("model must be an instance of torch.nn.Module")
        if self.bits <= 0:
            raise ValueError("bits must be positive")
        if self.act_bits <= 0:
            raise ValueError("act_bits must be positive")
        if not (self.group_size == -1 or self.group_size >= 0):
            raise ValueError("group_size must be -1 (per channel) or 0 (per-tensor) or a postivie integer")
        if not (self.act_group_size == -1 or self.act_group_size >= 0):
            raise ValueError("act_group_size must be -1 (per channel) or 0 (per-tensor) or a positive integer")
        if self.batch_size <= 0:
            raise ValueError("batch_size must be positive")
        if self.iters < 0:
            raise ValueError("iters must be non-negative")
        if self.seqlen <= 0:
            raise ValueError("seqlen must be positive")
        if self.nblocks <= 0:
            raise ValueError("nblocks must be positive")
        if self.gradient_accumulate_steps <= 0:
            raise ValueError("gradient_accumulate_steps must be positive")
        # assert self.tokenizer != None or self.dataloader != None
        if self.act_bits <= 8:
            logger.warning(
                "activation quantization is an experimental feature with limited support and a complex API. "
                "And please save the quantized model to fake format as real deployment is not supported currently")

        if "mx_fp" in self.data_type or "nv_fp" in self.data_type:
            logger.warning(
                "please save the quantized model to fake format "
                "as real deployment is not supported for mx_fp/nv_fp datatype currently")

        if "mx_fp" in self.data_type and self.group_size != 32:
            logger.warning("mx_fp should only support group_size of 32 in real deployment")

        if "nv_fp" in self.data_type and (self.group_size != 16):
            logger.warning("nv_fp should only support group_size of 16 in real deployment")

        if self.nsamples < self.gradient_accumulate_steps * self.batch_size:
            if self.batch_size > self.nsamples:
                logger.warning(f"reset batch_size to {self.nsamples} as nsamples({self.nsamples})"
                               f" is smaller than batch_size({self.batch_size})")
                self.batch_size = self.nsamples
            if self.gradient_accumulate_steps > self.nsamples // self.batch_size:
                self.gradient_accumulate_steps = self.nsamples // self.batch_size
                logger.warning(
                    f"reset gradient_accumulate_steps to {self.gradient_accumulate_steps}"
                    f" as nsamples must equal or greater"
                    f" than gradient_accumulate_steps * batch_size")

        if self.enable_norm_bias_tuning:
            logger.warning("the `enable_norm_bias_tuning` feature is experimental and currently has limited support.")

        self._dq_check()

    def _check_compatibility(self):
        ##check gguf and others
        has_gguf = False
        if hasattr(self, "formats"):
            has_besides_gguf = False
            for format_ in self.formats:
                if "gguf" in format_:
                    has_gguf = True
                elif format_ != "fake":
                    has_besides_gguf = True
            if has_gguf and has_besides_gguf:
                raise ValueError("gguf format is not compatible with other formats, please choose only one of them")
            if has_gguf and self.iters != 0 and self.bits != 3:
                logger.warning(
                    "`iters=0` is recommended when exporting to GGUF format except for bits 3,"
                    " as we have optimized the RTN method for this case."
                    " We are likely to release new algorithm for certain configurations in the future."
                )

        ##check group_size 32 for auto_round
        if self.data_type == "int" and hasattr(self, "formats") and any(
        key in fmt for fmt in self.formats for key in ("auto_round", "auto_gptq", "auto_awq")):
            for n, m in self.model.named_modules():
                if isinstance(m, self.supported_types):
                    if m.weight.shape[0] % 32 != 0 or m.weight.shape[1] % 32 != 0:
                        self.layer_config[n] = {"bits": 16}
                        logger.info(
                            f"{n} will not be quantized due to its shape not being divisible by 32,"
                            " resulting in an exporting issue to autogptq")

        if self.seqlen is not None and hasattr(self.model, "config") and \
                hasattr(self.model.config, "max_position_embeddings"):
            if self.model.config.max_position_embeddings < self.seqlen:
                logger.warning(
                    f"change sequence length to {self.model.config.max_position_embeddings} " \
                    "due to the limitation of max_position_embeddings")
                self.seqlen = min(self.seqlen, self.model.config.max_position_embeddings)

        if self.seqlen is not None and hasattr(self.tokenizer, "model_max_length"):
            if self.tokenizer.model_max_length < self.seqlen:
                logger.warning(
                    f"change sequence length to {self.tokenizer.model_max_length} " \
                    "due to the limitation of model_max_length. " \
                    "You can also try to increase the model_max_length to avoid this issue.")
                self.seqlen = min(self.seqlen, self.tokenizer.model_max_length)

        if self.group_size == 0 and "fp8" not in self.data_type:
            logger.warning("group_size of 0 is not supported for data_type other than fp8 ")

    def parse_format_to_list(self, format: str) -> list:
        """Parses the format string into a list of formats.

        This method checks the requested format(s) against the model's
        quantization settings and adjusts them if necessary. It ensures that
        the formats are compatible with the model's data type, bit width,
        and activation quantization settings.

        Args:
            format (str): The requested format(s) for quantization, separated by commas.

        Returns:
            list: A list of validated and updated formats.
        """
        _gguf_args_check(self, format, model_type=ModelType.TEXT)
        if self.vlm:
            _gguf_args_check(self, format, model_type=ModelType.MMPROJ)

        formats = format.replace("q*_", f"q{self.bits}_").replace(' ', '').split(',')
        from auto_round.utils import SUPPORTED_FORMATS
        for format_ in formats:
            if format_ not in SUPPORTED_FORMATS:
                logger.error(f"Unsupported format {format_}, please choose from {SUPPORTED_FORMATS}")
                exit(-1)
        if self.scale_dtype != torch.float32:
            only_gguf = True
            for format_ in formats:
                if not ("gguf" in format_ or "fake" in format_):
                    only_gguf = False
                    break
            if len(formats) == 1 and "fake" == formats[0]:
                only_gguf = False
            if only_gguf:
                self.scale_dtype = torch.float32
                logger.info("change `scale_dtype` to `torch.float32`")

<<<<<<< HEAD
        # only support to export afp8
        if self.act_bits <= 8:
            if "fp8" not in self.act_data_type:
                if len(formats) > 1 or "fake" not in formats:
                    logger.warning(
                        "Currently only support to export auto_round format quantized model"
                        " with fp8 dtype activation for activation quantization."
                        " Change format to fake and save."
                    )
                    formats = ["fake"]
            else:
                if len(formats) > 1 or "auto_round" not in formats:
                    logger.warning(
                        f"Currently only support to export auto_round format for W{self.bits}AFP8 model,"
                        " change format to auto_round"
                    )
                    formats = ["auto_round"]

=======
>>>>>>> 92bbaad3
        # Adjust format settings based on compatibility
        for index in range(len(formats)):
            format = formats[index]
            if format == "auto_round":
                if self.sym and "int" in self.data_type:
                    format = format.replace('auto_round', 'auto_round:auto_gptq')
                    formats[index] = format
                if self.bits == 4 and not self.sym and "int" in self.data_type:
                    enable_awq = all(
                        config["bits"] == self.bits or config["bits"] >= 16
                        for config in self.layer_config.values()
                    )
                    if enable_awq:
                        formats[index] = format.replace("auto_round", "auto_round:auto_awq")
                if "fp8" in self.data_type:
                    format = format.replace("auto_round", f"auto_round:{self.data_type}")
                    formats[index] = format

        # Remove duplicates from formats list
        def remove_duplicates(lst):
            seen = set()
            return [x for x in lst if not (x in seen or seen.add(x))]

        formats = remove_duplicates(formats)
        for i in range(len(formats)):
            formats[i] = self._check_supported_format(formats[i])
        formats = remove_duplicates(formats)
        return formats

    def _check_supported_format(self, format: str) -> bool:
        """Checks if the specified format is supported.

        This method validates the requested format against the model's bit width,
        group size, symmetry, and activation quantization settings. It raises an
        error if the format is incompatible with the current model configuration.

        Args:
            format (str): The requested format for quantization.

        Returns:
            bool: True if the format is supported, False otherwise.
        """
        format = format.replace("q*_", f"q{self.bits}_")
        # only support to export afp8
        if self.act_bits <= 8:
            if "fp8" not in self.act_data_type or self.act_dynamic:
                if format == "llmcompressor":
                    bits, group_size, sym, act_bits = 8, -1, True, 8
                    assert self.bits == bits and self.group_size == group_size and self.sym == sym \
                           and self.act_bits == act_bits and self.act_dynamic, \
                        f"Currently only support to export llmcompressor format for dynamic quantized" \
                        f" W{self.bits}A{self.act_bits} model, but got bits={self.bits}," \
                        f" group_size={self.group_size}, sym={self.sym}, act_bits={self.act_bits}"
                elif format != "fake":
                    logger.warning(
                        "Currently only support to export auto_round format quantized model"
                        " with fp8 dtype activation for activation quantization."
                        " Change format to fake and save."
                    )
                    format = "fake"
            else:
                if not (format == "auto_round" or format == "auto_round:fp8"):
                    logger.warning(
                        f"Currently only support to export auto_round format for static W{self.bits}AFP8 model,"
                        " change format to auto_round"
                    )
                    format = "auto_round"

        if re.search(r"q\d_k", format) and not self.data_type.endswith("_dq"):
            logger.error(
                f"datatype<{self.data_type}> not support to export {format} format."
                " Please change export format or `data_type`."
            )
            sys.exit(-1)

        return format
    def quantize_and_save(self, output_dir: str = "tmp_autoround", format: str = "auto_round", inplace=True, **kwargs):
        """Quantizes the model and saves it in the specified format(s).

        This function checks the validity of the requested format(s), quantizes
        the model accordingly, and saves it to the specified output directory.
        If multiple formats are provided, the model is saved separately for each format.

        Args:
            output_dir (str, optional): The directory where the quantized model
                will be saved. Defaults to "tmp_autoround".
            format (str, optional): The quantization format(s) to use, separated
                by commas if multiple. Defaults to "auto_round".
            inplace (bool, optional): Whether to modify the model in place if only
                one format is used. Defaults to True.
            **kwargs: Additional arguments for the quantization and saving process.

        Returns:
            model: A qdq model or packed model based on the configurations
            folders: The folder paths where the quantized models are saved.

        Raises:
            ValueError: If an unsupported format is specified.
        """
        # Validate and process the specified formats
        self.orig_output_dir = output_dir

        # check and update the format based on the current configuration
        format_list = self.parse_format_to_list(format)
        self.formats = format_list

        # If multiple formats are specified, enforce inplace=False
        if len(format_list) > 1:
            inplace = False
        self.inplace = kwargs.get("inplace", inplace)
        kwargs.pop("inplace", None)

        # Perform model quantization
        model, _ = self.quantize()

        # Save the quantized model in the specified format_list
        folders = []
        for format in format_list:
            if "gptq" in format and not self.sym:
                logger.warning(
                    "The asymmetrical kernel of the GPTQ format may result in a noticeable accuracy drop,"
                    " particularly for 2-bit quantization and smaller models."
                    " We recommend exporting to either the AutoAWQ format ( only 4 bits) or "
                    "the AutoRound format(2/3/4/8 bits)."
                )
            save_folder = self.get_save_folder_name(format)
            self.save_quantized(save_folder, format=format, inplace=inplace, **kwargs)

            folders.append(save_folder)

        return model, folders

    def get_save_folder_name(self, format_str: str) -> str:
        """Generates the save folder name based on the provided format string.

        If there are multiple formats to handle, the function creates a subfolder
        named after the format string with special characters replaced. If there's
        only one format, it returns the original output directory directly.

        Args:
            format_str (str): The format identifier (e.g., 'gguf:q2_k_s').

        Returns:
            str: The path to the folder where results should be saved.
        """
        # Replace special characters to make the folder name filesystem-safe
        sanitized_format = format_str.replace(":", "-").replace("_", "-")

        # Use a subfolder only if there are multiple formats
        if len(self.formats) > 1:
            return os.path.join(self.orig_output_dir, sanitized_format)

        return self.orig_output_dir

    @torch.inference_mode()
    def quantize_embedding_layer(self):
        """Quantizes embedding layers in the model according to the configuration.

        This method iterates through all modules in the model, identifies embedding
        layers specified in `self.layer_config`, and applies the appropriate quantization
        function based on bit precision, grouping strategy, and dtype.

        Returns:
            bool: True if the quantization process completes without critical errors.
        """
        is_quantized = False
        for name, module in self.model.named_modules():
            # Skip non-Embedding modules or layers not in config
            if not isinstance(module, torch.nn.Embedding) or name not in self.layer_config:
                continue

            config = self.layer_config[name]

            # Skip layers that are not marked for quantization
            if not check_to_quantized(config):
                continue
            is_quantized = True
            config["scale_dtype"] = self.scale_dtype
            dtype = config["data_type"]

            # Determine quantization function key with symmetry/asymmetry
            if dtype not in QUANT_FUNC_WITH_DTYPE:
                dtype = f"{dtype}_{'sym' if config['sym'] else 'asym'}"

            # Optionally use optimized rounding (RTN) variant
            if not self.disable_opt_rtn and f"rtn_{dtype}" in QUANT_FUNC_WITH_DTYPE:
                dtype = f"rtn_{dtype}"

            quant_func = QUANT_FUNC_WITH_DTYPE[dtype]

            # Attempt quantization on GPU, fall back to CPU if OOM
            try:
                weight, scale, zp = quant_func(
                    module.weight.to(self.device),
                    **{k: config[k] for k in [
                        "bits", "group_size", "super_bits",
                        "super_group_size", "scale_dtype"
                    ]}
                )
            except RuntimeError as e:
                if "CUDA out of memory" in str(e) or "MODULE:PT_DEVMEM" in str(e):
                    logger.info("out of VRAM, falling back to CPU.")
                    weight, scale, zp = quant_func(
                        module.weight.to("cpu"),
                        **{k: config[k] for k in [
                            "bits", "group_size", "super_bits",
                            "super_group_size", "scale_dtype"
                        ]}
                    )
                else:
                    raise

            # Overwrite the module's weights with the quantized version
            module.weight.data.copy_(weight.cpu())

            # Attach scale and zero point (zp) to the module
            for param_name, value in zip(["scale", "zp"], [scale, zp]):
                if isinstance(value, dict):
                    for k, v in value.items():
                        setattr(module, k if k == "scale" else f"w_{k}", v.cpu())
                else:
                    setattr(module, param_name, value.cpu())

            # Update config
            self.layer_config.setdefault(name, {}).update(config)

            # Release memory
            clear_memory()

        return is_quantized

    def quant_rtn_with_imatrix(self, all_to_quantized_module_names: list[str]) -> None:
        """Performs RTN quantization using input activation statistics (imatrix).

        This method accumulates per-channel second-moment activation statistics (imatrix)
        via forward hooks and uses them to perform RTN quantization. If CUDA memory runs out,
        it falls back to CPU-based blockwise quantization.

        Args:
            all_to_quantized_module_names (list[str]):
                A list of module names (e.g., 'model.layers.0.self_attn.q_proj') to be quantized.

        Returns:
            None
        """
        logger.info("start to compute imatrix for GGUF quantization.")

        # Load dataset
        from .calib_dataset import get_dataloader
        if isinstance(self.dataset, str):
            dataset_name = self.dataset.replace(" ", "")
            self.dataloader = get_dataloader(
                self.tokenizer, self.seqlen, dataset_name,
                self.seed, self.batch_size, self.nsamples
            )
        else:
            self.dataloader = self.dataset

        model = self.model

        # Dispatch multi-GPU model if necessary
        if hasattr(model, "hf_device_map") and len(model.hf_device_map) > 1:
            from accelerate.big_modeling import dispatch_model
            dispatch_model(model, model.hf_device_map)

        def register_act_hook(model):
            """Registers hooks to accumulate activation squared norms into `imatrix`."""

            def get_act_max_hook(module, input, output):
                input = input[0] if isinstance(input, (tuple, list)) else input
                flattened = input.reshape(-1, input.shape[-1]).to(torch.float32)
                squared = torch.sum(flattened ** 2, dim=0).to(torch.float32)

                if not hasattr(module, "imatrix"):
                    module.imatrix = squared
                    module.imatrix_cnt = input.shape[0]
                else:
                    module.imatrix += squared
                    module.imatrix_cnt += input.shape[0]

            hook_handles = []
            for name, module in model.named_modules():
                if isinstance(module, self.supported_types) and check_to_quantized(module):
                    hook = module.register_forward_hook(get_act_max_hook)
                    hook_handles.append(hook)
            return hook_handles

        hooks = register_act_hook(model)

        try:
            # Move model to target device
            if hasattr(self.model, "hf_device_map") and len(self.model.hf_device_map) > 1:
                from accelerate.big_modeling import dispatch_model

                dispatch_model(self.model, self.model.hf_device_map)
            else:
                model = model.to(self.device)
            cnt = 0

            # Run forward pass to accumulate imatrix
            for data in self.dataloader:
                cnt += data["input_ids"].shape[0]
                data = to_device(data, self.device)
                model(**data)
                if cnt >= self.nsamples:
                    break

            # Remove hooks after data collection
            for hook in hooks:
                hook.remove()

            # Normalize imatrix by count
            for _, module in model.named_modules():
                if hasattr(module, "imatrix"):
                    module.imatrix /= module.imatrix_cnt
            if hasattr(model, "hf_device_map") and len(model.hf_device_map) > 1:
                import accelerate
                accelerate.hooks.remove_hook_from_submodules(model)
            # Perform quantization using RTN
            from tqdm import tqdm
            pbar = tqdm(all_to_quantized_module_names)
            block_names_cnt = len(flatten_list(get_block_names(self.model,True)))
            clear_mem_freq = len(all_to_quantized_module_names)//block_names_cnt
            if clear_mem_freq == 0:
                clear_mem_freq = 1
            cnt = 1
            for name in pbar:
                pbar.set_description(f"Quantizing {name}")
                self.quantize_layer_via_rtn(name)
                if  cnt % clear_mem_freq == 0:
                    clear_memory()
                    cnt = 1
                cnt += 1
        except RuntimeError as e:
            if "CUDA out of memory" in str(e) or "MODULE:PT_DEVMEM" in str(e):
                try:
                    if hasattr(model, "hf_device_map") and len(model.hf_device_map) > 1:
                        import accelerate
                        accelerate.hooks.remove_hook_from_submodules(model)
                    # Fallback: out-of-memory → try CPU blockwise quantization
                    logger.warning("Out of VRAM, falling back to blockwise quantization. Accuracy may degrade.")
                    model = model.to("cpu")
                    clear_memory()
                    self.quantize_via_rtn_blockwise(all_to_quantized_module_names)
                except RuntimeError as e:
                    if "CUDA out of memory" in str(e) or "MODULE:PT_DEVMEM" in str(e):
                        # Final fallback: warn and use CPU-only quantization
                        logger.warning("Fallback to CPU. "
                                    "Consider enabling `low_gpu_mem_usage` or using more GPUs via `--device 0,1,2,3`.")
                        model = model.to("cpu")
                        clear_memory()
                        if hasattr(model, "hf_device_map") and len(model.hf_device_map) > 1:
                            import accelerate
                            accelerate.hooks.remove_hook_from_submodules(model)

                        orig_device = self.device
                        self.device = "cpu"
                        self.quantize_via_rtn_blockwise(all_to_quantized_module_names)
                        self.device = orig_device
                    else:
                        raise
        finally:
            # Always remove hooks
            for hook in hooks:
                hook.remove()

        # Move back to CPU and free memory
        model.to("cpu")
        clear_memory()

    def check_need_to_quantize_lm_head_embedding(self) -> bool:
        """Checks if LM head and embedding layers need quantization for GGUF format.

        This function inspects the current model's formats and determines whether
        it needs to apply quantization settings to the embedding and LM head layers.
        The function modifies `self.layer_config` in-place and updates the model modules.

        Returns:
            bool: True if the LM head needs quantization, otherwise False.

        Raises:
            NotImplementedError: If multiple non-fake GGUF formats are specified.
        """
        if not hasattr(self, "formats"):
            return False

        has_gguf: bool = any("gguf" in fmt for fmt in self.formats)
        if not has_gguf:
            return False

        formats: list[str] = [fmt for fmt in self.formats if "fake" not in fmt]
        if not (len(formats) == 1 and "gguf" in formats[0]):
            raise NotImplementedError("Only one GGUF format can be set at a time.")

        target_format: str = formats[0]
        tie_word_embeddings: bool = getattr(
            getattr(self.model, "config", None),
            "tie_word_embeddings",
            True
        )

        for name, module in self.model.named_modules():
            if isinstance(module, torch.nn.Embedding):
                key: str = "lm_head" if tie_word_embeddings else "embedding"
                config: dict[str, Any] = GGUF_INNER_CONFIG[GGUF_CONFIG[target_format][key]]
                self._apply_config_to_layer(name, config, True)

        if not tie_word_embeddings:
            lm_head_name: str = get_lm_head_name(self.model)
            config: dict[str, Any] = GGUF_CONFIG[GGUF_CONFIG[target_format]["lm_head"]]
            check_fixed_by_user = self.layer_config[lm_head_name].get(
                "fixed_by_user", False) if lm_head_name in self.layer_config else None
            self._apply_config_to_layer(lm_head_name, config, check_fixed_by_user=check_fixed_by_user)
            return True

        return False

    def _apply_config_to_layer(
            self,
            layer_name: str,
            config: dict[str, Any],
            check_fixed_by_user: bool = False,
    ) -> None:
        """Applies GGUF quantization configuration to a given layer.

        Args:
            layer_name (str): Name of the layer to configure.
            config (dict[str, Any]): GGUF layer configuration.
            check_fixed_by_user (bool): If True, preserve user-defined settings.
        """
        act_bits: int = 16
        scale_dtype: Any = self.scale_dtype
        keys: list[str] = [
            "bits", "group_size", "super_bits",
            "super_group_size", "data_type", "sym"
        ]

        self.layer_config[layer_name] = self.layer_config.get(layer_name, {})

        for key in keys:
            if (
                    key in self.layer_config[layer_name]
                    and check_fixed_by_user
                    # and self.layer_config[layer_name].get("fixed_by_user", False)
            ):
                continue
            self.layer_config[layer_name][key] = config.get(key)
            setattr(get_module(self.model, layer_name), key, config.get(key))

        self.layer_config[layer_name]["act_bits"] = act_bits
        self.layer_config[layer_name]["scale_dtype"] = scale_dtype
        setattr(get_module(self.model, layer_name), "act_bits", act_bits)
        setattr(get_module(self.model, layer_name), "scale_dtype", scale_dtype)

    def quantize_layer_via_rtn(self, name: str) -> None:
        """Quantizes a layer using RTN (Round-To-Nearest) if available.

        This function attempts to quantize a layer by switching its data type to a
        `rtn_*` version if supported, then wraps and unwraps the module to apply
        quantization. If GPU memory is insufficient, it falls back to CPU.

        If packing is enabled (`is_packing_immediate`), the function will also export
        the quantized layer to the appropriate backend format.

        Args:
            name (str): Name of the layer to quantize.

        Raises:
            RuntimeError: If quantization fails for reasons unrelated to memory.
        """
        m = get_module(self.model, name)

        # Step 1: Use optimized RTN data type if available
        if not self.disable_opt_rtn and not m.data_type.startswith("rtn_"):
            from auto_round.data_type import QUANT_FUNC_WITH_DTYPE
            rtn_dtype = "rtn_" + m.data_type
            if rtn_dtype in QUANT_FUNC_WITH_DTYPE:
                m.data_type = rtn_dtype
                self.layer_config[name]["data_type"] = m.data_type

        # Step 2: Try quantization on GPU first, fall back to CPU if OOM
        # if only export gguf, using gguf-packing instead of rtn
        if self.is_packing_immediate and self.iters == 0 and "gguf" in self.formats[0] and not self.disable_opt_rtn:
            m.scale = None
            m.zp = None
        else:
            try:
                m.to(self.device)
                m = WrapperLinear(
                    m,
                    enable_minmax_tuning=False,
                    enable_norm_bias_tuning=False,
                    enable_round_tuning=False,
                )
                m = m.unwrapper({})
                m.to("cpu")
            except RuntimeError as e:
                if "CUDA out of memory" in str(e) or "MODULE:PT_DEVMEM" in str(e):
                    logger.warning("Out of VRAM, falling back to CPU.")
                    m.to("cpu")
                    m = WrapperLinear(
                        m,
                        enable_minmax_tuning=False,
                        enable_norm_bias_tuning=False,
                        enable_round_tuning=False,
                    )
                    m = m.unwrapper({})
                else:
                    raise

        # Step 3: Optional immediate packing/export
        if self.is_packing_immediate:
            from auto_round.export import PACKING_LAYER_WITH_FORMAT

            if check_to_quantized(m):
                target_backend = self.formats[0].split(":")[0] if ":" in self.formats[0] else self.formats[0]
                has_gguf = any("gguf" in fmt for fmt in self.formats)

                if has_gguf:
                    from auto_round.export.export_to_gguf.export import pack_gguf_layer
                    output_dir = self.get_save_folder_name(self.formats[0])
                    model_type = ModelType.MMPROJ if self.vlm else ModelType.TEXT
                    pack_gguf_layer(
                        name,
                        self.model,
                        self.formats[0],
                        output_dir,
                        self.layer_config,
                        self.tokenizer,
                        processor=self.processor if hasattr(self, "processor") else None,
                        image_processor=self.image_processor if hasattr(self, "image_processor") else None,
                        model_type=model_type)
                else:
                    PACKING_LAYER_WITH_FORMAT[target_backend](
                        name, self.model, self.formats[0]
                    )

                # if self.low_gpu_mem_usage:
                #     clear_memory()
        else:
            set_module(self.model, name, m)

    @torch.inference_mode()
    def quantize_rtn(self) -> tuple[torch.nn.Module, dict[str, Any]]:
        """Quantize all modules in the model using RTN (Round-To-Nearest) strategy.

        If the target format includes GGUF with `k`, and optimized RTN is enabled,
        blockwise quantization with input caching and imatrix is used.

        Returns:
            tuple[nn.Module, Dict[str, Any]]: The quantized model and the layer configuration.
        """
        if self.amp:
            self.model.to(self.amp_dtype)

        all_to_quantized_module_names: list[str] = [
            n for n, m in self.model.named_modules() if check_to_quantized(m)
        ]

        has_gguf_k = any("gguf" in fmt and "k" in fmt for fmt in getattr(self, "formats", []))

        self.quantize_embedding_layer()

        self.model.to("cpu")
        if has_gguf_k and not self.disable_opt_rtn:
            self.quant_rtn_with_imatrix(all_to_quantized_module_names)
        elif self.act_bits <=8 and self.act_dynamic is False:
            hook_handles = self.register_act_max_hook(self.model)
            try:
                self.quantize_via_rtn_blockwise(all_to_quantized_module_names)
            except RuntimeError as e:
                logger.warning("Fallback to CPU. Consider using more GPUs via `--device 0,1,2,3`.")
                self.model = self.model.to("cpu")
                clear_memory()
                if hasattr(self.model, "hf_device_map") and len(self.model.hf_device_map) > 1:
                    import accelerate
                    accelerate.hooks.remove_hook_from_submodules(self.model)
                orig_device = self.device
                self.device = "cpu"
                self.quantize_via_rtn_blockwise(all_to_quantized_module_names)
                self.device = orig_device
            for handle in hook_handles:
                handle.remove()
        else:
            block_names_cnt = len(flatten_list(get_block_names(self.model, True)))
            clear_mem_freq = len(all_to_quantized_module_names) // block_names_cnt
            if clear_mem_freq == 0:
                clear_mem_freq = 1
            pbar = tqdm(all_to_quantized_module_names)
            cnt = 1
            for name in pbar:
                pbar.set_description(f"Quantizing {name}")
                self.quantize_layer_via_rtn(name)
                if  cnt % clear_mem_freq == 0:
                    clear_memory()
                    cnt = 1
                cnt += 1

        self.quantized = True
        return self.model, self.layer_config

    def quantize_via_rtn_blockwise(self, all_to_quantized_module_names: list[str]) -> None:
        """Quantize model layers block by block using cached inputs and imatrix.

        Args:
            all_to_quantized_module_names (list[str]): Names of layers to be quantized.
        """
        all_to_quantized_module_names = list(set(all_to_quantized_module_names))

        all_blocks = self.quant_block_list if self.quant_block_list else get_block_names(self.model)
        if not all_blocks:
            raise ValueError("Could not find any blocks. Check the model or quant_block_list.")

        all_first_block_names = [block[0] for block in all_blocks]
        all_inputs = self.cache_inter_data(all_first_block_names, self.nsamples)

        # Clear hooks for multi-GPU setups
        if hasattr(self.model, "hf_device_map") and len(self.model.hf_device_map) > 1:
            accelerate.hooks.remove_hook_from_submodules(self.model)

        pbar = tqdm(range(sum(len(block) for block in all_blocks)))

        for block_names in all_blocks:
            first_block = block_names[0]
            inputs = all_inputs.pop(first_block)
            input_keys = [k for k in inputs if k.startswith("hidden_state")]
            if len(input_keys) != 1:
                raise RuntimeError(
                    "hidden_states arg mismatch. Please file an issue at https://github.com/intel/auto-round/issues"
                )
            inputs["input_ids"] = inputs.pop(input_keys[0])

            clear_memory(self.inputs)

            total_samples = len(inputs["input_ids"])
            if total_samples < self.batch_size:
                self.batch_size = total_samples
                logger.warning(f"Forcing batch size to {total_samples}")

            input_ids = to_device(inputs.pop("input_ids"), self.cache_device)
            input_others = to_device(inputs, self.cache_device)

            tmp_dtype = self.amp_dtype if self.amp else torch.float32
            input_ids = [id_.to(tmp_dtype) for id_ in input_ids]

            for key, val in input_others.items():
                if isinstance(val, torch.Tensor) and val.dtype in (torch.float16, torch.bfloat16):
                    input_others[key] = val.to(tmp_dtype)
                elif isinstance(val, list):
                    input_others[key] = [to_dtype(v, tmp_dtype) for v in val]

            for block_name in block_names:
                pbar.set_description(f"Quantizing {block_name}")
                block = get_module(self.model, block_name)
                block = block.to(self.device)
                # Dispatch model if needed
                if self.device_map is not None:
                    from accelerate import dispatch_model
                    from accelerate.hooks import AlignDevicesHook, add_hook_to_module
                    for _, m in block.named_modules():
                        if len(list(m.children())) != 0 or not hasattr(m, "tuning_device"):
                            continue
                        hook = AlignDevicesHook(m.tuning_device, io_same_device=True)
                        add_hook_to_module(m, hook, True)
                else:
                    block = block.to(self.device)

                input_ids = self.get_block_outputs(
                    block,
                    input_ids,
                    input_others,
                    self.batch_size * self.infer_bs_coeff,
                    self.device,
                    self.cache_device,
                )
                if self.device_map is not None:
                    accelerate.hooks.remove_hook_from_submodules(block)

                # Normalize imatrix and quantize layers
                for _, m in block.named_modules():
                    if hasattr(m, "imatrix"):
                        m.imatrix /= m.imatrix_cnt
                    if hasattr(m, "tmp_name") and m.tmp_name in all_to_quantized_module_names:
                        self.quantize_layer_via_rtn(m.tmp_name)
                        all_to_quantized_module_names.remove(m.tmp_name)

                mv_module_from_gpu(block, self.low_cpu_mem_usage)
                pbar.update(1)

        pbar.close()
        cnt = 1
        block_names_cnt = len(flatten_list(get_block_names(self.model, True)))
        clear_mem_freq = len(all_to_quantized_module_names) // block_names_cnt
        if clear_mem_freq == 0:
            clear_mem_freq = 1
        # Process remaining layers not in blocks
        for name in all_to_quantized_module_names:
            self.quantize_layer_via_rtn(name)
            if  cnt % clear_mem_freq == 0:
                clear_memory()
                cnt = 1
            cnt += 1

    def quantize(self):
        """Quantize the model and return the quantized model along with layer configurations.The entry of AutoRound.
        Returns:
        The quantized model and layer configurations.
        """
        for n, m in self.model.named_modules():
            m.tmp_name = n
        self._check_compatibility()
        self.has_qlayer_outside_block = self.set_layerwise_config(self.layer_config)
        if not hasattr(self, "formats"):
            logger.warning("this API is deprecated, please use `quantize_and_save` instead")
        else:
            only_gguf = True
            for format_ in self.formats:
                if not ("gguf" in format_ or "fake" in format_):
                    only_gguf = False
                    break
            if len(self.formats) == 1 and self.formats[0] == "fake":
                only_gguf = False
            if only_gguf:
                self.layer_config, gguf_format_config = get_layer_config_by_gguf_format(
                    self.layer_config, self.formats, self.model, model_type=ModelType.TEXT)
                if self.vlm:
                    self.layer_config, gguf_format_config = get_layer_config_by_gguf_format(
                        self.layer_config, self.formats, self.model, model_type=ModelType.MMPROJ)
            # Determine if immediate packing is required
            formats = self.formats
            if (len(formats) == 1 and
                    ("awq" in formats[0] or "gptq" in formats[0] or
                     "auto_round" in formats[0] or "gguf" in formats[0]) and self.inplace):
                self.is_packing_immediate = True
        if self.iters == 0:
            return self.quantize_rtn()

        if bool(self.quant_block_list):
            all_blocks = self.quant_block_list
        else:
            all_blocks = get_block_names(self.model)

        if len(all_blocks) == 0:
            logger.warning("could not find blocks, exit with original model")
            return self.model, self.layer_config

        if self.amp:
            self.model = self.model.to(self.amp_dtype)

        layer_names = self.get_quantized_layer_names_outside_blocks()
        self.start_time = time.time()
        all_first_block_names = [block[0] for block in all_blocks]
        if len(layer_names) > 0:
            logger.info("Starting to cache block inputs. This may be slow due to external block layers: %s",
                        layer_names)
        else:
            logger.info("start to cache block inputs")
        all_inputs = self.try_cache_inter_data_gpucpu(all_first_block_names, self.nsamples, layer_names=layer_names)
        is_quantized_embedding = self.quantize_embedding_layer()
        all_q_inputs = None
        if is_quantized_embedding:
            all_inputs = copy.deepcopy(self.inputs)
            clear_memory(self.inputs)
            all_q_inputs = self.try_cache_inter_data_gpucpu(all_first_block_names, self.nsamples,
                                                            layer_names=layer_names)
        self.model = mv_module_from_gpu(self.model, self.low_cpu_mem_usage)
        clear_memory()
        if hasattr(self.model, "hf_device_map") and len(self.model.hf_device_map) > 1:
            accelerate.hooks.remove_hook_from_submodules(self.model)  ##self.model.hf_device_map has not been changed
        self.model = mv_module_from_gpu(self.model, self.low_cpu_mem_usage)
        logger.info("caching done")
        pbar = tqdm(range(0, sum([len(i) for i in all_blocks]), self.nblocks))

        for block_names in all_blocks:
            inputs = all_inputs[block_names[0]]
            all_inputs.pop(block_names[0])
            q_inputs = None
            if all_q_inputs is not None:
                q_inputs = all_q_inputs[block_names[0]]
                all_q_inputs.pop(block_names[0])
            keys = inputs.keys()
            input_id_str = [key for key in keys if key.startswith('hidden_state')]
            if len(input_id_str) != 1:
                raise RuntimeError("hidden_states arg mismatch error,"
                                   "please raise an issue in https://github.com/intel/auto-round/issues")
            inputs["input_ids"] = inputs.pop(input_id_str[0], None)
            if q_inputs is not None:
                q_inputs["input_ids"] = q_inputs.pop(input_id_str[0], None)

            clear_memory(self.inputs)

            if "input_ids" in inputs.keys():
                total_samples = len(inputs["input_ids"])
                if total_samples < self.batch_size:
                    self.batch_size = total_samples
                    logger.warning(f"force the train batch size to {total_samples}")

            self.quant_blocks(
                self.model,
                inputs,
                block_names,
                q_input=q_inputs["input_ids"] if q_inputs is not None else None,
                nblocks=self.nblocks,
                device=self.device,
                pbar=pbar
            )
            if self.is_packing_immediate and len(self.formats) != 1:
                raise ValueError(
                    f"Expected exactly one packing format when 'is_packing_immediate' is True, "
                    f"but got {len(self.formats)} formats."
                )

        self.quant_layers(layer_names, all_inputs)  ##TODO pack layer immediately

        end_time = time.time()
        cost_time = end_time - self.start_time
        logger.info(f"quantization tuning time {cost_time}")

        ## dump a summary
        quantized_layers = []
        unquantized_layers = []
        for n, m in self.model.named_modules():
            if isinstance(m, tuple(self.supported_types)):
                if check_to_quantized(m):
                    quantized_layers.append(n)
                else:
                    unquantized_layers.append(n)
            elif hasattr(m, "scales") or hasattr(m, "scale"):  ##packing_immediately
                quantized_layers.append(n)
        summary_info = (
            f"Summary: quantized {len(quantized_layers)}/{len(quantized_layers) + len(unquantized_layers)} in the model"
        )
        if len(unquantized_layers) > 0:
            summary_info += f",  {unquantized_layers} have not been quantized"
        logger.info(summary_info)

        self.quantized = True
        return self.model, self.layer_config

    def quant_layers(self, layer_names, layer_inputs):
        """Quantizes specified layers based on inputs and configuration.

        Args:
            layer_names (list): list of layer names to quantize.
            layer_inputs (dict): Dictionary mapping layer names to input data.

        Returns:
            None
        """
        ##TODO currently we take all the layers outside blocks as post block layers which is not optimal
        ## if there is no input for layer, we use rtn
        for layer_name in copy.deepcopy(layer_names):
            if layer_name not in layer_inputs:
                logger.info(f"using rtn to quantize {layer_name}")
                from auto_round.data_type import QUANT_FUNC_WITH_DTYPE

                layer = get_module(self.model, layer_name)
                if not self.disable_opt_rtn and "rtn_" + layer.data_type in QUANT_FUNC_WITH_DTYPE:
                    layer.data_type = "rtn_" + layer.data_type
                    logger.info("using optimized rtn method for quantizing %s", layer_name)
                    self.layer_config[layer_name]["data_type"] = layer.data_type
                layer.to(self.device)
                wrapper_layer = WrapperLinear(layer, enable_round_tuning=False, enable_minmax_tuning=False,
                                              enable_norm_bias_tuning=False, device=self.device)
                new_layer = wrapper_layer.unwrapper({})
                set_module(self.model, layer_name, new_layer)
                layer.cpu()
                layer_names.remove(layer_name)
        if len(layer_names) == 0:
            return
        q_layer_inputs = None
        enable_quanted_input = self.enable_quanted_input
        has_gguf = False
        if hasattr(self, "formats"):
            has_gguf = any("gguf" in format_ for format_ in self.formats)
        if has_gguf and self.is_packing_immediate:
            enable_quanted_input = False

        if hasattr(self.model, "hf_device_map") and len(self.model.hf_device_map) > 1 and enable_quanted_input:
            from accelerate.big_modeling import dispatch_model

            dispatch_model(self.model, self.model.hf_device_map)

        if enable_quanted_input:
            logger.info(
                "starting to cache layer inputs for %s, this may be quite slow ",
                layer_names)
            q_layer_inputs = self.try_cache_inter_data_gpucpu([], self.nsamples, layer_names=layer_names)
            if hasattr(self.model, "hf_device_map") and len(self.model.hf_device_map) > 1:
                accelerate.hooks.remove_hook_from_submodules(
                    self.model)  ##self.model.hf_device_map has not been changed

        self.model = mv_module_from_gpu(self.model, self.low_cpu_mem_usage)
        clear_memory()
        if self.enable_torch_compile:
            quant_layer = compile_func(self.quant_layer, self.device)
        else:
            quant_layer = self.quant_layer
        for layer_name in layer_names:
            layer_input = layer_inputs[layer_name]
            layer_input = to_device(layer_input, self.cache_device)
            q_layer_input = q_layer_inputs[layer_name] if q_layer_inputs is not None else None
            q_layer_input = to_device(q_layer_input, self.cache_device)
            quant_layer(layer_name, layer_input, q_layer_input, device=self.device)
            del layer_input
            clear_memory(q_layer_input)

    def set_layerwise_config(self, layer_config):
        """
        Sets the layer-wise configuration based on the provided `layer_config`.
        By default, only quantize layers in blocks.

        Args:
            layer_config (dict): The configuration dictionary for each layer containing various configuration options.

        Returns:
            bool: Returns True if there are quantized layers outside the blocks (e.g., lm-head),
                  otherwise returns False.
        """
        # Get the names of layers in quantization blocks
        layers_in_blocks = get_layer_names_in_block(self.model, self.supported_types, self.quant_block_list)
        ##process regex in layer_config
        all_supported_layer_names = []
        # List of configuration keys
        keys = [
            "bits",
            "group_size",
            "sym",
            "data_type",
            "scale_dtype",
            "act_bits",
            "act_group_size",
            "act_sym",
            "act_dynamic",
            "act_data_type",
            "super_bits",
            "super_group_size"
        ]

        for n, m in self.model.named_modules():
            # Delete previous configuration to avoid conflicts with prior tuning
            for key in keys:
                if hasattr(m, key):
                    delattr(m, key)

            # Skip unsupported types
            supported_types = self.supported_types

            if not isinstance(m, supported_types):
                continue
            all_supported_layer_names.append(n)

        names_in_layer_config = list(layer_config.keys())
        for name in names_in_layer_config:
            if name in all_supported_layer_names:
                continue
            matched_names = []
            for layer_name in all_supported_layer_names:
                if re.search(re.compile(name), layer_name) is not None:
                    matched_names.append(layer_name)
            if len(matched_names) > 0:
                val = layer_config[name]
                layer_config.pop(name)
                for match_name in matched_names:
                    layer_config[match_name] = val
            else:
                tmp_m = get_module(self.model, name)
                if not isinstance(tmp_m, torch.nn.Embedding):  ##TODO not good code style
                    raise ValueError(f"key {name} in layer_config is invalid, please have a double check")

        has_qlayer_outside_block = False  # Flag to track if there are quantized layers outside blocks (e.g., lm-head)

        # Iterate through all modules in the model
        for n, m in self.model.named_modules():

            # Skip unsupported types
            if not isinstance(m, supported_types):
                continue

            # If the layer is not in the config and is part of a quantization block, use default configuration
            if n not in layer_config.keys() and n in layers_in_blocks:
                layer_config[n] = {}
                for key in keys:
                    layer_config[n][key] = getattr(self, key)
            # If the layer is partially configured, fill in missing values
            elif n in layer_config.keys():
                for key in keys:
                    if key not in layer_config[n].keys():
                        layer_config[n][key] = getattr(self, key)
                layer_config[n]["fixed_by_user"] = True
            # If the layer is not in the config and not part of a quantization block,
            # use default configuration and set specific values
            else:
                layer_config[n] = {}
                for key in keys:
                    layer_config[n][key] = getattr(self, key)
                layer_config[n]["bits"] = 16
                layer_config[n]["act_bits"] = 16

            if n in layers_in_blocks:
                layer_config[n]["in_blocks"] = True
            else:
                layer_config[n]["in_blocks"] = False

            # If the layer is outside a block and requires quantization, mark it as a quantized layer outside the block
            if (n not in layers_in_blocks and check_to_quantized(layer_config[n])
                    and not isinstance(m, torch.nn.Embedding)):
                has_qlayer_outside_block = True

            in_features, out_features = get_layer_features(m)
            if in_features <= layer_config[n]["group_size"]:
                layer_config[n]["group_size"] = -1

            # Apply the configuration to the corresponding layer in the model
            for key in keys:
                setattr(m, key, layer_config[n][key])
        need_to_quantize_lm_head = self.check_need_to_quantize_lm_head_embedding()
        if need_to_quantize_lm_head:
            has_qlayer_outside_block = True

        # Return whether there are quantized layers outside the blocks
        return has_qlayer_outside_block

    @torch.no_grad()
    def get_block_outputs(self, block, input_ids, input_others, bs, device, cache_device, save_output=True):
        """Compute the output of a given block of the model for a given input.

        Args:
        block: The block of the model.
        input_ids: The input tensor containing tokenized input ids.
        input_others: A dictionary containing additional input data.
        bs: The batch size for computing the output.
        device: The device for computation.
        cache_device: The device for storing the output.
        batch_dim: The batch dimension of the output tensor.

        Returns:
        The output tensor of the block.
        """

        output = []
        nsamples = len(input_ids)
        for i in range(0, nsamples, bs):
            end_index = min(nsamples, i + bs)
            indices = torch.arange(i, end_index).to(torch.long)
            tmp_input_ids, tmp_input_others = AutoRound.sampling_inputs(
                input_ids,
                input_others,
                indices,
                self.seqlen,
                self.batch_dim,
                share_cache_keys=self.shared_cache_keys
            )
            tmp_output = block_forward(block, tmp_input_ids, tmp_input_others, self.amp, self.amp_dtype, device).to(
                cache_device
            )
            if save_output:
                if self.batch_size == 1:
                    output.append(tmp_output)
                else:
                    output.extend(list(torch.split(tmp_output, 1, dim=self.batch_dim)))
        if self.low_gpu_mem_usage:
            clear_memory()

        return output

    @torch.no_grad()
    def calib(self, nsamples, bs):
        """Perform calibration for quantization.

        This method calibrates the model for quantization by processing a specified
        number of samples from the calibration dataset. It ensures that the data is
        properly formatted and feeds it to the model. If the number of samples processed
        is less than the specified number, it logs a warning. If no samples are processed,
        it logs an error and exits.
        Args:
            nsamples (int): The number of samples to use for calibration.
            bs (int): The number of samples to use for calibration
        """
        from .calib_dataset import get_dataloader
        if isinstance(self.dataset, str):
            dataset = self.dataset.replace(" ", "")  ##remove all whitespaces

            # slow here
            self.dataloader = get_dataloader(
                self.tokenizer,
                self.seqlen,
                dataset,
                self.seed,
                bs,
                self.nsamples,
            )
        else:
            self.dataloader = self.dataset
        total_cnt = 0

        # load embed weight if use low_cpu_mem_usage
        if self.low_cpu_mem_usage:
            embed_layers = get_layers_before_block(self.model)
            for n, m in embed_layers:
                m = m.to(self.device)

        for data in self.dataloader:
            if data is None:
                continue
            if isinstance(data, torch.Tensor):
                input_ids = data.to(self.model.device)
                data_new = input_ids
            elif isinstance(data, str):
                if self.tokenizer is None:
                    logger.error("please provide tokenizer for string input")
                    exit(-1)
                data = self.tokenizer(data, truncation=True, max_length=self.seqlen, return_tensors="pt").data
                data_new = {}
                for key in data.keys():
                    data_new[key] = data[key].to(self.model.device)
                input_ids = data_new["input_ids"]
            elif isinstance(data, tuple) or isinstance(data, list):
                data_new = to_device(data)
                input_ids = data_new[0]
            else:
                data_new = {}
                for key in data.keys():
                    data_new[key] = to_device(data[key], self.model.device)
                    if key == 'images':
                        data_new[key] = to_dtype(data_new[key], self.model.dtype)
                input_ids = data_new["input_ids"]
            if input_ids.shape[-1] < self.seqlen:
                continue
            try:
                if isinstance(data_new, torch.Tensor):
                    self.model(data_new)
                elif isinstance(data_new, tuple) or isinstance(data_new, list):

                    self.model(*data_new)
                else:
                    self.model(**data_new)
            except NotImplementedError:
                pass
            except RuntimeError as error:
                error_msg = str(error)
                if "The expanded size of the tensor" in str(error_msg) and "must match the existing size" in error_msg:
                    check_seqlen_compatible(self.seqlen, self.tokenizer, self.model)
                logger.warning("When quantization encounters tensor shape mismatch error, " \
                               "you can try to avoid it with batch_size=1")
                raise error
            except Exception as error:
                raise error
            total_cnt += input_ids.shape[0] if len(input_ids.shape) > 1 else 1
            if total_cnt >= nsamples:
                break
        if total_cnt == 0:
            logger.error(
                f"no data has been cached, please provide more data with sequence length >={self.seqlen} in the "
                f"dataset or decease the sequence length"
            )
            exit(-1)
        elif total_cnt < nsamples:
            logger.warning(
                f"An insufficient number of samples likely reduces the accuracy of the quantized model."
                f"Target samples count is {nsamples}, while valid samples count is {total_cnt}"
            )

        # clean embed weight to save memory
        if self.low_cpu_mem_usage:
            for n, m in embed_layers:
                m = m.to("meta")

    @torch.no_grad()
    def try_cache_inter_data_gpucpu(self, block_names, nsamples, layer_names=None, last_cache_name=None):
        """Attempts to cache intermediate data on GPU, if failed, then using CPU.

        Args:
            block_names (list): List of block names to cache data for.
            nsamples (int): Number of samples to use for caching.
            layer_names (list, optional): List of layer names to cache data for. Defaults to [].
            last_cache_name (str, optional): Name of the last cache. Defaults to None.

        Returns:
            all_inputs: Cached intermediate data.

        Raises:
            Exception: If caching on GPU fails, switches to CPU and caches there.
        """
        if layer_names is None:
            layer_names = []
        try:
            if not self.model.device.type == "meta":
                if hasattr(self.model, "hf_device_map") and len(self.model.hf_device_map) > 1:
                    pass
                else:
                    self.model = self.model.to(self.device)
            all_inputs = self.cache_inter_data(
                block_names, nsamples, layer_names=layer_names, last_cache_name=last_cache_name
            )
        except RuntimeError as e:
            if "CUDA out of memory" in str(e) or "MODULE:PT_DEVMEM" in str(e):
                logger.info("switch to cpu to cache block inputs")
                if (self.has_qlayer_outside_block or
                        self.__class__.__name__ == "AutoRoundMLLM"):
                    logger.warning("we strongly recommend using more GPUs in calibration."
                                   " Otherwise, some layers may fall back to `rtn` mode, which can affect accuracy.")
                if hasattr(self.model, "hf_device_map") and len(self.model.hf_device_map) > 1:
                    accelerate.hooks.remove_hook_from_submodules(
                        self.model)  ##self.model.hf_device_map has not been changed
                self.model = mv_module_from_gpu(self.model, self.low_cpu_mem_usage)
                clear_memory()
                ## Important change after v0.51, on cpu, we use rtn mode for layers in layer_names
                all_inputs = self.cache_inter_data(
                    block_names, nsamples, layer_names=[], last_cache_name=last_cache_name
                )
            else:
                raise
        return all_inputs

    @torch.no_grad()
    def cache_inter_data(self, block_names, nsamples, layer_names=None, last_cache_name=None):
        """Save the inputs of block_name for calibration.

        This method temporarily replaces the forward method of the model to capture
        the inputs passing through the specified block. It then calibrates the model
        using a specified number of samples. Finally, it restores the original forward
        method and returns the inputs for the specified block.
        Args:
            block_names (list): The names of the blocks for which inputs are to be saved.
            layer_names (list):The names of the layers for which inputs are to be saved.
            nsamples (int): The number of samples to use for calibration.
            last_cache_name (str, optional): The name of the last layer to be cached,
                                       we could break the forward in this layer to save time

        Returns:
            dict: A dictionary containing the inputs for the specified block.
        """
        if layer_names is None:
            layer_names = []
        self.inputs = {}
        self.to_cached_layers = block_names + layer_names
        tmp_dtype = None
        ## have bug if block name is not the first block
        if (len(block_names) > 1 or len(layer_names) > 0) and self.low_gpu_mem_usage:
            tmp_dtype = self.model.dtype
            self.model = self.model.to(torch.bfloat16) if self.amp else self.model.to(torch.float32)  ##model on cpu

        self.last_cache_name = last_cache_name
        if last_cache_name is None and len(block_names) + len(layer_names) == 1:
            self.last_cache_name = block_names[0] if len(block_names) == 1 else layer_names[0]
        # do not set last_cache_name for multimodal models
        calib_bs = self.batch_size
        self.hook_handles = []
        self._replace_forward()
        self.calib(nsamples, calib_bs)
        self._recover_forward()
        res = self.inputs
        del self.last_cache_name
        del self.to_cached_layers
        if tmp_dtype is not None:
            self.model = self.model.to(tmp_dtype)

        return res

    @torch.no_grad()
    def get_block_forward_func(self, name):
        """Gets the forward function.

        Args:
            name (str): The name of the function.
        Returns:
            function: The forward function.
        """

        def post_process_cache_data(batch_size, data, data_name):
            """
            Processes store data for batch handling, reshaping if necessary.

            Args:
                batch_size (int): The size of the batch.
                data: The data value to store, potentially for caching.
                data_name (str): Name of the data.

            Returns:
                Processed data or None
            """
            new_data = data
            if batch_size <= 1:
                return new_data
            if data_name in self.shared_cache_keys:
                return None
            if "alibi" in data_name:
                if isinstance(data, torch.Tensor):
                    alibi = data
                    alibi = alibi.reshape(batch_size, -1, alibi.shape[1], alibi.shape[2])
                    new_data = alibi
            return new_data

        def forward(m, hidden_states=None, *positional_inputs, **kwargs):
            """Rewrite forward function, process and collect input data.

            Args:
                hidden_states (torch.Tensor): The hidden states tensor.
                *positional_inputs: Variable number of positional arguments.
                **kwargs: Variable number of keyword arguments.

            Returns:
                NotImplementedError: Getting the first layer inputs and then raise the error to save runtime.
            """
            if name not in self.inputs:
                self.inputs[name] = {}
                init_cache(positional_inputs, self.inputs[name])

            if self.batch_dim is None:
                self.batch_dim = 0
                if hidden_states is not None and self.batch_size > 1:
                    if hidden_states.shape[0] > self.batch_size:
                        self.batch_dim = 1
                        if len(hidden_states.shape) > 1 and hidden_states.shape[1] > self.batch_size:
                            logger.error(
                                "this model has not been supported, "
                                "please raise an issue in https://github.com/intel/auto-round/issues"
                                " or try to set the `batch_size` to 1 and "
                                "`gradient_accumulate_steps` to your current batch size.")
                            exit(-1)

            if hidden_states is not None:
                kwargs['hidden_states'] = hidden_states

            for key in kwargs.keys():
                if isinstance(kwargs[key], torch.Tensor) or isinstance(kwargs[key], list) \
                        or isinstance(kwargs[key], tuple):
                    if key not in self.inputs[name].keys():  # initialization
                        data = to_device(kwargs[key], device=torch.device("cpu"))
                        if data is None or (self.batch_size > 1 and key in self.shared_cache_keys):
                            self.inputs[name][key] = data
                            continue
                        if self.batch_size <= 1:
                            self.inputs[name][key] = [data]
                        else:
                            data = post_process_cache_data(self.batch_size, data, key)
                            self.inputs[name][key] = list(torch.split(data, 1, dim=self.batch_dim))
                    else:  # append cache inputs
                        new_data = post_process_cache_data(self.batch_size, kwargs[key], key)
                        if new_data is None:  # shareable args or NoneType
                            continue
                        new_data = to_device(new_data, device=torch.device("cpu"))
                        if self.batch_size <= 1:
                            self.inputs[name][key].append(new_data)
                        else:
                            self.inputs[name][key].extend(list(torch.split(new_data, 1, dim=self.batch_dim)))
                elif isinstance(kwargs[key], (str, bool, type(None))):
                    if key not in self.inputs[name].keys():
                        self.inputs[name][key] = kwargs[key]
                else:
                    # Parameters not to be cached
                    if check_skippable_keywords(key):
                        logger.warning_once(f"Please note that '{key}' key" \
                                            " is not currently used in quantization fine-tuning.")
            reset_params(self.inputs[name])
            if name == self.last_cache_name:
                raise NotImplementedError
            else:
                if hidden_states is not None:
                    kwargs.pop('hidden_states')
                    return m.orig_forward(hidden_states, *positional_inputs, **kwargs)
                else:
                    # Currently only for Llama-3.2-Vision-Instruct Series
                    return m.orig_forward(*positional_inputs, **kwargs)

        return forward

    @torch.no_grad()
    def _get_cache_data_hook_for_layer(self, name):
        """A forward hook to save input max of a module
        :param name: the module name
        :return: A hook function."""

        def cache_input_hook(module, inputs, outputs):
            input = inputs
            if isinstance(inputs, tuple) or isinstance(input, list):
                input = inputs[0]
            if name in self.inputs:
                self.inputs[name].extend(list(torch.split(input.to("cpu"), 1, dim=0)))
            else:
                self.inputs[name] = list(torch.split(input.to("cpu"), 1, dim=0))

        return cache_input_hook

    def _recover_forward(self):
        """Recovers the forward function."""
        for n, m in self.model.named_modules():
            if hasattr(m, "orig_forward"):
                m.forward = m.orig_forward
                delattr(m, "orig_forward")
        for hook_handle in self.hook_handles:
            hook_handle.remove()
        self.hook_handles = []

    def _replace_forward(self):
        """Replaces the forward function."""
        from functools import partial

        for n, m in self.model.named_modules():
            if n in self.to_cached_layers and not isinstance(m, tuple(self.supported_types)):  ##block
                m.orig_forward = m.forward
                m.forward = partial(self.get_block_forward_func(n), m)
            elif n in self.to_cached_layers:  ##linear layer or conv1d layer
                hook_func = self._get_cache_data_hook_for_layer(n)
                hook_handle = m.register_forward_hook(hook_func)
                self.hook_handles.append(hook_handle)

    def quant_layer(self, layer_name, inputs, q_inputs=None, device=torch.device("cpu")):
        """Quantize a specific layer of the model using the provided inputs.

        Args:
            layer_name (str): The name of the layer to quantize.
            inputs (torch.Tensor): Input data for quantization.
            q_inputs (torch.Tensor, optional): Quantized input data. Defaults to None.
            device (torch.device, optional): The device to use for quantization. Defaults to torch.device("cpu").

        Returns:
            None
        """
        logger.info(f"quantizing layer {layer_name}")
        layer = get_module(self.model, layer_name)
        if hasattr(layer, "tuning_device"):
            device = layer.tuning_device

        layer = layer.to(device)
        for i in range(len(inputs)):
            inputs[i] = inputs[i].to(layer.weight.dtype)
            if q_inputs is not None:
                q_inputs[i] = q_inputs[i].to(layer.weight.dtype)

        wrapper_linear = WrapperLinear(
            layer, enable_minmax_tuning=self.enable_minmax_tuning, device=device).to(device)
        round_params = []
        minmax_params = []
        for key in wrapper_linear.params.keys():
            if "min" in key or "max" in key:
                minmax_params.append(wrapper_linear.params[key])
            else:
                round_params.append(wrapper_linear.value)
        if len(round_params) + len(minmax_params) <= 0:
            dump_info = (
                f"quantized {layer_name}"
            )
            logger.info(dump_info)
            with torch.no_grad():
                unwrapper_layer(self.model, wrapper_linear, layer_name, {})
            mv_module_from_gpu(layer, self.low_cpu_mem_usage)

        if self.enable_minmax_tuning:
            optimizer = self.optimizer(
                [{"params": round_params}, {"params": minmax_params, "lr": self.minmax_lr}], lr=self.lr, weight_decay=0
            )
        else:
            optimizer = self.optimizer(round_params, lr=self.lr, weight_decay=0)

        if self.lr_scheduler is None:
            lr_schedule = torch.optim.lr_scheduler.LinearLR(
                optimizer, start_factor=1.0, end_factor=0.0, total_iters=self.iters
            )
        else:
            lr_schedule = copy.deepcopy(self.lr_scheduler)
        nsamples = len(inputs)
        last_best_iter = 0
        best_loss = torch.finfo(torch.float).max
        mse_loss = torch.nn.MSELoss().to(device)
        scaler = self.get_scaler()  # pylint: disable=assignment-from-none
        init_loss = None
        # best_v, best_min_scale, best_max_scale = torch.tensor(0), torch.tensor(1.0), torch.tensor(1.0)
        gradient_accumulate_steps = self.batch_size  ##Force to low gpu
        batch_size = 1  ##Force to low gpu
        pick_samples = batch_size * gradient_accumulate_steps
        pick_samples = min(nsamples, pick_samples)
        if self.sampler != "rand":
            whole_indices = torch.randperm(nsamples)[:pick_samples]
        total_loss = 0
        num_elm = 1
        mse_reduction = "mean"
        if gradient_accumulate_steps != 1:
            mse_reduction = "sum"
        mse_loss = torch.nn.MSELoss(reduction=mse_reduction).to(device)

        for i in range(self.iters):
            total_loss = 0
            if self.sampler == "rand":
                whole_indices = torch.randperm(nsamples)[:pick_samples]
                if gradient_accumulate_steps != 1:
                    if q_inputs is not None:
                        current_input = [q_inputs[i] for i in whole_indices]
                    else:
                        current_input = [inputs[i] for i in whole_indices]
                    num_elm = sum(id.numel() for id in current_input)
            for tmp_step in range(gradient_accumulate_steps):
                indices = whole_indices[tmp_step * batch_size: (tmp_step + 1) * batch_size]
                if q_inputs is not None:
                    current_input = [q_inputs[i] for i in indices]
                    current_input = torch.cat(current_input, dim=0).to(device)
                    org_input = [inputs[i] for i in indices]
                    org_input = torch.cat(org_input, dim=0).to(device)
                else:
                    current_input = [inputs[i] for i in indices]
                    current_input = torch.cat(current_input, dim=0).to(device)
                    org_input = current_input
                with torch.no_grad():
                    current_output = layer(org_input)

                if self.amp:
                    with autocast(device_type=device.split(":")[0], dtype=self.amp_dtype):
                        output_q = wrapper_linear(current_input)  # pylint: disable=not-callable
                        loss = mse_loss(output_q, current_output)  # pylint: disable=not-callable
                else:
                    output_q = wrapper_linear(current_input)  # pylint: disable=not-callable
                    loss = mse_loss(  # pylint: disable=not-callable
                        output_q.to(torch.float32), current_output.to(torch.float32)
                    )
                total_loss += loss.item() / num_elm

                self.scale_loss_and_backward(scaler, loss)
            if i == 0:
                init_loss = total_loss

            if total_loss < best_loss:
                best_loss = total_loss
                if not self.not_use_best_mse:
                    best_params = collect_best_params(wrapper_linear)
                    last_best_iter = i
            if self.not_use_best_mse and i == self.iters - 1:
                best_params = collect_best_params(wrapper_linear)

            if not self.not_use_best_mse:
                if 0 < self.dynamic_max_gap <= i - last_best_iter:
                    break
            self.step(scaler, optimizer, lr_schedule)

        last_loss = total_loss
        best_iter = self.iters
        if not self.not_use_best_mse:
            last_loss = best_loss
            best_iter = last_best_iter
        with torch.no_grad():
            unwrapper_layer(self.model, wrapper_linear, layer_name, best_params)
        mv_module_from_gpu(layer, self.low_cpu_mem_usage)
        dump_info = f"quantized {layer_name},  loss iter 0: {init_loss:.6f} -> iter {best_iter}: {last_loss:.6f}"
        logger.info(dump_info)

    def register_act_max_hook(self, model):
        def get_act_max_hook(module, input, output):
            if isinstance(input, (tuple, list)):
                input = input[0]
            if not hasattr(module, "act_max"):
                module.act_max = torch.abs(input).max().item()
            else:
                module.act_max = max(torch.abs(input).max().item(), module.act_max)

        hook_handles = []

        for n, m in model.named_modules():
<<<<<<< HEAD
            if hasattr(m, "act_dynamic") and not m.act_dynamic and check_to_quantized(m):
=======
            # for block
            if hasattr(m, "act_dynamic") and m.act_dynamic == False and check_to_quantized(m):
>>>>>>> 92bbaad3
                hook = m.register_forward_hook(get_act_max_hook)
                hook_handles.append(hook)
                continue

            # for whole model, RTN
            if n in self.layer_config:
                config = self.layer_config[n]
                if config["bits"] <= 8 and "act_dynamic" in config and config[
                        "act_dynamic"] is False and check_to_quantized(config):
                    hook = m.register_forward_hook(get_act_max_hook)
                    hook_handles.append(hook)
                    continue
        return hook_handles

    def quant_block(self, block, input_ids, input_others, q_input=None, device=torch.device("cpu")):
        """Quantize the weights of a given block of the model.

        Args:
        block: The block of the model to be quantized.
        input_ids: The input tensor containing tokenized input ids.
        input_others: A dictionary containing additional input data.
        q_input: The quantized input tensor.
        device: The device for quantization.

        Returns:
        Tuple: (q_outputs, output) if self.enable_quanted_input is True, else (None, output)
        """
        if self.device_map is not None:
            from accelerate import dispatch_model
            for n, m in block.named_modules():
                if len(list(m.children())) != 0 or not hasattr(m, "tuning_device"):
                    continue
                from accelerate.hooks import AlignDevicesHook, add_hook_to_module
                hook = AlignDevicesHook(m.tuning_device, io_same_device=True)
                add_hook_to_module(m, hook, True)

        if q_input is None:
            hook_handles = self.register_act_max_hook(block)

            output = self.get_block_outputs(block, input_ids, input_others, self.batch_size * self.infer_bs_coeff,
                                            device,
                                            self.cache_device)

            for handle in hook_handles:
                handle.remove()
        else:
            output = self.get_block_outputs(block, input_ids, input_others, self.batch_size * self.infer_bs_coeff,
                                            device,
                                            self.cache_device)
            hook_handles = self.register_act_max_hook(block)
            if hook_handles:
                self.get_block_outputs(block, q_input, input_others, self.batch_size * self.infer_bs_coeff,
                                       device, self.cache_device, save_output=False)

            for handle in hook_handles:
                handle.remove()

        if q_input is not None:
            if input_ids is not q_input:
                clear_memory(input_ids)
            else:
                clear_memory()
            input_ids = q_input

        quantized_layer_names, unquantized_layer_names = wrapper_block(
            block, self.enable_minmax_tuning, self.enable_norm_bias_tuning, device=self.device)

        round_params = []
        minmax_params = []
        for n, m in block.named_modules():
            if hasattr(m, "orig_layer"):
                for key in m.params.keys():
                    if "min" in key or "max" in key:
                        minmax_params.append(m.params[key])
                    else:
                        round_params.append(m.params[key])

        if self.enable_minmax_tuning:
            optimizer = self.optimizer(
                [{"params": round_params}, {"params": minmax_params, "lr": self.minmax_lr}], lr=self.lr, weight_decay=0
            )
        else:
            optimizer = self.optimizer(round_params, lr=self.lr, weight_decay=0)

        if len(round_params) + len(minmax_params) <= 0:
            dump_info = (
                f"quantized {len(quantized_layer_names)}/{(len(quantized_layer_names) + len(unquantized_layer_names))} "
                f"layers in the block"
            )
            logger.info(dump_info)
            unwrapper_block(block, {})  ## TODO Quant layer should change
            mv_module_from_gpu(block, self.low_cpu_mem_usage)
            return output, output

        if self.lr_scheduler is None:
            lr_schedule = torch.optim.lr_scheduler.LinearLR(
                optimizer, start_factor=1.0, end_factor=0.0, total_iters=self.iters
            )
        else:
            lr_schedule = copy.deepcopy(self.lr_scheduler)

        nsamples = len(input_ids)
        pick_samples = self.batch_size * self.gradient_accumulate_steps
        pick_samples = min(nsamples, pick_samples)
        if self.sampler != "rand":
            whole_indices = torch.randperm(nsamples)[:pick_samples]
        last_best_iter = 0
        best_loss = torch.finfo(torch.float).max
        num_elm = 1
        mse_reduction = "mean"
        if self.gradient_accumulate_steps != 1:
            mse_reduction = "sum"
        mse_loss = torch.nn.MSELoss(reduction=mse_reduction).to(device)
        scaler = self.get_scaler()  # pylint: disable=assignment-from-none
        init_loss = None
        best_params = {}
        total_loss = 0

        for i in range(self.iters):
            total_loss = 0
            if self.sampler == "rand":
                whole_indices = torch.randperm(nsamples)[:pick_samples]
                ##we assume the block input and output shape is same
                if self.gradient_accumulate_steps != 1:
                    current_input_ids = [input_ids[i] for i in whole_indices]
                    num_elm = sum(id.numel() for id in current_input_ids)
            for tmp_step in range(self.gradient_accumulate_steps):
                indices = whole_indices[tmp_step * self.batch_size: (tmp_step + 1) * self.batch_size]
                current_input_ids, current_input_others = AutoRound.sampling_inputs(
                    input_ids,
                    input_others,
                    indices,
                    seqlen=self.seqlen,
                    batch_dim=self.batch_dim,
                    share_cache_keys=self.shared_cache_keys
                )

                current_output = [output[x] for x in indices]
                current_output = torch.cat(current_output, dim=self.batch_dim)

                current_output = to_device(current_output, device)

                output_q = block_forward(
                    block, current_input_ids, current_input_others, self.amp, self.amp_dtype, device
                )
                if self.amp:
                    with autocast(device_type=device.split(":")[0], dtype=self.amp_dtype):
                        loss = mse_loss(output_q, current_output)  # pylint: disable=not-callable
                else:
                    loss = mse_loss(  # pylint: disable=not-callable
                        output_q.to(torch.float32), current_output.to(torch.float32)
                    )

                total_loss += loss.item() / num_elm
                self.scale_loss_and_backward(scaler, loss)

            if i == 0:
                init_loss = total_loss

            if total_loss < best_loss:
                best_loss = total_loss
                if not self.not_use_best_mse:
                    best_params = collect_best_params(block)
                    # print(f"get better result at iter {i}, the loss is {total_loss}", flush=True)

                    last_best_iter = i
            if self.not_use_best_mse and i == self.iters - 1:
                best_params = collect_best_params(block)

            if not self.not_use_best_mse:
                if 0 < self.dynamic_max_gap <= i - last_best_iter:
                    break
            self.step(scaler, optimizer, lr_schedule)

        last_loss = total_loss
        best_iter = self.iters
        if not self.not_use_best_mse:
            last_loss = best_loss
            best_iter = last_best_iter
        dump_info = (
            f"quantized {len(quantized_layer_names)}/{(len(quantized_layer_names) + len(unquantized_layer_names))} "
            f"layers in the block, loss iter 0: {init_loss:.6f} -> iter {best_iter}: {last_loss:.6f}"
        )
        logger.info(dump_info)
        if len(unquantized_layer_names) != 0:
            logger.info(f"{unquantized_layer_names} have not been quantized")
        with torch.no_grad():
            unwrapper_block(block, best_params)
        if self.enable_quanted_input:
            if self.low_cpu_mem_usage:
                block = block.to(device)
            clear_memory()
            q_outputs = self.get_block_outputs(
                block, input_ids, input_others, self.batch_size * self.infer_bs_coeff, device,
                cache_device=self.cache_device
            )
            if self.device_map is not None:
                accelerate.hooks.remove_hook_from_submodules(
                    block)
            mv_module_from_gpu(block, self.low_cpu_mem_usage)
            clear_memory(input_ids)

            return q_outputs, output

        else:
            if self.device_map is not None:
                accelerate.hooks.remove_hook_from_submodules(
                    block)
            mv_module_from_gpu(block, self.low_cpu_mem_usage)
            clear_memory(input_ids)
            return None, output

    def quant_blocks(
            self,
            model: torch.nn.Module,
            inputs,
            block_names,
            q_input=None,
            nblocks=1,
            device="cpu",
            pbar=None
    ):
        """Quantize and dequantize the weights of the specified blocks in the model.

        Args:
        model: The PyTorch model to be quantized.
        inputs: The input data for quantization.
        block_names: The names of the blocks to be quantized and dequantized.
        nblocks: The number of blocks to quantize and dequantize.
        device: The device for quantization and dequantization.

        Returns:
        None
        """
        clear_memory()
        for n, m in model.named_parameters():
            m.requires_grad_(False)
        input_ids = inputs["input_ids"]
        inputs.pop("input_ids", None)
        input_others = inputs
        clear_memory()
        input_ids = to_device(input_ids, self.cache_device)
        input_others = to_device(input_others, self.cache_device)
        ## as in calibration phase, we may use bf16 for calibration due to low_gpu_memory usage
        tmp_dtype = self.amp_dtype if self.amp else torch.float32
        for i in range(len(input_ids)):
            input_ids[i] = input_ids[i].to(tmp_dtype)

        for key in input_others.keys():
            if isinstance(input_others[key], torch.Tensor) and (
                    input_others[key].dtype == torch.float16 or input_others[key].dtype == torch.bfloat16
            ):
                input_others[key] = input_others[key].to(tmp_dtype)
            elif isinstance(input_others[key], list):
                for i in range(len(input_others[key])):
                    to_dtype(input_others[key][i], tmp_dtype)
        if self.enable_torch_compile:
            quant_block = compile_func(self.quant_block, device)
        else:
            quant_block = self.quant_block

        if pbar is None:
            pbar = tqdm(range(0, len(block_names), nblocks))

        for i in range(0, len(block_names), nblocks):
            if i != 0:
                pbar.update(1)
            if nblocks == 1:
                n = block_names[i]
                pbar.set_description(f"Quantizing {n}")
                m = get_module(model, n)
            else:
                names = block_names[i: min(i + nblocks, len(block_names))]
                pbar.set_description(f"Quantizing [{i + 1}-{min(i + nblocks, len(block_names))}]/{len(block_names)}")
                modules = [get_module(model, n) for n in names]
                m = WrapperMultiblock(modules)

            if not self.model.device.type == "meta" or self.low_cpu_mem_usage:
                m = m.to(device)

            q_input, input_ids = quant_block(
                m,
                input_ids,
                input_others,
                q_input=q_input,
                device=device,
            )
            if self.is_packing_immediate:
                from auto_round.export import PACKING_LAYER_WITH_FORMAT
                for _, tmp_m in m.named_modules():
                    if hasattr(tmp_m, "bits") and check_to_quantized(tmp_m):
                        target_backend = self.formats[0].split(":")[0] if ":" in self.formats[0] else self.formats[0]
                        has_gguf = any("gguf" in format_ for format_ in self.formats)
                        if has_gguf:
                            from auto_round.export.export_to_gguf.export import pack_gguf_layer
                            output_dir = self.get_save_folder_name(self.formats[0])
                            model_type = ModelType.MMPROJ if self.vlm else ModelType.TEXT
                            pack_gguf_layer(
                                tmp_m.tmp_name,
                                self.model,
                                self.formats[0],
                                output_dir,
                                self.layer_config,
                                self.tokenizer,
                                processor=self.processor if hasattr(self, "processor") else None,
                                image_processor=self.image_processor if hasattr(self, "image_processor") else None,
                                model_type=model_type)
                        else:
                            PACKING_LAYER_WITH_FORMAT[target_backend](tmp_m.tmp_name, self.model, self.formats[0])
        pbar.set_description("Quantizing done")
        pbar.update(1)
        pbar.close()

        self.model = mv_module_from_gpu(self.model, self.low_cpu_mem_usage)
        for n, m in self.model.named_modules():
            if hasattr(m, "name"):
                delattr(m, "name")

        del q_input
        del input_ids
        del input_others
        del inputs

        clear_memory()

    def save_quantized(self, output_dir=None, format="auto_round", inplace=True, **kwargs):
        """Save the quantized model to the specified output directory in the specified format.

        Args:
            output_dir (str, optional): The directory to save the quantized model. Defaults to None.
            format (str, optional): The format in which to save the model. Defaults to "auto_round".
            inplace (bool, optional): Whether to modify the model in place. Defaults to True.
            **kwargs: Additional keyword arguments specific to the export format.

        Returns:
            object: The compressed model object.
        """
        format = self._check_supported_format(format)

        if self.low_cpu_mem_usage:
            self.model = self.model.to('cpu')

        if not self.quantized:
            logger.warning("please run autoround.quantize first")
            return
        if format == "fake" or format == "qdq":  ##TODO fix act quantizaiton later
            self.model = self.model.to("cpu")
            self.model.save_pretrained(output_dir)
            if self.tokenizer is not None:
                self.tokenizer.save_pretrained(output_dir)
            processor = kwargs.get("processor", None)
            if processor is not None:
                processor.save_pretrained(output_dir)
            return
        if self.act_bits <= 8 and format == "qdq":
            logger.warning(
                "Support for exporting activation quantization is limited. "
                "Please ensure that your configuration is supported.")

        from auto_round.export import EXPORT_FORMAT
        backend = format
        format = format.split(":")[0]
        if format not in EXPORT_FORMAT:
            logger.error(f"export format only supports {EXPORT_FORMAT.keys()}")
            raise ValueError(f"export format only supports {EXPORT_FORMAT.keys()}, but got {format}")
        save_quantized_as_format = EXPORT_FORMAT.get(format)
        if "gptq" in format and not self.sym:
            logger.warning(
                "the asymmetrical kernel of the GPTQ format may result in a noticeable accuracy drop,"
                " particularly for 2-bit quantization and smaller models."
                " We recommend exporting to either the AutoAWQ format ( only 4 bits) or "
                "the AutoRound format(2/3/4/8 bits)."
            )
        if "awq" in format and not self.bits == 4:
            raise ValueError("The AWQ format only supports W4 quantization ")

        if isinstance(self.dataset, str):
            self.serialization_keys.append("dataset")
        serialization_dict = {}
        for key in self.serialization_keys:
            serialization_dict[key] = getattr(self, key)
        from .version import __version__

        serialization_dict["autoround_version"] = __version__
        if "scale_dtype" in serialization_dict.keys():
            serialization_dict["scale_dtype"] = str(serialization_dict["scale_dtype"])

        compressed_model = save_quantized_as_format(  ##TODO refine the code
            output_dir,
            model=self.model,
            layer_config=self.layer_config,
            inplace=inplace,
            bits=self.bits,
            group_size=self.group_size,
            sym=self.sym,
            iters=self.iters,
            lr=self.lr,
            minmax_lr=self.minmax_lr,
            enable_minmax_tuning=self.enable_minmax_tuning,
            enable_quanted_input=self.enable_quanted_input,
            scale_dtype=self.scale_dtype,
            tokenizer=self.tokenizer,
            supported_types=self.supported_types,
            data_type=self.data_type,
            serialization_dict=serialization_dict,
            backend=backend,
            to_quant_block_names=self.to_quant_block_names,
            quant_block_list=self.quant_block_list,
            **kwargs
        )
        return compressed_model

    def get_quantized_layer_names_outside_blocks(self):
        """Gets the names of quantized layers outside blocks in the model.

        Returns:
            list: List of layer names outside blocks.
        """
        if self.layer_config is None or len(self.layer_config) == 0:
            return []

        layer_names = []
        all_layers_in_block = get_layer_names_in_block(self.model, self.supported_types, self.quant_block_list)

        for key in self.layer_config.keys():
            if key in all_layers_in_block:
                continue
            layer = get_module(self.model, key)
            if layer is None:
                logger.error(f"could not find layer {key} in the model, exit...")
                exit(-1)
            if isinstance(layer, tuple(self.supported_types)) and check_to_quantized(self.layer_config[key]):
                layer_names.append(key)

        return layer_names

    def set_amp_dtype(self):
        self.amp_dtype = torch.float16
        if self.model.dtype != torch.float32:
            self.amp_dtype = self.model.dtype
        if self.device == "cpu" or "hpu" in self.device:
            self.amp_dtype = torch.bfloat16
        if self.amp:
            if self.device == "cpu" and not CpuInfo().bf16:
                self.amp = False
                self.amp_dtype = torch.float32
                self.model = self.model.to(torch.float32)
                logger.warning(
                    f"amp is set to FALSE as the current {self.device} device does not support the 'bf16' data type."
                )
            else:
                self.model = self.model.to(self.amp_dtype)
        else:
            self.amp_dtype = torch.float32
            self.model = self.model.to(torch.float32)

    def get_optimizer(self, optimizer):
        """Returns the specified optimizer. In SignRound, we fix the optimizer.

        Args:
        optimizer: The optimizer to be used.

        Returns:
        The specified optimizer.
        """
        from auto_round.sign_sgd import SignSGD

        return SignSGD

    def get_scaler(self):
        """Returns scaler, in SignRound, no need to use scaler."""
        return None

    def scale_loss_and_backward(self, scaler, loss):
        """Scales the loss and performs backward pass.

        Args:
        scaler: The scaler to be used.
        loss: The loss to be scaled.

        Returns:
        The scaled loss.
        """
        scale_loss = loss * 1000
        scale_loss.backward()
        if is_optimum_habana_available():
            htcore.mark_step()
        return scale_loss

    def step(self, scaler, optimizer, lr_schedule):
        """Performs a step in the optimization process.

        Args:
        scaler: The scaler to be used.
        optimizer: The optimizer for the step.
        lr_schedule: The learning rate schedule.

        Returns:
        None
        """
        optimizer.step()
        # for hpu
        if is_optimum_habana_available():
            htcore.mark_step()
        optimizer.zero_grad()
        lr_schedule.step()

    @classmethod
    @torch.no_grad()
    def sampling_inputs(cls, input_ids, input_others, indices, seqlen,
                        batch_dim=0, share_cache_keys=()):
        """Samples inputs based on the given indices and sequence length.

        Args:
        input_ids: The list of input tensor containing  input_ids.
        input_others: A dictionary containing other input data.
        indices: The indices to sample from the input.
        seqlen: The sequence length.

        Returns:
        current_input_ids: The sampled input IDs.
        current_input_others: The sampled other input data.
        """
        current_input_ids = [input_ids[i] for i in indices]

        current_input_ids = torch.cat(current_input_ids, dim=batch_dim)

        current_input_others = {"positional_inputs": input_others["positional_inputs"]}
        for key in input_others.keys():
            if "positional_inputs" in key:
                continue
            if (key not in share_cache_keys or len(indices) == 1) \
                    and not isinstance(input_others[key], (str, bool, type(None))):
                current_input_others[key] = None
                if input_others[key] is not None:
                    current_input_others[key] = [input_others[key][i] for i in indices]
                    if len(indices) == 1:
                        current_input_others[key] = current_input_others[key][0]
                    else:
                        try:
                            current_input_others[key] = torch.cat(current_input_others[key], dim=0)
                        except TypeError as err:
                            logger.warning_once("Please check the model cache inputs or try setting batch_size to 1.")
            else:
                current_input_others[key] = input_others[key]

        return current_input_ids, current_input_others


class AutoRoundOPT(AutoRound):
    """Class for automatic rounding-based quantization with optimizers like adamw of a PyTorch model.

    Args:
        model: The PyTorch model to be quantized.
        tokenizer: An optional tokenizer for processing input data.
        bits (int): Number of bits for quantization (default is 4).
        group_size (int): Size of the quantization group (default is 128).
        sym (bool): Whether sym to be used (default is True).
        layer_config (dict): Configuration for weight quantization (default is None).
        batch_size (int): Batch size for training (default is 8).
        amp (bool): Whether to use automatic mixed precision (default is True).
        device: The device to be used for training (default is "auto").
        lr_scheduler: The learning rate scheduler to be used.
        dataset: The default dataset name (default is "NeelNanda/pile-10k").
        enable_quanted_input (bool): Whether to use quantized input data (default is True).
        enable_minmax_tuning (bool): Whether to enable min-max tuning (default is True).
        lr (float): The learning rate (default is 0.005).
        minmax_lr (float): The learning rate for min-max tuning (default is None).
        low_gpu_mem_usage (bool): Whether to use low GPU memory (default is False).
        low_cpu_mem_usage (bool): Whether to use low CPU memory (default is False).
        iters (int): Number of iterations (default is 200).
        seqlen (int): Length of the sequence.
        nsamples (int): Number of samples (default is 128).
        sampler (str): The sampling method (default is "rand").
        seed (int): The random seed (default is 42).
        nblocks (int): Number of blocks (default is 1).
        gradient_accumulate_steps (int): Number of gradient accumulation steps (default is 1).
        not_use_best_mse (bool): Whether to use mean squared error (default is False).
        dynamic_max_gap (int): The dynamic maximum gap (default is -1).
        data_type (str): The data type to be used (default is "int").
        scale_dtype (str): The data type of quantization scale to be used (default is "float16"), different kernels
                           have different choices.
        act_bits (int): Number of bits for activation quantization. Default is 16.
        act_group_size (int): Group size for activation quantization. Default is None.
        act_sym (bool): Whether to use symmetric activation quantization. Default is None.
        act_data_type (str): Specifies the data type for activations.
                             Defaults to None, in which case it inherits the weight data type.
        act_dynamic (bool): Whether to use dynamic activation quantization. Default is True.
        to_quant_block_names (str|list): A string or list whose elements are list of
                            block's layer names to be quantized.
        enable_norm_bias_tuning (bool): Whether to enable fast norm/layer_bias tuning
        enable_torch_compile (bool): Whether to enable torch compile to optimize quant_block/layer function
        **kwargs: Additional keyword arguments.

    Returns:
        The quantized model.
    """

    def __init__(
            self,
            model,
            tokenizer=None,
            bits: int = 4,
            group_size: int = 128,
            sym: bool = True,
            layer_config=None,
            batch_size: int = 8,
            amp: bool = True,
            device=None,
            lr_scheduler=None,
            dataset: Union[str, list, tuple, torch.utils.data.DataLoader] = "NeelNanda/pile-10k",
            enable_quanted_input: bool = True,
            enable_minmax_tuning: bool = True,
            lr: float = None,
            minmax_lr: float = None,
            low_gpu_mem_usage: bool = False,
            low_cpu_mem_usage: bool = False,
            iters: int = 200,
            seqlen: int = 2048,
            nsamples: int = 128,
            sampler: str = "rand",
            seed: int = 42,
            nblocks: int = 1,
            gradient_accumulate_steps: int = 1,
            not_use_best_mse: bool = False,
            dynamic_max_gap: int = -1,
            data_type: str = "int",
            scale_dtype: str = "fp16",
            act_bits: int = 16,
            act_group_size: int = None,
            act_sym: bool = None,
            act_data_type: str = None,
            act_dynamic: bool = True,
            to_quant_block_names: Union[str, list] = None,
            enable_norm_bias_tuning: bool = False,
            enable_torch_compile: bool = False,
            device_map: Union[str, dict] = None,
            optimizer="AdamW",
            super_bits: int = None,
            super_group_size: int = None,
            disable_opt_rtn: bool = False,
            **kwargs,
    ):
        super(AutoRoundOPT, self).__init__(
            model=model,
            tokenizer=tokenizer,
            bits=bits,
            group_size=group_size,
            sym=sym,
            layer_config=layer_config,
            batch_size=batch_size,
            amp=amp,
            device=device,
            lr_scheduler=lr_scheduler,
            dataset=dataset,
            enable_quanted_input=enable_quanted_input,
            enable_minmax_tuning=enable_minmax_tuning,
            lr=lr,
            minmax_lr=minmax_lr,
            low_gpu_mem_usage=low_gpu_mem_usage,
            low_cpu_mem_usage=low_cpu_mem_usage,
            iters=iters,
            seqlen=seqlen,
            nsamples=nsamples,
            sampler=sampler,
            seed=seed,
            nblocks=nblocks,
            gradient_accumulate_steps=gradient_accumulate_steps,
            not_use_best_mse=not_use_best_mse,
            dynamic_max_gap=dynamic_max_gap,
            data_type=data_type,
            scale_dtype=scale_dtype,
            act_bits=act_bits,
            act_group_size=act_group_size,
            act_sym=act_sym,
            act_data_type=act_data_type,
            act_dynamic=act_dynamic,
            to_quant_block_names=to_quant_block_names,
            enable_norm_bias_tuning=enable_norm_bias_tuning,
            enable_torch_compile=enable_torch_compile,
            device_map=device_map,
            super_bits=super_bits,
            super_group_size=super_group_size,
            **kwargs,
        )

        self.optimizer = self.get_optimizer(optimizer)

    def get_optimizer(self, optimizer):
        if optimizer is None:
            optimizer = torch.optim.AdamW
        elif isinstance(optimizer, str):
            optimizer = getattr(torch.optim, optimizer)
        else:
            optimizer = optimizer
        return optimizer

    def get_scaler(self):
        scaler = None
        if self.amp and not check_is_cpu(self.device):
            from torch.cuda.amp import GradScaler

            scaler = GradScaler(init_scale=1024, growth_interval=100000)
        return scaler

    def scale_loss_and_backward(self, scaler, loss):
        if scaler is not None:
            loss = scaler.scale(loss)

        loss.backward()
        if is_optimum_habana_available():
            htcore.mark_step()
        return loss

    def step(self, scaler, optimizer, lr_schedule):
        if scaler is not None:
            scaler.step(optimizer)
            optimizer.zero_grad()
            lr_schedule.step()
            scaler.update()
        else:
            optimizer.step()
            optimizer.zero_grad()
            lr_schedule.step()
        if is_optimum_habana_available():
            htcore.mark_step()


class AutoRoundAdam(AutoRoundOPT):
    """Class for automatic rounding-based quantization with optimizers like adamw of a PyTorch model.
    The default lr has been changed.

    Args:
        model: The PyTorch model to be quantized.
        tokenizer: An optional tokenizer for processing input data.
        bits (int): Number of bits for quantization (default is 4).
        group_size (int): Size of the quantization group (default is 128).
        sym (str): Whether symmetric quantization to be used (default is True).
        layer_config (dict): Configuration for weight quantization (default is None).
        batch_size (int): Batch size for training (default is 8).
        amp (bool): Whether to use automatic mixed precision (default is True).
        device: The device to be used for training (default is "auto").
        lr_scheduler: The learning rate scheduler to be used.
        dataset (Union[str, list, tuple, torch.utils.data.DataLoader]):
                The default dataset name (default is "NeelNanda/pile-10k").
        enable_quanted_input (bool): Whether to use quantized input data (default is True).
        enable_minmax_tuning (bool): Whether to enable min-max tuning (default is True).
        lr (float): The learning rate (default is 0.005).
        minmax_lr (float): The learning rate for min-max tuning (default is None).
        low_gpu_mem_usage (bool): Whether to use low GPU memory (default is False).
        low_cpu_mem_usage (bool): Whether to use low CPU memory (default is False).
        iters (int): Number of iterations (default is 200).
        seqlen (int): Length of the sequence.
        nsamples (int): Number of samples (default is 128).
        sampler (str): The sampling method (default is "rand").
        seed (int): The random seed (default is 42).
        nblocks (int): Number of blocks (default is 1).
        gradient_accumulate_steps (int): Number of gradient accumulation steps (default is 1).
        not_use_best_mse (bool): Whether to use mean squared error (default is False).
        dynamic_max_gap (int): The dynamic maximum gap (default is -1).
        data_type (str): The data type to be used (default is "int").
        optimizer: string or object
        scale_dtype (str): The data type of quantization scale to be used (default is "float16"), different kernels
                           have different choices.
        act_bits (int): Number of bits for activation quantization. Default is 16.
        act_group_size (int): Group size for activation quantization. Default is None.
        act_sym (bool): Whether to use symmetric activation quantization. Default is None.
        act_data_type (str): Specifies the data type for activations.
                             Defaults to None, in which case it inherits the weight data type.
        act_dynamic (bool): Whether to use dynamic activation quantization. Default is True.
        to_quant_block_names (str|list): A list whose elements are list of block's layer names to be quantized.
        enable_norm_bias_tuning (bool): Whether to enable fast norm/layer_bias tuning
        enable_torch_compile (bool): Whether to enable torch compile to optimize quant_block/layer function
    Returns:
        The quantized model.
    """

    def __init__(
            self,
            model,
            tokenizer=None,
            bits: int = 4,
            group_size: int = 128,
            sym: bool = True,
            layer_config=None,
            batch_size: int = 8,
            amp: bool = True,
            device=None,
            lr_scheduler=None,
            dataset: Union[str, list, tuple, torch.utils.data.DataLoader] = "NeelNanda/pile-10k",
            enable_quanted_input: bool = True,
            enable_minmax_tuning: bool = True,
            lr: float = None,
            minmax_lr: float = None,
            low_gpu_mem_usage: bool = False,
            low_cpu_mem_usage: bool = False,
            iters: int = 200,
            seqlen: int = 2048,
            nsamples: int = 128,
            sampler: str = "rand",
            seed: int = 42,
            nblocks: int = 1,
            gradient_accumulate_steps: int = 1,
            not_use_best_mse: bool = False,
            dynamic_max_gap: int = -1,
            data_type: str = "int",
            scale_dtype: str = "fp16",
            act_bits: int = 16,
            act_group_size: int = None,
            act_sym: bool = None,
            act_data_type: str = None,
            act_dynamic: bool = True,
            to_quant_block_names: Union[str, list] = None,
            enable_norm_bias_tuning: bool = False,
            enable_torch_compile: bool = False,
            device_map: Union[str, dict] = None,
            optimizer="AdamW",
            super_bits: int = None,
            super_group_size: int = None,
            disable_opt_rtn: bool = False,
            **kwargs,
    ):
        super(AutoRoundAdam, self).__init__(
            model=model,
            tokenizer=tokenizer,
            bits=bits,
            group_size=group_size,
            sym=sym,
            layer_config=layer_config,
            batch_size=batch_size,
            amp=amp,
            device=device,
            lr_scheduler=lr_scheduler,
            dataset=dataset,
            enable_quanted_input=enable_quanted_input,
            enable_minmax_tuning=enable_minmax_tuning,
            lr=lr,
            minmax_lr=minmax_lr,
            low_gpu_mem_usage=low_gpu_mem_usage,
            low_cpu_mem_usage=low_cpu_mem_usage,
            iters=iters,
            seqlen=seqlen,
            nsamples=nsamples,
            sampler=sampler,
            seed=seed,
            nblocks=nblocks,
            gradient_accumulate_steps=gradient_accumulate_steps,
            not_use_best_mse=not_use_best_mse,
            dynamic_max_gap=dynamic_max_gap,
            data_type=data_type,
            scale_dtype=scale_dtype,
            act_bits=act_bits,
            act_group_size=act_group_size,
            act_sym=act_sym,
            act_data_type=act_data_type,
            act_dynamic=act_dynamic,
            to_quant_block_names=to_quant_block_names,
            enable_norm_bias_tuning=enable_norm_bias_tuning,
            enable_torch_compile=enable_torch_compile,
            device_map=device_map,
            optimizer=optimizer,
            super_bits=super_bits,
            super_group_size=super_group_size,
            **kwargs,
        )

<|MERGE_RESOLUTION|>--- conflicted
+++ resolved
@@ -545,27 +545,6 @@
                 self.scale_dtype = torch.float32
                 logger.info("change `scale_dtype` to `torch.float32`")
 
-<<<<<<< HEAD
-        # only support to export afp8
-        if self.act_bits <= 8:
-            if "fp8" not in self.act_data_type:
-                if len(formats) > 1 or "fake" not in formats:
-                    logger.warning(
-                        "Currently only support to export auto_round format quantized model"
-                        " with fp8 dtype activation for activation quantization."
-                        " Change format to fake and save."
-                    )
-                    formats = ["fake"]
-            else:
-                if len(formats) > 1 or "auto_round" not in formats:
-                    logger.warning(
-                        f"Currently only support to export auto_round format for W{self.bits}AFP8 model,"
-                        " change format to auto_round"
-                    )
-                    formats = ["auto_round"]
-
-=======
->>>>>>> 92bbaad3
         # Adjust format settings based on compatibility
         for index in range(len(formats)):
             format = formats[index]
@@ -2123,12 +2102,7 @@
         hook_handles = []
 
         for n, m in model.named_modules():
-<<<<<<< HEAD
             if hasattr(m, "act_dynamic") and not m.act_dynamic and check_to_quantized(m):
-=======
-            # for block
-            if hasattr(m, "act_dynamic") and m.act_dynamic == False and check_to_quantized(m):
->>>>>>> 92bbaad3
                 hook = m.register_forward_hook(get_act_max_hook)
                 hook_handles.append(hook)
                 continue
