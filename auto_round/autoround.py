# Copyright (c) 2023 Intel Corporation
#
# Licensed under the Apache License, Version 2.0 (the "License");
# you may not use this file except in compliance with the License.
# You may obtain a copy of the License at
#
#    http://www.apache.org/licenses/LICENSE-2.0
#
# Unless required by applicable law or agreed to in writing, software
# distributed under the License is distributed on an "AS IS" BASIS,
# WITHOUT WARRANTIES OR CONDITIONS OF ANY KIND, either express or implied.
# See the License for the specific language governing permissions and
# limitations under the License.


import copy
import time
from typing import Optional, Union

import torch
import transformers
from torch import autocast

from .calib_dataset import get_dataloader
from .special_model_handler import check_hidden_state_dim, check_share_attention_mask
from .utils import (
    CpuInfo,
    block_forward,
    check_is_cpu,
    check_to_quantized,
    collect_minmax_scale,
    collect_round_v,
    convert_dtype_str2torch,
    detect_device,
    get_block_names,
    get_module,
    get_scale_shape,
    htcore,
    is_optimum_habana_available,
    logger,
    quant_weight,
    sampling_inputs,
    set_module,
    to_device,
)


class WrapperLinear(torch.nn.Module):
    def __init__(self, orig_layer, enable_minmax_tuning=True):
        """A wrapper module for linear layers that enables quantization and min-max tuning of weights.

        Args:
        - orig_layer (torch.nn.Module): The original linear layer to be wrapped.
        - enable_minmax_tuning (bool): Whether to enable min-max scaling tuning. Default is True.

        Attributes:
        - orig_layer (torch.nn.Module): The original linear layer being wrapped.
        - num_bits (int): The number of bits for quantization.
        - group_size (int): The size of the groups for quantization.
        - sym (bool): Whether the symmetric quantization is to be used.
        - value (torch.nn.Parameter): The learnable parameter for quantization.
        - enable_minmax_tuning (bool): Whether min-max scaling tuning is enabled.
        - min_scale (torch.nn.Parameter or torch.Tensor): The minimum scale for min-max tuning.
        - max_scale (torch.nn.Parameter or torch.Tensor): The maximum scale for min-max tuning.
        """
        super(WrapperLinear, self).__init__()
        self.orig_layer = orig_layer
        self.num_bits = self.orig_layer.bits
        self.group_size = self.orig_layer.group_size
        self.scale_dtype = self.orig_layer.scale_dtype
        self.sym = self.orig_layer.sym
        weight_dtype = self.orig_layer.weight.dtype
        weight_dtype = torch.float32  ##TODO revert the change to check the accuracy
        self.value = torch.nn.Parameter(
            torch.zeros(self.orig_layer.weight.shape, device=self.orig_layer.weight.device, dtype=weight_dtype),
            requires_grad=True,
        )
        self.enable_minmax_tuning = enable_minmax_tuning
        shape = get_scale_shape(self.orig_layer.weight, self.group_size)
        weight_dtype = self.orig_layer.weight.dtype
        if self.enable_minmax_tuning:
            self.min_scale = torch.nn.Parameter(
                torch.zeros(shape, device=self.orig_layer.weight.device, dtype=weight_dtype), requires_grad=True
            )
            self.max_scale = torch.nn.Parameter(
                torch.zeros(shape, device=self.orig_layer.weight.device, dtype=weight_dtype), requires_grad=True
            )
        else:
            self.min_scale = torch.tensor(0, device=self.orig_layer.weight.device, dtype=weight_dtype)
            self.max_scale = torch.tensor(0, device=self.orig_layer.weight.device, dtype=weight_dtype)

    def unwrapper(self, v, min_scale, max_scale):
        """Unwrapper the layer to the original layer.

        Args:
        - v (torch.Tensor): The rounding v parameter for quantization.
        - min_scale (torch.nn.Parameter or torch.Tensor): The minimum scale for min-max tuning.
        - max_scale (torch.nn.Parameter or torch.Tensor): The maximum scale for min-max tuning.

        Returns:
        - torch.nn.Module: The original linear layer with updated weights after quantization and dequantization.
        """
        min_scale.clamp_(-1, 0)
        max_scale.clamp_(-1, 0)

        q_dq_weight, scale, zp = quant_weight(
            self.orig_layer.weight,
            self.num_bits,
            self.group_size,
            self.sym,
            v,
            min_scale,
            max_scale,
            self.scale_dtype,
        )
        self.orig_layer.weight.data.copy_(q_dq_weight)
        self.orig_layer.weight.grad = None  ##clear grad
        self.orig_layer.scale = scale.to("cpu")
        self.orig_layer.zp = zp.to("cpu") if zp is not None else None
        return self.orig_layer

    def forward(self, x):
        """Performs forward pass through the wrapped linear layer with quantized weights.

        Args:
        - x (torch.Tensor): The input tensor.

        Returns:
        - torch.Tensor: The output tensor after applying the linear transformation with quantized weights.
        """
        from torch.functional import F

        weight = self.orig_layer.weight
        self.min_scale.data.copy_(torch.clamp(self.min_scale.data, -1, 0))
        self.max_scale.data.copy_(torch.clamp(self.max_scale.data, -1, 0))
        weight_q, _, _ = quant_weight(
            weight,
            self.num_bits,
            self.group_size,
            self.sym,
            self.value,
            self.min_scale,
            self.max_scale,
            self.scale_dtype,
        )
        weight_q = weight_q.to(weight.dtype)
        # pylint: disable=not-callable
        return F.linear(x, weight_q, self.orig_layer.bias)


class WrapperTransformerConv1d(torch.nn.Module):
    def __init__(self, orig_layer, enable_minmax_tuning=True):
        """A wrapper module for transformers 1D convolutional layers used in transformers,
        enabling quantization and min-max tuning of weights.

        Args:
        - orig_layer (torch.nn.Module): The original 1D convolutional layer to be wrapped.
        - num_bits (int): The number of bits for quantization.
        - group_size (int): The size of the groups for quantization.
        - sym (bool): Whether symmetric quantization is to be used.
        - enable_minmax_tuning (bool): Whether to enable min-max scaling tuning. Default is True.

        Attributes:
        - orig_layer (torch.nn.Module): The original 1D convolutional layer being wrapped.
        - num_bits (int): The number of bits for quantization.
        - group_size (int): The size of the groups for quantization.
        - sym (bool): Whether symmetric quantization is to be used.
        - weight_t (torch.Tensor): Transposed weight tensor of the original layer.
        - value (torch.nn.Parameter): The learnable parameter for quantization.
        - enable_minmax_tuning (bool): Whether min-max scaling tuning is enabled.
        - min_scale (torch.nn.Parameter or torch.Tensor): The minimum scale for min-max tuning.
        - max_scale (torch.nn.Parameter or torch.Tensor): The maximum scale for min-max tuning.
        """
        super(WrapperTransformerConv1d, self).__init__()
        self.orig_layer = orig_layer
        self.num_bits = self.orig_layer.bits
        self.group_size = self.orig_layer.group_size
        self.sym = self.orig_layer.sym
        self.scale_dtype = self.orig_layer.scale_dtype
        weight_dtype = self.orig_layer.weight.dtype
        weight_dtype = torch.float32  ##TODO revert the change to check the accuracy

        device = self.orig_layer.weight.device
        self.weight_t = self.orig_layer.weight.t()
        self.value = torch.nn.Parameter(
            torch.zeros(self.weight_t.shape, device=device, dtype=weight_dtype), requires_grad=True
        )
        shape = get_scale_shape(self.weight_t, self.group_size)

        if enable_minmax_tuning:
            self.min_scale = torch.nn.Parameter(
                torch.zeros(shape, device=device, dtype=weight_dtype), requires_grad=True
            )
            self.max_scale = torch.nn.Parameter(
                torch.zeros(shape, device=device, dtype=weight_dtype), requires_grad=True
            )
        else:
            self.min_scale = torch.tensor(0, device=device, dtype=weight_dtype)
            self.max_scale = torch.tensor(0, device=device, dtype=weight_dtype)

    def unwrapper(self, v=0, min_scale=0, max_scale=0):
        """Unwrapper the layer to the original conv1d layer.

        Args:
        - v (torch.Tensor): The scaling parameter for quantization.
        - min_scale (torch.nn.Parameter or torch.Tensor): The minimum scale for min-max tuning.
        - max_scale (torch.nn.Parameter or torch.Tensor): The maximum scale for min-max tuning.

        Returns:
        - torch.nn.Module: The original 1D convolutional layer with updated weights after inverse quantization.
        """
        min_scale.clamp_(-1, 0)
        max_scale.clamp_(-1, 0)
        weight_q, scale, zp = quant_weight(
            self.weight_t, self.num_bits, self.group_size, self.sym, v, min_scale, max_scale, self.scale_dtype
        )
        self.orig_layer.weight.data.copy_(weight_q.t())
        self.orig_layer.weight.grad = None
        self.orig_layer.scale = scale.to("cpu")
        self.orig_layer.zp = zp.to("cpu")
        return self.orig_layer

    def forward(self, x):
        """Performs forward pass through the wrapped 1D convolutional layer with quantized weights.

        Args:
        x (torch.Tensor): The input tensor.

        Returns:
        torch.Tensor: The output tensor after applying the convolutional transformation with quantized weights.
        """
        with torch.no_grad():
            self.min_scale.clamp_(-1, 0)
            self.max_scale.clamp_(-1, 0)
        weight_q, _, _ = quant_weight(
            self.weight_t,
            self.num_bits,
            self.group_size,
            self.sym,
            self.value,
            self.min_scale,
            self.max_scale,
            self.scale_dtype,
        )
        weight_q = weight_q.to(self.weight_t.dtype)
        size_out = x.size()[:-1] + (self.orig_layer.nf,)
        x = torch.addmm(self.orig_layer.bias, x.view(-1, x.size(-1)), weight_q.t())
        x = x.view(*size_out)
        return x


class WrapperMultiblock(torch.nn.Module):
    """A wrapper for a list of modules to be act as a single block.

    Args:
    module_list: The list of modules to wrap.
    """

    def __init__(self, module_list):
        super(WrapperMultiblock, self).__init__()
        self.layers = torch.nn.ModuleList(module_list)

    def forward(self, x, **kwargs):
        hidden_states = x
        for idx, decoder_layer in enumerate(self.layers):
            layer_outputs = decoder_layer(hidden_states, **kwargs)
            hidden_states = layer_outputs
            if isinstance(hidden_states, tuple) or isinstance(hidden_states, list):
                hidden_states = layer_outputs[0]
        return hidden_states


def wrapper_block(block, enable_minmax_tuning):
    """Wraps the layers in the given block with a custom Wrapper module.

    Args:
        block: The input block containing linear and conv1d layers to be wrapped.
        enable_minmax_tuning: A boolean indicating whether min-max tuning is enabled.

    Returns:
        list: A list of names of the wrapped layers and unwrapped layers.
    """
    quantized_layers = []
    unquantized_layers = []
    for n, m in block.named_modules():
        if isinstance(m, torch.nn.Linear):
            if not check_to_quantized(m):
                unquantized_layers.append(n)
                continue
            new_m = WrapperLinear(m, enable_minmax_tuning=enable_minmax_tuning)
            set_module(block, n, new_m)
            quantized_layers.append(n)

        if isinstance(m, transformers.modeling_utils.Conv1D):
            if not check_to_quantized(m):
                unquantized_layers.append(n)
                continue
            new_m = WrapperTransformerConv1d(m, enable_minmax_tuning=enable_minmax_tuning)
            set_module(block, n, new_m)
            quantized_layers.append(n)

    return quantized_layers, unquantized_layers


@torch.no_grad()
def unwrapper_layer(model, layer, layer_name, v=0, min_scale=0, max_scale=0):
    """Unwraps the WrapperLinear and WrapperTransformerConv1d modules in the given block.

    Args:
    block: The input block containing wrapped modules to be unwrapped.
    vs: A dictionary of scaling parameters for the wrapped modules.
    min_scales: A dictionary of minimum scaling values for the wrapped modules.
    max_scales: A dictionary of maximum scaling values for the wrapped modules.
    """

    if hasattr(layer, "orig_layer"):

        if isinstance(min_scale, torch.Tensor):
            min_scale = torch.clamp(min_scale, -1, 0)
            max_scale = torch.clamp(max_scale, -1, 0)

        else:
            min_scale = torch.tensor(0)
            max_scale = torch.tensor(0)
        orig_layer = layer.unwrapper(v, min_scale, max_scale)
        orig_layer = orig_layer.to("cpu")
        set_module(model, layer_name, orig_layer)


@torch.no_grad()
def unwrapper_block(block, vs, min_scales, max_scales):
    """Unwraps the WrapperLinear and WrapperTransformerConv1d modules in the given block.

    Args:
    block: The input block containing wrapped modules to be unwrapped.
    vs: A dictionary of scaling parameters for the wrapped modules.
    min_scales: A dictionary of minimum scaling values for the wrapped modules.
    max_scales: A dictionary of maximum scaling values for the wrapped modules.
    """
    for n, m in block.named_modules():
        if hasattr(m, "orig_layer"):
            v = 0
            min_scale = torch.tensor(0)
            max_scale = torch.tensor(0)
            if isinstance(vs, dict):
                v = vs[n]
            if isinstance(min_scales, dict):
                min_scale = min_scales[n]
                min_scale = torch.clamp(min_scale, -1, 0)
            if isinstance(max_scales, dict):
                max_scale = max_scales[n]
                max_scale = torch.clamp(max_scale, -1, 0)
            orig_layer = m.unwrapper(v, min_scale, max_scale)
            set_module(block, n, orig_layer)


class AutoRound(object):
    """This is Signround+ which is an advanced version of Signround. For more information,
     please refer to Cheng, Wenhua, et al. "Optimize weight rounding via signed gradient descent
     for the quantization of llms." arXiv preprint arXiv:2309.05516 (2023).

    Args:
        model: The PyTorch model to be quantized.
        tokenizer: An optional tokenizer for processing input data. If none is provided, a dataloader must be supplied.
        bits (int): Number of bits for quantization (default is 4).
        group_size (int): Size of the quantization group (default is 128).
        sym (bool): Whether symmetric quantization is to be used (default is False).
        weight_config (dict): Configuration for weight quantization (default is an empty dictionary).
        weight_config={
                   'layer1':##layer_name
                   {
                       'data_type': 'int',
                       'bits': 4,
                       'group_size': 32,
                       'sym': False
                   }
                   ...
               }
        enable_full_range (bool): Whether to enable full range quantization (default is False).
        batch_size (int): Batch size for training (default is 8).
        amp (bool): Whether to use automatic mixed precision (default is True).
        device: The device to be used for tuning (default is "auto").
        lr_scheduler: The learning rate scheduler to be used.
        dataset (str): The default dataset name (default is "NeelNanda/pile-10k").
        enable_quanted_input (bool): Whether to use the output of the previous quantized block as
                                the input for the current block (default is True).
        enable_minmax_tuning (bool): Whether to enable weight min-max tuning (default is True).
        lr (float): The learning rate (default is None, will be set to 1.0/iters).
        minmax_lr (float): The learning rate for min-max tuning (default is None, it will be set to lr automatically).
        low_gpu_mem_usage (bool): Whether to use low GPU memory (default is True).
        iters (int): Number of iterations (default is 200).
        seqlen (int): Data length of the sequence for tuning (default is 2048).
        n_samples (int): Number of samples (default is 512).
        sampler (str): The sampling method (default is "rand").
        seed (int): The random seed (default is 42).
        n_blocks (int): Number of blocks (default is 1).
        gradient_accumulate_steps (int): Number of gradient accumulation steps (default is 1).
        not_use_best_mse (bool): Whether to use mean squared error (default is False).
        dynamic_max_gap (int): The dynamic maximum gap (default is -1).
        data_type (str): The data type to be used (default is "int").
        scale_dtype (str): The data type of quantization scale to be used (default is "float32"), different kernels
                           have different choices.

    Returns:
        The quantized model.
    """

    def __init__(
        self,
        model,
        tokenizer,
        bits: int = 4,
        group_size: int = 128,
        sym: bool = False,
        weight_config: dict = {},
        enable_full_range: bool = False,  ##for symmetric, TODO support later
        batch_size: int = 8,
        amp: bool = True,
        device=None,
        lr_scheduler=None,
        dataset: Union[str, list, tuple, torch.utils.data.DataLoader] = "NeelNanda/pile-10k",
        enable_quanted_input: bool = True,
        enable_minmax_tuning: bool = True,
        lr: float = None,
        minmax_lr: float = None,
        low_gpu_mem_usage: bool = True,
        iters: int = 200,
        seqlen: int = 2048,
        n_samples: int = 512,
        sampler: str = "rand",
        seed: int = 42,
        n_blocks: int = 1,
        gradient_accumulate_steps: int = 1,
        not_use_best_mse: bool = False,
        dynamic_max_gap: int = -1,
        data_type: str = "int",  ##only support int for now
        scale_dtype: str = "fp16",
        **kwargs,
    ):
        self.quantized = False
        self.model_orig_dtype = model.dtype
        self.model = model.eval().to("cpu")
        self.amp = amp
        self.enable_quanted_input = enable_quanted_input
        self.enable_minmax_tuning = enable_minmax_tuning
        self.n_samples = n_samples
        self.n_blocks = n_blocks
        self.bits = bits
        self.group_size = group_size
        self.sym = sym
        self.low_gpu_mem_usage = low_gpu_mem_usage
        self.data_type = data_type
        self.supported_types = [torch.nn.Linear, transformers.modeling_utils.Conv1D]
        self.weight_config = weight_config
        self.seed = seed
        self.tokenizer = tokenizer
        self.seqlen = seqlen
        self.train_bs = batch_size
        self.n_blocks = n_blocks
        self.device = detect_device(device)
        self.scale_dtype = convert_dtype_str2torch(scale_dtype)
        self.set_amp_dtype()
        self.cache_device = torch.device("cpu") if self.low_gpu_mem_usage else device
        logger.info(f"using {self.model.dtype} for quantization tuning")
        self.dataset = dataset
        self.iters = iters
        if self.iters <= 0:
            logger.warning("iters must be positive, reset it to 200")
            self.iters = 200
        self.lr = lr
        if self.lr is None:
            self.lr = 1.0 / self.iters
        self.minmax_lr = minmax_lr
        if self.minmax_lr is None:
            self.minmax_lr = self.lr

        self.sampler = sampler
        self.gradient_accumulate_steps = gradient_accumulate_steps
        self.not_use_best_mse = not_use_best_mse
        self.dynamic_max_gap = dynamic_max_gap
        self.enable_full_range = enable_full_range
        self.lr_scheduler = lr_scheduler
        self.set_layerwise_config(self.weight_config)
        self.optimizer = self.get_optimizer(None)
        self.share_attention_mask_flag = None
        self.hidden_dim_flag = None
        torch.set_printoptions(precision=3, sci_mode=True)

        self.check_configs()
        serialization_keys = [
            "bits",
            "group_size",
            "sym",
            "data_type",
            "enable_quanted_input",
            "enable_minmax_tuning",
            "data_type",
            "seqlen",
            "train_bs",
            "scale_dtype",
            "lr",
            "minmax_lr",
            "gradient_accumulate_steps",
            "iters",
            "amp",
            "low_gpu_mem_usage",
        ]
        if isinstance(dataset, str):
            serialization_keys.append("dataset")
        self.serialization_dict = {}
        for key in serialization_keys:
            self.serialization_dict[key] = getattr(self, key)
        from .version import __version__

        self.serialization_dict["autoround_version"] = __version__
        if "scale_dtype" in self.serialization_dict.keys():
            self.serialization_dict["scale_dtype"] = str(self.serialization_dict["scale_dtype"])
        if is_optimum_habana_available():
            logger.info("Optimum Habana is available, import htcore explicitly.")
            import habana_frameworks.torch.core as htcore  # pylint: disable=E0401
            import habana_frameworks.torch.hpu as hthpu  # pylint: disable=E0401

    def check_configs(self):
        """Checks if the configurations are valid.

        Raises:
        AssertionError: If any of the configurations are invalid.
        """
        assert isinstance(self.model, torch.nn.Module)
        assert self.bits > 0, "bits must be positive"
        assert self.group_size == -1 or self.group_size >= 1, "only supports positive group_size or -1(per channel)"
        assert self.train_bs > 0, "batch size must be positive"
        assert self.iters > 0, "iters must be positive"
        assert self.seqlen > 0, "seqlen must be positive"
        assert self.n_blocks > 0, "n_blocks must be positive"
        assert self.gradient_accumulate_steps > 0, "gradient accumulate step must be positive"
        assert self.enable_full_range is False, "only support enable_full_range=False currently"
        # assert self.tokenizer != None or self.dataloader != None

    def quantize(self):
        """Quantize the model and return the quantized model along with weight configurations.
        the entry of AutoRound.

        Returns:
        The quantized model and weight configurations.
        """
        # logger.info("cache block input")
        block_names = get_block_names(self.model)
        if len(block_names) == 0:
            logger.warning("could not find blocks, exit with original model")
            return self.model, self.weight_config

        if self.amp:
            self.model = self.model.to(self.amp_dtype)

        layer_names = self.get_quantized_layer_names_outside_blocks()
        self.start_time = time.time()
        all_inputs = self.try_cache_inter_data_gpucpu([block_names[0]], self.n_samples, layer_names=layer_names)
        del self.inputs
        inputs = all_inputs[block_names[0]]

        all_inputs.pop(block_names[0])
        self.inputs = None
        del self.inputs
        if "input_ids" in inputs.keys():
            total_samples = len(inputs["input_ids"])
            self.n_samples = total_samples
            if total_samples < self.train_bs:
                self.train_bs = total_samples
                logger.warning(f"force the train batch size to {total_samples} ")

        self.model = self.model.to("cpu")
        torch.cuda.empty_cache()
        self.quant_blocks(
            self.model,
            inputs,
            block_names,
            n_blocks=self.n_blocks,
            device=self.device,
        )

        self.quant_layers(layer_names, all_inputs)

        self.dump_data_to_weight_config()

        end_time = time.time()
        cost_time = end_time - self.start_time
        logger.info(f"quantization tuning time {cost_time}")

        ## dump a summary
        quantized_layers = []
        unquantized_layers = []
        for n, m in self.model.named_modules():
            if isinstance(m, tuple(self.supported_types)):
                if self.weight_config[n]["bits"] == 16:
                    unquantized_layers.append(n)
                else:
                    quantized_layers.append(n)
        summary_info = (
            f"Summary: quantized {len(quantized_layers)}/{len(quantized_layers) + len(unquantized_layers)} in the model"
        )
        if len(unquantized_layers) > 0:
            summary_info += f",  {unquantized_layers} have not been quantized"
        logger.info(summary_info)

        self.quantized = True
        ##self.model = self.model.to(self.model_orig_dtype)##keep it as amp dtype
        return self.model, self.weight_config

    def dump_data_to_weight_config(self):
        """
        dump quantization scale and zp to  weight configuration
        Args:

        Returns:
            None
        """
        for n, m in self.model.named_modules():
            if n not in self.weight_config.keys():
                continue
            if hasattr(m, "scale"):
                self.weight_config[n]["scale"] = m.scale
                self.weight_config[n]["zp"] = m.zp
                if self.group_size <= 0:
                    self.weight_config[n]["g_idx"] = torch.tensor(
                        [0 for i in range(m.weight.shape[1])], dtype=torch.int32, device="cpu"
                    )
                else:
                    self.weight_config[n]["g_idx"] = torch.tensor(
                        [i // self.group_size for i in range(m.weight.shape[1])], dtype=torch.int32, device="cpu"
                    )
                delattr(m, "scale")
                delattr(m, "zp")
            else:
                self.weight_config[n]["data_type"] = "float"
                if self.amp_dtype == torch.bfloat16:
                    self.weight_config[n]["data_type"] = "bfloat"
                self.weight_config[n]["bits"] = 16
                self.weight_config[n]["group_size"] = None
                self.weight_config[n]["sym"] = None

    def quant_layers(self, layer_names, layer_inputs):
        """Quantizes specified layers based on inputs and configuration.

        Args:
            layer_names (list): List of layer names to quantize.
            layer_inputs (dict): Dictionary mapping layer names to input data.

        Returns:
            None
        """
        ##TODO currently we take all the layers outside blocks as post block layers which is not optimal
        if len(layer_names) == 0:
            return
        q_layer_inputs = None
        if self.enable_quanted_input:
            q_layer_inputs = self.try_cache_inter_data_gpucpu([], self.n_samples, layer_names=layer_names)

        self.model = self.model.to("cpu")
        torch.cuda.empty_cache()
        for layer_name in layer_names:
            layer_input = layer_inputs[layer_name]
            layer_input = to_device(layer_input, self.cache_device)
            q_layer_input = q_layer_inputs[layer_name] if self.enable_quanted_input else None
            q_layer_input = to_device(q_layer_input, self.cache_device)
            self.quant_layer(layer_name, layer_inputs[layer_name], q_layer_input, device=self.device)
            for i in range(len(layer_inputs)):
                layer_input[i] = None
                if q_layer_input is not None:
                    q_layer_input[i] = None
            torch.cuda.empty_cache()

    def set_layerwise_config(self, weight_config):
        """Sets the layer-wise configuration based on the provided weight_config.
           By default, only quantize layers in blocks.

        Args:
        weight_config: The weight configuration.

        Returns:
        None
        """
        layers_in_blocks = self.get_layer_names_in_block()
        for n, m in self.model.named_modules():
            if not isinstance(m, tuple(self.supported_types)):
                continue
            if n not in weight_config.keys() and n in layers_in_blocks:
                weight_config[n] = {}
                weight_config[n]["data_type"] = self.data_type
                weight_config[n]["bits"] = self.bits
                weight_config[n]["group_size"] = self.group_size
                weight_config[n]["sym"] = self.sym
                weight_config[n]["scale_dtype"] = self.scale_dtype
            elif n in weight_config.keys():
                if "data_type" not in weight_config[n].keys():
                    weight_config[n]["data_type"] = self.data_type
                if "bits" not in weight_config[n].keys():
                    weight_config[n]["bits"] = self.bits
                if "group_size" not in weight_config[n].keys():
                    weight_config[n]["group_size"] = self.group_size
                if "sym" not in weight_config[n].keys():
                    weight_config[n]["sym"] = self.sym
                if "scale_dtype" not in weight_config[n].keys():
                    weight_config[n]["scale_dtype"] = self.scale_dtype
            else:
                weight_config[n] = {}
                weight_config[n]["data_type"] = "float"
                weight_config[n]["bits"] = 16
                weight_config[n]["group_size"] = self.group_size
                weight_config[n]["sym"] = self.sym
                weight_config[n]["scale_dtype"] = self.scale_dtype

            m.data_type = weight_config[n]["data_type"]
            m.bits = weight_config[n]["bits"]
            m.group_size = weight_config[n]["group_size"]
            m.sym = weight_config[n]["sym"]
            m.scale_dtype = weight_config[n]["scale_dtype"]

    @torch.no_grad()
    def get_block_outputs(self, block, input_ids, input_others, bs, device, cache_device):
        """Compute the output of a given block of the model for a given input.

        Args:
        block: The block of the model.
        input_ids: The input tensor containing tokenized input ids.
        input_others: A dictionary containing additional input data.
        bs: The batch size for computing the output.
        device: The device for computation.
        cache_device: The device for storing the output.
        batch_dim: The batch dimension of the output tensor.

        Returns:
        The output tensor of the block.
        """

        output = []
        for i in range(0, self.n_samples, bs):
            end_index = min(self.n_samples, i + bs)
            indices = torch.arange(i, end_index).to(torch.long)
            tmp_input_ids, tmp_input_others = sampling_inputs(
                input_ids, input_others, indices, self.seqlen, self.share_attention_mask_flag, self.input_dim
            )
            tmp_output = block_forward(block, tmp_input_ids, tmp_input_others, self.amp, self.amp_dtype, device).to(
                cache_device
            )
            output.extend(list(torch.split(tmp_output, 1, dim=self.input_dim)))
        torch.cuda.empty_cache()

        return output

    @torch.no_grad()
    def calib(self, n_samples, bs):
        """Perform calibration for quantization.

        This method calibrates the model for quantization by processing a specified
        number of samples from the calibration dataset. It ensures that the data is
        properly formatted and feeds it to the model. If the number of samples processed
        is less than the specified number, it logs a warning. If no samples are processed,
        it logs an error and exits.
        Args:
            n_samples (int): The number of samples to use for calibration.
            bs (int): The number of samples to use for calibration
        """

        if isinstance(self.dataset, str):
            dataset = self.dataset.replace(" ", "")  ##remove all whitespaces
            self.dataloader = get_dataloader(
                self.tokenizer,
                self.seqlen,
                dataset,
                self.seed,
                bs,
                self.n_samples,
            )
        else:
            self.dataloader = self.dataset
        total_cnt = 0
        for data in self.dataloader:
            if data is None:
                continue
            if isinstance(data, torch.Tensor):
                input_ids = data.to(self.model.device)
                data_new = input_ids

            elif isinstance(data, str):
                if self.tokenizer is None:
                    logger.error("please provide tokenizer for string input")
                    exit()
                data = self.tokenizer(data, truncation=True, max_length=self.seqlen, return_tensors="pt").data
                data_new = {}
                for key in data.keys():
                    data_new[key] = data[key].to(self.model.device)
                input_ids = data_new["input_ids"]
            else:
                data_new = {}
                for key in data.keys():
                    data_new[key] = data[key].to(self.model.device)
                input_ids = data_new["input_ids"]
            if input_ids.shape[-1] < self.seqlen:
                continue

            try:
                if isinstance(data_new, torch.Tensor):
                    self.model(data_new)
                else:
                    self.model(**data_new)
            except NotImplementedError:
                pass
            except Exception as error:
                logger.error(error)
            total_cnt += input_ids.shape[0]
            if total_cnt >= n_samples:
                break
        if total_cnt == 0:
            logger.error(
                f"no data has been cached, please provide more data with sequence length >={self.seqlen} in the "
                f"dataset or decease the sequence length"
            )
            exit()
        elif total_cnt < n_samples:
            logger.warning(
                f"Insufficient number of samples collected may affect the quantification. "
                f"Valid samples size:{total_cnt}, Target sample size:{n_samples}"
            )

    @torch.no_grad()
    def try_cache_inter_data_gpucpu(self, block_names, n_samples, layer_names=[], last_cache_name=None):
        """Attempts to cache intermediate data on GPU，if failed, then using CPU.

        Args:
            block_names (list): List of block names to cache data for.
            n_samples (int): Number of samples to use for caching.
            layer_names (list, optional): List of layer names to cache data for. Defaults to [].
            last_cache_name (str, optional): Name of the last cache. Defaults to None.

        Returns:
            all_inputs: Cached intermediate data.

        Raises:
            Exception: If caching on GPU fails, switches to CPU and caches there.
        """
        try:
            self.model = self.model.to(self.device)
            all_inputs = self.cache_inter_data(
                block_names, n_samples, layer_names=layer_names, last_cache_name=last_cache_name
            )
            self.model = self.model.to("cpu")
            torch.cuda.empty_cache()
        except:
            logger.info("switch to cpu to cache inputs")
            self.model = self.model.to("cpu")
            torch.cuda.empty_cache()
            all_inputs = self.cache_inter_data(
                block_names, n_samples, layer_names=layer_names, last_cache_name=last_cache_name
            )
        return all_inputs

    @torch.no_grad()
    def cache_inter_data(self, block_names, n_samples, layer_names=[], last_cache_name=None):
        """Save the inputs of block_name for calibration. For layers, we cache both of inputs and output.

        This method temporarily replaces the forward method of the model to capture
        the inputs passing through the specified block. It then calibrates the model
        using a specified number of samples. Finally, it restores the original forward
        method and returns the inputs for the specified block.
        Args:
            block_names (list): The names of the blocks for which inputs are to be saved.
            layer_names (list):The names of the layers for which inputs are to be saved.
            n_samples (int): The number of samples to use for calibration.
            last_cache_name (str, optional): The name of the last layer to be cached,
                                       we could break the forward in this layer to save time

        Returns:
            dict: A dictionary containing the inputs for the specified block.
        """
        self.inputs = {}
        self.to_cached_layers = block_names + layer_names
        tmp_dtype = None
        ## have bug if block name is not the first block
        if (len(block_names) > 1 or len(layer_names) > 0) and self.low_gpu_mem_usage:
            tmp_dtype = self.model.dtype
            self.model = self.model.to(torch.bfloat16) if self.amp else self.model.to(torch.float32)

        self.last_cache_name = last_cache_name
        if last_cache_name is None and len(block_names) + len(layer_names) == 1:
            self.last_cache_name = block_names[0] if len(block_names) == 1 else layer_names[0]
        calib_bs = self.train_bs
        self.hook_handles = []
        self._replace_forward()
        self.calib(n_samples, calib_bs)
        self._recover_forward()
        res = self.inputs
        del self.last_cache_name
        del self.to_cached_layers
        if tmp_dtype is not None:
            self.model = self.model.to(tmp_dtype)

        return res

    @torch.no_grad()
    def get_block_forward_func(self, name):
        """Gets the forward function.

        Args:
            name (str): The name of the function.
        Returns:
            function: The forward function.
        """

        def forward(m, hidden_states, *positional_args, **kwargs):
            """Rewrite forward function, process and collect input data.

            Args:
                hidden_states (torch.Tensor): The hidden states tensor.
                *positional_args: Variable number of positional arguments.
                **kwargs: Variable number of keyword arguments.

            Returns:
                NotImplementedError: Getting the first layer inputs and then raise the error to save runtime.
            """
            if self.share_attention_mask_flag is None:
                self.input_dim = check_hidden_state_dim(self.model, positional_args)
                self.share_attention_mask_flag = check_share_attention_mask(self.model, hidden_states, **kwargs)
            if name in self.inputs:
                self.inputs[name]["input_ids"].extend(list(torch.split(hidden_states.to("cpu"), 1, dim=self.input_dim)))
            else:
                self.inputs[name] = {}
                self.inputs[name]["input_ids"] = list(torch.split(hidden_states.to("cpu"), 1, dim=self.input_dim))

            if "positional_inputs" not in self.inputs[name]:
                self.inputs[name]["positional_inputs"] = []
            for idx, item in enumerate(positional_args):
                self.inputs[name]["positional_inputs"] = to_device(positional_args)

            for key in kwargs.keys():
                if isinstance(kwargs[key], torch.Tensor) or isinstance(kwargs[key], list) or (key == "alibi"):
                    if "attention_mask" in key:
                        if key not in self.inputs[name].keys():
                            self.inputs[name][key] = None
                        if kwargs[key] is not None:
                            if (not self.share_attention_mask_flag) and self.inputs[name][key] is not None:
                                self.inputs[name][key].extend(list(torch.split(kwargs[key].to("cpu"), 1, dim=0)))

                            else:
                                self.inputs[name][key] = list(torch.split(kwargs[key].to("cpu"), 1, dim=0))
                    elif "alibi" in key:
                        if key not in self.inputs[name].keys():
                            self.inputs[name][key] = None
                        if isinstance(kwargs[key], torch.Tensor):
                            alibi = kwargs[key]
                            batch = kwargs["attention_mask"].shape[0]
                            alibi = alibi.reshape(batch, -1, alibi.shape[1], alibi.shape[2])
                            if (not self.share_attention_mask_flag) and self.inputs[name][key] is not None:
                                self.inputs[name][key].extend(list(torch.split(alibi.to("cpu"), 1, dim=0)))
                            else:

                                self.inputs[name][key] = list(torch.split(alibi.to("cpu"), 1, dim=0))

                    elif key not in self.inputs[name].keys():
                        self.inputs[name][key] = to_device(kwargs[key], device=torch.device("cpu"))
            if name == self.last_cache_name:
                raise NotImplementedError
            else:
                return m.orig_forward(hidden_states, *positional_args, **kwargs)

        return forward

    @torch.no_grad()
    def _get_cache_data_hook_for_layer(self, name):
        """A forward hook to save input max of a module
        :param name: the module name
        :return: A hook function."""

        def cache_input_hook(module, inputs, outputs):
            input = inputs
            if isinstance(inputs, tuple) or isinstance(input, list):
                input = inputs[0]
            if name in self.inputs:
                self.inputs[name].extend(list(torch.split(input.to("cpu"), 1, dim=0)))
            else:
                self.inputs[name] = list(torch.split(input.to("cpu"), 1, dim=0))

        return cache_input_hook

    def _recover_forward(self):
        """Recovers the forward function."""
        for n, m in self.model.named_modules():
            if hasattr(m, "orig_forward"):
                m.forward = m.orig_forward
                delattr(m, "orig_forward")
        for hook_handle in self.hook_handles:
            hook_handle.remove()
        self.hook_handles = []

    def _replace_forward(self):
        """Replaces the forward function."""
        from functools import partial

        for n, m in self.model.named_modules():
            if n in self.to_cached_layers and not isinstance(m, tuple(self.supported_types)):  ##block
                m.orig_forward = m.forward
                m.forward = partial(self.get_block_forward_func(n), m)
            elif n in self.to_cached_layers:  ##linear layer or conv1d layer
                hook_func = self._get_cache_data_hook_for_layer(n)
                hook_handle = m.register_forward_hook(hook_func)
                self.hook_handles.append(hook_handle)

    def quant_layer(self, layer_name, inputs, q_inputs=None, device=torch.device("cpu")):
        """Quantize a specific layer of the model using the provided inputs.

        Args:
            layer_name (str): The name of the layer to quantize.
            inputs (torch.Tensor): Input data for quantization.
            q_inputs (torch.Tensor, optional): Quantized input data. Defaults to None.
            device (torch.device, optional): The device to use for quantization. Defaults to torch.device("cpu").

        Returns:
            None
        """
        logger.info(f"quantizing layer {layer_name}")
        layer = get_module(self.model, layer_name)
        layer = layer.to(device)
        for i in range(len(inputs)):
            inputs[i] = inputs[i].to(layer.weight.dtype)
            if q_inputs is not None:
                q_inputs[i] = q_inputs[i].to(layer.weight.dtype)

        wrapper_linear = WrapperLinear(layer, self.enable_minmax_tuning).to(device)
        round_params = []
        minmax_params = []
        round_params.append(wrapper_linear.value)
        minmax_params.append(wrapper_linear.min_scale)
        minmax_params.append(wrapper_linear.max_scale)
        if self.enable_minmax_tuning:
            optimizer = self.optimizer(
                [{"params": round_params}, {"params": minmax_params, "lr": self.minmax_lr}], lr=self.lr, weight_decay=0
            )
        else:
            optimizer = self.optimizer(round_params, lr=self.lr, weight_decay=0)

        if self.lr_scheduler is None:
            lr_schedule = torch.optim.lr_scheduler.LinearLR(
                optimizer, start_factor=1.0, end_factor=0.0, total_iters=self.iters, verbose=False
            )
        else:
            lr_schedule = copy.deepcopy(self.lr_scheduler)
        n_samples = len(inputs)
        last_best_iter = 0
        best_loss = torch.finfo(torch.float).max
        mse_loss = torch.nn.MSELoss().to(device)
        scaler = self.get_scaler()  # pylint: disable=assignment-from-none
        init_loss = None
        best_v, best_min_scale, best_max_scale = torch.tensor(0), torch.tensor(0), torch.tensor(0)
        gradient_accumulate_steps = self.train_bs  ##Force to low gpu
        train_bs = 1  ##Force to low gpu
        pick_samples = train_bs * gradient_accumulate_steps

        if self.sampler != "rand":
            whole_indices = torch.randperm(n_samples)[:pick_samples]
        for i in range(self.iters):
            total_loss = 0
            if self.sampler == "rand":
                whole_indices = torch.randperm(n_samples)[:pick_samples]
            for tmp_step in range(gradient_accumulate_steps):
                org_input = None

<<<<<<< HEAD
                indices = whole_indices[tmp_step * train_bs:(tmp_step + 1) * train_bs]
=======
                indices = whole_indices[tmp_step * self.train_bs : (tmp_step + 1) * self.train_bs]
>>>>>>> 92b29e36
                if q_inputs is not None:
                    current_input = [q_inputs[i] for i in indices]
                    current_input = torch.cat(current_input, dim=0).to(device)
                    org_input = [inputs[i] for i in indices]
                    org_input = torch.cat(org_input, dim=0).to(device)
                else:
                    current_input = [inputs[i] for i in indices]
                    current_input = torch.cat(current_input, dim=0).to(device)
                    org_input = current_input
                with torch.no_grad():
                    current_output = layer(org_input)

                if self.amp:
                    with autocast(device_type=device.split(":")[0], dtype=self.amp_dtype):
                        output_q = wrapper_linear(current_input)  # pylint: disable=not-callable
                        loss = mse_loss(output_q, current_output)  # pylint: disable=not-callable
                else:
                    output_q = wrapper_linear(current_input)  # pylint: disable=not-callable
                    loss = mse_loss(  # pylint: disable=not-callable
                        output_q.to(torch.float32), current_output.to(torch.float32)
                    )
                total_loss += loss.item() / gradient_accumulate_steps

                self.scale_loss_and_backward(scaler, loss)
            if i == 0:
                init_loss = total_loss

            if total_loss < best_loss:
                best_loss = total_loss
                if not self.not_use_best_mse:
                    best_v = copy.deepcopy(wrapper_linear.value.data)
                    best_min_scale = copy.deepcopy(torch.clamp(wrapper_linear.min_scale.data, -1, 0))
                    best_max_scale = copy.deepcopy(torch.clamp(wrapper_linear.max_scale.data, -1, 0))

                    last_best_iter = i
            if self.not_use_best_mse and i == self.iters - 1:
                best_v = copy.deepcopy(wrapper_linear.value.data)
                best_min_scale = copy.deepcopy(torch.clamp(wrapper_linear.min_scale.data, -1, 0))
                best_max_scale = copy.deepcopy(torch.clamp(wrapper_linear.max_scale.data, -1, 0))

            if not self.not_use_best_mse:
                if self.dynamic_max_gap > 0 and i - last_best_iter >= self.dynamic_max_gap:
                    break
            self.step(scaler, optimizer, lr_schedule)

        last_loss = total_loss
        best_iter = self.iters
        if not self.not_use_best_mse:
            last_loss = best_loss
            best_iter = last_best_iter
        with torch.no_grad():
            unwrapper_layer(self.model, wrapper_linear, layer_name, best_v, best_min_scale, best_max_scale)
        dump_info = f"quantized {layer_name},  loss iter 0: {init_loss:.6f} -> iter {best_iter}: {last_loss:.6f}"
        logger.info(dump_info)

    def quant_block(self, block, input_ids, input_others, q_input=None, device=torch.device("cpu")):
        """Quantize the weights of a given block of the model.

        Args:
        block: The block of the model to be quantized.
        input_ids: The input tensor containing tokenized input ids.
        input_others: A dictionary containing additional input data.
        q_input: The quantized input tensor.
        device: The device for quantization.

        Returns:
        Tuple: (q_outputs, output) if self.enable_quanted_input is True, else (None, output)
        """

        output = self.get_block_outputs(block, input_ids, input_others, self.train_bs, device, self.cache_device)

        if q_input is not None:
            for i in range(len(input_ids)):
                input_ids[i] = None
            input_ids = q_input
        torch.cuda.empty_cache()
        quantized_layer_names, unquantized_layer_names = wrapper_block(block, self.enable_minmax_tuning)

        round_params = []
        minmax_params = []
        for n, m in block.named_modules():
            if hasattr(m, "orig_layer"):
                round_params.append(m.value)
                minmax_params.append(m.min_scale)
                minmax_params.append(m.max_scale)

        if self.enable_minmax_tuning:
            optimizer = self.optimizer(
                [{"params": round_params}, {"params": minmax_params, "lr": self.minmax_lr}], lr=self.lr, weight_decay=0
            )
        else:
            optimizer = self.optimizer(round_params, lr=self.lr, weight_decay=0)

        if self.lr_scheduler is None:
            lr_schedule = torch.optim.lr_scheduler.LinearLR(
                optimizer, start_factor=1.0, end_factor=0.0, total_iters=self.iters, verbose=False
            )
        else:
            lr_schedule = copy.deepcopy(self.lr_scheduler)

        pick_samples = self.train_bs * self.gradient_accumulate_steps
        n_samples = len(input_ids)
        if self.sampler != "rand":
            whole_indices = torch.randperm(n_samples)[:pick_samples]
        last_best_iter = 0
        best_loss = torch.finfo(torch.float).max
        mse_loss = torch.nn.MSELoss().to(device)
        scaler = self.get_scaler()  # pylint: disable=assignment-from-none
        init_loss = None
        best_v, best_min_scale, best_max_scale = torch.tensor(0), torch.tensor(0), torch.tensor(0)
        for i in range(self.iters):
            total_loss = 0
            if self.sampler == "rand":
                whole_indices = torch.randperm(n_samples)[:pick_samples]
            for tmp_step in range(self.gradient_accumulate_steps):
                indices = whole_indices[tmp_step * self.train_bs : (tmp_step + 1) * self.train_bs]
                current_input_ids, current_input_others = sampling_inputs(
                    input_ids,
                    input_others,
                    indices,
                    seqlen=self.seqlen,
                    share_attention_mask_flag=self.share_attention_mask_flag,
                    input_dim=self.input_dim,
                )

                current_output = [output[i] for i in indices]
                current_output = torch.cat(current_output, dim=self.input_dim)

                current_output = to_device(current_output, device)

                output_q = block_forward(
                    block, current_input_ids, current_input_others, self.amp, self.amp_dtype, device
                )
                if self.amp and not check_is_cpu(device):
                    with autocast(device_type=device.split(":")[0], dtype=self.amp_dtype):
                        loss = mse_loss(output_q, current_output)  # pylint: disable=not-callable
                else:
                    loss = mse_loss(  # pylint: disable=not-callable
                        output_q.to(torch.float32), current_output.to(torch.float32)
                    )

                total_loss += loss.item() / self.gradient_accumulate_steps
                self.scale_loss_and_backward(scaler, loss)
            if i == 0:
                init_loss = total_loss

            if total_loss < best_loss:
                best_loss = total_loss
                if not self.not_use_best_mse:
                    # print(f"get better result at iter {i}, the loss is {total_loss}", flush=True)
                    best_v = collect_round_v(block)
                    best_min_scale, best_max_scale = collect_minmax_scale(block)
                    last_best_iter = i
            if self.not_use_best_mse and i == self.iters - 1:
                best_v = collect_round_v(block)
                best_min_scale, best_max_scale = collect_minmax_scale(block)

            if not self.not_use_best_mse:
                if self.dynamic_max_gap > 0 and i - last_best_iter >= self.dynamic_max_gap:
                    break
            self.step(scaler, optimizer, lr_schedule)

        last_loss = total_loss
        best_iter = self.iters
        if not self.not_use_best_mse:
            last_loss = best_loss
            best_iter = last_best_iter
        dump_info = (
            f"quantized {len(quantized_layer_names)}/{(len(quantized_layer_names) + len(unquantized_layer_names))} "
            f"layers in the block, loss iter 0: {init_loss:.6f} -> iter {best_iter}: {last_loss:.6f}"
        )
        logger.info(dump_info)
        if len(unquantized_layer_names) != 0:
            logger.info(f"{unquantized_layer_names} have not been quantized")
        with torch.no_grad():
            unwrapper_block(block, best_v, best_min_scale, best_max_scale)
        if self.enable_quanted_input:

            q_outputs = self.get_block_outputs(
                block, input_ids, input_others, self.train_bs, device, cache_device=self.cache_device
            )
            for i in range(len(input_ids)):
                input_ids[i] = None
            torch.cuda.empty_cache()

            return q_outputs, output

        else:
            for i in range(len(input_ids)):
                input_ids[i] = None
            torch.cuda.empty_cache()
            return None, output

    def quant_blocks(
        self,
        model: torch.nn.Module,
        inputs,
        block_names,
        n_blocks=1,
        device=torch.device("cpu"),
    ):
        """Quantize and dequantize the weights of the specified blocks in the model.

        Args:
        model: The PyTorch model to be quantized.
        inputs: The input data for quantization.
        block_names: The names of the blocks to be quantized and dequantized.
        n_blocks: The number of blocks to quantize and dequantize.
        device: The device for quantization and dequantization.

        Returns:
        None
        """
        q_input = None
        torch.cuda.empty_cache()
        for n, m in model.named_parameters():
            m.requires_grad_(False)
        input_ids = inputs["input_ids"]
        inputs.pop("input_ids", None)
        input_others = inputs
        torch.cuda.empty_cache()
        input_ids = to_device(input_ids, self.cache_device)
        input_others = to_device(input_others, self.cache_device)
        ## as in calibration phase, we may use bf16 for calibration due to low_gpu_memory usage
        tmp_dtype = self.amp_dtype if self.amp else torch.float32
        for i in range(len(input_ids)):
            input_ids[i] = input_ids[i].to(tmp_dtype)

        for key in input_others.keys():
            if isinstance(input_others[key], torch.Tensor) and (
                input_others[key].dtype == torch.float16 or input_others[key].dtype == torch.bfloat16
            ):
                input_others[key] = input_others[key].to(tmp_dtype)
            elif isinstance(input_others[key], list):
                for i in range(len(input_others[key])):
                    input_others[key][i].to(tmp_dtype)

        for i in range(0, len(block_names), n_blocks):
            if n_blocks == 1:
                n = block_names[i]
                logger.info(f"quantizing {i + 1}/{len(block_names)}, {n}")
                m = get_module(model, n)
            else:
                names = block_names[i : i + n_blocks]
                logger.info(names)
                modules = [get_module(model, n) for n in names]
                m = WrapperMultiblock(modules)

            m = m.to(device)

            q_input, input_ids = self.quant_block(
                m,
                input_ids,
                input_others,
                q_input=q_input,
                device=device,
            )
            m = m.to("cpu")
            torch.cuda.empty_cache()

        del q_input
        del input_ids
        del input_others
        del inputs

        torch.cuda.empty_cache()

    def save_quantized(self, output_dir=None, format="auto_gptq", inplace=True, **kwargs):
        """Save the quantized model to the specified output directory in the specified format.

        Args:
            output_dir (str, optional): The directory to save the quantized model. Defaults to None.
            format (str, optional): The format in which to save the model. Defaults to "auto_gptq".
            inplace (bool, optional): Whether to modify the model in place. Defaults to True.
            **kwargs: Additional keyword arguments specific to the export format.

        Returns:
            object: The compressed model object.
        """
        if not self.quantized:
            logger.warning("please run autoround.quantize first")
            return
        from auto_round.export import EXPORT_FORMAT

        if format not in EXPORT_FORMAT:
            logger.error(f"export format only supports {EXPORT_FORMAT.keys()}")
            exit()
        save_quantized_as_format = EXPORT_FORMAT.get(format)
        compressed_model = save_quantized_as_format(  ##TODO refine the code
            output_dir,
            model=self.model,
            weight_config=self.weight_config,
            inplace=inplace,
            bits=self.bits,
            group_size=self.group_size,
            sym=self.sym,
            iters=self.iters,
            lr=self.lr,
            minmax_lr=self.minmax_lr,
            enable_minmax_tuning=self.enable_minmax_tuning,
            enable_quanted_input=self.enable_quanted_input,
            scale_dtype=self.scale_dtype,
            tokenizer=self.tokenizer,
            supported_types=self.supported_types,
            data_type=self.data_type,
            serialization_dict=self.serialization_dict,
            **kwargs,
        )
        return compressed_model

    def get_layer_names_in_block(self):
        """Retrieves the names of layers within each block of the model.

        Returns:
            list: A list of strings, where each string is the name of a layer
                  within a block of the model.
        """
        for n, m in self.model.named_modules():
            if isinstance(m, tuple(self.supported_types)):
                m.tmp_name = n
        layers_in_block = []
        block_names = get_block_names(self.model)
        for block_name in block_names:
            block = get_module(self.model, block_name)
            for n, m in block.named_modules():
                if hasattr(m, "tmp_name"):
                    layers_in_block.append(m.tmp_name)
        for n, m in self.model.named_modules():
            if hasattr(m, "tmp_name"):
                delattr(m, "tmp_name")
        return layers_in_block

    def get_quantized_layer_names_outside_blocks(self):
        """Gets the names of quantized layers outside blocks in the model.

        Returns:
            list: List of layer names outside blocks.
        """
        if self.weight_config is None or len(self.weight_config) == 0:
            return []

        layer_names = []
        all_layers_in_block = self.get_layer_names_in_block()

        for key in self.weight_config.keys():
            if key in all_layers_in_block:
                continue
            layer = get_module(self.model, key)
            if layer is None:
                logger.error(f"could not find layer {key} in the model, exit...")
                exit()
            if isinstance(layer, tuple(self.supported_types)) and check_to_quantized(self.weight_config[key]):
                layer_names.append(key)

        return layer_names

    def set_amp_dtype(self):
        self.amp_dtype = torch.float16
        if self.model.dtype != torch.float32:
            self.amp_dtype = self.model.dtype
        if self.device == "cpu" or "hpu" in self.device:
            self.amp_dtype = torch.bfloat16
        if self.amp:
            if self.device == "cpu" and not CpuInfo().bf16:
                self.amp = False
                self.amp_dtype = torch.float32
                self.model = self.model.to(torch.float32)
                logger.warning(
                    f"amp is set to FALSE as the current {self.device} device does not support the 'bf16' data type."
                )
            else:
                self.model = self.model.to(self.amp_dtype)
        else:
            self.amp_dtype = torch.float32
            self.model = self.model.to(torch.float32)

    def get_optimizer(self, optimizer):
        """Returns the specified optimizer. In SignRound, we fix the optimizer.

        Args:
        optimizer: The optimizer to be used.

        Returns:
        The specified optimizer.
        """
        from auto_round.sign_sgd import SignSGD

        return SignSGD

    def get_scaler(self):
        """Returns scaler, in SignRound, no need to use scaler."""
        return None

    def scale_loss_and_backward(self, scaler, loss):
        """Scales the loss and performs backward pass.

        Args:
        scaler: The scaler to be used.
        loss: The loss to be scaled.

        Returns:
        The scaled loss.
        """
        scale_loss = loss * 1000
        scale_loss.backward()
        if is_optimum_habana_available():
            htcore.mark_step()
        return scale_loss

    def step(self, scaler, optimizer, lr_schedule):
        """Performs a step in the optimization process.

        Args:
        scaler: The scaler to be used.
        optimizer: The optimizer for the step.
        lr_schedule: The learning rate schedule.

        Returns:
        None
        """
        optimizer.step()
        # for hpu
        if is_optimum_habana_available():
            htcore.mark_step()
        optimizer.zero_grad()
        lr_schedule.step()


class AutoOPTRound(AutoRound):
    """Class for automatic rounding-based quantization with optimizers like adamw of a PyTorch model.

    Args:
        model: The PyTorch model to be quantized.
        tokenizer: An optional tokenizer for processing input data.
        bits (int): Number of bits for quantization (default is 4).
        group_size (int): Size of the quantization group (default is 128).
        sym (bool): Whether sym to be used (default is False).
        weight_config (dict): Configuration for weight quantization (default is an empty dictionary).
        enable_full_range (bool): Whether to enable full range quantization (default is False).
        batch_size (int): Batch size for training (default is 8).
        amp (bool): Whether to use automatic mixed precision (default is True).
        device: The device to be used for training (default is "auto").
        lr_scheduler: The learning rate scheduler to be used.
        dataset: The default dataset name (default is "NeelNanda/pile-10k").
        enable_quanted_input (bool): Whether to use quantized input data (default is True).
        enable_minmax_tuning (bool): Whether to enable min-max tuning (default is True).
        lr (float): The learning rate (default is 0.005).
        minmax_lr (float): The learning rate for min-max tuning (default is None).
        low_gpu_mem_usage (bool): Whether to use low GPU memory (default is True).
        iters (int): Number of iterations (default is 200).
        seqlen (int): Length of the sequence.
        n_samples (int): Number of samples (default is 512).
        sampler (str): The sampling method (default is "rand").
        seed (int): The random seed (default is 42).
        n_blocks (int): Number of blocks (default is 1).
        gradient_accumulate_steps (int): Number of gradient accumulation steps (default is 1).
        not_use_best_mse (bool): Whether to use mean squared error (default is False).
        dynamic_max_gap (int): The dynamic maximum gap (default is -1).
        data_type (str): The data type to be used (default is "int").
        scale_dtype (str): The data type of quantization scale to be used (default is "float32"), different kernels
                           have different choices.
        **kwargs: Additional keyword arguments.

    Returns:
        The quantized model.
    """

    def __init__(
        self,
        model,
        tokenizer=None,
        bits: int = 4,
        group_size: int = 128,
        sym: bool = False,
        weight_config: dict = {},
        enable_full_range: bool = False,
        batch_size: int = 8,
        amp: bool = True,
        device="auto",
        lr_scheduler=None,
        dataset: Union[str, list, tuple, torch.utils.data.DataLoader] = "NeelNanda/pile-10k",
        enable_quanted_input: bool = True,
        enable_minmax_tuning: bool = True,
        lr: float = None,
        minmax_lr: float = None,
        low_gpu_mem_usage: bool = True,
        iters: int = 200,
        seqlen: int = 2048,
        n_samples: int = 512,
        sampler: str = "rand",
        seed: int = 42,
        n_blocks: int = 1,
        gradient_accumulate_steps: int = 1,
        not_use_best_mse: bool = False,
        dynamic_max_gap: int = -1,
        data_type: str = "int",
        scale_dtype: str = "fp16",
        optimizer="AdamW",
        **kwargs,
    ):
        super(AutoOPTRound, self).__init__(
            model,
            tokenizer,
            bits,
            group_size,
            sym,
            weight_config,
            enable_full_range,
            batch_size,
            amp,
            device,
            lr_scheduler,
            dataset,
            enable_quanted_input,
            enable_minmax_tuning,
            lr,
            minmax_lr,
            low_gpu_mem_usage,
            iters,
            seqlen,
            n_samples,
            sampler,
            seed,
            n_blocks,
            gradient_accumulate_steps,
            not_use_best_mse,
            dynamic_max_gap,
            data_type,
            scale_dtype,
            **kwargs,
        )

        self.optimizer = self.get_optimizer(optimizer)

    def get_optimizer(self, optimizer):
        if optimizer is None:
            optimizer = torch.optim.AdamW
        elif isinstance(optimizer, str):
            optimizer = getattr(torch.optim, optimizer)
        else:
            optimizer = optimizer
        return optimizer

    def get_scaler(self):
        scaler = None
        if self.amp and not check_is_cpu(self.device):
            from torch.cuda.amp import GradScaler

            scaler = GradScaler(init_scale=1024, growth_interval=100000)
        return scaler

    def scale_loss_and_backward(self, scaler, loss):
        if scaler is not None:
            loss = scaler.scale(loss)

        loss.backward()
        if is_optimum_habana_available():
            htcore.mark_step()
        return loss

    def step(self, scaler, optimizer, lr_schedule):
        if scaler is not None:
            scaler.step(optimizer)
            optimizer.zero_grad()
            lr_schedule.step()
            scaler.update()
        else:
            optimizer.step()
            optimizer.zero_grad()
            lr_schedule.step()
        if is_optimum_habana_available():
            htcore.mark_step()


class AutoAdamRound(AutoOPTRound):
    """Class for automatic rounding-based quantization with optimizers like adamw of a PyTorch model.
    The default lr has been changed.

    Args:
        model: The PyTorch model to be quantized.
        tokenizer: An optional tokenizer for processing input data.
        bits (int): Number of bits for quantization (default is 4).
        group_size (int): Size of the quantization group (default is 128).
        sym (str): Whether symmetric quantization to be used (default is False).
        weight_config (dict): Configuration for weight quantization (default is an empty dictionary).
        enable_full_range (bool): Whether to enable full range quantization (default is False).
        batch_size (int): Batch size for training (default is 8).
        amp (bool): Whether to use automatic mixed precision (default is True).
        device: The device to be used for training (default is "auto").
        lr_scheduler: The learning rate scheduler to be used.
        dataset (Union[str, list, tuple, torch.utils.data.DataLoader]):
                The default dataset name (default is "NeelNanda/pile-10k").
        enable_quanted_input (bool): Whether to use quantized input data (default is True).
        enable_minmax_tuning (bool): Whether to enable min-max tuning (default is True).
        lr (float): The learning rate (default is 0.005).
        minmax_lr (float): The learning rate for min-max tuning (default is None).
        low_gpu_mem_usage (bool): Whether to use low GPU memory (default is True).
        iters (int): Number of iterations (default is 200).
        seqlen (int): Length of the sequence.
        n_samples (int): Number of samples (default is 512).
        sampler (str): The sampling method (default is "rand").
        seed (int): The random seed (default is 42).
        n_blocks (int): Number of blocks (default is 1).
        gradient_accumulate_steps (int): Number of gradient accumulation steps (default is 1).
        not_use_best_mse (bool): Whether to use mean squared error (default is False).
        dynamic_max_gap (int): The dynamic maximum gap (default is -1).
        data_type (str): The data type to be used (default is "int").
        optimizer: string or object
        scale_dtype (str): The data type of quantization scale to be used (default is "float32"), different kernels
                           have different choices.

    Returns:
        The quantized model.
    """

    def __init__(
        self,
        model,
        tokenizer=None,
        bits: int = 4,
        group_size: int = 128,
        sym: bool = False,
        weight_config: dict = {},
        enable_full_range: bool = False,
        batch_size: int = 8,
        amp: bool = True,
        device="auto",
        lr_scheduler=None,
        dataset: Union[str, list, tuple, torch.utils.data.DataLoader] = "NeelNanda/pile-10k",
        enable_quanted_input: bool = True,
        enable_minmax_tuning: bool = True,
        lr: float = None,
        minmax_lr: float = None,
        low_gpu_mem_usage: bool = True,
        iters: int = 200,
        seqlen: int = 2048,
        n_samples: int = 512,
        sampler: str = "rand",
        seed: int = 42,
        n_blocks: int = 1,
        gradient_accumulate_steps: int = 1,
        not_use_best_mse: bool = False,
        dynamic_max_gap: int = -1,
        data_type: str = "int",
        scale_dtype: str = "fp16",
        optimizer="AdamW",
        **kwargs,
    ):
        super(AutoAdamRound, self).__init__(
            model,
            tokenizer,
            bits,
            group_size,
            sym,
            weight_config,
            enable_full_range,
            batch_size,
            amp,
            device,
            lr_scheduler,
            dataset,
            enable_quanted_input,
            enable_minmax_tuning,
            lr,
            minmax_lr,
            low_gpu_mem_usage,
            iters,
            seqlen,
            n_samples,
            sampler,
            seed,
            n_blocks,
            gradient_accumulate_steps,
            not_use_best_mse,
            dynamic_max_gap,
            data_type,
            scale_dtype,
            optimizer,
            **kwargs,
        )<|MERGE_RESOLUTION|>--- conflicted
+++ resolved
@@ -1063,12 +1063,7 @@
                 whole_indices = torch.randperm(n_samples)[:pick_samples]
             for tmp_step in range(gradient_accumulate_steps):
                 org_input = None
-
-<<<<<<< HEAD
                 indices = whole_indices[tmp_step * train_bs:(tmp_step + 1) * train_bs]
-=======
-                indices = whole_indices[tmp_step * self.train_bs : (tmp_step + 1) * self.train_bs]
->>>>>>> 92b29e36
                 if q_inputs is not None:
                     current_input = [q_inputs[i] for i in indices]
                     current_input = torch.cat(current_input, dim=0).to(device)
