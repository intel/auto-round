# Copyright (c) 2023 Intel Corporation
#
# Licensed under the Apache License, Version 2.0 (the "License");
# you may not use this file except in compliance with the License.
# You may obtain a copy of the License at
#
#    http://www.apache.org/licenses/LICENSE-2.0
#
# Unless required by applicable law or agreed to in writing, software
# distributed under the License is distributed on an "AS IS" BASIS,
# WITHOUT WARRANTIES OR CONDITIONS OF ANY KIND, either express or implied.
# See the License for the specific language governing permissions and
# limitations under the License.

import copy
import os
import re
import sys
import time
from typing import Any, Union

import accelerate
import torch
from torch import autocast
from tqdm import tqdm
from transformers import set_seed

from auto_round.data_type import QUANT_FUNC_WITH_DTYPE
from auto_round.export.export_to_gguf.config import GGUF_CONFIG, GGUF_INNER_CONFIG, ModelType
from auto_round.low_cpu_mem.utils import get_layers_before_block
from auto_round.utils import (
    SUPPORTED_DTYPES,
    SUPPORTED_LAYER_TYPES,
    TORCH_VERSION_AT_LEAST_2_6,
    CpuInfo,
    _gguf_args_check,
    block_forward,
    check_is_cpu,
    check_seqlen_compatible,
    check_skippable_keywords,
    check_to_quantized,
    clear_memory,
    collect_best_params,
    compile_func,
    convert_dtype_str2torch,
    detect_device,
    find_matching_blocks,
    flatten_list,
    get_block_names,
    get_layer_config_by_gguf_format,
    get_layer_features,
    get_layer_names_in_block,
    get_lm_head_name,
    get_module,
    get_shared_keys,
    htcore,
    infer_bits_by_data_type,
    init_cache,
    is_debug_mode,
    is_optimum_habana_available,
    llm_load_model,
    logger,
    mv_module_from_gpu,
    reset_params,
    set_module,
    to_device,
    to_dtype,
    unsupport_meta_device,
)
from auto_round.wrapper import WrapperLinear, WrapperMultiblock, unwrapper_block, unwrapper_layer, wrapper_block


class AutoRound(object):
    """For more information, please refer to Cheng, Wenhua, et al. "Optimize weight rounding via signed gradient descent
     for the quantization of llms." arXiv preprint arXiv:2309.05516 (2023).

    Args:
        model: The PyTorch model to be quantized.
        tokenizer: An optional tokenizer for processing input data. If none is provided, a dataloader must be supplied.
        bits (int): Number of bits for quantization (default is 4).
        group_size (int): Size of the quantization group (default is 128).
        sym (bool): Whether symmetric quantization is to be used (default is True).
        layer_config (dict): Configuration for weight quantization (default is None).
        layer_config={
                   'layer1':##layer_name
                   {
                       'data_type': 'int',
                       'bits': 4,
                       'group_size': 128,
                       'sym': True
                       'act_data_type': None,
                       'act_bits': 16,
                       'act_group_size': None,
                       'act_sym': None,

                   }
                   ...
               }
        batch_size (int): Batch size for training (default is 8).
        amp (bool): Whether to use automatic mixed precision (default is True).
        device: The device to be used for tuning (default is "auto").
        lr_scheduler: The learning rate scheduler to be used.
        dataset (str): The default dataset name (default is "NeelNanda/pile-10k").
        enable_quanted_input (bool): Whether to use the output of the previous quantized block as
                                the input for the current block (default is True).
        enable_minmax_tuning (bool): Whether to enable weight min-max tuning (default is True).
        lr (float): The learning rate (default is None, will be set to 1.0/iters).
        minmax_lr (float): The learning rate for min-max tuning (default is None, it will be set to lr automatically).
        low_gpu_mem_usage (bool): Whether to use low GPU memory (default is True).
        low_cpu_mem_usage (bool): Whether to use low CPU memory (default is False).
        iters (int): Number of iterations (default is 200).
        seqlen (int): Data length of the sequence for tuning (default is 2048).
        nsamples (int): Number of samples (default is 128).
        sampler (str): The sampling method (default is "rand").
        seed (int): The random seed (default is 42).
        nblocks (int): Number of blocks (default is 1).
        gradient_accumulate_steps (int): Number of gradient accumulation steps (default is 1).
        not_use_best_mse (bool): Whether to use mean squared error (default is False).
        dynamic_max_gap (int): The dynamic maximum gap (default is -1).
        data_type (str): The data type to be used (default is "int").
        scale_dtype (str): The data type of quantization scale to be used (default is "float16"), different kernels
                           have different choices.
        act_bits (int): Number of bits for activation quantization. Default is 16.
        act_group_size (int): Group size for activation quantization. Default is None.
        act_sym (bool): Whether to use symmetric activation quantization. Default is None.
        act_data_type (str): Specifies the data type for activations.
                             Defaults to None, in which case it inherits the weight data type.
        act_dynamic (bool): Whether to use dynamic activation quantization. Default is True.
        to_quant_block_names (str|list): A string or list whose elements are list of
                            block's layer names to be quantized.
        enable_norm_bias_tuning (bool): Whether to enable fast norm/layer_bias tuning
        enable_torch_compile (bool): Whether to enable torch compile to optimize quant_block/layer (default it False).
        device_map (str|dict): device map for each block
        disable_opt_rtn (bool): Whether to disable optimization of the RTN mode(iters=0) (default is False).
    Returns:
        The quantized model.
    """

    def __init__(
        self,
        model: torch.nn.Module,
        tokenizer,
        bits: int = 4,
        group_size: int = 128,
        sym: bool = True,
        layer_config: dict = None,
        batch_size: int = 8,
        amp: bool = True,
        device: str = None,
        lr_scheduler=None,
        dataset: Union[str, list, tuple, torch.utils.data.DataLoader] = "NeelNanda/pile-10k",
        enable_quanted_input: bool = True,
        enable_minmax_tuning: bool = True,
        lr: float = None,
        minmax_lr: float = None,
        low_gpu_mem_usage: bool = False,
        low_cpu_mem_usage: bool = False,
        iters: int = 200,
        seqlen: int = 2048,
        nsamples: int = 128,
        sampler: str = "rand",
        seed: int = 42,
        nblocks: int = 1,
        gradient_accumulate_steps: int = 1,
        not_use_best_mse: bool = False,
        dynamic_max_gap: int = -1,
        data_type: str = "int",
        scale_dtype: Union[str, torch.dtype] = "fp16",
        act_bits: int = 16,
        act_group_size: int = None,
        act_sym: bool = None,
        act_data_type: str = None,
        act_dynamic: bool = True,
        to_quant_block_names: Union[str, list] = None,
        enable_norm_bias_tuning: bool = False,
        enable_torch_compile: bool = False,
        device_map: Union[str, dict] = None,
        super_bits: int = None,
        super_group_size: int = None,
        disable_opt_rtn: bool = False,
        model_kwargs: dict = None,
        **kwargs,
    ):
        self.vlm = kwargs.pop("vlm") if "vlm" in kwargs else False
        if kwargs:
            logger.warning(f"unrecognized keys {list(kwargs.keys())} were passed. Please check them.")
        self.quantized = False
        self.model_orig_dtype = model.dtype
        self.seed = seed
        set_seed(self.seed)
        if unsupport_meta_device(model):
            raise RuntimeError(
                "AutoRound does not support parameters on meta device. "
                "Please use more GPUs by setting `--device 0,1,2,3` or just use one GPU."
            )

        ## important tuning hype-parameters
        self.amp = amp
        self.enable_quanted_input = enable_quanted_input
        self.enable_minmax_tuning = enable_minmax_tuning
        self.nsamples = nsamples
        self.bits = bits
        self.enable_norm_bias_tuning = enable_norm_bias_tuning
        self.group_size = group_size
        self.sym = sym

        self.low_gpu_mem_usage = low_gpu_mem_usage
        self.low_cpu_mem_usage = low_cpu_mem_usage
        self.layer_config = {} if layer_config is None else layer_config
        self.seqlen = seqlen
        self.batch_size, self.gradient_accumulate_steps = batch_size, gradient_accumulate_steps
        self.nblocks = nblocks
        self.dataset = dataset
        self.iters = iters
        if self.iters < 0:
            logger.warning("`iters` must be non-negative, reset it to 200")
            self.iters = 200
        if self.iters == 0:
            self.lr = 5e-3
        else:
            self.lr = lr or (1.0 / self.iters)  ##must after iter setting
        self.minmax_lr = minmax_lr or self.lr

        self.data_type = data_type
        tmp_bits = infer_bits_by_data_type(self.data_type)
        if tmp_bits < 16 and tmp_bits != bits:
            logger.warning(
                f"bits set in 'data_type' do not match the specified 'bits' setting. Resetting 'bits' to {tmp_bits}."
            )
            self.bits = tmp_bits
        self.supported_types = SUPPORTED_LAYER_TYPES
        self.model = model.eval()
        self.tokenizer = tokenizer
        self.device = detect_device(device)
        self.scale_dtype = convert_dtype_str2torch(scale_dtype)
        self.set_amp_dtype()
        self.to_quant_block_names = to_quant_block_names
        if not hasattr(self, "quant_block_list"):
            all_blocks = get_block_names(model)
            self.quant_block_list = find_matching_blocks(model, all_blocks, self.to_quant_block_names)
        self.cache_device = torch.device("cpu") if self.low_gpu_mem_usage else self.device

        ##activation
        self.act_group_size = act_group_size if act_group_size is not None else self.group_size
        self.act_bits = act_bits if act_bits is not None else self.bits
        self.act_sym = act_sym if act_sym is not None else self.sym
        self.act_dynamic = act_dynamic
        self.act_data_type = act_data_type
        if self.act_data_type is None:
            if data_type in SUPPORTED_DTYPES and self.act_bits < 16:
                self.act_data_type = data_type
                logger.info(f"activation adopts {data_type}")
            else:
                self.act_data_type = "float"

        tmp_act_bits = infer_bits_by_data_type(self.act_data_type)
        if tmp_act_bits < 16 and tmp_act_bits != self.act_bits:
            self.act_bits = tmp_act_bits
            logger.warning(
<<<<<<< HEAD
                f"act_bits set in 'act_data_type' do not"
                f" match the specified 'act_bits' setting. Resetting 'act_bits' to {tmp_act_bits}.")
=======
                f"act_bits set in 'act_data_type' do not match the specified 'act_bits' setting. Resetting 'act_bits' to {tmp_act_bits}."
            )
>>>>>>> 983d89d2

        self.sampler = sampler
        self.not_use_best_mse = not_use_best_mse
        self.dynamic_max_gap = dynamic_max_gap
        self.lr_scheduler = lr_scheduler
        self.optimizer = self.get_optimizer(None)
        self.batch_dim = None
        self.infer_bs_coeff = 1

        self.super_bits = super_bits
        self.super_group_size = super_group_size

        self.disable_opt_rtn = disable_opt_rtn

        torch.set_printoptions(precision=3, sci_mode=True)
        self.check_configs()
        if self.act_bits <= 8 and self.amp_dtype == torch.float16:
            logger.warning("force to use bf16 to for quantization tuning when enabling activation quantization")
            self.amp_dtype = torch.bfloat16
            self.model = self.model.to(torch.bfloat16)
        else:
            logger.info(f"using {self.model.dtype} for quantization tuning")

        self.enable_torch_compile = enable_torch_compile
        if (
            not self.enable_torch_compile
            and TORCH_VERSION_AT_LEAST_2_6
            and self.act_bits > 8
            and not is_debug_mode()
            and not self.low_cpu_mem_usage
            and "fp8" not in self.data_type
            and "fp8" not in self.act_data_type
        ):
            logger.info(
                "'enable_torch_compile' is set to `False` by default. "
                "Enabling it can reduce tuning cost by 20%, but it might throw an exception."
            )

        if self.act_bits <= 8 and self.enable_torch_compile:
            self.enable_torch_compile = False
            logger.warning("reset enable_torch_compile to `False` as activation quantization is enabled")

        if self.low_cpu_mem_usage and self.enable_torch_compile:
            self.enable_torch_compile = False
            logger.warning("reset enable_torch_compile to `False` as low_cpu_mem_usage is enabled")

        if is_debug_mode() and self.enable_torch_compile:
            self.enable_torch_compile = False
            logger.warning("reset enable_torch_compile to `False` as debug mode is enabled")

        if ("fp8" in self.data_type or "fp8" in self.act_data_type) and self.enable_torch_compile:
            self.enable_torch_compile = False
            logger.warning("reset enable_torch_compile to `False` as fp8 is enabled")

        if is_optimum_habana_available():
            logger.info("Optimum Habana is available, import htcore explicitly.")
            import habana_frameworks.torch.core as htcore  # pylint: disable=E0401
            import habana_frameworks.torch.hpu as hthpu  # pylint: disable=E0401]
        self.device_map = device_map

        self.set_device_map_in_blocks(self.device_map)

        self.is_packing_immediate = False  ## whether to pack the layer immediately after tuning

        self.serialization_keys = [
            "bits",
            "group_size",
            "sym",
            "data_type",
            "enable_quanted_input",
            "enable_minmax_tuning",
            "seqlen",
            "batch_size",
            "scale_dtype",
            "lr",
            "minmax_lr",
            "gradient_accumulate_steps",
            "iters",
            "amp",
            "nsamples",
            "low_gpu_mem_usage",
            "to_quant_block_names",
            "enable_norm_bias_tuning",
            "act_bits",
            "act_group_size",
            "act_sym",
            "act_dynamic",
            "act_data_type",
            "super_bits",
            "super_group_size",
        ]

        self.shared_cache_keys = get_shared_keys(self.model)

    def set_device_map_in_blocks(self, device_map):
        """Sets the device map for specific blocks in the model.

        Args:
            device_map (Union[str, dict]): A mapping of module names to devices.
                If provided as a string, it should be in the format
                "module_name:device,module_name:device". Devices can be integers
                (GPU IDs) or strings (e.g., 'cpu', 'cuda:0').
        """
        if self.device_map is None or len(self.device_map) == 0:
            self.device_map = None
        if not device_map:
            return
        if isinstance(device_map, str):
            device_map = device_map.replace(" ", "")
            infos = device_map.split(",")
            device_map_dict = {}
            for info in infos:
                index = info.find(":")
                key = info[:index]
                value = info[index + 1 :]
                device_map_dict[key] = value
            device_map = device_map_dict

        names = [n for n, m in self.model.named_modules() if len(list(m.children())) == 0]

        for key, device in device_map.items():
            if isinstance(device, str) and device.isdigit():
                device = int(device)
            device = detect_device(device)
            try:
                module = get_module(self.model, key)
                module.tuning_device = device
            except:
                matching_names = [name for name in names if re.match(key, name)]
                if len(matching_names) > 0:
                    for name in matching_names:
                        self._set_device_for_matching_module(name, device)
                else:
                    for name in names:
                        if key in name:
                            self._set_device_for_matching_module(name, device)

    def _set_device_for_matching_module(self, name, device):
        module = get_module(self.model, name)
        if hasattr(module, "tuning_device") and module.tuning_device != device:
            logger.warning(
                f"Multiple devices have been set for layer {name}, keeping original device {module.tuning_device}"
            )
        else:
            module.tuning_device = device

    def _dq_check(self):
        """Reset the default value of super_bits and super_group_size"""
        if self.data_type.endswith("_dq"):
            gguf_config = GGUF_INNER_CONFIG[f"gguf:q{self.bits}_k"]
            self.super_bits = gguf_config["super_bits"] if self.super_bits is None else self.super_bits
            self.super_group_size = (
                gguf_config["super_group_size"] if self.super_group_size is None else self.super_group_size
            )

    def check_configs(self):
        """Checks if the configurations are valid.

        Raises:
        ValueError, TypeError: If any of the configurations are invalid.
        """
        if not isinstance(self.model, torch.nn.Module):
            raise TypeError("model must be an instance of torch.nn.Module")
        if self.bits <= 0:
            raise ValueError("bits must be positive")
        if self.act_bits <= 0:
            raise ValueError("act_bits must be positive")
        if not (self.group_size == -1 or self.group_size >= 0):
            raise ValueError("group_size must be -1 (per channel) or 0 (per-tensor) or a postivie integer")
        if not (self.act_group_size == -1 or self.act_group_size >= 0):
            raise ValueError("act_group_size must be -1 (per channel) or 0 (per-tensor) or a positive integer")
        if self.batch_size <= 0:
            raise ValueError("batch_size must be positive")
        if self.iters < 0:
            raise ValueError("iters must be non-negative")
        if self.seqlen <= 0:
            raise ValueError("seqlen must be positive")
        if self.nblocks <= 0:
            raise ValueError("nblocks must be positive")
        if self.gradient_accumulate_steps <= 0:
            raise ValueError("gradient_accumulate_steps must be positive")
        # assert self.tokenizer != None or self.dataloader != None
        if self.act_bits <= 8:
            logger.warning(
                "activation quantization is an experimental feature with limited support and a complex API. "
                "And please save the quantized model to fake format as real deployment is not supported currently"
            )

        if "mx_fp" in self.data_type or "nv_fp" in self.data_type:
            logger.warning(
                "please save the quantized model to fake format "
                "as real deployment is not supported for mx_fp/nv_fp datatype currently"
            )

        if "mx_fp" in self.data_type and self.group_size != 32:
            logger.warning("mx_fp should only support group_size of 32 in real deployment")

        if "nv_fp" in self.data_type and (self.group_size != 16):
            logger.warning("nv_fp should only support group_size of 16 in real deployment")

        if self.nsamples < self.gradient_accumulate_steps * self.batch_size:
            if self.batch_size > self.nsamples:
                logger.warning(
                    f"reset batch_size to {self.nsamples} as nsamples({self.nsamples})"
                    f" is smaller than batch_size({self.batch_size})"
                )
                self.batch_size = self.nsamples
            if self.gradient_accumulate_steps > self.nsamples // self.batch_size:
                self.gradient_accumulate_steps = self.nsamples // self.batch_size
                logger.warning(
                    f"reset gradient_accumulate_steps to {self.gradient_accumulate_steps}"
                    f" as nsamples must equal or greater"
                    f" than gradient_accumulate_steps * batch_size"
                )

        if self.enable_norm_bias_tuning:
            logger.warning("the `enable_norm_bias_tuning` feature is experimental and currently has limited support.")

        self._dq_check()

    def _check_compatibility(self):
        ##check gguf and others
        has_gguf = False
        if hasattr(self, "formats"):
            has_besides_gguf = False
            for format_ in self.formats:
                if "gguf" in format_:
                    has_gguf = True
                elif format_ != "fake":
                    has_besides_gguf = True
            if has_gguf and has_besides_gguf:
                raise ValueError("gguf format is not compatible with other formats, please choose only one of them")
            if has_gguf and self.iters != 0 and self.bits != 3:
                logger.warning(
                    "`iters=0` is recommended when exporting to GGUF format except for bits 3,"
                    " as we have optimized the RTN method for this case."
                    " We are likely to release new algorithm for certain configurations in the future."
                )

        ##check group_size 32 for auto_round
        if (
            self.data_type == "int"
            and hasattr(self, "formats")
            and any(key in fmt for fmt in self.formats for key in ("auto_round", "auto_gptq", "auto_awq"))
        ):
            for n, m in self.model.named_modules():
                if isinstance(m, self.supported_types):
                    if m.weight.shape[0] % 32 != 0 or m.weight.shape[1] % 32 != 0:
                        self.layer_config[n] = {"bits": 16}
                        logger.info(
                            f"{n} will not be quantized due to its shape not being divisible by 32,"
                            " resulting in an exporting issue to autogptq"
                        )

        if (
            self.seqlen is not None
            and hasattr(self.model, "config")
            and hasattr(self.model.config, "max_position_embeddings")
        ):
            if self.model.config.max_position_embeddings < self.seqlen:
                logger.warning(
                    f"change sequence length to {self.model.config.max_position_embeddings} "
                    "due to the limitation of max_position_embeddings"
                )
                self.seqlen = min(self.seqlen, self.model.config.max_position_embeddings)

        if self.seqlen is not None and hasattr(self.tokenizer, "model_max_length"):
            if self.tokenizer.model_max_length < self.seqlen:
                logger.warning(
                    f"change sequence length to {self.tokenizer.model_max_length} "
                    "due to the limitation of model_max_length. "
                    "You can also try to increase the model_max_length to avoid this issue."
                )
                self.seqlen = min(self.seqlen, self.tokenizer.model_max_length)

        if self.group_size == 0 and "fp8" not in self.data_type:
            logger.warning("group_size of 0 is not supported for data_type other than fp8 ")

    def parse_format_to_list(self, format: str) -> list:
        """Parses the format string into a list of formats.

        This method checks the requested format(s) against the model's
        quantization settings and adjusts them if necessary. It ensures that
        the formats are compatible with the model's data type, bit width,
        and activation quantization settings.

        Args:
            format (str): The requested format(s) for quantization, separated by commas.

        Returns:
            list: A list of validated and updated formats.
        """
        _gguf_args_check(self, format, model_type=ModelType.TEXT)
        if self.vlm:
            _gguf_args_check(self, format, model_type=ModelType.MMPROJ)

        formats = format.replace("q*_", f"q{self.bits}_").replace(" ", "").split(",")
        from auto_round.utils import SUPPORTED_FORMATS

        for format_ in formats:
            if format_ not in SUPPORTED_FORMATS:
                logger.error(f"Unsupported format {format_}, please choose from {SUPPORTED_FORMATS}")
                exit(-1)
        if self.scale_dtype != torch.float32:
            only_gguf = True
            for format_ in formats:
                if not ("gguf" in format_ or "fake" in format_):
                    only_gguf = False
                    break
            if len(formats) == 1 and "fake" == formats[0]:
                only_gguf = False
            if only_gguf:
                self.scale_dtype = torch.float32
                logger.info("change `scale_dtype` to `torch.float32`")

        # Adjust format settings based on compatibility
        for index in range(len(formats)):
            format = formats[index]
            if format == "auto_round":
                if self.sym and "int" in self.data_type:
                    format = format.replace("auto_round", "auto_round:auto_gptq")
                    formats[index] = format
                if self.bits == 4 and not self.sym and "int" in self.data_type:
                    enable_awq = all(
                        config["bits"] == self.bits or config["bits"] >= 16 for config in self.layer_config.values()
                    )
                    if enable_awq:
                        formats[index] = format.replace("auto_round", "auto_round:auto_awq")
                if "fp8" in self.data_type:
                    format = format.replace("auto_round", f"auto_round:{self.data_type}")
                    formats[index] = format

        # Remove duplicates from formats list
        def remove_duplicates(lst):
            seen = set()
            return [x for x in lst if not (x in seen or seen.add(x))]

        formats = remove_duplicates(formats)
        for i in range(len(formats)):
            formats[i] = self._check_supported_format(formats[i])
        formats = remove_duplicates(formats)
        return formats

    def _check_supported_format(self, format: str) -> bool:
        """Checks if the specified format is supported.

        This method validates the requested format against the model's bit width,
        group size, symmetry, and activation quantization settings. It raises an
        error if the format is incompatible with the current model configuration.

        Args:
            format (str): The requested format for quantization.

        Returns:
            bool: True if the format is supported, False otherwise.
        """
        format = format.replace("q*_", f"q{self.bits}_")
        # only support to export afp8
        if self.act_bits <= 8:
            if "fp8" not in self.act_data_type or self.act_dynamic:
                if format == "llmcompressor":
                    bits, group_size, sym, act_bits = 8, -1, True, 8
                    assert (
                        self.bits == bits
                        and self.group_size == group_size
                        and self.sym == sym
                        and self.act_bits == act_bits
                        and self.act_dynamic
                    ), (
                        f"Currently only support to export llmcompressor format for dynamic quantized"
                        f" W{self.bits}A{self.act_bits} model, but got bits={self.bits},"
                        f" group_size={self.group_size}, sym={self.sym}, act_bits={self.act_bits}"
                    )
                elif format != "fake":
                    logger.warning(
                        "Currently only support to export auto_round format quantized model"
                        " with fp8 dtype activation for activation quantization."
                        " Change format to fake and save."
                    )
                    format = "fake"
            else:
                if not (format == "auto_round" or format == "auto_round:fp8"):
                    logger.warning(
                        f"Currently only support to export auto_round format for static W{self.bits}AFP8 model,"
                        " change format to auto_round"
                    )
                    format = "auto_round"

        if re.search(r"q\d_k", format) and not self.data_type.endswith("_dq"):
            logger.error(
                f"datatype<{self.data_type}> not support to export {format} format."
                " Please change export format or `data_type`."
            )
            sys.exit(-1)

        return format

    def quantize_and_save(self, output_dir: str = "tmp_autoround", format: str = "auto_round", inplace=True, **kwargs):
        """Quantizes the model and saves it in the specified format(s).

        This function checks the validity of the requested format(s), quantizes
        the model accordingly, and saves it to the specified output directory.
        If multiple formats are provided, the model is saved separately for each format.

        Args:
            output_dir (str, optional): The directory where the quantized model
                will be saved. Defaults to "tmp_autoround".
            format (str, optional): The quantization format(s) to use, separated
                by commas if multiple. Defaults to "auto_round".
            inplace (bool, optional): Whether to modify the model in place if only
                one format is used. Defaults to True.
            **kwargs: Additional arguments for the quantization and saving process.

        Returns:
            model: A qdq model or packed model based on the configurations
            folders: The folder paths where the quantized models are saved.

        Raises:
            ValueError: If an unsupported format is specified.
        """
        # Validate and process the specified formats
        self.orig_output_dir = output_dir

        # check and update the format based on the current configuration
        format_list = self.parse_format_to_list(format)
        self.formats = format_list

        # If multiple formats are specified, enforce inplace=False
        if len(format_list) > 1:
            inplace = False
        self.inplace = kwargs.get("inplace", inplace)
        kwargs.pop("inplace", None)

        # Perform model quantization
        model, _ = self.quantize()

        # Save the quantized model in the specified format_list
        folders = []
        for format in format_list:
            if "gptq" in format and not self.sym:
                logger.warning(
                    "The asymmetrical kernel of the GPTQ format may result in a noticeable accuracy drop,"
                    " particularly for 2-bit quantization and smaller models."
                    " We recommend exporting to either the AutoAWQ format ( only 4 bits) or "
                    "the AutoRound format(2/3/4/8 bits)."
                )
            save_folder = self.get_save_folder_name(format)
            self.save_quantized(save_folder, format=format, inplace=inplace, **kwargs)

            folders.append(save_folder)

        return model, folders

    def get_save_folder_name(self, format_str: str) -> str:
        """Generates the save folder name based on the provided format string.

        If there are multiple formats to handle, the function creates a subfolder
        named after the format string with special characters replaced. If there's
        only one format, it returns the original output directory directly.

        Args:
            format_str (str): The format identifier (e.g., 'gguf:q2_k_s').

        Returns:
            str: The path to the folder where results should be saved.
        """
        # Replace special characters to make the folder name filesystem-safe
        sanitized_format = format_str.replace(":", "-").replace("_", "-")

        # Use a subfolder only if there are multiple formats
        if len(self.formats) > 1:
            return os.path.join(self.orig_output_dir, sanitized_format)

        return self.orig_output_dir

    @torch.inference_mode()
    def quantize_embedding_layer(self):
        """Quantizes embedding layers in the model according to the configuration.

        This method iterates through all modules in the model, identifies embedding
        layers specified in `self.layer_config`, and applies the appropriate quantization
        function based on bit precision, grouping strategy, and dtype.

        Returns:
            bool: True if the quantization process completes without critical errors.
        """
        is_quantized = False
        for name, module in self.model.named_modules():
            # Skip non-Embedding modules or layers not in config
            if not isinstance(module, torch.nn.Embedding) or name not in self.layer_config:
                continue

            config = self.layer_config[name]

            # Skip layers that are not marked for quantization
            if not check_to_quantized(config):
                continue
            is_quantized = True
            config["scale_dtype"] = self.scale_dtype
            dtype = config["data_type"]

            # Determine quantization function key with symmetry/asymmetry
            if dtype not in QUANT_FUNC_WITH_DTYPE:
                dtype = f"{dtype}_{'sym' if config['sym'] else 'asym'}"

            # Optionally use optimized rounding (RTN) variant
            if not self.disable_opt_rtn and f"rtn_{dtype}" in QUANT_FUNC_WITH_DTYPE:
                dtype = f"rtn_{dtype}"

            quant_func = QUANT_FUNC_WITH_DTYPE[dtype]

            # Attempt quantization on GPU, fall back to CPU if OOM
            try:
                weight, scale, zp = quant_func(
                    module.weight.to(self.device),
                    **{k: config[k] for k in ["bits", "group_size", "super_bits", "super_group_size", "scale_dtype"]},
                )
            except RuntimeError as e:
                if "CUDA out of memory" in str(e) or "MODULE:PT_DEVMEM" in str(e):
                    logger.info("out of VRAM, falling back to CPU.")
                    weight, scale, zp = quant_func(
                        module.weight.to("cpu"),
                        **{
                            k: config[k]
                            for k in ["bits", "group_size", "super_bits", "super_group_size", "scale_dtype"]
                        },
                    )
                else:
                    raise

            # Overwrite the module's weights with the quantized version
            module.weight.data.copy_(weight.cpu())

            # Attach scale and zero point (zp) to the module
            for param_name, value in zip(["scale", "zp"], [scale, zp]):
                if isinstance(value, dict):
                    for k, v in value.items():
                        setattr(module, k if k == "scale" else f"w_{k}", v.cpu())
                else:
                    setattr(module, param_name, value.cpu())

            # Update config
            self.layer_config.setdefault(name, {}).update(config)

            # Release memory
            clear_memory()

        return is_quantized

    def quant_rtn_with_imatrix(self, all_to_quantized_module_names: list[str]) -> None:
        """Performs RTN quantization using input activation statistics (imatrix).

        This method accumulates per-channel second-moment activation statistics (imatrix)
        via forward hooks and uses them to perform RTN quantization. If CUDA memory runs out,
        it falls back to CPU-based blockwise quantization.

        Args:
            all_to_quantized_module_names (list[str]):
                A list of module names (e.g., 'model.layers.0.self_attn.q_proj') to be quantized.

        Returns:
            None
        """
        logger.info("start to compute imatrix for GGUF quantization.")

        # Load dataset
        from .calib_dataset import get_dataloader

        if isinstance(self.dataset, str):
            dataset_name = self.dataset.replace(" ", "")
            self.dataloader = get_dataloader(
                self.tokenizer, self.seqlen, dataset_name, self.seed, self.batch_size, self.nsamples
            )
        else:
            self.dataloader = self.dataset

        model = self.model

        # Dispatch multi-GPU model if necessary
        if hasattr(model, "hf_device_map") and len(model.hf_device_map) > 1:
            from accelerate.big_modeling import dispatch_model

            dispatch_model(model, model.hf_device_map)

        def register_act_hook(model):
            """Registers hooks to accumulate activation squared norms into `imatrix`."""

            def get_act_max_hook(module, input, output):
                input = input[0] if isinstance(input, (tuple, list)) else input
                flattened = input.reshape(-1, input.shape[-1]).to(torch.float32)
                squared = torch.sum(flattened**2, dim=0).to(torch.float32)

                if not hasattr(module, "imatrix"):
                    module.imatrix = squared
                    module.imatrix_cnt = input.shape[0]
                else:
                    module.imatrix += squared
                    module.imatrix_cnt += input.shape[0]

            hook_handles = []
            for name, module in model.named_modules():
                if isinstance(module, self.supported_types) and check_to_quantized(module):
                    hook = module.register_forward_hook(get_act_max_hook)
                    hook_handles.append(hook)
            return hook_handles

        hooks = register_act_hook(model)

        try:
            # Move model to target device
            if hasattr(self.model, "hf_device_map") and len(self.model.hf_device_map) > 1:
                from accelerate.big_modeling import dispatch_model

                dispatch_model(self.model, self.model.hf_device_map)
            else:
                model = model.to(self.device)
            cnt = 0

            # Run forward pass to accumulate imatrix
            for data in self.dataloader:
                cnt += data["input_ids"].shape[0]
                data = to_device(data, self.device)
                model(**data)
                if cnt >= self.nsamples:
                    break

            # Remove hooks after data collection
            for hook in hooks:
                hook.remove()

            # Normalize imatrix by count
            for _, module in model.named_modules():
                if hasattr(module, "imatrix"):
                    module.imatrix /= module.imatrix_cnt
            if hasattr(model, "hf_device_map") and len(model.hf_device_map) > 1:
                import accelerate

                accelerate.hooks.remove_hook_from_submodules(model)
            # Perform quantization using RTN
            from tqdm import tqdm

            pbar = tqdm(all_to_quantized_module_names)
            block_names_cnt = len(flatten_list(get_block_names(self.model, True)))
            clear_mem_freq = len(all_to_quantized_module_names) // block_names_cnt
            if clear_mem_freq == 0:
                clear_mem_freq = 1
            cnt = 1
            for name in pbar:
                pbar.set_description(f"Quantizing {name}")
                self.quantize_layer_via_rtn(name)
                if cnt % clear_mem_freq == 0:
                    clear_memory()
                    cnt = 1
                cnt += 1
        except RuntimeError as e:
            if "CUDA out of memory" in str(e) or "MODULE:PT_DEVMEM" in str(e):
                try:
                    if hasattr(model, "hf_device_map") and len(model.hf_device_map) > 1:
                        import accelerate

                        accelerate.hooks.remove_hook_from_submodules(model)
                    # Fallback: out-of-memory → try CPU blockwise quantization
                    logger.warning("Out of VRAM, falling back to blockwise quantization. Accuracy may degrade.")
                    model = model.to("cpu")
                    clear_memory()
                    self.quantize_via_rtn_blockwise(all_to_quantized_module_names)
                except RuntimeError as e:
                    if "CUDA out of memory" in str(e) or "MODULE:PT_DEVMEM" in str(e):
                        # Final fallback: warn and use CPU-only quantization
                        logger.warning(
                            "Fallback to CPU. "
                            "Consider enabling `low_gpu_mem_usage` or using more GPUs via `--device 0,1,2,3`."
                        )
                        model = model.to("cpu")
                        clear_memory()
                        if hasattr(model, "hf_device_map") and len(model.hf_device_map) > 1:
                            import accelerate

                            accelerate.hooks.remove_hook_from_submodules(model)

                        orig_device = self.device
                        self.device = "cpu"
                        self.quantize_via_rtn_blockwise(all_to_quantized_module_names)
                        self.device = orig_device
                    else:
                        raise
        finally:
            # Always remove hooks
            for hook in hooks:
                hook.remove()

        # Move back to CPU and free memory
        model.to("cpu")
        clear_memory()

    def check_need_to_quantize_lm_head_embedding(self) -> bool:
        """Checks if LM head and embedding layers need quantization for GGUF format.

        This function inspects the current model's formats and determines whether
        it needs to apply quantization settings to the embedding and LM head layers.
        The function modifies `self.layer_config` in-place and updates the model modules.

        Returns:
            bool: True if the LM head needs quantization, otherwise False.

        Raises:
            NotImplementedError: If multiple non-fake GGUF formats are specified.
        """
        if not hasattr(self, "formats"):
            return False

        has_gguf: bool = any("gguf" in fmt for fmt in self.formats)
        if not has_gguf:
            return False

        formats: list[str] = [fmt for fmt in self.formats if "fake" not in fmt]
        if not (len(formats) == 1 and "gguf" in formats[0]):
            raise NotImplementedError("Only one GGUF format can be set at a time.")

        target_format: str = formats[0]
        tie_word_embeddings: bool = getattr(getattr(self.model, "config", None), "tie_word_embeddings", True)

        for name, module in self.model.named_modules():
            if isinstance(module, torch.nn.Embedding):
                key: str = "lm_head" if tie_word_embeddings else "embedding"
                config: dict[str, Any] = GGUF_INNER_CONFIG[GGUF_CONFIG[target_format][key]]
                self._apply_config_to_layer(name, config, True)

        if not tie_word_embeddings:
            lm_head_name: str = get_lm_head_name(self.model)
            config: dict[str, Any] = GGUF_CONFIG[GGUF_CONFIG[target_format]["lm_head"]]
            check_fixed_by_user = (
                self.layer_config[lm_head_name].get("fixed_by_user", False)
                if lm_head_name in self.layer_config
                else None
            )
            self._apply_config_to_layer(lm_head_name, config, check_fixed_by_user=check_fixed_by_user)
            return True

        return False

    def _apply_config_to_layer(
        self,
        layer_name: str,
        config: dict[str, Any],
        check_fixed_by_user: bool = False,
    ) -> None:
        """Applies GGUF quantization configuration to a given layer.

        Args:
            layer_name (str): Name of the layer to configure.
            config (dict[str, Any]): GGUF layer configuration.
            check_fixed_by_user (bool): If True, preserve user-defined settings.
        """
        act_bits: int = 16
        scale_dtype: Any = self.scale_dtype
        keys: list[str] = ["bits", "group_size", "super_bits", "super_group_size", "data_type", "sym"]

        self.layer_config[layer_name] = self.layer_config.get(layer_name, {})

        for key in keys:
            if (
                key in self.layer_config[layer_name]
                and check_fixed_by_user
                # and self.layer_config[layer_name].get("fixed_by_user", False)
            ):
                continue
            self.layer_config[layer_name][key] = config.get(key)
            setattr(get_module(self.model, layer_name), key, config.get(key))

        self.layer_config[layer_name]["act_bits"] = act_bits
        self.layer_config[layer_name]["scale_dtype"] = scale_dtype
        setattr(get_module(self.model, layer_name), "act_bits", act_bits)
        setattr(get_module(self.model, layer_name), "scale_dtype", scale_dtype)

    def quantize_layer_via_rtn(self, name: str) -> None:
        """Quantizes a layer using RTN (Round-To-Nearest) if available.

        This function attempts to quantize a layer by switching its data type to a
        `rtn_*` version if supported, then wraps and unwraps the module to apply
        quantization. If GPU memory is insufficient, it falls back to CPU.

        If packing is enabled (`is_packing_immediate`), the function will also export
        the quantized layer to the appropriate backend format.

        Args:
            name (str): Name of the layer to quantize.

        Raises:
            RuntimeError: If quantization fails for reasons unrelated to memory.
        """
        m = get_module(self.model, name)

        # Step 1: Use optimized RTN data type if available
        if not self.disable_opt_rtn and not m.data_type.startswith("rtn_"):
            from auto_round.data_type import QUANT_FUNC_WITH_DTYPE

            rtn_dtype = "rtn_" + m.data_type
            if rtn_dtype in QUANT_FUNC_WITH_DTYPE:
                m.data_type = rtn_dtype
                self.layer_config[name]["data_type"] = m.data_type

        # Step 2: Try quantization on GPU first, fall back to CPU if OOM
        # if only export gguf, using gguf-packing instead of rtn
        if self.is_packing_immediate and self.iters == 0 and "gguf" in self.formats[0] and not self.disable_opt_rtn:
            m.scale = None
            m.zp = None
        else:
            try:
                m.to(self.device)
                m = WrapperLinear(
                    m,
                    enable_minmax_tuning=False,
                    enable_norm_bias_tuning=False,
                    enable_round_tuning=False,
                )
                m = m.unwrapper({})
                m.to("cpu")
            except RuntimeError as e:
                if "CUDA out of memory" in str(e) or "MODULE:PT_DEVMEM" in str(e):
                    logger.warning("Out of VRAM, falling back to CPU.")
                    m.to("cpu")
                    m = WrapperLinear(
                        m,
                        enable_minmax_tuning=False,
                        enable_norm_bias_tuning=False,
                        enable_round_tuning=False,
                    )
                    m = m.unwrapper({})
                else:
                    raise

        # Step 3: Optional immediate packing/export
        if self.is_packing_immediate:
            from auto_round.export import PACKING_LAYER_WITH_FORMAT

            if check_to_quantized(m):
                target_backend = self.formats[0].split(":")[0] if ":" in self.formats[0] else self.formats[0]
                has_gguf = any("gguf" in fmt for fmt in self.formats)

                if has_gguf:
                    from auto_round.export.export_to_gguf.export import pack_gguf_layer

                    output_dir = self.get_save_folder_name(self.formats[0])
                    model_type = ModelType.MMPROJ if self.vlm else ModelType.TEXT
                    pack_gguf_layer(
                        name,
                        self.model,
                        self.formats[0],
                        output_dir,
                        self.layer_config,
                        self.tokenizer,
                        processor=self.processor if hasattr(self, "processor") else None,
                        image_processor=self.image_processor if hasattr(self, "image_processor") else None,
                        model_type=model_type,
                    )
                else:
                    PACKING_LAYER_WITH_FORMAT[target_backend](name, self.model, self.formats[0])

                # if self.low_gpu_mem_usage:
                #     clear_memory()
        else:
            set_module(self.model, name, m)

    @torch.inference_mode()
    def quantize_rtn(self) -> tuple[torch.nn.Module, dict[str, Any]]:
        """Quantize all modules in the model using RTN (Round-To-Nearest) strategy.

        If the target format includes GGUF with `k`, and optimized RTN is enabled,
        blockwise quantization with input caching and imatrix is used.

        Returns:
            tuple[nn.Module, Dict[str, Any]]: The quantized model and the layer configuration.
        """
        if self.amp:
            self.model.to(self.amp_dtype)

        all_to_quantized_module_names: list[str] = [n for n, m in self.model.named_modules() if check_to_quantized(m)]

        has_gguf_k = any("gguf" in fmt and "k" in fmt for fmt in getattr(self, "formats", []))

        self.quantize_embedding_layer()

        self.model.to("cpu")
        if has_gguf_k and not self.disable_opt_rtn:
            self.quant_rtn_with_imatrix(all_to_quantized_module_names)
        elif self.act_bits <= 8 and self.act_dynamic is False:
            hook_handles = self.register_act_max_hook(self.model)
            try:
                self.quantize_via_rtn_blockwise(all_to_quantized_module_names)
            except RuntimeError as e:
                logger.warning("Fallback to CPU. Consider using more GPUs via `--device 0,1,2,3`.")
                self.model = self.model.to("cpu")
                clear_memory()
                if hasattr(self.model, "hf_device_map") and len(self.model.hf_device_map) > 1:
                    import accelerate

                    accelerate.hooks.remove_hook_from_submodules(self.model)
                orig_device = self.device
                self.device = "cpu"
                self.quantize_via_rtn_blockwise(all_to_quantized_module_names)
                self.device = orig_device
            for handle in hook_handles:
                handle.remove()
        else:
            block_names_cnt = len(flatten_list(get_block_names(self.model, True)))
            clear_mem_freq = len(all_to_quantized_module_names) // block_names_cnt
            if clear_mem_freq == 0:
                clear_mem_freq = 1
            pbar = tqdm(all_to_quantized_module_names)
            cnt = 1
            for name in pbar:
                pbar.set_description(f"Quantizing {name}")
                self.quantize_layer_via_rtn(name)
                if cnt % clear_mem_freq == 0:
                    clear_memory()
                    cnt = 1
                cnt += 1

        self.quantized = True
        return self.model, self.layer_config

    def quantize_via_rtn_blockwise(self, all_to_quantized_module_names: list[str]) -> None:
        """Quantize model layers block by block using cached inputs and imatrix.

        Args:
            all_to_quantized_module_names (list[str]): Names of layers to be quantized.
        """
        all_to_quantized_module_names = list(set(all_to_quantized_module_names))

        all_blocks = self.quant_block_list if self.quant_block_list else get_block_names(self.model)
        if not all_blocks:
            raise ValueError("Could not find any blocks. Check the model or quant_block_list.")

        all_first_block_names = [block[0] for block in all_blocks]
        all_inputs = self.cache_inter_data(all_first_block_names, self.nsamples)

        # Clear hooks for multi-GPU setups
        if hasattr(self.model, "hf_device_map") and len(self.model.hf_device_map) > 1:
            accelerate.hooks.remove_hook_from_submodules(self.model)

        pbar = tqdm(range(sum(len(block) for block in all_blocks)))

        for block_names in all_blocks:
            first_block = block_names[0]
            inputs = all_inputs.pop(first_block)
            input_keys = [k for k in inputs if k.startswith("hidden_state")]
            if len(input_keys) != 1:
                raise RuntimeError(
                    "hidden_states arg mismatch. Please file an issue at https://github.com/intel/auto-round/issues"
                )
            inputs["input_ids"] = inputs.pop(input_keys[0])

            clear_memory(self.inputs)

            total_samples = len(inputs["input_ids"])
            if total_samples < self.batch_size:
                self.batch_size = total_samples
                logger.warning(f"Forcing batch size to {total_samples}")

            input_ids = to_device(inputs.pop("input_ids"), self.cache_device)
            input_others = to_device(inputs, self.cache_device)

            tmp_dtype = self.amp_dtype if self.amp else torch.float32
            input_ids = [id_.to(tmp_dtype) for id_ in input_ids]

            for key, val in input_others.items():
                if isinstance(val, torch.Tensor) and val.dtype in (torch.float16, torch.bfloat16):
                    input_others[key] = val.to(tmp_dtype)
                elif isinstance(val, list):
                    input_others[key] = [to_dtype(v, tmp_dtype) for v in val]

            for block_name in block_names:
                pbar.set_description(f"Quantizing {block_name}")
                block = get_module(self.model, block_name)
                block = block.to(self.device)
                # Dispatch model if needed
                if self.device_map is not None:
                    from accelerate import dispatch_model
                    from accelerate.hooks import AlignDevicesHook, add_hook_to_module

                    for _, m in block.named_modules():
                        if len(list(m.children())) != 0 or not hasattr(m, "tuning_device"):
                            continue
                        hook = AlignDevicesHook(m.tuning_device, io_same_device=True)
                        add_hook_to_module(m, hook, True)
                else:
                    block = block.to(self.device)

                input_ids = self.get_block_outputs(
                    block,
                    input_ids,
                    input_others,
                    self.batch_size * self.infer_bs_coeff,
                    self.device,
                    self.cache_device,
                )
                if self.device_map is not None:
                    accelerate.hooks.remove_hook_from_submodules(block)

                # Normalize imatrix and quantize layers
                for _, m in block.named_modules():
                    if hasattr(m, "imatrix"):
                        m.imatrix /= m.imatrix_cnt
                    if hasattr(m, "tmp_name") and m.tmp_name in all_to_quantized_module_names:
                        self.quantize_layer_via_rtn(m.tmp_name)
                        all_to_quantized_module_names.remove(m.tmp_name)

                mv_module_from_gpu(block, self.low_cpu_mem_usage)
                pbar.update(1)

        pbar.close()
        cnt = 1
        block_names_cnt = len(flatten_list(get_block_names(self.model, True)))
        clear_mem_freq = len(all_to_quantized_module_names) // block_names_cnt
        if clear_mem_freq == 0:
            clear_mem_freq = 1
        # Process remaining layers not in blocks
        for name in all_to_quantized_module_names:
            self.quantize_layer_via_rtn(name)
            if cnt % clear_mem_freq == 0:
                clear_memory()
                cnt = 1
            cnt += 1

    def quantize(self):
        """Quantize the model and return the quantized model along with layer configurations.The entry of AutoRound.
        Returns:
        The quantized model and layer configurations.
        """
        for n, m in self.model.named_modules():
            m.tmp_name = n
        self._check_compatibility()
        self.has_qlayer_outside_block = self.set_layerwise_config(self.layer_config)
        if not hasattr(self, "formats"):
            logger.warning("this API is deprecated, please use `quantize_and_save` instead")
        else:
            only_gguf = True
            for format_ in self.formats:
                if not ("gguf" in format_ or "fake" in format_):
                    only_gguf = False
                    break
            if len(self.formats) == 1 and self.formats[0] == "fake":
                only_gguf = False
            if only_gguf:
                self.layer_config, gguf_format_config = get_layer_config_by_gguf_format(
                    self.layer_config, self.formats, self.model, model_type=ModelType.TEXT
                )
                if self.vlm:
                    self.layer_config, gguf_format_config = get_layer_config_by_gguf_format(
                        self.layer_config, self.formats, self.model, model_type=ModelType.MMPROJ
                    )
            # Determine if immediate packing is required
            formats = self.formats
            if (
                len(formats) == 1
                and ("awq" in formats[0] or "gptq" in formats[0] or "auto_round" in formats[0] or "gguf" in formats[0])
                and self.inplace
            ):
                self.is_packing_immediate = True
        if self.iters == 0:
            return self.quantize_rtn()

        if bool(self.quant_block_list):
            all_blocks = self.quant_block_list
        else:
            all_blocks = get_block_names(self.model)

        if len(all_blocks) == 0:
            logger.warning("could not find blocks, exit with original model")
            return self.model, self.layer_config

        if self.amp:
            self.model = self.model.to(self.amp_dtype)

        layer_names = self.get_quantized_layer_names_outside_blocks()
        self.start_time = time.time()
        all_first_block_names = [block[0] for block in all_blocks]
        if len(layer_names) > 0:
            logger.info(
                "Starting to cache block inputs. This may be slow due to external block layers: %s", layer_names
            )
        else:
            logger.info("start to cache block inputs")
        all_inputs = self.try_cache_inter_data_gpucpu(all_first_block_names, self.nsamples, layer_names=layer_names)
        is_quantized_embedding = self.quantize_embedding_layer()
        all_q_inputs = None
        if is_quantized_embedding:
            all_inputs = copy.deepcopy(self.inputs)
            clear_memory(self.inputs)
            all_q_inputs = self.try_cache_inter_data_gpucpu(
                all_first_block_names, self.nsamples, layer_names=layer_names
            )
        self.model = mv_module_from_gpu(self.model, self.low_cpu_mem_usage)
        clear_memory()
        if hasattr(self.model, "hf_device_map") and len(self.model.hf_device_map) > 1:
            accelerate.hooks.remove_hook_from_submodules(self.model)  ##self.model.hf_device_map has not been changed
        self.model = mv_module_from_gpu(self.model, self.low_cpu_mem_usage)
        logger.info("caching done")
        pbar = tqdm(range(0, sum([len(i) for i in all_blocks]), self.nblocks))

        for block_names in all_blocks:
            inputs = all_inputs[block_names[0]]
            all_inputs.pop(block_names[0])
            q_inputs = None
            if all_q_inputs is not None:
                q_inputs = all_q_inputs[block_names[0]]
                all_q_inputs.pop(block_names[0])
            keys = inputs.keys()
            input_id_str = [key for key in keys if key.startswith("hidden_state")]
            if len(input_id_str) != 1:
                raise RuntimeError(
                    "hidden_states arg mismatch error,"
                    "please raise an issue in https://github.com/intel/auto-round/issues"
                )
            inputs["input_ids"] = inputs.pop(input_id_str[0], None)
            if q_inputs is not None:
                q_inputs["input_ids"] = q_inputs.pop(input_id_str[0], None)

            clear_memory(self.inputs)

            if "input_ids" in inputs.keys():
                total_samples = len(inputs["input_ids"])
                if total_samples < self.batch_size:
                    self.batch_size = total_samples
                    logger.warning(f"force the train batch size to {total_samples}")

            self.quant_blocks(
                self.model,
                inputs,
                block_names,
                q_input=q_inputs["input_ids"] if q_inputs is not None else None,
                nblocks=self.nblocks,
                device=self.device,
                pbar=pbar,
            )
            if self.is_packing_immediate and len(self.formats) != 1:
                raise ValueError(
                    f"Expected exactly one packing format when 'is_packing_immediate' is True, "
                    f"but got {len(self.formats)} formats."
                )

        self.quant_layers(layer_names, all_inputs)  ##TODO pack layer immediately

        end_time = time.time()
        cost_time = end_time - self.start_time
        logger.info(f"quantization tuning time {cost_time}")

        ## dump a summary
        quantized_layers = []
        unquantized_layers = []
        for n, m in self.model.named_modules():
            if isinstance(m, tuple(self.supported_types)):
                if check_to_quantized(m):
                    quantized_layers.append(n)
                else:
                    unquantized_layers.append(n)
            elif hasattr(m, "scales") or hasattr(m, "scale"):  ##packing_immediately
                quantized_layers.append(n)
        summary_info = (
            f"Summary: quantized {len(quantized_layers)}/{len(quantized_layers) + len(unquantized_layers)} in the model"
        )
        if len(unquantized_layers) > 0:
            summary_info += f",  {unquantized_layers} have not been quantized"
        logger.info(summary_info)

        self.quantized = True
        return self.model, self.layer_config

    def quant_layers(self, layer_names, layer_inputs):
        """Quantizes specified layers based on inputs and configuration.

        Args:
            layer_names (list): list of layer names to quantize.
            layer_inputs (dict): Dictionary mapping layer names to input data.

        Returns:
            None
        """
        ##TODO currently we take all the layers outside blocks as post block layers which is not optimal
        ## if there is no input for layer, we use rtn
        for layer_name in copy.deepcopy(layer_names):
            if layer_name not in layer_inputs:
                logger.info(f"using rtn to quantize {layer_name}")
                from auto_round.data_type import QUANT_FUNC_WITH_DTYPE

                layer = get_module(self.model, layer_name)
                if not self.disable_opt_rtn and "rtn_" + layer.data_type in QUANT_FUNC_WITH_DTYPE:
                    layer.data_type = "rtn_" + layer.data_type
                    logger.info("using optimized rtn method for quantizing %s", layer_name)
                    self.layer_config[layer_name]["data_type"] = layer.data_type
                layer.to(self.device)
                wrapper_layer = WrapperLinear(
                    layer,
                    enable_round_tuning=False,
                    enable_minmax_tuning=False,
                    enable_norm_bias_tuning=False,
                    device=self.device,
                )
                new_layer = wrapper_layer.unwrapper({})
                set_module(self.model, layer_name, new_layer)
                layer.cpu()
                layer_names.remove(layer_name)
        if len(layer_names) == 0:
            return
        q_layer_inputs = None
        enable_quanted_input = self.enable_quanted_input
        has_gguf = False
        if hasattr(self, "formats"):
            has_gguf = any("gguf" in format_ for format_ in self.formats)
        if has_gguf and self.is_packing_immediate:
            enable_quanted_input = False

        if hasattr(self.model, "hf_device_map") and len(self.model.hf_device_map) > 1 and enable_quanted_input:
            from accelerate.big_modeling import dispatch_model

            dispatch_model(self.model, self.model.hf_device_map)

        if enable_quanted_input:
            logger.info("starting to cache layer inputs for %s, this may be quite slow ", layer_names)
            q_layer_inputs = self.try_cache_inter_data_gpucpu([], self.nsamples, layer_names=layer_names)
            if hasattr(self.model, "hf_device_map") and len(self.model.hf_device_map) > 1:
                accelerate.hooks.remove_hook_from_submodules(
                    self.model
                )  ##self.model.hf_device_map has not been changed

        self.model = mv_module_from_gpu(self.model, self.low_cpu_mem_usage)
        clear_memory()
        if self.enable_torch_compile:
            quant_layer = compile_func(self.quant_layer, self.device)
        else:
            quant_layer = self.quant_layer
        for layer_name in layer_names:
            layer_input = layer_inputs[layer_name]
            layer_input = to_device(layer_input, self.cache_device)
            q_layer_input = q_layer_inputs[layer_name] if q_layer_inputs is not None else None
            q_layer_input = to_device(q_layer_input, self.cache_device)
            quant_layer(layer_name, layer_input, q_layer_input, device=self.device)
            del layer_input
            clear_memory(q_layer_input)

    def set_layerwise_config(self, layer_config):
        """
        Sets the layer-wise configuration based on the provided `layer_config`.
        By default, only quantize layers in blocks.

        Args:
            layer_config (dict): The configuration dictionary for each layer containing various configuration options.

        Returns:
            bool: Returns True if there are quantized layers outside the blocks (e.g., lm-head),
                  otherwise returns False.
        """
        # Get the names of layers in quantization blocks
        layers_in_blocks = get_layer_names_in_block(self.model, self.supported_types, self.quant_block_list)
        ##process regex in layer_config
        all_supported_layer_names = []
        # List of configuration keys
        keys = [
            "bits",
            "group_size",
            "sym",
            "data_type",
            "scale_dtype",
            "act_bits",
            "act_group_size",
            "act_sym",
            "act_dynamic",
            "act_data_type",
            "super_bits",
            "super_group_size",
        ]

        for n, m in self.model.named_modules():
            # Delete previous configuration to avoid conflicts with prior tuning
            for key in keys:
                if hasattr(m, key):
                    delattr(m, key)

            # Skip unsupported types
            supported_types = self.supported_types

            if not isinstance(m, supported_types):
                continue
            all_supported_layer_names.append(n)

        names_in_layer_config = list(layer_config.keys())
        for name in names_in_layer_config:
            if name in all_supported_layer_names:
                continue
            matched_names = []
            for layer_name in all_supported_layer_names:
                if re.search(re.compile(name), layer_name) is not None:
                    matched_names.append(layer_name)
            if len(matched_names) > 0:
                val = layer_config[name]
                layer_config.pop(name)
                for match_name in matched_names:
                    layer_config[match_name] = val
            else:
                tmp_m = get_module(self.model, name)
                if not isinstance(tmp_m, torch.nn.Embedding):  ##TODO not good code style
                    raise ValueError(f"key {name} in layer_config is invalid, please have a double check")

        has_qlayer_outside_block = False  # Flag to track if there are quantized layers outside blocks (e.g., lm-head)

        # Iterate through all modules in the model
        for n, m in self.model.named_modules():

            # Skip unsupported types
            if not isinstance(m, supported_types):
                continue

            # If the layer is not in the config and is part of a quantization block, use default configuration
            if n not in layer_config.keys() and n in layers_in_blocks:
                layer_config[n] = {}
                for key in keys:
                    layer_config[n][key] = getattr(self, key)
            # If the layer is partially configured, fill in missing values
            elif n in layer_config.keys():
                for key in keys:
                    if key not in layer_config[n].keys():
                        layer_config[n][key] = getattr(self, key)
                layer_config[n]["fixed_by_user"] = True
            # If the layer is not in the config and not part of a quantization block,
            # use default configuration and set specific values
            else:
                layer_config[n] = {}
                for key in keys:
                    layer_config[n][key] = getattr(self, key)
                layer_config[n]["bits"] = 16
                layer_config[n]["act_bits"] = 16

            if n in layers_in_blocks:
                layer_config[n]["in_blocks"] = True
            else:
                layer_config[n]["in_blocks"] = False

            # If the layer is outside a block and requires quantization, mark it as a quantized layer outside the block
            if (
                n not in layers_in_blocks
                and check_to_quantized(layer_config[n])
                and not isinstance(m, torch.nn.Embedding)
            ):
                has_qlayer_outside_block = True

            in_features, out_features = get_layer_features(m)
            if in_features <= layer_config[n]["group_size"]:
                layer_config[n]["group_size"] = -1

            # Apply the configuration to the corresponding layer in the model
            for key in keys:
                setattr(m, key, layer_config[n][key])
        need_to_quantize_lm_head = self.check_need_to_quantize_lm_head_embedding()
        if need_to_quantize_lm_head:
            has_qlayer_outside_block = True

        # Return whether there are quantized layers outside the blocks
        return has_qlayer_outside_block

    @torch.no_grad()
    def get_block_outputs(self, block, input_ids, input_others, bs, device, cache_device, save_output=True):
        """Compute the output of a given block of the model for a given input.

        Args:
        block: The block of the model.
        input_ids: The input tensor containing tokenized input ids.
        input_others: A dictionary containing additional input data.
        bs: The batch size for computing the output.
        device: The device for computation.
        cache_device: The device for storing the output.
        batch_dim: The batch dimension of the output tensor.

        Returns:
        The output tensor of the block.
        """

        output = []
        nsamples = len(input_ids)
        for i in range(0, nsamples, bs):
            end_index = min(nsamples, i + bs)
            indices = torch.arange(i, end_index).to(torch.long)
            tmp_input_ids, tmp_input_others = AutoRound.sampling_inputs(
                input_ids, input_others, indices, self.seqlen, self.batch_dim, share_cache_keys=self.shared_cache_keys
            )
            tmp_output = block_forward(block, tmp_input_ids, tmp_input_others, self.amp, self.amp_dtype, device).to(
                cache_device
            )
            if save_output:
                if self.batch_size == 1:
                    output.append(tmp_output)
                else:
                    output.extend(list(torch.split(tmp_output, 1, dim=self.batch_dim)))
        if self.low_gpu_mem_usage:
            clear_memory()

        return output

    @torch.no_grad()
    def calib(self, nsamples, bs):
        """Perform calibration for quantization.

        This method calibrates the model for quantization by processing a specified
        number of samples from the calibration dataset. It ensures that the data is
        properly formatted and feeds it to the model. If the number of samples processed
        is less than the specified number, it logs a warning. If no samples are processed,
        it logs an error and exits.
        Args:
            nsamples (int): The number of samples to use for calibration.
            bs (int): The number of samples to use for calibration
        """
        from .calib_dataset import get_dataloader

        if isinstance(self.dataset, str):
            dataset = self.dataset.replace(" ", "")  ##remove all whitespaces

            # slow here
            self.dataloader = get_dataloader(
                self.tokenizer,
                self.seqlen,
                dataset,
                self.seed,
                bs,
                self.nsamples,
            )
        else:
            self.dataloader = self.dataset
        total_cnt = 0

        # load embed weight if use low_cpu_mem_usage
        if self.low_cpu_mem_usage:
            embed_layers = get_layers_before_block(self.model)
            for n, m in embed_layers:
                m = m.to(self.device)

        for data in self.dataloader:
            if data is None:
                continue
            if isinstance(data, torch.Tensor):
                input_ids = data.to(self.model.device)
                data_new = input_ids
            elif isinstance(data, str):
                if self.tokenizer is None:
                    logger.error("please provide tokenizer for string input")
                    exit(-1)
                data = self.tokenizer(data, truncation=True, max_length=self.seqlen, return_tensors="pt").data
                data_new = {}
                for key in data.keys():
                    data_new[key] = data[key].to(self.model.device)
                input_ids = data_new["input_ids"]
            elif isinstance(data, tuple) or isinstance(data, list):
                data_new = to_device(data)
                input_ids = data_new[0]
            else:
                data_new = {}
                for key in data.keys():
                    data_new[key] = to_device(data[key], self.model.device)
                    if key == "images":
                        data_new[key] = to_dtype(data_new[key], self.model.dtype)
                input_ids = data_new["input_ids"]
            if input_ids.shape[-1] < self.seqlen:
                continue
            try:
                if isinstance(data_new, torch.Tensor):
                    self.model(data_new)
                elif isinstance(data_new, tuple) or isinstance(data_new, list):

                    self.model(*data_new)
                else:
                    self.model(**data_new)
            except NotImplementedError:
                pass
            except RuntimeError as error:
                error_msg = str(error)
                if "The expanded size of the tensor" in str(error_msg) and "must match the existing size" in error_msg:
                    check_seqlen_compatible(self.seqlen, self.tokenizer, self.model)
                logger.warning(
                    "When quantization encounters tensor shape mismatch error, "
                    "you can try to avoid it with batch_size=1"
                )
                raise error
            except Exception as error:
                raise error
            total_cnt += input_ids.shape[0] if len(input_ids.shape) > 1 else 1
            if total_cnt >= nsamples:
                break
        if total_cnt == 0:
            logger.error(
                f"no data has been cached, please provide more data with sequence length >={self.seqlen} in the "
                f"dataset or decease the sequence length"
            )
            exit(-1)
        elif total_cnt < nsamples:
            logger.warning(
                f"An insufficient number of samples likely reduces the accuracy of the quantized model."
                f"Target samples count is {nsamples}, while valid samples count is {total_cnt}"
            )

        # clean embed weight to save memory
        if self.low_cpu_mem_usage:
            for n, m in embed_layers:
                m = m.to("meta")

    @torch.no_grad()
    def try_cache_inter_data_gpucpu(self, block_names, nsamples, layer_names=None, last_cache_name=None):
        """Attempts to cache intermediate data on GPU, if failed, then using CPU.

        Args:
            block_names (list): List of block names to cache data for.
            nsamples (int): Number of samples to use for caching.
            layer_names (list, optional): List of layer names to cache data for. Defaults to [].
            last_cache_name (str, optional): Name of the last cache. Defaults to None.

        Returns:
            all_inputs: Cached intermediate data.

        Raises:
            Exception: If caching on GPU fails, switches to CPU and caches there.
        """
        if layer_names is None:
            layer_names = []
        try:
            if not self.model.device.type == "meta":
                if hasattr(self.model, "hf_device_map") and len(self.model.hf_device_map) > 1:
                    pass
                else:
                    self.model = self.model.to(self.device)
            all_inputs = self.cache_inter_data(
                block_names, nsamples, layer_names=layer_names, last_cache_name=last_cache_name
            )
        except RuntimeError as e:
            if "CUDA out of memory" in str(e) or "MODULE:PT_DEVMEM" in str(e):
                logger.info("switch to cpu to cache block inputs")
                if self.has_qlayer_outside_block or self.__class__.__name__ == "AutoRoundMLLM":
                    logger.warning(
                        "we strongly recommend using more GPUs in calibration."
                        " Otherwise, some layers may fall back to `rtn` mode, which can affect accuracy."
                    )
                if hasattr(self.model, "hf_device_map") and len(self.model.hf_device_map) > 1:
                    accelerate.hooks.remove_hook_from_submodules(
                        self.model
                    )  ##self.model.hf_device_map has not been changed
                self.model = mv_module_from_gpu(self.model, self.low_cpu_mem_usage)
                clear_memory()
                ## Important change after v0.51, on cpu, we use rtn mode for layers in layer_names
                all_inputs = self.cache_inter_data(
                    block_names, nsamples, layer_names=[], last_cache_name=last_cache_name
                )
            else:
                raise
        return all_inputs

    @torch.no_grad()
    def cache_inter_data(self, block_names, nsamples, layer_names=None, last_cache_name=None):
        """Save the inputs of block_name for calibration.

        This method temporarily replaces the forward method of the model to capture
        the inputs passing through the specified block. It then calibrates the model
        using a specified number of samples. Finally, it restores the original forward
        method and returns the inputs for the specified block.
        Args:
            block_names (list): The names of the blocks for which inputs are to be saved.
            layer_names (list):The names of the layers for which inputs are to be saved.
            nsamples (int): The number of samples to use for calibration.
            last_cache_name (str, optional): The name of the last layer to be cached,
                                       we could break the forward in this layer to save time

        Returns:
            dict: A dictionary containing the inputs for the specified block.
        """
        if layer_names is None:
            layer_names = []
        self.inputs = {}
        self.to_cached_layers = block_names + layer_names
        tmp_dtype = None
        ## have bug if block name is not the first block
        if (len(block_names) > 1 or len(layer_names) > 0) and self.low_gpu_mem_usage:
            tmp_dtype = self.model.dtype
            self.model = self.model.to(torch.bfloat16) if self.amp else self.model.to(torch.float32)  ##model on cpu

        self.last_cache_name = last_cache_name
        if last_cache_name is None and len(block_names) + len(layer_names) == 1:
            self.last_cache_name = block_names[0] if len(block_names) == 1 else layer_names[0]
        # do not set last_cache_name for multimodal models
        calib_bs = self.batch_size
        self.hook_handles = []
        self._replace_forward()
        self.calib(nsamples, calib_bs)
        self._recover_forward()
        res = self.inputs
        del self.last_cache_name
        del self.to_cached_layers
        if tmp_dtype is not None:
            self.model = self.model.to(tmp_dtype)

        return res

    @torch.no_grad()
    def get_block_forward_func(self, name):
        """Gets the forward function.

        Args:
            name (str): The name of the function.
        Returns:
            function: The forward function.
        """

        def post_process_cache_data(batch_size, data, data_name):
            """
            Processes store data for batch handling, reshaping if necessary.

            Args:
                batch_size (int): The size of the batch.
                data: The data value to store, potentially for caching.
                data_name (str): Name of the data.

            Returns:
                Processed data or None
            """
            new_data = data
            if batch_size <= 1:
                return new_data
            if data_name in self.shared_cache_keys:
                return None
            if "alibi" in data_name:
                if isinstance(data, torch.Tensor):
                    alibi = data
                    alibi = alibi.reshape(batch_size, -1, alibi.shape[1], alibi.shape[2])
                    new_data = alibi
            return new_data

        def forward(m, hidden_states=None, *positional_inputs, **kwargs):
            """Rewrite forward function, process and collect input data.

            Args:
                hidden_states (torch.Tensor): The hidden states tensor.
                *positional_inputs: Variable number of positional arguments.
                **kwargs: Variable number of keyword arguments.

            Returns:
                NotImplementedError: Getting the first layer inputs and then raise the error to save runtime.
            """
            if name not in self.inputs:
                self.inputs[name] = {}
                init_cache(positional_inputs, self.inputs[name])

            if self.batch_dim is None:
                self.batch_dim = 0
                if hidden_states is not None and self.batch_size > 1:
                    if hidden_states.shape[0] > self.batch_size:
                        self.batch_dim = 1
                        if len(hidden_states.shape) > 1 and hidden_states.shape[1] > self.batch_size:
                            logger.error(
                                "this model has not been supported, "
                                "please raise an issue in https://github.com/intel/auto-round/issues"
                                " or try to set the `batch_size` to 1 and "
                                "`gradient_accumulate_steps` to your current batch size."
                            )
                            exit(-1)

            if hidden_states is not None:
                kwargs["hidden_states"] = hidden_states

            for key in kwargs.keys():
                if (
                    isinstance(kwargs[key], torch.Tensor)
                    or isinstance(kwargs[key], list)
                    or isinstance(kwargs[key], tuple)
                ):
                    if key not in self.inputs[name].keys():  # initialization
                        data = to_device(kwargs[key], device=torch.device("cpu"))
                        if data is None or (self.batch_size > 1 and key in self.shared_cache_keys):
                            self.inputs[name][key] = data
                            continue
                        if self.batch_size <= 1:
                            self.inputs[name][key] = [data]
                        else:
                            data = post_process_cache_data(self.batch_size, data, key)
                            self.inputs[name][key] = list(torch.split(data, 1, dim=self.batch_dim))
                    else:  # append cache inputs
                        new_data = post_process_cache_data(self.batch_size, kwargs[key], key)
                        if new_data is None:  # shareable args or NoneType
                            continue
                        new_data = to_device(new_data, device=torch.device("cpu"))
                        if self.batch_size <= 1:
                            self.inputs[name][key].append(new_data)
                        else:
                            self.inputs[name][key].extend(list(torch.split(new_data, 1, dim=self.batch_dim)))
                elif isinstance(kwargs[key], (str, bool, type(None))):
                    if key not in self.inputs[name].keys():
                        self.inputs[name][key] = kwargs[key]
                else:
                    # Parameters not to be cached
                    if check_skippable_keywords(key):
                        logger.warning_once(
                            f"Please note that '{key}' key" " is not currently used in quantization fine-tuning."
                        )
            reset_params(self.inputs[name])
            if name == self.last_cache_name:
                raise NotImplementedError
            else:
                if hidden_states is not None:
                    kwargs.pop("hidden_states")
                    return m.orig_forward(hidden_states, *positional_inputs, **kwargs)
                else:
                    # Currently only for Llama-3.2-Vision-Instruct Series
                    return m.orig_forward(*positional_inputs, **kwargs)

        return forward

    @torch.no_grad()
    def _get_cache_data_hook_for_layer(self, name):
        """A forward hook to save input max of a module
        :param name: the module name
        :return: A hook function."""

        def cache_input_hook(module, inputs, outputs):
            input = inputs
            if isinstance(inputs, tuple) or isinstance(input, list):
                input = inputs[0]
            if name in self.inputs:
                self.inputs[name].extend(list(torch.split(input.to("cpu"), 1, dim=0)))
            else:
                self.inputs[name] = list(torch.split(input.to("cpu"), 1, dim=0))

        return cache_input_hook

    def _recover_forward(self):
        """Recovers the forward function."""
        for n, m in self.model.named_modules():
            if hasattr(m, "orig_forward"):
                m.forward = m.orig_forward
                delattr(m, "orig_forward")
        for hook_handle in self.hook_handles:
            hook_handle.remove()
        self.hook_handles = []

    def _replace_forward(self):
        """Replaces the forward function."""
        from functools import partial

        for n, m in self.model.named_modules():
            if n in self.to_cached_layers and not isinstance(m, tuple(self.supported_types)):  ##block
                m.orig_forward = m.forward
                m.forward = partial(self.get_block_forward_func(n), m)
            elif n in self.to_cached_layers:  ##linear layer or conv1d layer
                hook_func = self._get_cache_data_hook_for_layer(n)
                hook_handle = m.register_forward_hook(hook_func)
                self.hook_handles.append(hook_handle)

    def quant_layer(self, layer_name, inputs, q_inputs=None, device=torch.device("cpu")):
        """Quantize a specific layer of the model using the provided inputs.

        Args:
            layer_name (str): The name of the layer to quantize.
            inputs (torch.Tensor): Input data for quantization.
            q_inputs (torch.Tensor, optional): Quantized input data. Defaults to None.
            device (torch.device, optional): The device to use for quantization. Defaults to torch.device("cpu").

        Returns:
            None
        """
        logger.info(f"quantizing layer {layer_name}")
        layer = get_module(self.model, layer_name)
        if hasattr(layer, "tuning_device"):
            device = layer.tuning_device

        layer = layer.to(device)
        for i in range(len(inputs)):
            inputs[i] = inputs[i].to(layer.weight.dtype)
            if q_inputs is not None:
                q_inputs[i] = q_inputs[i].to(layer.weight.dtype)

        wrapper_linear = WrapperLinear(layer, enable_minmax_tuning=self.enable_minmax_tuning, device=device).to(device)
        round_params = []
        minmax_params = []
        for key in wrapper_linear.params.keys():
            if "min" in key or "max" in key:
                minmax_params.append(wrapper_linear.params[key])
            else:
                round_params.append(wrapper_linear.value)
        if len(round_params) + len(minmax_params) <= 0:
            dump_info = f"quantized {layer_name}"
            logger.info(dump_info)
            with torch.no_grad():
                unwrapper_layer(self.model, wrapper_linear, layer_name, {})
            mv_module_from_gpu(layer, self.low_cpu_mem_usage)

        if self.enable_minmax_tuning:
            optimizer = self.optimizer(
                [{"params": round_params}, {"params": minmax_params, "lr": self.minmax_lr}], lr=self.lr, weight_decay=0
            )
        else:
            optimizer = self.optimizer(round_params, lr=self.lr, weight_decay=0)

        if self.lr_scheduler is None:
            lr_schedule = torch.optim.lr_scheduler.LinearLR(
                optimizer, start_factor=1.0, end_factor=0.0, total_iters=self.iters
            )
        else:
            lr_schedule = copy.deepcopy(self.lr_scheduler)
        nsamples = len(inputs)
        last_best_iter = 0
        best_loss = torch.finfo(torch.float).max
        mse_loss = torch.nn.MSELoss().to(device)
        scaler = self.get_scaler()  # pylint: disable=assignment-from-none
        init_loss = None
        # best_v, best_min_scale, best_max_scale = torch.tensor(0), torch.tensor(1.0), torch.tensor(1.0)
        gradient_accumulate_steps = self.batch_size  ##Force to low gpu
        batch_size = 1  ##Force to low gpu
        pick_samples = batch_size * gradient_accumulate_steps
        pick_samples = min(nsamples, pick_samples)
        if self.sampler != "rand":
            whole_indices = torch.randperm(nsamples)[:pick_samples]
        total_loss = 0
        num_elm = 1
        mse_reduction = "mean"
        if gradient_accumulate_steps != 1:
            mse_reduction = "sum"
        mse_loss = torch.nn.MSELoss(reduction=mse_reduction).to(device)

        for i in range(self.iters):
            total_loss = 0
            if self.sampler == "rand":
                whole_indices = torch.randperm(nsamples)[:pick_samples]
                if gradient_accumulate_steps != 1:
                    if q_inputs is not None:
                        current_input = [q_inputs[i] for i in whole_indices]
                    else:
                        current_input = [inputs[i] for i in whole_indices]
                    num_elm = sum(id.numel() for id in current_input)
            for tmp_step in range(gradient_accumulate_steps):
                indices = whole_indices[tmp_step * batch_size : (tmp_step + 1) * batch_size]
                if q_inputs is not None:
                    current_input = [q_inputs[i] for i in indices]
                    current_input = torch.cat(current_input, dim=0).to(device)
                    org_input = [inputs[i] for i in indices]
                    org_input = torch.cat(org_input, dim=0).to(device)
                else:
                    current_input = [inputs[i] for i in indices]
                    current_input = torch.cat(current_input, dim=0).to(device)
                    org_input = current_input
                with torch.no_grad():
                    current_output = layer(org_input)

                if self.amp:
                    with autocast(device_type=device.split(":")[0], dtype=self.amp_dtype):
                        output_q = wrapper_linear(current_input)  # pylint: disable=not-callable
                        loss = mse_loss(output_q, current_output)  # pylint: disable=not-callable
                else:
                    output_q = wrapper_linear(current_input)  # pylint: disable=not-callable
                    loss = mse_loss(  # pylint: disable=not-callable
                        output_q.to(torch.float32), current_output.to(torch.float32)
                    )
                total_loss += loss.item() / num_elm

                self.scale_loss_and_backward(scaler, loss)
            if i == 0:
                init_loss = total_loss

            if total_loss < best_loss:
                best_loss = total_loss
                if not self.not_use_best_mse:
                    best_params = collect_best_params(wrapper_linear)
                    last_best_iter = i
            if self.not_use_best_mse and i == self.iters - 1:
                best_params = collect_best_params(wrapper_linear)

            if not self.not_use_best_mse:
                if 0 < self.dynamic_max_gap <= i - last_best_iter:
                    break
            self.step(scaler, optimizer, lr_schedule)

        last_loss = total_loss
        best_iter = self.iters
        if not self.not_use_best_mse:
            last_loss = best_loss
            best_iter = last_best_iter
        with torch.no_grad():
            unwrapper_layer(self.model, wrapper_linear, layer_name, best_params)
        mv_module_from_gpu(layer, self.low_cpu_mem_usage)
        dump_info = f"quantized {layer_name},  loss iter 0: {init_loss:.6f} -> iter {best_iter}: {last_loss:.6f}"
        logger.info(dump_info)

    def register_act_max_hook(self, model):
        def get_act_max_hook(module, input, output):
            if isinstance(input, (tuple, list)):
                input = input[0]
            if not hasattr(module, "act_max"):
                module.act_max = torch.abs(input).max().item()
            else:
                module.act_max = max(torch.abs(input).max().item(), module.act_max)

        hook_handles = []

        for n, m in model.named_modules():
            if hasattr(m, "act_dynamic") and not m.act_dynamic and check_to_quantized(m):
                hook = m.register_forward_hook(get_act_max_hook)
                hook_handles.append(hook)
                continue

            # for whole model, RTN
            if n in self.layer_config:
                config = self.layer_config[n]
                if (
                    config["bits"] <= 8
                    and "act_dynamic" in config
                    and config["act_dynamic"] is False
                    and check_to_quantized(config)
                ):
                    hook = m.register_forward_hook(get_act_max_hook)
                    hook_handles.append(hook)
                    continue
        return hook_handles

    def quant_block(self, block, input_ids, input_others, q_input=None, device=torch.device("cpu")):
        """Quantize the weights of a given block of the model.

        Args:
        block: The block of the model to be quantized.
        input_ids: The input tensor containing tokenized input ids.
        input_others: A dictionary containing additional input data.
        q_input: The quantized input tensor.
        device: The device for quantization.

        Returns:
        Tuple: (q_outputs, output) if self.enable_quanted_input is True, else (None, output)
        """
        if self.device_map is not None:
            from accelerate import dispatch_model

            for n, m in block.named_modules():
                if len(list(m.children())) != 0 or not hasattr(m, "tuning_device"):
                    continue
                from accelerate.hooks import AlignDevicesHook, add_hook_to_module

                hook = AlignDevicesHook(m.tuning_device, io_same_device=True)
                add_hook_to_module(m, hook, True)

        if q_input is None:
            hook_handles = self.register_act_max_hook(block)

            output = self.get_block_outputs(
                block, input_ids, input_others, self.batch_size * self.infer_bs_coeff, device, self.cache_device
            )

            for handle in hook_handles:
                handle.remove()
        else:
            output = self.get_block_outputs(
                block, input_ids, input_others, self.batch_size * self.infer_bs_coeff, device, self.cache_device
            )
            hook_handles = self.register_act_max_hook(block)
            if hook_handles:
                self.get_block_outputs(
                    block,
                    q_input,
                    input_others,
                    self.batch_size * self.infer_bs_coeff,
                    device,
                    self.cache_device,
                    save_output=False,
                )

            for handle in hook_handles:
                handle.remove()

        if q_input is not None:
            if input_ids is not q_input:
                clear_memory(input_ids)
            else:
                clear_memory()
            input_ids = q_input

        quantized_layer_names, unquantized_layer_names = wrapper_block(
            block, self.enable_minmax_tuning, self.enable_norm_bias_tuning, device=self.device
        )

        round_params = []
        minmax_params = []
        for n, m in block.named_modules():
            if hasattr(m, "orig_layer"):
                for key in m.params.keys():
                    if "min" in key or "max" in key:
                        minmax_params.append(m.params[key])
                    else:
                        round_params.append(m.params[key])

        if self.enable_minmax_tuning:
            optimizer = self.optimizer(
                [{"params": round_params}, {"params": minmax_params, "lr": self.minmax_lr}], lr=self.lr, weight_decay=0
            )
        else:
            optimizer = self.optimizer(round_params, lr=self.lr, weight_decay=0)

        if len(round_params) + len(minmax_params) <= 0:
            dump_info = (
                f"quantized {len(quantized_layer_names)}/{(len(quantized_layer_names) + len(unquantized_layer_names))} "
                f"layers in the block"
            )
            logger.info(dump_info)
            unwrapper_block(block, {})  ## TODO Quant layer should change
            mv_module_from_gpu(block, self.low_cpu_mem_usage)
            return output, output

        if self.lr_scheduler is None:
            lr_schedule = torch.optim.lr_scheduler.LinearLR(
                optimizer, start_factor=1.0, end_factor=0.0, total_iters=self.iters
            )
        else:
            lr_schedule = copy.deepcopy(self.lr_scheduler)

        nsamples = len(input_ids)
        pick_samples = self.batch_size * self.gradient_accumulate_steps
        pick_samples = min(nsamples, pick_samples)
        if self.sampler != "rand":
            whole_indices = torch.randperm(nsamples)[:pick_samples]
        last_best_iter = 0
        best_loss = torch.finfo(torch.float).max
        num_elm = 1
        mse_reduction = "mean"
        if self.gradient_accumulate_steps != 1:
            mse_reduction = "sum"
        mse_loss = torch.nn.MSELoss(reduction=mse_reduction).to(device)
        scaler = self.get_scaler()  # pylint: disable=assignment-from-none
        init_loss = None
        best_params = {}
        total_loss = 0

        for i in range(self.iters):
            total_loss = 0
            if self.sampler == "rand":
                whole_indices = torch.randperm(nsamples)[:pick_samples]
                ##we assume the block input and output shape is same
                if self.gradient_accumulate_steps != 1:
                    current_input_ids = [input_ids[i] for i in whole_indices]
                    num_elm = sum(id.numel() for id in current_input_ids)
            for tmp_step in range(self.gradient_accumulate_steps):
                indices = whole_indices[tmp_step * self.batch_size : (tmp_step + 1) * self.batch_size]
                current_input_ids, current_input_others = AutoRound.sampling_inputs(
                    input_ids,
                    input_others,
                    indices,
                    seqlen=self.seqlen,
                    batch_dim=self.batch_dim,
                    share_cache_keys=self.shared_cache_keys,
                )

                current_output = [output[x] for x in indices]
                current_output = torch.cat(current_output, dim=self.batch_dim)

                current_output = to_device(current_output, device)

                output_q = block_forward(
                    block, current_input_ids, current_input_others, self.amp, self.amp_dtype, device
                )
                if self.amp:
                    with autocast(device_type=device.split(":")[0], dtype=self.amp_dtype):
                        loss = mse_loss(output_q, current_output)  # pylint: disable=not-callable
                else:
                    loss = mse_loss(  # pylint: disable=not-callable
                        output_q.to(torch.float32), current_output.to(torch.float32)
                    )

                total_loss += loss.item() / num_elm
                self.scale_loss_and_backward(scaler, loss)

            if i == 0:
                init_loss = total_loss

            if total_loss < best_loss:
                best_loss = total_loss
                if not self.not_use_best_mse:
                    best_params = collect_best_params(block)
                    # print(f"get better result at iter {i}, the loss is {total_loss}", flush=True)

                    last_best_iter = i
            if self.not_use_best_mse and i == self.iters - 1:
                best_params = collect_best_params(block)

            if not self.not_use_best_mse:
                if 0 < self.dynamic_max_gap <= i - last_best_iter:
                    break
            self.step(scaler, optimizer, lr_schedule)

        last_loss = total_loss
        best_iter = self.iters
        if not self.not_use_best_mse:
            last_loss = best_loss
            best_iter = last_best_iter
        dump_info = (
            f"quantized {len(quantized_layer_names)}/{(len(quantized_layer_names) + len(unquantized_layer_names))} "
            f"layers in the block, loss iter 0: {init_loss:.6f} -> iter {best_iter}: {last_loss:.6f}"
        )
        logger.info(dump_info)
        if len(unquantized_layer_names) != 0:
            logger.info(f"{unquantized_layer_names} have not been quantized")
        with torch.no_grad():
            unwrapper_block(block, best_params)
        if self.enable_quanted_input:
            if self.low_cpu_mem_usage:
                block = block.to(device)
            clear_memory()
            q_outputs = self.get_block_outputs(
                block,
                input_ids,
                input_others,
                self.batch_size * self.infer_bs_coeff,
                device,
                cache_device=self.cache_device,
            )
            if self.device_map is not None:
                accelerate.hooks.remove_hook_from_submodules(block)
            mv_module_from_gpu(block, self.low_cpu_mem_usage)
            clear_memory(input_ids)

            return q_outputs, output

        else:
            if self.device_map is not None:
                accelerate.hooks.remove_hook_from_submodules(block)
            mv_module_from_gpu(block, self.low_cpu_mem_usage)
            clear_memory(input_ids)
            return None, output

    def quant_blocks(
        self, model: torch.nn.Module, inputs, block_names, q_input=None, nblocks=1, device="cpu", pbar=None
    ):
        """Quantize and dequantize the weights of the specified blocks in the model.

        Args:
        model: The PyTorch model to be quantized.
        inputs: The input data for quantization.
        block_names: The names of the blocks to be quantized and dequantized.
        nblocks: The number of blocks to quantize and dequantize.
        device: The device for quantization and dequantization.

        Returns:
        None
        """
        clear_memory()
        for n, m in model.named_parameters():
            m.requires_grad_(False)
        input_ids = inputs["input_ids"]
        inputs.pop("input_ids", None)
        input_others = inputs
        clear_memory()
        input_ids = to_device(input_ids, self.cache_device)
        input_others = to_device(input_others, self.cache_device)
        ## as in calibration phase, we may use bf16 for calibration due to low_gpu_memory usage
        tmp_dtype = self.amp_dtype if self.amp else torch.float32
        for i in range(len(input_ids)):
            input_ids[i] = input_ids[i].to(tmp_dtype)

        for key in input_others.keys():
            if isinstance(input_others[key], torch.Tensor) and (
                input_others[key].dtype == torch.float16 or input_others[key].dtype == torch.bfloat16
            ):
                input_others[key] = input_others[key].to(tmp_dtype)
            elif isinstance(input_others[key], list):
                for i in range(len(input_others[key])):
                    to_dtype(input_others[key][i], tmp_dtype)
        if self.enable_torch_compile:
            quant_block = compile_func(self.quant_block, device)
        else:
            quant_block = self.quant_block

        if pbar is None:
            pbar = tqdm(range(0, len(block_names), nblocks))

        for i in range(0, len(block_names), nblocks):
            if i != 0:
                pbar.update(1)
            if nblocks == 1:
                n = block_names[i]
                pbar.set_description(f"Quantizing {n}")
                m = get_module(model, n)
            else:
                names = block_names[i : min(i + nblocks, len(block_names))]
                pbar.set_description(f"Quantizing [{i + 1}-{min(i + nblocks, len(block_names))}]/{len(block_names)}")
                modules = [get_module(model, n) for n in names]
                m = WrapperMultiblock(modules)

            if not self.model.device.type == "meta" or self.low_cpu_mem_usage:
                m = m.to(device)

            q_input, input_ids = quant_block(
                m,
                input_ids,
                input_others,
                q_input=q_input,
                device=device,
            )
            if self.is_packing_immediate:
                from auto_round.export import PACKING_LAYER_WITH_FORMAT

                for _, tmp_m in m.named_modules():
                    if hasattr(tmp_m, "bits") and check_to_quantized(tmp_m):
                        target_backend = self.formats[0].split(":")[0] if ":" in self.formats[0] else self.formats[0]
                        has_gguf = any("gguf" in format_ for format_ in self.formats)
                        if has_gguf:
                            from auto_round.export.export_to_gguf.export import pack_gguf_layer

                            output_dir = self.get_save_folder_name(self.formats[0])
                            model_type = ModelType.MMPROJ if self.vlm else ModelType.TEXT
                            pack_gguf_layer(
                                tmp_m.tmp_name,
                                self.model,
                                self.formats[0],
                                output_dir,
                                self.layer_config,
                                self.tokenizer,
                                processor=self.processor if hasattr(self, "processor") else None,
                                image_processor=self.image_processor if hasattr(self, "image_processor") else None,
                                model_type=model_type,
                            )
                        else:
                            PACKING_LAYER_WITH_FORMAT[target_backend](tmp_m.tmp_name, self.model, self.formats[0])
        pbar.set_description("Quantizing done")
        pbar.update(1)
        pbar.close()

        self.model = mv_module_from_gpu(self.model, self.low_cpu_mem_usage)
        for n, m in self.model.named_modules():
            if hasattr(m, "name"):
                delattr(m, "name")

        del q_input
        del input_ids
        del input_others
        del inputs

        clear_memory()

    def save_quantized(self, output_dir=None, format="auto_round", inplace=True, **kwargs):
        """Save the quantized model to the specified output directory in the specified format.

        Args:
            output_dir (str, optional): The directory to save the quantized model. Defaults to None.
            format (str, optional): The format in which to save the model. Defaults to "auto_round".
            inplace (bool, optional): Whether to modify the model in place. Defaults to True.
            **kwargs: Additional keyword arguments specific to the export format.

        Returns:
            object: The compressed model object.
        """
        format = self._check_supported_format(format)

        if self.low_cpu_mem_usage:
            self.model = self.model.to("cpu")

        if not self.quantized:
            logger.warning("please run autoround.quantize first")
            return
        if format == "fake" or format == "qdq":  ##TODO fix act quantizaiton later
            self.model = self.model.to("cpu")
            self.model.save_pretrained(output_dir)
            if self.tokenizer is not None:
                self.tokenizer.save_pretrained(output_dir)
            processor = kwargs.get("processor", None)
            if processor is not None:
                processor.save_pretrained(output_dir)
            return
        if self.act_bits <= 8 and format == "qdq":
            logger.warning(
                "Support for exporting activation quantization is limited. "
                "Please ensure that your configuration is supported."
            )

        from auto_round.export import EXPORT_FORMAT

        backend = format
        format = format.split(":")[0]
        if format not in EXPORT_FORMAT:
            logger.error(f"export format only supports {EXPORT_FORMAT.keys()}")
            raise ValueError(f"export format only supports {EXPORT_FORMAT.keys()}, but got {format}")
        save_quantized_as_format = EXPORT_FORMAT.get(format)
        if "gptq" in format and not self.sym:
            logger.warning(
                "the asymmetrical kernel of the GPTQ format may result in a noticeable accuracy drop,"
                " particularly for 2-bit quantization and smaller models."
                " We recommend exporting to either the AutoAWQ format ( only 4 bits) or "
                "the AutoRound format(2/3/4/8 bits)."
            )
        if "awq" in format and not self.bits == 4:
            raise ValueError("The AWQ format only supports W4 quantization ")

        if isinstance(self.dataset, str):
            self.serialization_keys.append("dataset")
        serialization_dict = {}
        for key in self.serialization_keys:
            serialization_dict[key] = getattr(self, key)
        from .version import __version__

        serialization_dict["autoround_version"] = __version__
        if "scale_dtype" in serialization_dict.keys():
            serialization_dict["scale_dtype"] = str(serialization_dict["scale_dtype"])

        compressed_model = save_quantized_as_format(  ##TODO refine the code
            output_dir,
            model=self.model,
            layer_config=self.layer_config,
            inplace=inplace,
            bits=self.bits,
            group_size=self.group_size,
            sym=self.sym,
            iters=self.iters,
            lr=self.lr,
            minmax_lr=self.minmax_lr,
            enable_minmax_tuning=self.enable_minmax_tuning,
            enable_quanted_input=self.enable_quanted_input,
            scale_dtype=self.scale_dtype,
            tokenizer=self.tokenizer,
            supported_types=self.supported_types,
            data_type=self.data_type,
            serialization_dict=serialization_dict,
            backend=backend,
            to_quant_block_names=self.to_quant_block_names,
            quant_block_list=self.quant_block_list,
            **kwargs,
        )
        return compressed_model

    def get_quantized_layer_names_outside_blocks(self):
        """Gets the names of quantized layers outside blocks in the model.

        Returns:
            list: List of layer names outside blocks.
        """
        if self.layer_config is None or len(self.layer_config) == 0:
            return []

        layer_names = []
        all_layers_in_block = get_layer_names_in_block(self.model, self.supported_types, self.quant_block_list)

        for key in self.layer_config.keys():
            if key in all_layers_in_block:
                continue
            layer = get_module(self.model, key)
            if layer is None:
                logger.error(f"could not find layer {key} in the model, exit...")
                exit(-1)
            if isinstance(layer, tuple(self.supported_types)) and check_to_quantized(self.layer_config[key]):
                layer_names.append(key)

        return layer_names

    def set_amp_dtype(self):
        self.amp_dtype = torch.float16
        if self.model.dtype != torch.float32:
            self.amp_dtype = self.model.dtype
        if self.device == "cpu" or "hpu" in self.device:
            self.amp_dtype = torch.bfloat16
        if self.amp:
            if self.device == "cpu" and not CpuInfo().bf16:
                self.amp = False
                self.amp_dtype = torch.float32
                self.model = self.model.to(torch.float32)
                logger.warning(
                    f"amp is set to FALSE as the current {self.device} device does not support the 'bf16' data type."
                )
            else:
                self.model = self.model.to(self.amp_dtype)
        else:
            self.amp_dtype = torch.float32
            self.model = self.model.to(torch.float32)

    def get_optimizer(self, optimizer):
        """Returns the specified optimizer. In SignRound, we fix the optimizer.

        Args:
        optimizer: The optimizer to be used.

        Returns:
        The specified optimizer.
        """
        from auto_round.sign_sgd import SignSGD

        return SignSGD

    def get_scaler(self):
        """Returns scaler, in SignRound, no need to use scaler."""
        return None

    def scale_loss_and_backward(self, scaler, loss):
        """Scales the loss and performs backward pass.

        Args:
        scaler: The scaler to be used.
        loss: The loss to be scaled.

        Returns:
        The scaled loss.
        """
        scale_loss = loss * 1000
        scale_loss.backward()
        if is_optimum_habana_available():
            htcore.mark_step()
        return scale_loss

    def step(self, scaler, optimizer, lr_schedule):
        """Performs a step in the optimization process.

        Args:
        scaler: The scaler to be used.
        optimizer: The optimizer for the step.
        lr_schedule: The learning rate schedule.

        Returns:
        None
        """
        optimizer.step()
        # for hpu
        if is_optimum_habana_available():
            htcore.mark_step()
        optimizer.zero_grad()
        lr_schedule.step()

    @classmethod
    @torch.no_grad()
    def sampling_inputs(cls, input_ids, input_others, indices, seqlen, batch_dim=0, share_cache_keys=()):
        """Samples inputs based on the given indices and sequence length.

        Args:
        input_ids: The list of input tensor containing  input_ids.
        input_others: A dictionary containing other input data.
        indices: The indices to sample from the input.
        seqlen: The sequence length.

        Returns:
        current_input_ids: The sampled input IDs.
        current_input_others: The sampled other input data.
        """
        current_input_ids = [input_ids[i] for i in indices]

        current_input_ids = torch.cat(current_input_ids, dim=batch_dim)

        current_input_others = {"positional_inputs": input_others["positional_inputs"]}
        for key in input_others.keys():
            if "positional_inputs" in key:
                continue
            if (key not in share_cache_keys or len(indices) == 1) and not isinstance(
                input_others[key], (str, bool, type(None))
            ):
                current_input_others[key] = None
                if input_others[key] is not None:
                    current_input_others[key] = [input_others[key][i] for i in indices]
                    if len(indices) == 1:
                        current_input_others[key] = current_input_others[key][0]
                    else:
                        try:
                            current_input_others[key] = torch.cat(current_input_others[key], dim=0)
                        except TypeError as err:
                            logger.warning_once("Please check the model cache inputs or try setting batch_size to 1.")
            else:
                current_input_others[key] = input_others[key]

        return current_input_ids, current_input_others


class AutoRoundOPT(AutoRound):
    """Class for automatic rounding-based quantization with optimizers like adamw of a PyTorch model.

    Args:
        model: The PyTorch model to be quantized.
        tokenizer: An optional tokenizer for processing input data.
        bits (int): Number of bits for quantization (default is 4).
        group_size (int): Size of the quantization group (default is 128).
        sym (bool): Whether sym to be used (default is True).
        layer_config (dict): Configuration for weight quantization (default is None).
        batch_size (int): Batch size for training (default is 8).
        amp (bool): Whether to use automatic mixed precision (default is True).
        device: The device to be used for training (default is "auto").
        lr_scheduler: The learning rate scheduler to be used.
        dataset: The default dataset name (default is "NeelNanda/pile-10k").
        enable_quanted_input (bool): Whether to use quantized input data (default is True).
        enable_minmax_tuning (bool): Whether to enable min-max tuning (default is True).
        lr (float): The learning rate (default is 0.005).
        minmax_lr (float): The learning rate for min-max tuning (default is None).
        low_gpu_mem_usage (bool): Whether to use low GPU memory (default is False).
        low_cpu_mem_usage (bool): Whether to use low CPU memory (default is False).
        iters (int): Number of iterations (default is 200).
        seqlen (int): Length of the sequence.
        nsamples (int): Number of samples (default is 128).
        sampler (str): The sampling method (default is "rand").
        seed (int): The random seed (default is 42).
        nblocks (int): Number of blocks (default is 1).
        gradient_accumulate_steps (int): Number of gradient accumulation steps (default is 1).
        not_use_best_mse (bool): Whether to use mean squared error (default is False).
        dynamic_max_gap (int): The dynamic maximum gap (default is -1).
        data_type (str): The data type to be used (default is "int").
        scale_dtype (str): The data type of quantization scale to be used (default is "float16"), different kernels
                           have different choices.
        act_bits (int): Number of bits for activation quantization. Default is 16.
        act_group_size (int): Group size for activation quantization. Default is None.
        act_sym (bool): Whether to use symmetric activation quantization. Default is None.
        act_data_type (str): Specifies the data type for activations.
                             Defaults to None, in which case it inherits the weight data type.
        act_dynamic (bool): Whether to use dynamic activation quantization. Default is True.
        to_quant_block_names (str|list): A string or list whose elements are list of
                            block's layer names to be quantized.
        enable_norm_bias_tuning (bool): Whether to enable fast norm/layer_bias tuning
        enable_torch_compile (bool): Whether to enable torch compile to optimize quant_block/layer function
        **kwargs: Additional keyword arguments.

    Returns:
        The quantized model.
    """

    def __init__(
        self,
        model,
        tokenizer=None,
        bits: int = 4,
        group_size: int = 128,
        sym: bool = True,
        layer_config=None,
        batch_size: int = 8,
        amp: bool = True,
        device=None,
        lr_scheduler=None,
        dataset: Union[str, list, tuple, torch.utils.data.DataLoader] = "NeelNanda/pile-10k",
        enable_quanted_input: bool = True,
        enable_minmax_tuning: bool = True,
        lr: float = None,
        minmax_lr: float = None,
        low_gpu_mem_usage: bool = False,
        low_cpu_mem_usage: bool = False,
        iters: int = 200,
        seqlen: int = 2048,
        nsamples: int = 128,
        sampler: str = "rand",
        seed: int = 42,
        nblocks: int = 1,
        gradient_accumulate_steps: int = 1,
        not_use_best_mse: bool = False,
        dynamic_max_gap: int = -1,
        data_type: str = "int",
        scale_dtype: str = "fp16",
        act_bits: int = 16,
        act_group_size: int = None,
        act_sym: bool = None,
        act_data_type: str = None,
        act_dynamic: bool = True,
        to_quant_block_names: Union[str, list] = None,
        enable_norm_bias_tuning: bool = False,
        enable_torch_compile: bool = False,
        device_map: Union[str, dict] = None,
        optimizer="AdamW",
        super_bits: int = None,
        super_group_size: int = None,
        disable_opt_rtn: bool = False,
        **kwargs,
    ):
        super(AutoRoundOPT, self).__init__(
            model=model,
            tokenizer=tokenizer,
            bits=bits,
            group_size=group_size,
            sym=sym,
            layer_config=layer_config,
            batch_size=batch_size,
            amp=amp,
            device=device,
            lr_scheduler=lr_scheduler,
            dataset=dataset,
            enable_quanted_input=enable_quanted_input,
            enable_minmax_tuning=enable_minmax_tuning,
            lr=lr,
            minmax_lr=minmax_lr,
            low_gpu_mem_usage=low_gpu_mem_usage,
            low_cpu_mem_usage=low_cpu_mem_usage,
            iters=iters,
            seqlen=seqlen,
            nsamples=nsamples,
            sampler=sampler,
            seed=seed,
            nblocks=nblocks,
            gradient_accumulate_steps=gradient_accumulate_steps,
            not_use_best_mse=not_use_best_mse,
            dynamic_max_gap=dynamic_max_gap,
            data_type=data_type,
            scale_dtype=scale_dtype,
            act_bits=act_bits,
            act_group_size=act_group_size,
            act_sym=act_sym,
            act_data_type=act_data_type,
            act_dynamic=act_dynamic,
            to_quant_block_names=to_quant_block_names,
            enable_norm_bias_tuning=enable_norm_bias_tuning,
            enable_torch_compile=enable_torch_compile,
            device_map=device_map,
            super_bits=super_bits,
            super_group_size=super_group_size,
            **kwargs,
        )

        self.optimizer = self.get_optimizer(optimizer)

    def get_optimizer(self, optimizer):
        if optimizer is None:
            optimizer = torch.optim.AdamW
        elif isinstance(optimizer, str):
            optimizer = getattr(torch.optim, optimizer)
        else:
            optimizer = optimizer
        return optimizer

    def get_scaler(self):
        scaler = None
        if self.amp and not check_is_cpu(self.device):
            from torch.cuda.amp import GradScaler

            scaler = GradScaler(init_scale=1024, growth_interval=100000)
        return scaler

    def scale_loss_and_backward(self, scaler, loss):
        if scaler is not None:
            loss = scaler.scale(loss)

        loss.backward()
        if is_optimum_habana_available():
            htcore.mark_step()
        return loss

    def step(self, scaler, optimizer, lr_schedule):
        if scaler is not None:
            scaler.step(optimizer)
            optimizer.zero_grad()
            lr_schedule.step()
            scaler.update()
        else:
            optimizer.step()
            optimizer.zero_grad()
            lr_schedule.step()
        if is_optimum_habana_available():
            htcore.mark_step()


class AutoRoundAdam(AutoRoundOPT):
    """Class for automatic rounding-based quantization with optimizers like adamw of a PyTorch model.
    The default lr has been changed.

    Args:
        model: The PyTorch model to be quantized.
        tokenizer: An optional tokenizer for processing input data.
        bits (int): Number of bits for quantization (default is 4).
        group_size (int): Size of the quantization group (default is 128).
        sym (str): Whether symmetric quantization to be used (default is True).
        layer_config (dict): Configuration for weight quantization (default is None).
        batch_size (int): Batch size for training (default is 8).
        amp (bool): Whether to use automatic mixed precision (default is True).
        device: The device to be used for training (default is "auto").
        lr_scheduler: The learning rate scheduler to be used.
        dataset (Union[str, list, tuple, torch.utils.data.DataLoader]):
                The default dataset name (default is "NeelNanda/pile-10k").
        enable_quanted_input (bool): Whether to use quantized input data (default is True).
        enable_minmax_tuning (bool): Whether to enable min-max tuning (default is True).
        lr (float): The learning rate (default is 0.005).
        minmax_lr (float): The learning rate for min-max tuning (default is None).
        low_gpu_mem_usage (bool): Whether to use low GPU memory (default is False).
        low_cpu_mem_usage (bool): Whether to use low CPU memory (default is False).
        iters (int): Number of iterations (default is 200).
        seqlen (int): Length of the sequence.
        nsamples (int): Number of samples (default is 128).
        sampler (str): The sampling method (default is "rand").
        seed (int): The random seed (default is 42).
        nblocks (int): Number of blocks (default is 1).
        gradient_accumulate_steps (int): Number of gradient accumulation steps (default is 1).
        not_use_best_mse (bool): Whether to use mean squared error (default is False).
        dynamic_max_gap (int): The dynamic maximum gap (default is -1).
        data_type (str): The data type to be used (default is "int").
        optimizer: string or object
        scale_dtype (str): The data type of quantization scale to be used (default is "float16"), different kernels
                           have different choices.
        act_bits (int): Number of bits for activation quantization. Default is 16.
        act_group_size (int): Group size for activation quantization. Default is None.
        act_sym (bool): Whether to use symmetric activation quantization. Default is None.
        act_data_type (str): Specifies the data type for activations.
                             Defaults to None, in which case it inherits the weight data type.
        act_dynamic (bool): Whether to use dynamic activation quantization. Default is True.
        to_quant_block_names (str|list): A list whose elements are list of block's layer names to be quantized.
        enable_norm_bias_tuning (bool): Whether to enable fast norm/layer_bias tuning
        enable_torch_compile (bool): Whether to enable torch compile to optimize quant_block/layer function
    Returns:
        The quantized model.
    """

    def __init__(
        self,
        model,
        tokenizer=None,
        bits: int = 4,
        group_size: int = 128,
        sym: bool = True,
        layer_config=None,
        batch_size: int = 8,
        amp: bool = True,
        device=None,
        lr_scheduler=None,
        dataset: Union[str, list, tuple, torch.utils.data.DataLoader] = "NeelNanda/pile-10k",
        enable_quanted_input: bool = True,
        enable_minmax_tuning: bool = True,
        lr: float = None,
        minmax_lr: float = None,
        low_gpu_mem_usage: bool = False,
        low_cpu_mem_usage: bool = False,
        iters: int = 200,
        seqlen: int = 2048,
        nsamples: int = 128,
        sampler: str = "rand",
        seed: int = 42,
        nblocks: int = 1,
        gradient_accumulate_steps: int = 1,
        not_use_best_mse: bool = False,
        dynamic_max_gap: int = -1,
        data_type: str = "int",
        scale_dtype: str = "fp16",
        act_bits: int = 16,
        act_group_size: int = None,
        act_sym: bool = None,
        act_data_type: str = None,
        act_dynamic: bool = True,
        to_quant_block_names: Union[str, list] = None,
        enable_norm_bias_tuning: bool = False,
        enable_torch_compile: bool = False,
        device_map: Union[str, dict] = None,
        optimizer="AdamW",
        super_bits: int = None,
        super_group_size: int = None,
        disable_opt_rtn: bool = False,
        **kwargs,
    ):
        super(AutoRoundAdam, self).__init__(
            model=model,
            tokenizer=tokenizer,
            bits=bits,
            group_size=group_size,
            sym=sym,
            layer_config=layer_config,
            batch_size=batch_size,
            amp=amp,
            device=device,
            lr_scheduler=lr_scheduler,
            dataset=dataset,
            enable_quanted_input=enable_quanted_input,
            enable_minmax_tuning=enable_minmax_tuning,
            lr=lr,
            minmax_lr=minmax_lr,
            low_gpu_mem_usage=low_gpu_mem_usage,
            low_cpu_mem_usage=low_cpu_mem_usage,
            iters=iters,
            seqlen=seqlen,
            nsamples=nsamples,
            sampler=sampler,
            seed=seed,
            nblocks=nblocks,
            gradient_accumulate_steps=gradient_accumulate_steps,
            not_use_best_mse=not_use_best_mse,
            dynamic_max_gap=dynamic_max_gap,
            data_type=data_type,
            scale_dtype=scale_dtype,
            act_bits=act_bits,
            act_group_size=act_group_size,
            act_sym=act_sym,
            act_data_type=act_data_type,
            act_dynamic=act_dynamic,
            to_quant_block_names=to_quant_block_names,
            enable_norm_bias_tuning=enable_norm_bias_tuning,
            enable_torch_compile=enable_torch_compile,
            device_map=device_map,
            optimizer=optimizer,
            super_bits=super_bits,
            super_group_size=super_group_size,
            **kwargs,
        )<|MERGE_RESOLUTION|>--- conflicted
+++ resolved
@@ -257,13 +257,8 @@
         if tmp_act_bits < 16 and tmp_act_bits != self.act_bits:
             self.act_bits = tmp_act_bits
             logger.warning(
-<<<<<<< HEAD
                 f"act_bits set in 'act_data_type' do not"
                 f" match the specified 'act_bits' setting. Resetting 'act_bits' to {tmp_act_bits}.")
-=======
-                f"act_bits set in 'act_data_type' do not match the specified 'act_bits' setting. Resetting 'act_bits' to {tmp_act_bits}."
-            )
->>>>>>> 983d89d2
 
         self.sampler = sampler
         self.not_use_best_mse = not_use_best_mse
