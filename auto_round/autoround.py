--- conflicted
+++ resolved
@@ -54,12 +54,9 @@
     find_matching_blocks, is_debug_mode,
     TORCH_VERSION_AT_LEAST_2_6,
     supported_layer_types,
-<<<<<<< HEAD
-    get_layer_features,
+    get_layer_features, 
+    set_module,
     llm_load_model
-=======
-    get_layer_features, set_module,
->>>>>>> ee890b2c
 )
 from .low_cpu_mem.utils import get_layers_before_block
 
