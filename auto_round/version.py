--- conflicted
+++ resolved
@@ -14,8 +14,4 @@
 """Intel® auto-round: An open-source Python library
 supporting popular model weight only compression based on signround."""
 
-<<<<<<< HEAD
-__version__ = "0.6.1.dev"
-=======
-__version__ = "0.6.0"
->>>>>>> 983d89d2
+__version__ = "0.6.1.dev"