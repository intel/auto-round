# Copyright (c) 2024 Intel Corporation
#
# Licensed under the Apache License, Version 2.0 (the "License");
# you may not use this file except in compliance with the License.
# You may obtain a copy of the License at
#
#    http://www.apache.org/licenses/LICENSE-2.0
#
# Unless required by applicable law or agreed to in writing, software
# distributed under the License is distributed on an "AS IS" BASIS,
# WITHOUT WARRANTIES OR CONDITIONS OF ANY KIND, either express or implied.
# See the License for the specific language governing permissions and
# limitations under the License.

import torch
from .utils import floor_ste, round_ste
from auto_round.data_type.register import register_dtype, QUANT_FUNC_WITH_DTYPE


@register_dtype("int_asym")
<<<<<<< HEAD
def quant_tensor_asym(weight, bits=4, v=0, min_scale=1.0, max_scale=1.0, scale_dtype=torch.float16,
=======
def quant_tensor_asym(weight, num_bits=4, v=0, min_scale=1.0, max_scale=1.0, scale_dtype=torch.float16,
>>>>>>> c05c49bc
                      weight_min=None, weight_max=None, q_scale_thresh=0.0, **kwargs):
    """Quantizes and dequantizes weight asymmetrically.

    Args:
        weight: Tensor containing the weight to be quantized
        bits: Number of bits for quantization (e.g., 2, 3, 4, 8)
        v: Rounding value perturbation
        min_scale: Minimum scale coefficient for weight
        max_scale: Maximum scale coefficient for weight
        weight_min (Tensor, optional): Minimum weight value for quantization. Defaults to None.
        weight_max (Tensor, optional): Maximum weight value for quantization. Defaults to None.

    Returns:
        Quantized and dequantized weight, scale, zero-point
    """
    maxq = torch.tensor(2 ** bits - 1)
    if isinstance(min_scale, torch.Tensor):
        if weight_min is None or weight_max is None:
            wmin_tmp = torch.clamp(weight.min(1)[0], max=0)
            wmax_tmp = torch.clamp(weight.max(1)[0], min=0)
        else:
            wmin_tmp = weight_min
            wmax_tmp = weight_max
        wmin_tmp = wmin_tmp * min_scale
        wmax_tmp = wmax_tmp * max_scale
        wmax = torch.maximum(wmax_tmp, wmin_tmp)
        wmin = torch.minimum(wmax_tmp, wmin_tmp)
    else:
        if weight_min is None or weight_max is None:
            wmin = torch.clamp(weight.min(1)[0], max=0)
            wmax = torch.clamp(weight.max(1)[0], min=0)
        else:
            wmin = weight_min
            wmax = weight_max

    tmp = (wmin == 0) & (wmax == 0)
    wmin[tmp] = -1
    wmax[tmp] = +1
    scale = ((wmax - wmin) / maxq).to(scale_dtype)
    scale = torch.clamp(scale, min=q_scale_thresh)
    if (scale == 0.).any():
        scale = torch.clamp(scale, min=1e-5)
    zp = round_ste(-wmin / scale)  # pylint: disable=E1130
    scale = scale.unsqueeze(dim=-1)
    zp = zp.unsqueeze(dim=-1)
    int_w = round_ste(weight / scale + v)
    q = torch.clamp(int_w + zp, 0, maxq)
    return scale * (q - zp), scale, zp


@register_dtype("int_sym")
<<<<<<< HEAD
def quant_tensor_sym(weight, bits=4, v=0, min_scale=1.0, max_scale=1.0, scale_dtype=torch.float16, weight_min=None,
=======
def quant_tensor_sym(weight, num_bits=4, v=0, min_scale=1.0, max_scale=1.0, scale_dtype=torch.float16, weight_min=None,
>>>>>>> c05c49bc
                     weight_max=None, q_scale_thresh=0.0, **kargs):
    """Quantizes and dequantizes weight symmetrically.

    Args:
        weight: Tensor containing the weight to be quantized
        bits: Number of bits for quantization (e.g., 2, 3, 4, 8)
        v: Rounding value perturbation
        min_scale: Minimum scale coefficient for weight
        max_scale: Maximum scale coefficient for weight
        weight_min (Tensor, optional): Minimum weight value for quantization. Defaults to None.
        weight_max (Tensor, optional): Maximum weight value for quantization. Defaults to None.

    Returns:
        Quantized and dequantized weight, scale, zero-point
    """
    maxq = torch.tensor(2 ** bits - 1)
    if isinstance(min_scale, torch.Tensor):
        if weight_min is None or weight_max is None:
            wmin_tmp = torch.clamp(weight.min(1)[0], max=0)
            wmax_tmp = torch.clamp(weight.max(1)[0], min=0)
        else:
            wmin_tmp = weight_min
            wmax_tmp = weight_max
        wmin_tmp = wmin_tmp * min_scale
        wmax_tmp = wmax_tmp * max_scale
        wmax = torch.maximum(wmax_tmp, wmin_tmp)
        wmin = torch.minimum(wmax_tmp, wmin_tmp)
    else:
        if weight_min is None or weight_max is None:
            wmin = torch.clamp(weight.min(1)[0], max=0)
            wmax = torch.clamp(weight.max(1)[0], min=0)
        else:
            wmin = weight_min
            wmax = weight_max

    wmax_new = torch.max(wmin.abs(), wmax)
    tmp = wmin < 0
    wmin_new = wmin.clone()  ##must clone, otherwise inplace backward will occur
    if torch.any(tmp):
        wmin_new[tmp] = -wmax_new[tmp]

    tmp = (wmin_new == 0) & (wmax_new == 0)
    wmin_new[tmp] = -1
    wmax_new[tmp] = +1
    scale = ((wmax_new - wmin_new) / maxq).to(scale_dtype)
    scale = torch.clamp(scale, min=q_scale_thresh)
    if (scale == 0.).any():
        scale = torch.clamp(scale, min=1e-5)
    scale = scale.unsqueeze(dim=-1)
    zp = torch.full_like(scale, (maxq + 1) / 2)

    int_w = round_ste(weight / scale + v)
    q = torch.clamp(int_w + zp, 0, maxq)
    return scale * (q - zp), scale, zp
<<<<<<< HEAD


@register_dtype("int_fake")
def quant_tensor_asym_wo_round(weight, bits=4, v=0, min_scale=1.0, max_scale=1.0, scale_dtype=torch.float16,
                               weight_min=None, weight_max=None, q_scale_thresh=0.0, **kwargs):
    """Quantizes and dequantizes weight asymmetrically without rounding, this is mainly for tuning bias, norm.

    Args:
        weight: Tensor containing the weight to be quantized
        bits: Number of bits for quantization (e.g., 2, 3, 4, 8)
        v: Rounding value perturbation
        min_scale: Minimum scale coefficient for weight
        max_scale: Maximum scale coefficient for weight
        weight_min (Tensor, optional): Minimum weight value for quantization. Defaults to None.
        weight_max (Tensor, optional): Maximum weight value for quantization. Defaults to None.

    Returns:
        Quantized and dequantized weight, scale, zero-point
    """
    maxq = torch.tensor(2 ** bits - 1)
    if isinstance(min_scale, torch.Tensor):
        if weight_min is None or weight_max is None:
            wmin_tmp = torch.clamp(weight.min(-1)[0], max=0)
            wmax_tmp = torch.clamp(weight.max(-1)[0], min=0)
        else:
            wmin_tmp = weight_min
            wmax_tmp = weight_max
        wmin_tmp = wmin_tmp * min_scale
        wmax_tmp = wmax_tmp * max_scale
        wmax = torch.maximum(wmax_tmp, wmin_tmp)
        wmin = torch.minimum(wmax_tmp, wmin_tmp)
    else:
        if weight_min is None or weight_max is None:
            wmin = torch.clamp(weight.min(-1)[0], max=0)
            wmax = torch.clamp(weight.max(-1)[0], min=0)
        else:
            wmin = weight_min
            wmax = weight_max

    tmp = (wmin == 0) & (wmax == 0)
    wmin[tmp] = -1
    wmax[tmp] = +1
    scale = ((wmax - wmin) / maxq).to(scale_dtype)
    scale = torch.clamp(scale, min=q_scale_thresh)
    zp = -wmin / scale  # pylint: disable=E1130
    scale = scale.unsqueeze(dim=-1)
    zp = zp.unsqueeze(dim=-1)
    int_w = weight / scale + v
    q = torch.clamp(int_w + zp, 0, maxq)
    return scale * (q - zp), scale, zp
=======
>>>>>>> c05c49bc
<|MERGE_RESOLUTION|>--- conflicted
+++ resolved
@@ -18,11 +18,7 @@
 
 
 @register_dtype("int_asym")
-<<<<<<< HEAD
 def quant_tensor_asym(weight, bits=4, v=0, min_scale=1.0, max_scale=1.0, scale_dtype=torch.float16,
-=======
-def quant_tensor_asym(weight, num_bits=4, v=0, min_scale=1.0, max_scale=1.0, scale_dtype=torch.float16,
->>>>>>> c05c49bc
                       weight_min=None, weight_max=None, q_scale_thresh=0.0, **kwargs):
     """Quantizes and dequantizes weight asymmetrically.
 
@@ -74,11 +70,7 @@
 
 
 @register_dtype("int_sym")
-<<<<<<< HEAD
 def quant_tensor_sym(weight, bits=4, v=0, min_scale=1.0, max_scale=1.0, scale_dtype=torch.float16, weight_min=None,
-=======
-def quant_tensor_sym(weight, num_bits=4, v=0, min_scale=1.0, max_scale=1.0, scale_dtype=torch.float16, weight_min=None,
->>>>>>> c05c49bc
                      weight_max=None, q_scale_thresh=0.0, **kargs):
     """Quantizes and dequantizes weight symmetrically.
 
@@ -133,10 +125,8 @@
     int_w = round_ste(weight / scale + v)
     q = torch.clamp(int_w + zp, 0, maxq)
     return scale * (q - zp), scale, zp
-<<<<<<< HEAD
 
 
-@register_dtype("int_fake")
 def quant_tensor_asym_wo_round(weight, bits=4, v=0, min_scale=1.0, max_scale=1.0, scale_dtype=torch.float16,
                                weight_min=None, weight_max=None, q_scale_thresh=0.0, **kwargs):
     """Quantizes and dequantizes weight asymmetrically without rounding, this is mainly for tuning bias, norm.
@@ -184,5 +174,3 @@
     int_w = weight / scale + v
     q = torch.clamp(int_w + zp, 0, maxq)
     return scale * (q - zp), scale, zp
-=======
->>>>>>> c05c49bc
