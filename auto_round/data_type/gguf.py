# Copyright (c) 2025 Intel Corporation
#
# Licensed under the Apache License, Version 2.0 (the "License");
# you may not use this file except in compliance with the License.
# You may obtain a copy of the License at
#
#    http://www.apache.org/licenses/LICENSE-2.0
#
# Unless required by applicable law or agreed to in writing, software
# distributed under the License is distributed on an "AS IS" BASIS,
# WITHOUT WARRANTIES OR CONDITIONS OF ANY KIND, either express or implied.
# See the License for the specific language governing permissions and
# limitations under the License.

import torch
from auto_round.data_type.utils import round_ste, reshape_pad_tensor_by_group_size, revert_tensor_by_pad
from auto_round.data_type.register import register_dtype
from auto_round.export.export_to_gguf.packing import make_qkx2_quants, q2_k_quant_block_test

@register_dtype("int_sym_dq")
def quant_tensor_sym_dq(
        tensor,
        bits=4,
        group_size=-1,
        v=0,
        min_scale=1.0,
        max_scale=1.0,
        scale_dtype=torch.float16,
        tensor_min=None,
        tensor_max=None,
        q_scale_thresh=1e-5,
        super_group_size=16,
        super_bits=6,
        **kwargs):
    """Quantize and de-quantize tensor symmetrically. full range, credict goes to llamacpp community

    Args:
        tensor: Tensor containing the tensor to be quantized
        bits: Number of bits for quantization (e.g., 2, 3, 4, 8)
        group_size: Number of elements to share scale for quantization
        v: Rounding value perturbation
        min_scale: Minimum scale coefficient for tensor
        max_scale: Maximum scale coefficient for tensor
        tensor_min (Tensor, optional): Minimum tensor value for quantization. Defaults to None.
        tensor_max (Tensor, optional): Maximum tensor value for quantization. Defaults to None.
        scale_dtype: dtype of the quantized scale,as most kernels only support FP16 or FP32, while this value is import
        q_scale_thresh: clip the quantized scale's magnitude to this value to improve the numerical stability

    Returns:
        Quantized and de-quantized tensor, scale, zero-point
    """
    tensor, orig_shape, pad_len = reshape_pad_tensor_by_group_size(tensor, group_size)

    maxq = 2 ** (bits - 1)
    if tensor_min is None or tensor_max is None:
        wmin_tmp = torch.clamp(tensor.min(-1)[0], max=0)
        wmax_tmp = torch.clamp(tensor.max(-1)[0], min=0)
    else:
        wmin_tmp = tensor_min
        wmax_tmp = tensor_max

    wmin_abs = -(wmin_tmp * min_scale)  # pylint: disable=E1130
    wmax_abs = wmax_tmp * max_scale
    max_v = (2 * (wmax_abs < wmin_abs).int() - 1) * torch.max(wmax_abs, wmin_abs)
    scale = (max_v / maxq).to(scale_dtype)
    scale = scale.view(-1, super_group_size)
    # conduct double quant
    scale, d_scale = double_quant_tensor_sym(scale, super_bits)

    scale = scale.view(-1, 1)
    zp = torch.full_like(scale, maxq)  # pylint: disable=E1130
    int_w = torch.where(scale != 0, round_ste(tensor / scale + v), 0)
    q = torch.clamp(int_w + zp, 0, 2 ** bits - 1)
    qdq_result = (scale * (q - zp)).to(tensor.dtype)
    qdq_result = revert_tensor_by_pad(qdq_result, orig_shape=orig_shape, pad_len=pad_len)
    return qdq_result, {"scale": scale, "d_scale": d_scale}, zp


@register_dtype("int_asym_float_zp")
def quant_tensor_asym_float_zp(
        tensor,
        bits=4,
        group_size=-1,
        v=0,
        min_scale=1.0,
        max_scale=1.0,
        scale_dtype=torch.float16,
        tensor_min=None,
        tensor_max=None,
        q_scale_thresh=1e-5,
        **kwargs):
    """Quantize and de-quantize tensor asymmetrically.

    Args:
        tensor: Tensor containing the tensor to be quantized
        bits: Number of bits for quantization (e.g., 2, 3, 4, 8)
        group_size: Number of elements to share scale for quantization
        v: Rounding value perturbation
        min_scale: Minimum scale coefficient for tensor
        max_scale: Maximum scale coefficient for tensor
        tensor_min (Tensor, optional): Minimum tensor value for quantization. Defaults to None.
        tensor_max (Tensor, optional): Maximum tensor value for quantization. Defaults to None.
        scale_dtype: dtype of the quantized scale,as most kernels only support FP16 or FP32, while this value is import
        q_scale_thresh: clip the quantized scale's magnitude to this value to improve the numerical stability

    Returns:
        Quantized and de-quantized tensor, scale, zero-point
    """
    tensor, orig_shape, pad_len = reshape_pad_tensor_by_group_size(tensor, group_size)
    maxq = 2 ** bits - 1
    if tensor_min is None or tensor_max is None:
        wmin_tmp = torch.clamp(tensor.min(-1)[0], max=0)
        wmax_tmp = torch.clamp(tensor.max(-1)[0], min=0)
    else:
        wmin_tmp = tensor_min
        wmax_tmp = tensor_max
    if isinstance(min_scale, torch.Tensor):
        wmin = wmin_tmp * min_scale
        wmax = wmax_tmp * max_scale
    else:
        wmin = wmin_tmp
        wmax = wmax_tmp
    scale = ((wmax - wmin) / maxq).to(scale_dtype)
    scale = torch.clamp(scale, min=q_scale_thresh)
    zp = -wmin / scale  # pylint: disable=E1130
    scale = scale.unsqueeze(dim=-1)
    zp = zp.unsqueeze(dim=-1)
    int_w = round_ste(tensor / scale + v)
    q = torch.clamp(int_w + zp, 0, maxq)
    qdq_result = (scale * (q - zp)).to(tensor.dtype)
    qdq_result = revert_tensor_by_pad(qdq_result, orig_shape=orig_shape, pad_len=pad_len)
    return qdq_result, scale, zp


## the values should be positive
def double_quant_tensor(tensor, bits):
    tensor = tensor.to(torch.float32)  # Ensure tensor is in float32 for precision
    maxq = 2 ** bits - 1
    wmax = torch.clamp(tensor.max(-1)[0], min=0)
    scale = torch.where(wmax > 0, wmax / maxq, 0)
    scale = scale.view(-1, 1)
    # inverse_scale = torch.where(scale == 0, 0, 1 / scale)
    inverse_scale = torch.where(wmax > 0, maxq / wmax, 0).view(-1, 1)
    qdq_tensor = torch.clamp(round_ste(tensor * inverse_scale), max=maxq) * scale
    return qdq_tensor, scale


def double_quant_tensor_sym(tensor, bits):
    tensor = tensor.to(torch.float32)  # Ensure tensor is in float32 for precision
    maxq = 2 ** (bits - 1)
    imax = abs(tensor).argmax(axis=-1, keepdims=True)
    wmax = torch.take_along_dim(tensor, imax, dim=-1)
    scale = wmax / -maxq
    inverse_scale = torch.where(scale == 0, 0, 1 / scale)
    qdq_tensor = torch.clip((round_ste(tensor * inverse_scale)),-maxq, maxq - 1) * scale
    return qdq_tensor, scale


def make_qp_quants(nmax, data, quant_weights):
    data = data.to(torch.float32)
    quant_weights = quant_weights.to(torch.float32)
    group_max = torch.max(data, dim=-1, keepdim=True)[0]
    scale = group_max / nmax
    iscale = torch.where(scale == 0, 0, 1 / scale)

    L = torch.round(iscale * data)
    diffs = data - scale * L
    best_mse = torch.sum(quant_weights * diffs * diffs)

    for _is in range(-4, 5):
        if _is == 0:
            continue
        scale_is = group_max / (0.1 * _is + nmax)
        iscale_is = torch.where(scale_is == 0, 0, 1 / scale_is)

        tmp_L = torch.round(iscale_is * data).clip(max=nmax)
        diffs = data - scale_is * tmp_L
        mse = torch.sum(quant_weights * diffs * diffs)

        replace_idx = mse < best_mse
        best_mse[replace_idx] = mse[replace_idx]
        iscale[replace_idx] = iscale_is[replace_idx]

    L = torch.round(iscale * data).clip(max=nmax)
    sumlx = torch.sum(quant_weights * data * L, dim=-1)
    suml2 = torch.sum(quant_weights * L * L, dim=-1)

    for _ in range(5):
        n_changed = 0
        for i in range(data.shape[-1]):
            slx = sumlx - quant_weights[:, i] * data[:, i] * L[:, i]
            sl2 = suml2 - quant_weights[:, i] * L[:, i] * L[:, i]
            replace_idx = (slx > 0) & (sl2 > 0)
            new_L = torch.round(data[:, i] * sl2 / slx).clip(max=nmax)
            replace_idx &= new_L != L[:, i]
            slx[replace_idx] += quant_weights[:, i][replace_idx] * data[:, i][replace_idx] * new_L[replace_idx]
            sl2[replace_idx] += quant_weights[:, i][replace_idx] * new_L[replace_idx] * new_L[replace_idx]

            replace_idx &= slx * slx * suml2 > sumlx * sumlx * sl2
            L[:, i][replace_idx] = new_L[replace_idx]
            sumlx[replace_idx] = slx[replace_idx]
            suml2[replace_idx] = sl2[replace_idx]
            n_changed = replace_idx.sum()
        if n_changed == 0:
            break

    return sumlx / suml2, L


@register_dtype("int_asym_dq")
def quant_tensor_asym_dq(tensor, bits=4, group_size=-1, v=0, min_scale=1.0, max_scale=1.0, scale_dtype=torch.float16,
                         tensor_min=None, tensor_max=None, q_scale_thresh=1e-5, super_group_size=8, super_bits=6,
                         **kwargs):
    """Quantize and de-quantize tensor asymmetrically.

    Args:
        tensor: Tensor containing the tensor to be quantized
        bits: Number of bits for quantization (e.g., 2, 3, 4, 8)
        group_size: Number of elements to share scale for quantization
        v: Rounding value perturbation
        min_scale: Minimum scale coefficient for tensor
        max_scale: Maximum scale coefficient for tensor
        tensor_min (Tensor, optional): Minimum tensor value for quantization. Defaults to None.
        tensor_max (Tensor, optional): Maximum tensor value for quantization. Defaults to None.
        scale_dtype: dtype of the quantized scale,as most kernels only support FP16 or FP32, while this value is import
        q_scale_thresh: clip the quantized scale's magnitude to this value to improve the numerical stability

    Returns:
        Quantized and de-quantized tensor, scale, zero-point
    """
    tensor, orig_shape, pad_len = reshape_pad_tensor_by_group_size(tensor, group_size)
    maxq = 2 ** bits - 1
    if tensor_min is None or tensor_max is None:
        wmin_tmp = torch.clamp(tensor.min(-1)[0], max=0)
        wmax_tmp = torch.clamp(tensor.max(-1)[0], min=0)
    else:
        wmin_tmp = tensor_min
        wmax_tmp = tensor_max
    if isinstance(min_scale, torch.Tensor):
        wmin = wmin_tmp * min_scale
        wmax = wmax_tmp * max_scale
    else:
        wmin = wmin_tmp
        wmax = wmax_tmp
    scale = ((wmax - wmin) / maxq).to(scale_dtype)
    scale = torch.clamp(scale, min=q_scale_thresh)
    scale = scale.view(-1, super_group_size)
    wmin_m = -wmin  # pylint: disable=E1130
    wmin_m = wmin_m.view(-1, super_group_size)

    ##conduct double quant
    scale, d_scale = double_quant_tensor(scale, super_bits)
    wmin_m, d_wmin_m = double_quant_tensor(wmin_m, super_bits)

    scale = scale.view(-1, 1)
    scale = torch.clamp(scale, q_scale_thresh)
    d_scale = torch.clamp(d_scale, q_scale_thresh)
    d_wmin_m = torch.clamp(d_wmin_m, q_scale_thresh)
    wmin_m = wmin_m.view(-1, 1)

    int_w = round_ste((tensor + wmin_m) / scale + v)
    q = torch.clamp(int_w, 0, maxq)
    qdq_result = (scale * q - wmin_m).to(tensor.dtype)
    qdq_result = revert_tensor_by_pad(qdq_result, orig_shape=orig_shape, pad_len=pad_len)

    # zp = round_ste(wmin_m / scale)  # remove this later
    return qdq_result, {"scale": scale, "d_scale": d_scale}, {"wmin_m": wmin_m, "d_wmin_m": d_wmin_m}


@register_dtype("rtn_int_asym_dq")
def quant_tensor_gguf_asym_dq(
        tensor,
        bits=4,
        group_size=-1,
        v=0,
        min_scale=1.0,
        max_scale=1.0,
        scale_dtype=torch.float16,
        tensor_min=None,
        tensor_max=None,
        q_scale_thresh=1e-5,
        super_group_size=8,
        super_bits=6,
        imatrix=None,
        **kwargs):
    """Quantizes and dequantizes a tensor using asymmetric integer quantization for formats like Q2_K, Q4_K, and Q5_K.
    Only fit for iters 0

    Args:
        tensor (torch.Tensor): Input tensor to quantize.
        bits (int): Number of bits for quantization.
        group_size (int): Group size for per-group quantization.
        v (float): Perturbation added before rounding.
        min_scale (float): Minimum allowed scale value.
        max_scale (float): Maximum allowed scale value.
        scale_dtype (torch.dtype): Data type for quantized scale.
        tensor_min (torch.Tensor, optional): Minimum values for the tensor groups.
        tensor_max (torch.Tensor, optional): Maximum values for the tensor groups.
        q_scale_thresh (float): Threshold to clamp the quantized scale.
        super_group_size (int): Number of groups to bundle for secondary quantization.
        super_bits (int): Number of bits used in secondary quantization.
        imatrix (torch.Tensor, optional): Importance matrix for weighted quantization.

    Returns:
        Tuple: (Quantized-dequantized tensor, scale dictionary, zero-point dictionary)
    """
    tensor = tensor.to(torch.float32)
    orig_dtype = tensor.dtype
    tensor, orig_shape, pad_len = reshape_pad_tensor_by_group_size(tensor, group_size)
    if bits not in [2, 4, 5]:
        raise ValueError(f"bits={bits} not supported by gguf_int_asym_dq")
    maxq = 2 ** bits - 1
    QK_K = 256
    quant_weights = None
    imatrix = None
    if imatrix is None or (imatrix is not None and torch.sum(imatrix) == 0):
        search_kwargs = {
            2: {"rmin": -0.5, "rdelta": 0.1, "nstep": 15, "use_mad": True},
            4: {"rmin": -1, "rdelta": 0.1, "nstep": 20, "use_mad": False},
            5: {"rmin": -0.5, "rdelta": 0.1, "nstep": 15, "use_mad": False}
        }
        if bits == 2:
            quant_weights = torch.abs(tensor)
        elif bits == 4 or bits == 5:
            sigma2 = torch.sum(tensor ** 2, dim=-1, keepdim=True) / 32  ##Note 32 is different from QK_K
            av_x = torch.sqrt(sigma2)
            quant_weights = torch.abs(tensor) + av_x
        params = search_kwargs[bits]
        scale, wmin_m = iterative_wls_quant_search(
            tensor, bits=bits, rrmin=params["rmin"], rdelta=params["rdelta"], nstep=params["nstep"],
            use_mad=params["use_mad"], weights=quant_weights
        )
        # scale, _, wmin_m = make_qkx2_quants(tensor, bits=bits, rmin=params["rmin"], rdelta=params["rdelta"], nstep=params["nstep"],
            # use_mad=params["use_mad"])

        scale = scale.reshape(-1, super_group_size)
        wmin_m = wmin_m.reshape(-1, super_group_size)
        scale, d_scale = double_quant_tensor(scale, super_bits)
        wmin_m, d_wmin_m = double_quant_tensor(wmin_m, super_bits)
        wmin_m = wmin_m.view(-1, 1)
        scale = scale.view(-1, 1)
    else:
        imatrix = imatrix.to(tensor.device)
        search_kwargs = {
            2: {"rmin": -0.9, "rdelta": 0.05, "nstep": 36, "use_mad": False},
            4: {"rmin": -0.9, "rdelta": 0.05, "nstep": 36, "use_mad": False},
            5: {"rmin": -0.9, "rdelta": 0.05, "nstep": 36, "use_mad": False},
        }

        # sigma2 = torch.sum(tensor ** 2, dim=-1, keepdim=True) / QK_K
        # if imatrix is None:
        #     av_x = torch.sqrt(sigma2)
        #     quant_weights = torch.abs(av_x + tensor * tensor)
        # else:
        #     imatrix = imatrix.reshape(1, -1).expand(tensor.numel() // imatrix.numel(), -1).reshape(tensor.shape)
        #     quant_weights = imatrix * torch.sqrt(sigma2 + tensor * tensor)

        weights = imatrix.reshape(1, -1)
        weights = weights.expand(tensor.numel() // weights.numel(), -1)
        quant_weights = weights.reshape(tensor.shape)

        params = search_kwargs[bits]

        scale, wmin_m_0 = iterative_wls_quant_search(
            tensor, bits=bits, rrmin=params["rmin"], rdelta=params["rdelta"], nstep=params["nstep"],
            use_mad=params["use_mad"], weights=quant_weights
        )
        # scale, _, wmin_m_0 = make_qkx2_quants(tensor, bits=bits, rmin=params["rmin"], rdelta=params["rdelta"], nstep=params["nstep"],
        #     use_mad=params["use_mad"])

        nmax = 2 ** super_bits - 1
        scale = scale.reshape(-1, super_group_size)
        wmin_m = wmin_m_0.reshape(-1, super_group_size)
        sum_quant_weights = quant_weights.sum(-1, keepdim=True).reshape(-1, super_group_size)

        d_scale, q_scale = make_qp_quants(nmax, scale, sum_quant_weights)
        d_wmin_m, q_wmin_m = make_qp_quants(nmax, wmin_m, sum_quant_weights)
        
        d_scale = d_scale.unsqueeze(-1)
        d_wmin_m = d_wmin_m.unsqueeze(-1)
        scale = (d_scale * q_scale).view(-1, 1)
        wmin_m = (d_wmin_m * q_wmin_m).view(-1, 1)
    inverse_scale = torch.where(scale == 0, 0, 1 / scale)

    int_w = torch.clamp(round_ste((tensor + wmin_m) * inverse_scale + v), 0, maxq)
    qdq_result = (scale * int_w - wmin_m).to(orig_dtype)
    qdq_result = revert_tensor_by_pad(qdq_result, orig_shape=orig_shape, pad_len=pad_len)
    return qdq_result, {"scale": scale, "d_scale": d_scale}, {"wmin_m": wmin_m, "d_wmin_m": d_wmin_m}


def iterative_wls_quant_search(data, bits=4, rrmin=-1.0, rdelta=0.1, nstep=20, use_mad=False, weights=None):
    """Performs iterative weighted least squares quantization search.

    Args:
        data (torch.Tensor): Input tensor to quantize.
        bits (int): Number of quantization bits.
        rrmin (float): Initial range scaling factor.
        rdelta (float): Step size for range scaling.
        nstep (int): Number of search steps.
        use_mad (bool): Whether to use mean absolute deviation instead of squared error.
        weights (torch.Tensor): Weight matrix for each element.

    Returns:
        Tuple: (Optimal scale tensor, optimal minimum value tensor)
    """
    dtype = torch.float32
    data = data.to(dtype)
    maxq = 2 ** bits - 1
    minq = 0
    weights = 1.0 if weights is None else weights.to(dtype)

    rmin = torch.min(data, dim=1, keepdim=True)[0]
    rmax = torch.max(data, dim=1, keepdim=True)[0]

    sum_w = torch.sum(weights, dim=1, keepdim=True)
    sum_x = torch.sum(weights * data, dim=1, keepdim=True)

    # scale = 1 / ((maxq - minq) / (rmax - rmin + 1e-8))
    scale = (rmax - rmin) / (maxq - minq)
    iscale = torch.where(scale == 0, 0, 1 / scale)
    # quant_data = torch.clamp(torch.round((maxq - minq) / (rmax - rmin + 1e-8) * (data - rmin)), minq, maxq)
    quant_data = torch.clamp(torch.round(iscale * (data - rmin)), minq, maxq)
    diff = scale * quant_data + rmin - data
<<<<<<< HEAD
    best_mad = torch.sum(weights * (torch.abs(diff) if use_mad else diff ** 2), dim=-1, keepdim=True)
=======

    best_mad = torch.sum((weights * torch.abs(diff)) if use_mad else weights*diff ** 2, dim=1, keepdim=True)
>>>>>>> 51493904

    for is_ in range(nstep):
        factor = rrmin + rdelta * is_ + maxq - minq
        # iscale_new = factor / (rmax - rmin + 1e-8)
        scale_new = (rmax - rmin) / factor
        iscale_new = torch.where(scale_new == 0, 0, 1 / scale_new)
        quant_data_new = torch.clamp(torch.round(iscale_new * (data - rmin)), minq, maxq)

        mul_weights_quant_data = weights * quant_data_new
        sum_l = torch.sum(mul_weights_quant_data, dim=-1, keepdim=True)
        sum_l2 = torch.sum(mul_weights_quant_data * quant_data_new, dim=-1, keepdim=True)
        sum_xl = torch.sum(mul_weights_quant_data * data, dim=-1, keepdim=True)

        D = sum_w * sum_l2 - sum_l ** 2
        this_scale = (sum_w * sum_xl - sum_x * sum_l) / D
        this_min = (sum_l2 * sum_x - sum_l * sum_xl) / D
        this_min[this_min > 0] = 0
        this_scale[this_min > 0] = (sum_xl / sum_l2)[this_min > 0]

<<<<<<< HEAD
        # quant_data = torch.clamp(torch.round((1 / this_scale) * (data - this_min)), minq, maxq)
        # diff = this_scale * quant_data + this_min - data
        diff = this_scale * quant_data_new + this_min - data
        mad = torch.sum(weights * (torch.abs(diff) if use_mad else diff ** 2), dim=-1, keepdim=True)
=======
        quant_data = torch.clamp(torch.round((1 / this_scale) * (data - this_min)), minq, maxq)
        diff = this_scale * quant_data + this_min - data
        mad = torch.sum((weights * torch.abs(diff)) if use_mad else weights * diff ** 2, dim=1, keepdim=True)
>>>>>>> 51493904

        idx_to_replace = torch.where((mad < best_mad) & (D > 0))[0]
        best_mad[idx_to_replace] = mad[idx_to_replace]
        scale[idx_to_replace] = this_scale[idx_to_replace]
        rmin[idx_to_replace] = this_min[idx_to_replace]

    return scale.to(torch.float32), -rmin.to(torch.float32)


@register_dtype("rtn_int_sym_dq")
def quant_tensor_gguf_sym_dq(
        tensor,
        bits=4,
        group_size=-1,
        v=0,
        min_scale=1.0,
        max_scale=1.0,
        scale_dtype=torch.float16,
        tensor_min=None,
        tensor_max=None,
        q_scale_thresh=1e-5,
        super_group_size=16,
        super_bits=6,
        imatrix=None,
        **kwargs):
    """Quantize and de-quantize tensor asymmetrically. For Q3_K, Q6_K.

    Args:
        tensor: Tensor containing the tensor to be quantized
        bits: Number of bits for quantization (e.g., 2, 3, 4, 8)
        group_size: Number of elements to share scale for quantization
        v: Rounding value perturbation
        min_scale: Minimum scale coefficient for tensor
        max_scale: Maximum scale coefficient for tensor
        tensor_min (Tensor, optional): Minimum tensor value for quantization. Defaults to None.
        tensor_max (Tensor, optional): Maximum tensor value for quantization. Defaults to None.
        scale_dtype: dtype of the quantized scale,as most kernels only support FP16 or FP32, while this value is import
        q_scale_thresh: clip the quantized scale's magnitude to this value to improve the numerical stability

    Returns:
        Quantized and de-quantized tensor, scale, zero-point
    """
    from auto_round.export.export_to_gguf.config import QK_K, K_SCALE_SIZE, GGML_QUANT_SIZES
    from auto_round.export.export_to_gguf.packing import make_q3_quants, make_qx_quants

    if bits not in [3, 6]:
        raise KeyError(f"bits={bits} is not supported by gguf_int_sym_dq, please check.")

    tensor, orig_shape, pad_len = reshape_pad_tensor_by_group_size(tensor, group_size)
    maxq = 2 ** (bits - 1)
    ggml_type = f"q{bits}_k"
    block_size, type_size = GGML_QUANT_SIZES[ggml_type]
    orig_dtype = tensor.dtype

    tensor = tensor.to(torch.float32)
    n_blocks = tensor.nelement() // block_size
    # (nb, 16, 16)
    tensor = tensor.reshape(n_blocks, super_group_size, QK_K // super_group_size)
    if imatrix is None or (imatrix is not None and torch.sum(imatrix) == 0):
        if bits == 3:
            scale, int_w = make_q3_quants(tensor, bits=bits, do_rmse=True) ##TODO this has bug
            ##scale, int_w = make_qx_quants(tensor, bits=bits, rmse_type=1, qw=None)
        elif bits == 6:
            scale, int_w = make_qx_quants(tensor, bits=bits, rmse_type=1, qw=None)
    else:
        imatrix = imatrix.to(tensor.device)
        if bits == 3:
            # sigma2 = 2 * torch.sum(tensor ** 2, dim=-1, keepdim=True) / QK_K
            # imatrix = imatrix.reshape(1, -1).expand(tensor.numel() // imatrix.numel(), -1).reshape(tensor.shape)
            # quant_weights = imatrix * torch.sqrt(sigma2 + tensor * tensor)
            # scale, int_w = make_qx_quants(tensor, bits=bits, rmse_type=1, qw=quant_weights)
            weights = imatrix.reshape(1, -1)
            weights = weights.expand(tensor.numel() // weights.numel(), -1)
            quant_weights = weights.reshape(tensor.shape)
            scale, int_w = make_qx_quants(tensor, bits=bits, rmse_type=1, qw=quant_weights)
        elif bits == 6:
            weights = imatrix.reshape(1, -1)
            weights = weights.expand(tensor.numel() // weights.numel(), -1)
            quant_weights = weights.reshape(tensor.shape)
            scale, int_w = make_qx_quants(tensor, bits=bits, rmse_type=1, qw=quant_weights)

    # conduct double quant
    scale, d_scale = double_quant_tensor_sym(scale, super_bits)

    scale = scale.unsqueeze(-1)
    zp = torch.full_like(scale, maxq)  # pylint: disable=E1130
    inverse_scale = torch.where(scale == 0, 0, 1.0 / scale)
    int_w = torch.round(tensor * inverse_scale).clip(-maxq, maxq - 1) + maxq
    qdq_result = (scale * (int_w - zp)).to(orig_dtype)
    qdq_result = revert_tensor_by_pad(qdq_result, orig_shape=orig_shape, pad_len=pad_len)

    return qdq_result, {"scale": scale, "d_scale": d_scale}, zp

<|MERGE_RESOLUTION|>--- conflicted
+++ resolved
@@ -421,12 +421,8 @@
     # quant_data = torch.clamp(torch.round((maxq - minq) / (rmax - rmin + 1e-8) * (data - rmin)), minq, maxq)
     quant_data = torch.clamp(torch.round(iscale * (data - rmin)), minq, maxq)
     diff = scale * quant_data + rmin - data
-<<<<<<< HEAD
-    best_mad = torch.sum(weights * (torch.abs(diff) if use_mad else diff ** 2), dim=-1, keepdim=True)
-=======
-
-    best_mad = torch.sum((weights * torch.abs(diff)) if use_mad else weights*diff ** 2, dim=1, keepdim=True)
->>>>>>> 51493904
+
+    best_mad = torch.sum((weights * torch.abs(diff)) if use_mad else weights*diff ** 2, dim=-1, keepdim=True)
 
     for is_ in range(nstep):
         factor = rrmin + rdelta * is_ + maxq - minq
@@ -446,16 +442,10 @@
         this_min[this_min > 0] = 0
         this_scale[this_min > 0] = (sum_xl / sum_l2)[this_min > 0]
 
-<<<<<<< HEAD
         # quant_data = torch.clamp(torch.round((1 / this_scale) * (data - this_min)), minq, maxq)
         # diff = this_scale * quant_data + this_min - data
         diff = this_scale * quant_data_new + this_min - data
-        mad = torch.sum(weights * (torch.abs(diff) if use_mad else diff ** 2), dim=-1, keepdim=True)
-=======
-        quant_data = torch.clamp(torch.round((1 / this_scale) * (data - this_min)), minq, maxq)
-        diff = this_scale * quant_data + this_min - data
-        mad = torch.sum((weights * torch.abs(diff)) if use_mad else weights * diff ** 2, dim=1, keepdim=True)
->>>>>>> 51493904
+        mad = torch.sum((weights * torch.abs(diff)) if use_mad else weights * diff ** 2, dim=-1, keepdim=True)
 
         idx_to_replace = torch.where((mad < best_mad) & (D > 0))[0]
         best_mad[idx_to_replace] = mad[idx_to_replace]
