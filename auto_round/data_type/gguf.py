--- conflicted
+++ resolved
@@ -516,27 +516,10 @@
 
 
 @torch.no_grad()
-<<<<<<< HEAD
-def search_gguf_scale_min_sym(tensor, bits, imatrix,scale_dtype):
-
-=======
+
 def search_gguf_scale_min_sym(tensor, bits, imatrix, scale_dtype):
     from auto_round.export.export_to_gguf.config import GGML_QUANT_SIZES, K_SCALE_SIZE, QK_K
-    from auto_round.export.export_to_gguf.packing import make_q3_quants, make_qx_quants
-
-    if bits not in [3, 6]:
-        raise ValueError("bits must be 3 or 6")
     group_size = 16
-    super_bits = 6 if bits == 3 else 8
-    super_group_size = 16
-    ggml_type = f"q{bits}_k"
-    block_size, type_size = GGML_QUANT_SIZES[ggml_type]
-
-    tensor = tensor.to(torch.float32)
-    n_blocks = tensor.nelement() // block_size
-    # (nb, 16, 16)
-    tensor = tensor.reshape(n_blocks, super_group_size, QK_K // super_group_size)
->>>>>>> 22ce6c81
 
     if imatrix is None or (imatrix is not None and torch.sum(imatrix) == 0):
         if bits == 3:
@@ -546,17 +529,6 @@
             scale, int_w = make_qx_quants(tensor, bits=bits, rmse_type=1, qw=None)
     else:
         imatrix = imatrix.to(tensor.device)
-
-        # if bits == 3:
-        #     # sigma2 = 2 * torch.sum(torch.pow(tensor, 2), dim=-1, keepdim=True) / QK_K
-        #     # imatrix = imatrix.reshape(1, -1).expand(tensor.numel() // imatrix.numel(), -1).reshape(tensor.shape)
-        #     # quant_weights = imatrix * torch.sqrt(sigma2 + tensor * tensor)
-        #     # scale, int_w = make_qx_quants(tensor, bits=bits, rmse_type=1, qw=quant_weights)
-        #     weights = imatrix.reshape(1, -1)
-        #     weights = weights.expand(tensor.numel() // weights.numel(), -1)
-        #     quant_weights = weights.reshape(tensor.shape)
-        # elif bits == 6:
-
         weights = imatrix.reshape(1, -1)
         weights = weights.expand(tensor.numel() // weights.numel(), -1)
         quant_weights = weights.reshape(tensor.shape)
@@ -583,12 +555,6 @@
                 quant_weights[mean_replace_index] = tmp_quant_weights[mean_replace_index]
 
         scale, int_w = make_qx_quants(tensor, bits=bits, rmse_type=1, qw=quant_weights)
-    # scale = scale.to(scale_dtype)
-    # scale = torch.where(torch.abs(scale) < 1e-30, torch.zeros_like(scale), scale)
-    # # conduct double quant
-    # scale, d_scale = double_quant_tensor_sym(scale, super_bits)
-    #
-    # scale = scale.unsqueeze(-1)
     return scale
 #
 @register_dtype("rtn_int_sym_dq")
@@ -618,10 +584,8 @@
     Returns:
         Quantized and de-quantized tensor, scale, zero-point
     """
-<<<<<<< HEAD
+
     from auto_round.export.export_to_gguf.config import GGML_QUANT_SIZES, K_SCALE_SIZE, QK_K
-=======
->>>>>>> 22ce6c81
 
     if bits not in [3, 6]:
         raise KeyError(f"bits={bits} is not supported by gguf_int_sym_dq, please check.")
@@ -634,14 +598,11 @@
     super_group_size = 16
     ggml_type = f"q{bits}_k"
     block_size, type_size = GGML_QUANT_SIZES[ggml_type]
-
-
     tensor = tensor.to(torch.float32)
     n_blocks = tensor.nelement() // block_size
     # (nb, 16, 16)
     tensor = tensor.reshape(n_blocks, super_group_size, QK_K // super_group_size)
     if scale is None and d_scale is None:
-<<<<<<< HEAD
         scale = search_gguf_scale_min_sym(tensor, bits, imatrix, scale_dtype)
 
     scale = scale.to(scale_dtype)
@@ -650,9 +611,6 @@
     scale, d_scale = double_quant_tensor_sym(scale, super_bits)
 
     scale = scale.unsqueeze(-1)
-=======
-        scale, d_scale = search_gguf_scale_min_sym(tensor, bits, imatrix, scale_dtype)
->>>>>>> 22ce6c81
     zp = torch.full_like(scale, maxq)  # pylint: disable=E1130
     inverse_scale = get_reciprocal(scale)
     int_w = round_ste(tensor * inverse_scale).clip(-maxq, maxq - 1) + maxq
