--- conflicted
+++ resolved
@@ -430,16 +430,8 @@
     Args:
         tensor (torch.Tensor): Input tensor to quantize.
         bits (int): Number of bits for quantization.
-        group_size (int): Group size for per-group quantization.
         v (float): Perturbation added before rounding.
-        min_scale (float): Minimum allowed scale value.
-        max_scale (float): Maximum allowed scale value.
         scale_dtype (torch.dtype): Data type for quantized scale.
-        tensor_min (torch.Tensor, optional): Minimum values for the tensor groups.
-        tensor_max (torch.Tensor, optional): Maximum values for the tensor groups.
-        q_scale_thresh (float): Threshold to clamp the quantized scale.
-        super_group_size (int): Number of groups to bundle for secondary quantization.
-        super_bits (int): Number of bits used in secondary quantization.
         imatrix (torch.Tensor, optional): Importance matrix for weighted quantization.
 
     Returns:
@@ -448,18 +440,12 @@
     orig_dtype = tensor.dtype
     maxq = 2**bits - 1
     group_size = 16 if bits == 2 else 32
-<<<<<<< HEAD
     split_num = 1
     for dim in tensor.shape:
         if dim > 100_000:
             split_num = 16
             break
-=======
-    if tensor.shape[-1] > 20000:  # trick setting, for embedding and lm-head
-        split_num = 16
-    else:
-        split_num = 1
->>>>>>> 886a6c85
+
     tensor, orig_shape, pad_len = reshape_pad_tensor_by_group_size(tensor, group_size)
 
     tensor = tensor.to(torch.float32)
@@ -555,12 +541,8 @@
     Returns:
         Tuple: (Optimal scale tensor, optimal minimum value tensor)
     """
-<<<<<<< HEAD
+
     # TODO this one should change to try catch later
-    return iterative_wls_quant_search_chunk(data=data, bits=bits, rrmin=rrmin,
-                                            rdelta=rdelta, nstep=nstep, use_mad=use_mad,
-                                            weights=weights, split_num=split_num)
-=======
     return iterative_wls_quant_search_chunk(
         data=data,
         bits=bits,
@@ -571,7 +553,6 @@
         weights=weights,
         split_num=split_num,
     )
->>>>>>> 886a6c85
 
 
 @torch.no_grad()
