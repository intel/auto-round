# Copyright (c) 2025 Intel Corporation
#
# Licensed under the Apache License, Version 2.0 (the "License");
# you may not use this file except in compliance with the License.
# You may obtain a copy of the License at
#
#    http://www.apache.org/licenses/LICENSE-2.0
#
# Unless required by applicable law or agreed to in writing, software
# distributed under the License is distributed on an "AS IS" BASIS,
# WITHOUT WARRANTIES OR CONDITIONS OF ANY KIND, either express or implied.
# See the License for the specific language governing permissions and
# limitations under the License.
from typing import Any, Callable, Union

import torch

from auto_round.data_type.register import register_dtype
from auto_round.data_type.utils import reshape_pad_tensor_by_group_size, revert_tensor_by_pad, round_ste
from auto_round.export.export_to_gguf.config import GGML_QUANT_SIZES
from auto_round.export.export_to_gguf.packing import make_q3_quants, make_qx_quants, make_qx_quants_chunk
from auto_round.logger import logger
from auto_round.utils import get_reciprocal
from auto_round.utils.device import clear_memory


@register_dtype("int_sym_dq")
def quant_tensor_sym_dq(
    tensor,
    bits=4,
    group_size=-1,
    v=0,
    min_scale=1.0,
    max_scale=1.0,
    scale_dtype=torch.float16,
    tensor_min=None,
    tensor_max=None,
    q_scale_thresh=1e-5,
    super_group_size=16,
    super_bits=6,
    **kwargs,
):
    """Quantize and de-quantize tensor symmetrically. full range, credict goes to llamacpp community

    Args:
        tensor: Tensor containing the tensor to be quantized
        bits: Number of bits for quantization (e.g., 2, 3, 4, 8)
        group_size: Number of elements to share scale for quantization
        v: Rounding value perturbation
        min_scale: Minimum scale coefficient for tensor
        max_scale: Maximum scale coefficient for tensor
        tensor_min (Tensor, optional): Minimum tensor value for quantization. Defaults to None.
        tensor_max (Tensor, optional): Maximum tensor value for quantization. Defaults to None.
        scale_dtype: dtype of the quantized scale,as most kernels only support FP16 or FP32, while this value is import
        q_scale_thresh: clip the quantized scale's magnitude to this value to improve the numerical stability

    Returns:
        Quantized and de-quantized tensor, scale, zero-point
    """
    tensor, orig_shape, pad_len = reshape_pad_tensor_by_group_size(tensor, group_size)

    maxq = 2 ** (bits - 1)
    if tensor_min is None or tensor_max is None:
        wmin_tmp = torch.clamp(tensor.min(-1)[0], max=0)
        wmax_tmp = torch.clamp(tensor.max(-1)[0], min=0)
    else:
        wmin_tmp = tensor_min
        wmax_tmp = tensor_max

    wmin_abs = -(wmin_tmp * min_scale)  # pylint: disable=E1130
    wmax_abs = wmax_tmp * max_scale
    max_v = (2 * (wmax_abs < wmin_abs).int() - 1) * torch.max(wmax_abs, wmin_abs)
    scale = (max_v / maxq).to(scale_dtype)
    scale = scale.view(-1, super_group_size)
    # conduct double quant
    scale, d_scale = double_quant_tensor_sym(scale, super_bits)

    scale = scale.view(-1, 1)
    zp = torch.full_like(scale, maxq)  # pylint: disable=E1130
    int_w = round_ste(tensor * get_reciprocal(scale) + v)
    q = torch.clamp(int_w + zp, 0, 2**bits - 1)
    qdq_result = (scale * (q - zp)).to(tensor.dtype)
    qdq_result = revert_tensor_by_pad(qdq_result, orig_shape=orig_shape, pad_len=pad_len)
    return qdq_result, {"scale": scale, "d_scale": d_scale}, zp


@register_dtype("int_asym_float_zp")
def quant_tensor_asym_float_zp(
    tensor,
    bits=4,
    group_size=-1,
    v=0,
    min_scale=1.0,
    max_scale=1.0,
    scale_dtype=torch.float16,
    tensor_min=None,
    tensor_max=None,
    q_scale_thresh=1e-5,
    **kwargs,
):
    """Quantize and de-quantize tensor asymmetrically.

    Args:
        tensor: Tensor containing the tensor to be quantized
        bits: Number of bits for quantization (e.g., 2, 3, 4, 8)
        group_size: Number of elements to share scale for quantization
        v: Rounding value perturbation
        min_scale: Minimum scale coefficient for tensor
        max_scale: Maximum scale coefficient for tensor
        tensor_min (Tensor, optional): Minimum tensor value for quantization. Defaults to None.
        tensor_max (Tensor, optional): Maximum tensor value for quantization. Defaults to None.
        scale_dtype: dtype of the quantized scale,as most kernels only support FP16 or FP32, while this value is import
        q_scale_thresh: clip the quantized scale's magnitude to this value to improve the numerical stability

    Returns:
        Quantized and de-quantized tensor, scale, zero-point
    """
    tensor, orig_shape, pad_len = reshape_pad_tensor_by_group_size(tensor, group_size)
    maxq = 2**bits - 1
    if tensor_min is None or tensor_max is None:
        wmin_tmp = torch.clamp(tensor.min(-1)[0], max=0)
        wmax_tmp = torch.clamp(tensor.max(-1)[0], min=0)
    else:
        wmin_tmp = tensor_min
        wmax_tmp = tensor_max
    if isinstance(min_scale, torch.Tensor):
        wmin = wmin_tmp * min_scale
        wmax = wmax_tmp * max_scale
    else:
        wmin = wmin_tmp
        wmax = wmax_tmp
    scale = ((wmax - wmin) / maxq).to(scale_dtype)
    scale = torch.clamp(scale, min=q_scale_thresh)
    zp = -wmin / scale  # pylint: disable=E1130
    scale = scale.unsqueeze(dim=-1)
    zp = zp.unsqueeze(dim=-1)
    int_w = round_ste(tensor / scale + v)
    q = torch.clamp(int_w + zp, 0, maxq)
    qdq_result = (scale * (q - zp)).to(tensor.dtype)
    qdq_result = revert_tensor_by_pad(qdq_result, orig_shape=orig_shape, pad_len=pad_len)
    return qdq_result, scale, zp


## the values should be positive
def double_quant_tensor(tensor, bits):
    tensor = tensor.to(torch.float32)  # Ensure tensor is in float32 for precision
    maxq = 2**bits - 1
    wmax = torch.clamp(tensor.max(-1)[0], min=0)
    scale = wmax / maxq
    scale = scale.view(-1, 1)
    # inverse_scale = torch.where(scale == 0, 0, 1 / scale)
    inverse_scale = (maxq * get_reciprocal(wmax)).clamp(min=0).view(-1, 1)
    qdq_tensor = torch.clamp(round_ste(tensor * inverse_scale), max=maxq) * scale
    return qdq_tensor, scale


def double_quant_tensor_sym(tensor, bits):
    tensor = tensor.to(torch.float32)  # Ensure tensor is in float32 for precision
    maxq = 2 ** (bits - 1)
    imax = abs(tensor).argmax(axis=-1, keepdims=True)
    wmax = torch.take_along_dim(tensor, imax, dim=-1)
    scale = wmax / -maxq
    inverse_scale = get_reciprocal(scale)
    qdq_tensor = torch.clip((round_ste(tensor * inverse_scale)), -maxq, maxq - 1) * scale
    return qdq_tensor, scale


def double_quant_tensor_sym_rtn(tensor, bits):
    """
    Inplace-optimized symmetric double quantization.
    - Uses float32 inplace where possible
    - Minimizes temporary tensor allocations
    """
    # Ensure tensor is float32 inplace (if tensor already float32, no copy)
    if tensor.dtype != torch.float32:
        tensor = tensor.float()  # .float() creates a copy if needed

    maxq = 2 ** (bits - 1)

    # Compute absolute max along last dim
    # abs_() is inplace
    tensor_abs = tensor.abs()  # cannot inplace abs on original if we need original sign
    imax = tensor_abs.argmax(dim=-1, keepdim=True)
    wmax = torch.take_along_dim(tensor, imax, dim=-1)

    # Compute scale inplace
    scale = wmax / -maxq
    inverse_scale = get_reciprocal(scale)

    # Inplace quantization
    tensor = tensor.mul_(inverse_scale)  # tensor * inverse_scale inplace
    tensor = tensor.round_()  # round inplace
    tensor.clamp_(-maxq, maxq - 1)  # clamp inplace
    tensor.mul_(scale)  # multiply scale inplace

    return tensor, scale


def make_qp_quants(nmax, data, quant_weights):
    data = data.to(torch.float32)
    quant_weights = quant_weights.to(torch.float32)
    group_max = torch.max(data, dim=-1, keepdim=True)[0]
    scale = group_max / nmax
    iscale = get_reciprocal(scale)

    L = torch.round(iscale * data)
    diffs = data - scale * L
    best_mse = torch.sum(quant_weights * diffs * diffs, dim=-1)

    for _is in range(-4, 5):
        if _is == 0:
            continue
        scale_is = group_max / (0.1 * _is + nmax)
        iscale_is = get_reciprocal(scale_is)

        tmp_L = torch.round(iscale_is * data).clip(max=nmax)
        diffs = data - scale_is * tmp_L
        mse = torch.sum(quant_weights * diffs * diffs, dim=-1)

        replace_idx = mse < best_mse
        best_mse[replace_idx] = mse[replace_idx]
        iscale[replace_idx] = iscale_is[replace_idx]

    L = torch.round(iscale * data).clip(max=nmax)
    sumlx = torch.sum(quant_weights * data * L, dim=-1)
    suml2 = torch.sum(quant_weights * L * L, dim=-1)
    #
    # for _ in range(5):
    #     n_changed = 0
    #     for i in range(data.shape[-1]):
    #         slx = sumlx - quant_weights[:, i] * data[:, i] * L[:, i]
    #         sl2 = suml2 - quant_weights[:, i] * L[:, i] * L[:, i]
    #         replace_idx = (slx > 0) & (sl2 > 0)
    #         new_L = torch.round(data[:, i] * sl2 / slx).clip(max=nmax)
    #         replace_idx &= new_L != L[:, i]
    #         slx[replace_idx] += quant_weights[:, i][replace_idx] * data[:, i][replace_idx] * new_L[replace_idx]
    #         sl2[replace_idx] += quant_weights[:, i][replace_idx] * new_L[replace_idx] * new_L[replace_idx]
    #
    #         replace_idx &= slx * slx * suml2 > sumlx * sumlx * sl2
    #         L[:, i][replace_idx] = new_L[replace_idx]
    #         sumlx[replace_idx] = slx[replace_idx]
    #         suml2[replace_idx] = sl2[replace_idx]
    #         n_changed = replace_idx.sum()
    #     if n_changed == 0:
    #         break

    return sumlx / suml2, L


@register_dtype("int_asym_dq")
def quant_tensor_asym_dq(
    tensor,
    bits=4,
    group_size=-1,
    v=0,
    min_scale=1.0,
    max_scale=1.0,
    scale_dtype=torch.float16,
    tensor_min=None,
    tensor_max=None,
    q_scale_thresh=1e-5,
    super_group_size=8,
    super_bits=6,
    **kwargs,
):
    """Quantize and de-quantize tensor asymmetrically.

    Args:
        tensor: Tensor containing the tensor to be quantized
        bits: Number of bits for quantization (e.g., 2, 3, 4, 8)
        group_size: Number of elements to share scale for quantization
        v: Rounding value perturbation
        min_scale: Minimum scale coefficient for tensor
        max_scale: Maximum scale coefficient for tensor
        tensor_min (Tensor, optional): Minimum tensor value for quantization. Defaults to None.
        tensor_max (Tensor, optional): Maximum tensor value for quantization. Defaults to None.
        scale_dtype: dtype of the quantized scale,as most kernels only support FP16 or FP32, while this value is import
        q_scale_thresh: clip the quantized scale's magnitude to this value to improve the numerical stability

    Returns:
        Quantized and de-quantized tensor, scale, zero-point
    """
    tensor, orig_shape, pad_len = reshape_pad_tensor_by_group_size(tensor, group_size)
    maxq = 2**bits - 1
    if tensor_min is None or tensor_max is None:
        wmin_tmp = torch.clamp(tensor.min(-1)[0], max=0)
        wmax_tmp = torch.clamp(tensor.max(-1)[0], min=0)
    else:
        wmin_tmp = tensor_min
        wmax_tmp = tensor_max
    if isinstance(min_scale, torch.Tensor):
        wmin = wmin_tmp * min_scale
        wmax = wmax_tmp * max_scale
    else:
        wmin = wmin_tmp
        wmax = wmax_tmp
    scale = ((wmax - wmin) / maxq).to(scale_dtype)
    scale = torch.clamp(scale, min=q_scale_thresh)
    scale = scale.view(-1, super_group_size)
    wmin = -wmin  # pylint: disable=E1130
    wmin = wmin.view(-1, super_group_size)

    ##conduct double quant
    scale, d_scale = double_quant_tensor(scale, super_bits)
    wmin, d_wmin = double_quant_tensor(wmin, super_bits)

    scale = scale.view(-1, 1)
    scale = torch.clamp(scale, q_scale_thresh)
    d_scale = torch.clamp(d_scale, q_scale_thresh)
    d_wmin = torch.clamp(d_wmin, q_scale_thresh)
    wmin = wmin.view(-1, 1)

    int_w = round_ste((tensor + wmin) / scale + v)
    q = torch.clamp(int_w, 0, maxq)
    qdq_result = (scale * q - wmin).to(tensor.dtype)
    qdq_result = revert_tensor_by_pad(qdq_result, orig_shape=orig_shape, pad_len=pad_len)

    return qdq_result, {"scale": scale, "d_scale": d_scale}, {"wmin": wmin, "d_wmin": d_wmin}


def _imatrix_handle_zero(imatrix: Union[torch.Tensor, float], weight: torch.Tensor, bits: int):
    if not isinstance(imatrix, torch.Tensor):
        return imatrix

    group_size = 16 if bits == 2 else 32
    imatrix = imatrix.reshape(-1, imatrix.shape[-1])
    if torch.min(imatrix) == 0:
        logger.warning_once(
            "please use more data via setting `nsamples` to improve accuracy as calibration activations contain 0"
        )

        zero_cnt = torch.sum(imatrix == 0, dim=-1)
        replace_index = zero_cnt > group_size // 2
        if torch.sum(replace_index) > 0:
            ## fallback to no imatrix
            if bits == 2:
                tmp_quant_weights = torch.abs(weight)
            elif bits == 4 or bits == 5:
                sigma2 = torch.sum(torch.pow(weight, 2), dim=-1, keepdim=True) / 32  ## Note 32 is different from QK_K
                av_x = torch.sqrt(sigma2)
                tmp_quant_weights = torch.abs(weight) + av_x
            tmp_quant_weights = tmp_quant_weights.to(imatrix.dtype)
            imatrix[replace_index, :] = tmp_quant_weights[replace_index, :]
        mean_replace_index = (zero_cnt > 0) & (zero_cnt <= group_size // 2)
        if torch.sum(mean_replace_index) > 0:
            ## use mean values to fill zero values
            tmp_quant_weights = torch.sum(imatrix, dim=-1) / (imatrix.shape[1] - zero_cnt)
            tmp_quant_weights = tmp_quant_weights.view(-1, 1).expand(-1, imatrix.shape[1])
            replace_idx = imatrix == 0
            imatrix[replace_idx] = tmp_quant_weights[replace_idx]
    return imatrix.reshape(weight.shape)


@torch.inference_mode()
def search_gguf_scale_min_asym(tensor, bits=4, scale_dtype=torch.float16, imatrix=None, split_num=1):
    super_bits = 4 if bits == 2 else 6
    super_group_size = 16 if bits == 2 else 8


    quant_weights = None
    if imatrix is None or (imatrix is not None and torch.sum(imatrix) == 0):
        search_kwargs = {
            2: {"rmin": -0.5, "rdelta": 0.1, "nstep": 15, "use_mad": True},
            4: {"rmin": -1, "rdelta": 0.1, "nstep": 20, "use_mad": False},
            5: {"rmin": -0.5, "rdelta": 0.1, "nstep": 15, "use_mad": False},
        }
        if bits == 2:
            quant_weights = torch.abs(tensor)
        elif bits == 4 or bits == 5:
            sigma2 = torch.sum(torch.pow(tensor, 2), dim=-1, keepdim=True) / 32  # Note 32 is different from QK_K
            av_x = torch.sqrt(sigma2)
            quant_weights = torch.abs(tensor) + av_x
        params = search_kwargs[bits]
        scale, wmin = iterative_wls_quant_search(
            tensor,
            bits=bits,
            rrmin=params["rmin"],
            rdelta=params["rdelta"],
            nstep=params["nstep"],
            use_mad=params["use_mad"],
            weights=quant_weights,
            split_num=split_num,
        )
        scale = scale.to(scale_dtype)
        scale = torch.where(torch.abs(scale) < 1e-30, torch.zeros_like(scale), scale)
        scale = scale.reshape(-1, super_group_size)
        wmin = wmin.reshape(-1, super_group_size)
        scale, d_scale = double_quant_tensor(scale, super_bits)
        wmin = torch.where(torch.abs(wmin) < 1e-30, torch.zeros_like(wmin), wmin)
        wmin, d_wmin = double_quant_tensor(wmin, super_bits)
        wmin = wmin.view(-1, 1)
        scale = scale.view(-1, 1)
    else:
        imatrix = imatrix.to(tensor.device)
        search_kwargs = {
            2: {"rmin": -0.9, "rdelta": 0.05, "nstep": 36, "use_mad": False},
            4: {"rmin": -0.9, "rdelta": 0.05, "nstep": 36, "use_mad": False},
            5: {"rmin": -0.9, "rdelta": 0.05, "nstep": 36, "use_mad": False},
        }

        weights = imatrix.reshape(1, -1)

        weights = weights.expand(tensor.numel() // weights.numel(), -1)
        quant_weights = weights.reshape(tensor.shape)

        quant_weights = _imatrix_handle_zero(quant_weights, tensor, bits)

        # sigma2 = torch.sum(torch.pow(tensor, 2), dim=-1, keepdim=True) / QK_K
        # if imatrix is None:
        #     av_x = torch.sqrt(sigma2)
        #     quant_weights = torch.abs(av_x + tensor * tensor)
        # else:
        #     imatrix = imatrix.reshape(1, -1).expand(tensor.numel() // imatrix.numel(), -1).reshape(tensor.shape)
        #     quant_weights = imatrix * torch.sqrt(sigma2 + tensor * tensor)

        params = search_kwargs[bits]

        scale, wmin_0 = iterative_wls_quant_search(
            tensor,
            bits=bits,
            rrmin=params["rmin"],
            rdelta=params["rdelta"],
            nstep=params["nstep"],
            use_mad=params["use_mad"],
            weights=quant_weights,
        )
        scale = scale.to(scale_dtype)
        scale = torch.where(torch.abs(scale) < 1e-30, torch.zeros_like(scale), scale)
        nmax = 2**super_bits - 1
        scale = scale.reshape(-1, super_group_size)
        wmin = wmin_0.reshape(-1, super_group_size)
        sum_quant_weights = quant_weights.sum(-1, keepdim=True).reshape(-1, super_group_size)

        d_scale, q_scale = make_qp_quants(nmax, scale, sum_quant_weights)
        d_wmin, q_wmin = make_qp_quants(nmax, wmin, sum_quant_weights)

        d_scale = d_scale.unsqueeze(-1)
        d_wmin = d_wmin.unsqueeze(-1)
        scale = (d_scale * q_scale).view(-1, 1)
        wmin = (d_wmin * q_wmin).view(-1, 1)
    if split_num > 1:
        clear_memory(device_list=[tensor.device])
    return scale, wmin, d_scale, d_wmin


@register_dtype("rtn_int_asym_dq")
def quant_tensor_gguf_asym_dq(
    tensor: torch.Tensor,
    bits: int = 4,
    scale_dtype=torch.float16,
    imatrix=None,
    scale=None,
    wmin=None,
    d_scale=None,
    d_wmin=None,
    split_num=None,
    **kwargs,
):
    """Quantizes and dequantizes a tensor using asymmetric integer quantization for formats like Q2_K, Q4_K, and Q5_K.
    Only fit for iters 0

    Args:
        tensor (torch.Tensor): Input tensor to quantize.
        bits (int): Number of bits for quantization.
        v (float): Perturbation added before rounding.
        scale_dtype (torch.dtype): Data type for quantized scale.
        imatrix (torch.Tensor, optional): Importance matrix for weighted quantization.

    Returns:
        Tuple: (Quantized-dequantized tensor, scale dictionary, zero-point dictionary)
    """
    if bits not in [2, 4, 5]:
        raise ValueError(f"bits={bits} not supported by rtn_int_asym_dq")
    orig_dtype = tensor.dtype
    maxq = 2**bits - 1
    group_size = 16 if bits == 2 else 32
    if split_num is None:
        split_num = 1
        for dim in tensor.shape:
            if dim > 100_000:
                split_num = 16
                break

    tensor, orig_shape, pad_len = reshape_pad_tensor_by_group_size(tensor, group_size)

    tensor = tensor.to(torch.float32)
    if scale is None:
        scale, wmin, d_scale, d_wmin = search_gguf_scale_min_asym(
            tensor, bits, scale_dtype, imatrix, split_num=split_num
        )

    inverse_scale = get_reciprocal(scale)
    tensor = tensor.add_(wmin)
    tensor = (tensor.mul_(inverse_scale)).round_().clamp_(0, maxq)
    tensor = tensor.mul_(scale)
    tensor = tensor.sub_(wmin).to(orig_dtype)
    tensor = revert_tensor_by_pad(tensor, orig_shape=orig_shape, pad_len=pad_len)
    return tensor, {"scale": scale, "d_scale": d_scale}, {"wmin": wmin, "d_wmin": d_wmin}


# TODO consolidate iterative_wls_quant_search_chunk and non-chunk
def iterative_wls_quant_search_chunk(
    data, bits=4, rrmin=-1.0, rdelta=0.1, nstep=20, use_mad=False, weights=None, split_num=8
):
    dtype = torch.float32
    data = data.to(dtype)
    maxq = 2**bits - 1
    minq = 0
    weights = 1.0 if weights is None else weights.to(dtype)

    results_scale = []
    results_rmin = []

    chunk_size = (data.shape[0] + split_num - 1) // split_num

    for start in range(0, data.shape[0], chunk_size):
        end = min(start + chunk_size, data.shape[0])
        chunk = data[start:end]
        chunk_weights = weights if isinstance(weights, float) else weights[start:end]

        # Pre-allocate reusable buffers to avoid new allocations
        tmp = torch.empty_like(chunk)
        quant_data = torch.empty_like(chunk)
        diff = torch.empty_like(chunk)

        rmin = torch.min(chunk, dim=1, keepdim=True)[0]
        rmax = torch.max(chunk, dim=1, keepdim=True)[0]
        sum_w = torch.sum(chunk_weights, dim=1, keepdim=True)
        sum_x = torch.sum(chunk_weights * chunk, dim=1, keepdim=True)

        scale = (rmax - rmin) / (maxq - minq)
        iscale = get_reciprocal(scale)

        # tmp = (chunk - rmin) * iscale
        tmp.copy_(chunk).sub_(rmin).mul_(iscale)

        # quant_data = round(tmp).clamp_()
        torch.round(tmp, out=quant_data)
        quant_data.clamp_(minq, maxq)

        # diff = scale * quant_data + rmin - chunk
        diff.copy_(quant_data).mul_(scale).add_(rmin).sub_(chunk)

        if use_mad:
            best_mad = (chunk_weights * diff.abs_()).sum(dim=1, keepdim=True)
        else:
            diff.pow_(2)
            best_mad = (chunk_weights * diff).sum(dim=1, keepdim=True)

        for is_ in range(nstep):
            factor = rrmin + rdelta * is_ + maxq - minq

            scale_new = (rmax - rmin) / factor
            iscale_new = get_reciprocal(scale_new)

            # tmp = (chunk - rmin) * iscale_new
            tmp.copy_(chunk).sub_(rmin).mul_(iscale_new)

            torch.round(tmp, out=quant_data)
            quant_data.clamp_(minq, maxq)

            # tmp = chunk_weights * quant_data
            tmp.copy_(quant_data).mul_(chunk_weights)

            sum_l = tmp.sum(dim=-1, keepdim=True)
            sum_l2 = (tmp * quant_data).sum(dim=-1, keepdim=True)
            sum_xl = (tmp * chunk).sum(dim=-1, keepdim=True)

            D = sum_w * sum_l2 - sum_l * sum_l

            this_scale = (sum_w * sum_xl - sum_x * sum_l) / D
            this_min = (sum_l2 * sum_x - sum_l * sum_xl) / D

            mask = this_min > 0
            if mask.any():
                this_min[mask] = 0
                this_scale[mask] = (sum_xl / sum_l2)[mask]

            reverse_this_scale = get_reciprocal(this_scale)

            # tmp = (chunk - this_min) * reverse_this_scale
            tmp.copy_(chunk).sub_(this_min).mul_(reverse_this_scale)

            torch.round(tmp, out=quant_data)
            quant_data.clamp_(minq, maxq)

            # diff = this_scale * quant_data + this_min - chunk
            diff.copy_(quant_data).mul_(this_scale).add_(this_min).sub_(chunk)

            if use_mad:
                mad = (chunk_weights * diff.abs_()).sum(dim=-1, keepdim=True)
            else:
                diff.pow_(2)
                mad = (chunk_weights * diff).sum(dim=-1, keepdim=True)

            idx_to_replace = torch.where((mad < best_mad) & (D > 0))[0]

            best_mad[idx_to_replace] = mad[idx_to_replace]
            scale[idx_to_replace] = this_scale[idx_to_replace]
            rmin[idx_to_replace] = this_min[idx_to_replace]

        results_scale.append(scale.to(torch.float32))
        results_rmin.append(-rmin.to(torch.float32))

        if split_num > 1:
            clear_memory(device_list=[data.device])

    return torch.cat(results_scale, dim=0), torch.cat(results_rmin, dim=0)


def iterative_wls_quant_search(
    data, bits=4, rrmin=-1.0, rdelta=0.1, nstep=20, use_mad=False, weights=None, split_num=1
):
    """Adapted from Llamacpp. Performs iterative weighted least squares quantization search.

    Args:
        data (torch.Tensor): Input tensor to quantize.
        bits (int): Number of quantization bits.
        rrmin (float): Initial range scaling factor.
        rdelta (float): Step size for range scaling.
        nstep (int): Number of search steps.
        use_mad (bool): Whether to use mean absolute deviation instead of squared error.
        weights (torch.Tensor): Weight matrix for each element.

    Returns:
        Tuple: (Optimal scale tensor, optimal minimum value tensor)
    """

    # TODO this one should change to try catch later

    return iterative_wls_quant_search_chunk(
        data=data,
        bits=bits,
        rrmin=rrmin,
        rdelta=rdelta,
        nstep=nstep,
        use_mad=use_mad,
        weights=weights,
        split_num=split_num,
    )


<<<<<<< HEAD
@torch.inference_mode()
=======
@torch.no_grad()
>>>>>>> 5ffa12b6
def search_gguf_scale_min_sym(tensor, bits, imatrix, scale_dtype, split_num):
    if imatrix is None or (imatrix is not None and torch.sum(imatrix) == 0):
        if bits == 3:
            scale, int_w = make_q3_quants(tensor, bits=bits, do_rmse=True)  # TODO split num
            ##scale, int_w = make_qx_quants(tensor, bits=bits, rmse_type=1, qw=None)
        elif bits == 6:
            scale, int_w = make_qx_quants_chunk(tensor, bits=bits, rmse_type=1, qw=None, split_num=split_num)
    else:
        imatrix = imatrix.to(tensor.device)
        weights = imatrix.reshape(1, -1)
        weights = weights.expand(tensor.numel() // weights.numel(), -1)
        quant_weights = weights.reshape(tensor.shape)

        quant_weights = _imatrix_handle_zero(quant_weights, tensor, bits)

        scale, int_w = make_qx_quants_chunk(tensor, bits=bits, rmse_type=1, qw=quant_weights, split_num=split_num)
    if split_num > 1:
        clear_memory(device_list=[tensor.device])
    return scale


@register_dtype("rtn_int_sym_dq")
def quant_tensor_gguf_sym_dq(
    tensor,
    bits=3,
    imatrix=None,
    scale=None,
    d_scale=None,
    scale_dtype=torch.float16,
    split_num=None,
    **kwargs,
):
    """Quantize and de-quantize tensor asymmetrically. For Q3_K, Q6_K.

    Args:
        tensor: Tensor containing the tensor to be quantized
        bits: Number of bits for quantization (e.g., 2, 3, 4, 8)
        v: Rounding value perturbation
        min_scale: Minimum scale coefficient for tensor
        max_scale: Maximum scale coefficient for tensor
        tensor_min (Tensor, optional): Minimum tensor value for quantization. Defaults to None.
        tensor_max (Tensor, optional): Maximum tensor value for quantization. Defaults to None.
        scale_dtype: dtype of the quantized scale,as most kernels only support FP16 or FP32, while this value is import
        q_scale_thresh: clip the quantized scale's magnitude to this value to improve the numerical stability

    Returns:
        Quantized and de-quantized tensor, scale, zero-point
    """

    from auto_round.export.export_to_gguf.config import K_SCALE_SIZE, QK_K

    if bits not in [3, 6]:
        raise KeyError(f"bits={bits} is not supported by gguf_int_sym_dq, please check.")

    maxq = 2 ** (bits - 1)
    group_size = 16
    if split_num is None:
        split_num = 1
        for dim in tensor.shape:
            if dim > 100_000:
                split_num = 16
                break

    tensor, orig_shape, pad_len = reshape_pad_tensor_by_group_size(tensor, group_size)
    orig_dtype = tensor.dtype
    super_bits = 6 if bits == 3 else 8
    super_group_size = 16
    ggml_type = f"q{bits}_k"
    block_size, type_size = GGML_QUANT_SIZES[ggml_type]
    tensor = tensor.to(torch.float32)
    n_blocks = tensor.nelement() // block_size
    # (nb, 16, 16)
    tensor = tensor.reshape(n_blocks, super_group_size, QK_K // super_group_size)
    if scale is None and d_scale is None:
        scale = search_gguf_scale_min_sym(tensor, bits, imatrix, scale_dtype, split_num=split_num)

    scale = scale.to(scale_dtype)
    scale = torch.where(torch.abs(scale) < 1e-30, torch.zeros_like(scale), scale)
    # conduct double quant
    scale, d_scale = double_quant_tensor_sym_rtn(scale, super_bits)

    scale = scale.unsqueeze(-1)
    # zp = torch.full_like(scale, maxq)  # pylint: disable=E1130
    inverse_scale = get_reciprocal(scale)
    # int_w = round_ste(tensor * inverse_scale).clip(-maxq, maxq - 1) + maxq
    # qdq_result = (scale * (int_w - zp)).to(orig_dtype)
    tensor = tensor.mul_(inverse_scale).round_().clamp_(-maxq, maxq - 1)
    tensor = tensor.mul_(scale).to(orig_dtype)
    tensor = revert_tensor_by_pad(tensor, orig_shape=orig_shape, pad_len=pad_len)

    return tensor, {"scale": scale, "d_scale": d_scale}, maxq<|MERGE_RESOLUTION|>--- conflicted
+++ resolved
@@ -640,11 +640,7 @@
     )
 
 
-<<<<<<< HEAD
 @torch.inference_mode()
-=======
-@torch.no_grad()
->>>>>>> 5ffa12b6
 def search_gguf_scale_min_sym(tensor, bits, imatrix, scale_dtype, split_num):
     if imatrix is None or (imatrix is not None and torch.sum(imatrix) == 0):
         if bits == 3:
