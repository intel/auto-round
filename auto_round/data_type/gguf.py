--- conflicted
+++ resolved
@@ -331,23 +331,13 @@
             tensor, bits=bits, rrmin=params["rmin"], rdelta=params["rdelta"], nstep=params["nstep"],
             use_mad=params["use_mad"], weights=quant_weights
         )
-<<<<<<< HEAD
-        # scale, _, wmin_m = make_qkx2_quants(tensor, bits=bits, rmin=params["rmin"], rdelta=params["rdelta"], nstep=params["nstep"],
-            # use_mad=params["use_mad"])
-
-=======
         scale = scale.to(scale_dtype)
         scale = torch.where(torch.abs(scale) < 1e-30, 0, scale)
->>>>>>> ef6413b2
         scale = scale.reshape(-1, super_group_size)
         wmin_m = wmin_m.reshape(-1, super_group_size)
         scale, d_scale = double_quant_tensor(scale, super_bits)
-<<<<<<< HEAD
-        wmin_m, d_wmin_m = double_quant_tensor(wmin_m, super_bits)
-=======
         wmin = torch.where(torch.abs(wmin) < 1e-30, 0, wmin)
         wmin_m, d_wmin_m = double_quant_tensor(wmin, super_bits)
->>>>>>> ef6413b2
         wmin_m = wmin_m.view(-1, 1)
         scale = scale.view(-1, 1)
     else:
@@ -376,14 +366,8 @@
             tensor, bits=bits, rrmin=params["rmin"], rdelta=params["rdelta"], nstep=params["nstep"],
             use_mad=params["use_mad"], weights=quant_weights
         )
-<<<<<<< HEAD
-        # scale, _, wmin_m_0 = make_qkx2_quants(tensor, bits=bits, rmin=params["rmin"], rdelta=params["rdelta"], nstep=params["nstep"],
-        #     use_mad=params["use_mad"])
-
-=======
         scale = scale.to(scale_dtype)
         scale = torch.where(torch.abs(scale) < 1e-30, 0, scale)
->>>>>>> ef6413b2
         nmax = 2 ** super_bits - 1
         scale = scale.reshape(-1, super_group_size)
         wmin_m = wmin_m_0.reshape(-1, super_group_size)
@@ -438,11 +422,7 @@
     quant_data = torch.clamp(torch.round(iscale * (data - rmin)), minq, maxq)
     diff = scale * quant_data + rmin - data
 
-<<<<<<< HEAD
-    best_mad = torch.sum((weights * torch.abs(diff)) if use_mad else weights*diff ** 2, dim=-1, keepdim=True)
-=======
     best_mad = torch.sum((weights * torch.abs(diff)) if use_mad else weights * diff ** 2, dim=1, keepdim=True)
->>>>>>> ef6413b2
 
     for is_ in range(nstep):
         factor = rrmin + rdelta * is_ + maxq - minq
