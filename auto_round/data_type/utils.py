# Copyright (c) 2024 Intel Corporation
#
# Licensed under the Apache License, Version 2.0 (the "License");
# you may not use this file except in compliance with the License.
# You may obtain a copy of the License at
#
#    http://www.apache.org/licenses/LICENSE-2.0
#
# Unless required by applicable law or agreed to in writing, software
# distributed under the License is distributed on an "AS IS" BASIS,
# WITHOUT WARRANTIES OR CONDITIONS OF ANY KIND, either express or implied.
# See the License for the specific language governing permissions and
# limitations under the License.

import math
from functools import lru_cache
from typing import List

import torch
from torch.nn import Linear, Module

from auto_round.data_type.register import QUANT_FUNC_WITH_DTYPE
from auto_round.utils import logger


def reshape_pad_tensor_by_group_size(data: torch.Tensor, group_size: int, val: float = 0.0):
    """Reshapes and pads the tensor to ensure that it can be quantized in groups of `group_size`.

    This function adjusts the
    input tensor's shape so that its last dimension is a multiple
    of the specified `group_size`. If padding is required, it adds padding to the tensor
    to achieve this. If the tensor's last dimension is already divisible by `group_size`,
    no padding is applied.

    Args:
        data (torch.Tensor): The input tensor to be reshaped and padded.
        group_size (int): The size of the groups that the tensor should be reshaped into.

    Returns:
        torch.Tensor: The reshaped and padded tensor, if necessary.
        tuple: The original shape of the input tensor.
        int: The padding length applied to the tensor. Returns 0 if no padding is applied.
    """
    orig_shape = data.shape
    pad_len = 0
    if group_size == 0:
        data = data.reshape(1, -1)
        return data, orig_shape, pad_len
    if len(data.shape) > 2:
        data = data.reshape(-1, orig_shape[-1])
    if group_size == -1 or data.shape[1] < group_size:
        return data, orig_shape, pad_len
    elif data.shape[1] % group_size == 0:
        data = data.reshape(-1, group_size)
        return data, orig_shape, pad_len
    else:
        pad_len = (data.shape[1] + group_size - 1) // group_size * group_size - data.shape[1]
        data_new = torch.nn.functional.pad(data, (0, pad_len), value=val)
        data_new = data_new.reshape(-1, group_size)
        return data_new, orig_shape, pad_len


def revert_tensor_by_pad(data: torch.Tensor, orig_shape: tuple, pad_len: int):
    """Reverts the tensor to its original shape by removing padding.

    This function removes the padding added during reshaping and returns the tensor to
    its original shape.

    Args:
        data (torch.Tensor): The reshaped and possibly padded tensor.
        orig_shape (tuple): The original shape of the tensor before reshaping.
        pad_len (int): The length of the padding to be removed.

    Returns:
        torch.Tensor: The tensor restored to its original shape.
    """
    if pad_len == 0:
        return data.reshape(orig_shape)
    else:
        if len(orig_shape) > 2:
            tmp_shape = torch.prod(torch.tensor(orig_shape[:-1])).item()
        else:
            tmp_shape = orig_shape[0]
        data_new = data.reshape(tmp_shape, -1)
        data_new = data_new[:, :-pad_len]
        data_new = data_new.reshape(orig_shape)
        return data_new


def get_quant_func(dtype: str, bits: int, sym: bool, disable_opt_rtn=False) -> tuple[callable, str]:
    """Retrieve the quantization function based on data type, bit width, and symmetry.

    This function returns the appropriate quantization function from the QUANT_FUNC_WITH_DTYPE
    dictionary based on the provided data type (`dtype`), bit width (`bits`), and whether
    the quantization is symmetric (`sym`). If the function does not exist, raise ValueError.

    Args:
        dtype (str): The data type for the quantization (e.g., 'int', 'mxfp4').
        bits (int): The bit width for the quantization (e.g., 2,4,8).
        sym (bool): A flag indicating whether the quantization is symmetric (True) or asymmetric (False).
        disable_opt_rtn(bool): whether to disable optimized rtn.

    Returns:
        function: The quantization function corresponding to the specified parameters.
        str
    """

    def pad_sym(data_type):
        if sym:
            data_sym = data_type + "_sym"
        else:
            data_sym = data_type + "_asym"
        return data_sym

    def pad_bits(data_type):
        return data_type + str(bits)

    if not disable_opt_rtn:
        rtn_data_type = "rtn_" + dtype
        data_types = [rtn_data_type, pad_bits(rtn_data_type), pad_sym(rtn_data_type), pad_sym(pad_bits(rtn_data_type))]
        for data_type in data_types:
            from auto_round.data_type import QUANT_FUNC_WITH_DTYPE

            if data_type in QUANT_FUNC_WITH_DTYPE:
                return QUANT_FUNC_WITH_DTYPE[data_type], data_type

    data_types = [dtype, pad_bits(dtype), pad_sym(dtype), pad_sym(pad_bits(dtype))]
    for data_type in data_types:
        from auto_round.data_type import QUANT_FUNC_WITH_DTYPE

        if data_type in QUANT_FUNC_WITH_DTYPE:
            return QUANT_FUNC_WITH_DTYPE[data_type], data_type


def round_ste(x: torch.Tensor):
    """Straight-Through Estimator for rounding.

    Args:
        x: torch.Tensor

    Returns:
        torch.Tensor
    """
    return (x.round() - x).detach() + x


def floor_ste(x: torch.Tensor):
    """Straight-Through Estimator for floor.

    Args:
        x: torch.Tensor

    Returns:
        torch.Tensor
    """
    return (x.floor() - x).detach() + x


def ceil_ste(x: torch.Tensor):
    """Straight-Through Estimator for ceil.

    Args:
        x: torch.Tensor

    Returns:
        torch.Tensor
    """
    return (x.ceil() - x).detach() + x


@torch._dynamo.disable()
def float8_e4m3fn_ste(x: torch.Tensor):
    """Straight-Through Estimator (STE) for float8.

    Applies a quantization and dequantization step with float8 precision while maintaining
    gradient flow using a straight-through estimator.

    Args:
        x (torch.Tensor): Input tensor.

    Returns:
        torch.Tensor: Quantized and dequantized tensor using float8 format.
    """
    fp8 = (x.to(torch.float8_e4m3fn).to(x.dtype) - x).detach() + x

    return fp8


def float8_e5m2_ste(x: torch.Tensor):
    """Straight-Through Estimator (STE) for float8.

    Applies a quantization and dequantization step with float8 precision while maintaining
    gradient flow using a straight-through estimator.

    Args:
        x (torch.Tensor): Input tensor.

    Returns:
        torch.Tensor: Quantized and dequantized tensor using float8 format.
    """
    fp8 = (x.to(torch.float8_e5m2).to(x.dtype) - x).detach() + x

    return fp8


def float8_e4m3fn_hpu_ste(x: torch.Tensor):
    """Straight-Through Estimator (STE) for float8.

    Applies a quantization and dequantization step with float8 precision while maintaining
    gradient flow using a straight-through estimator.

    Args:
        x (torch.Tensor): Input tensor.

    Returns:
        torch.Tensor: Quantized and dequantized tensor using float8 format.
    """
    fp8 = ((torch.ops.hpu.cast_to_fp8_v2(x, 1.0, False, False, torch.float8_e4m3fn)[0]).to(x.dtype) - x).detach() + x

    return fp8


def float8_e4m3fnuz_hpu_ste(x: torch.Tensor):
    """Straight-Through Estimator (STE) for float8.

    Applies a quantization and dequantization step with float8 precision while maintaining
    gradient flow using a straight-through estimator.

    Args:
        x (torch.Tensor): Input tensor.

    Returns:
        torch.Tensor: Quantized and dequantized tensor using float8 format.
    """
    fp8 = ((torch.ops.hpu.cast_to_fp8_v2(x, 1.0, False, False, torch.float8_e4m3fn)[0]).to(x.dtype) - x).detach() + x
    return fp8


@lru_cache(None)
def get_gaudi_fp8_ste_func():
    from auto_round.utils import is_hpex_available

    if is_hpex_available():
        fn = float8_e4m3fn_hpu_ste
        logger.warning_once("Using HPU STE for FP8")
    else:
        fn = float8_e4m3fn_ste
        logger.warning_once("Using CUDA/CPU STE for FP8")
    return fn


# please refer from https://github.com/vllm-project/llm-compressor/blob/
# 29f4d5644b48e9c8ebb7e36d5be9f7c92747ceb7/src/llmcompressor/modifiers/utils/helpers.py#L11
def update_fused_layer_global_scales(
    submodule: Module,
    base_name: str = "weight",
):
    """
    Update global scales for fused layers under NVFP4 quantization.

    For attention layers:
      - q/k/v projections share a single global scale.

    For MLP layers:
      - gate_proj and up_proj share a single global scale.

    This behavior is currently required by vLLM and may become optional
    in the future.
    """
    global_scale_name = f"{base_name}_global_scale"

    def _collect_scales(mods: List[Module]) -> List[torch.Tensor]:
        """Collect valid global_scale tensors from modules."""
        scales = []
        for m in mods:
            if hasattr(m, global_scale_name):
                scale = getattr(m, global_scale_name)
                if isinstance(scale, torch.Tensor):
                    # Normalize shape early
                    scales.append(scale.reshape(1))
        return scales

    def _is_attention_module(module: Module):
        return "attention" in module.__class__.__name__.lower() and (
            hasattr(module, "k_proj") or hasattr(module, "v_proj") or hasattr(module, "qkv_proj")
        )

    def _is_mlp_module(module: Module):
        return "mlp" in module.__class__.__name__.lower() and (
            hasattr(module, "gate_proj") and hasattr(module, "up_proj")
        )

    # ---------------- Attention ----------------
    if _is_attention_module(submodule):
        # Already fused
        if hasattr(submodule, "qkv_proj"):
            return

        scales = _collect_scales([submodule.q_proj, submodule.k_proj, submodule.v_proj])
        if not scales:
            return

        global_scale = torch.min(torch.stack(scales), dim=0).values
<<<<<<< HEAD

        for proj in (submodule.q_proj, submodule.k_proj, submodule.v_proj):
            if hasattr(proj, global_scale_name):
                setattr(proj, global_scale_name, global_scale.clone())

=======

        for proj in (submodule.q_proj, submodule.k_proj, submodule.v_proj):
            if hasattr(proj, global_scale_name):
                setattr(proj, global_scale_name, global_scale.clone())

>>>>>>> 547d43f8
        return

    # ---------------- MLP ----------------
    if _is_mlp_module(submodule):
        scales = _collect_scales([submodule.gate_proj, submodule.up_proj])
        if not scales:
            return

        global_scale = torch.min(torch.stack(scales), dim=0).values

        for proj in (submodule.gate_proj, submodule.up_proj):
            if hasattr(proj, global_scale_name):
                setattr(proj, global_scale_name, global_scale.clone())<|MERGE_RESOLUTION|>--- conflicted
+++ resolved
@@ -301,19 +301,11 @@
             return
 
         global_scale = torch.min(torch.stack(scales), dim=0).values
-<<<<<<< HEAD
 
         for proj in (submodule.q_proj, submodule.k_proj, submodule.v_proj):
             if hasattr(proj, global_scale_name):
                 setattr(proj, global_scale_name, global_scale.clone())
 
-=======
-
-        for proj in (submodule.q_proj, submodule.k_proj, submodule.v_proj):
-            if hasattr(proj, global_scale_name):
-                setattr(proj, global_scale_name, global_scale.clone())
-
->>>>>>> 547d43f8
         return
 
     # ---------------- MLP ----------------
