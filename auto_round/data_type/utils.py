--- conflicted
+++ resolved
@@ -163,7 +163,6 @@
     return (x.floor() - x).detach() + x
 
 
-<<<<<<< HEAD
 def ceil_ste(x: torch.Tensor):
     """Straight-Through Estimator for ceil.
 
@@ -174,8 +173,7 @@
         torch.Tensor
     """
     return (x.ceil() - x).detach() + x
-=======
->>>>>>> 774a5ae0
+
 
 def float8_e4m3fn_ste(x: torch.Tensor):
     """Straight-Through Estimator (STE) for float8.
