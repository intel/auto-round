# Copyright (c) 2025 Intel Corporation
#
# Licensed under the Apache License, Version 2.0 (the "License");
# you may not use this file except in compliance with the License.
# You may obtain a copy of the License at
#
#    http://www.apache.org/licenses/LICENSE-2.0
#
# Unless required by applicable law or agreed to in writing, software
# distributed under the License is distributed on an "AS IS" BASIS,
# WITHOUT WARRANTIES OR CONDITIONS OF ANY KIND, either express or implied.
# See the License for the specific language governing permissions and
# limitations under the License.

import torch

from auto_round.data_type.fp8 import float8_e4m3fn_ste
from auto_round.data_type.register import register_dtype
from auto_round.data_type.utils import logger, reshape_pad_tensor_by_group_size, revert_tensor_by_pad


# taken from
# https://github.com/vllm-project/vllm/blob/ebb554cdb7cd9cc54b2feec20c45ab9cd9067d52/tests/kernels/test_nvfp4_quant.py
def cast_to_fp4(x):
    sign = torch.sign(x)
    x = torch.abs(x)

    step1 = torch.round(2.0 * x) / 2.0
    step2 = torch.round(x)
    step3 = 2.0 * torch.round(x / 2.0)

    mask1 = x < 2.0
    mask2 = x < 4.0
    x = step1 * mask1 + step2 * (~mask1) * mask2 + step3 * (~mask1) * (~mask2)
    x = x.clamp(-6, 6)

    return x * sign


def cast_to_fp4_ste(x):
    fp4 = (cast_to_fp4(x).to(x.dtype) - x).detach() + x

    return fp4


def get_reciprocal(x):
    if isinstance(x, torch.Tensor):
        return torch.where(x == 0, torch.zeros_like(x, dtype=x.dtype), 1.0 / x)
    elif isinstance(x, (float, int)):
        return 0.0 if x == 0 else 1.0 / x
    else:
        raise TypeError("Input must be a float, int, or a torch.Tensor.")


FLOAT4_E2M1_MAX = 6.0
FLOAT8_E4M3_MAX = torch.finfo(torch.float8_e4m3fn).max if hasattr(torch, "float8_e4m3fn") else 448
FLOAT8_E4M3_MIN = torch.finfo(torch.float8_e4m3fn).min if hasattr(torch, "float8_e4m3fn") else -448


def calculate_gparam(tensor, group_size=16, device="cpu"):
    assert group_size == 16
    if isinstance(tensor, (float, int)):
        tensor_amax = torch.ones((1), device=device) * tensor
    elif isinstance(tensor, torch.Tensor):
        tensor_amax = tensor.abs().max().to(torch.float32)
    global_scale = FLOAT8_E4M3_MAX * FLOAT4_E2M1_MAX * get_reciprocal(tensor_amax)
    return global_scale

<<<<<<< HEAD
@torch.compile()
=======

>>>>>>> c25d0326
def ref_nvfp4_quant(x, global_scale, block_size=16, v=0, scale_coeff=1.0):
    assert global_scale.dtype == torch.float32
    assert x.ndim == 2
    m, n = x.shape
    if isinstance(scale_coeff, torch.Tensor):
        scale_coeff = scale_coeff.view(-1, 1)
    vec_max = torch.max(torch.abs(x), dim=-1, keepdim=True)[0].to(torch.float32) * scale_coeff
    scale = global_scale * (vec_max * get_reciprocal(FLOAT4_E2M1_MAX))
    scale = torch.clamp(scale, min=FLOAT8_E4M3_MIN, max=FLOAT8_E4M3_MAX)
    scale = float8_e4m3fn_ste(scale).to(torch.float32)  ##e4m3 does not support torch compile
    output_scale = get_reciprocal(scale * get_reciprocal(global_scale))
    scaled_x = x.to(torch.float32) * output_scale + v
    clipped_x = torch.clamp(scaled_x, -6.0, 6.0)
    return (cast_to_fp4_ste(clipped_x) * get_reciprocal(output_scale)).reshape(m, n), scale


@register_dtype("nv_fp4")
def nv_fp4(tensor, bits=4, group_size=16, v=0, global_scale=None, max_scale=1.0, **kwargs):
    orig_dtype = tensor.dtype
    tensor, orig_shape, pad_len = reshape_pad_tensor_by_group_size(tensor, group_size)
    if global_scale is None:
        tensor_max = tensor.abs().max().to(torch.float32)
        global_scale = FLOAT8_E4M3_MAX * FLOAT4_E2M1_MAX * get_reciprocal(tensor_max)
    global_scale = global_scale.to(device=tensor.device, dtype=torch.float32)
    qdq_res, scale = ref_nvfp4_quant(tensor, global_scale, group_size, v, scale_coeff=max_scale)
    qdq_res = revert_tensor_by_pad(qdq_res, orig_shape=orig_shape, pad_len=pad_len)
    return qdq_res.to(orig_dtype), scale, None


@register_dtype("nv_fp4_with_static_gs")
def nv_fp4_with_static_gs(tensor, bits=4, group_size=16, v=0, tensor_max=None, **kwargs):
    if tensor is None or tensor.numel() == 0:
        return tensor, None, None
    orig_dtype = tensor.dtype
    tensor, orig_shape, pad_len = reshape_pad_tensor_by_group_size(tensor, group_size)
    if tensor_max is None:
        tensor_max = tensor.abs().max().to(torch.float32)
    else:
        if not isinstance(tensor_max, torch.Tensor):
            tensor_max = torch.tensor(tensor_max, device=tensor.device, dtype=torch.float32)
        else:
            tensor_max = tensor_max.to(device=tensor.device, dtype=torch.float32)
        if tensor_max.numel() != 1:
            tensor_max = tensor_max.abs().max()

    global_scale = FLOAT8_E4M3_MAX * FLOAT4_E2M1_MAX * get_reciprocal(tensor_max)
    global_scale = global_scale.to(tensor.device)
    qdq_res, scale = ref_nvfp4_quant(tensor, global_scale, group_size, v)
    qdq_res = revert_tensor_by_pad(qdq_res, orig_shape=orig_shape, pad_len=pad_len)
    return qdq_res.to(orig_dtype), scale, None


FLOAT8_UE5M3_MAX = 114688


def float_to_e5m3_frexp(x: torch.Tensor) -> torch.Tensor:
    x = torch.clamp(x, min=0.0)
    e5m3 = torch.zeros_like(x, dtype=torch.uint8)

    mask = x > 0
    x_masked = x[mask]

    # normal number: x >= 2^-14
    normal_mask = x_masked >= 2**-14
    x_normal = x_masked[normal_mask]
    mantissa, exponent = torch.frexp(x_normal)

    m3 = torch.clamp(torch.round((mantissa - 0.5) * 16), 0, 7).to(torch.uint8)
    e5 = torch.clamp(exponent + 14, 0, 31).to(torch.uint8)  # 0 reserved for subnormal, 31 reserved for NaN

    e5m3_vals = ((e5 << 3) | m3).to(torch.uint8)

    # sumnorm：0 < x < 2^-14
    subnormal_mask = ~normal_mask
    x_subnormal = x_masked[subnormal_mask]
    m_sub = torch.clamp(torch.round(x_subnormal / (2**-14) * 8), 1, 7).to(torch.uint8)  # exponent = 0
    e5m3_sub = m_sub  # top 5 bits = 0

    out_vals = torch.zeros_like(x_masked, dtype=torch.uint8)
    out_vals[normal_mask] = e5m3_vals
    out_vals[subnormal_mask] = e5m3_sub

    e5m3[mask] = out_vals
    return e5m3


def e5m3_to_float_tensor(e5m3: torch.Tensor) -> torch.Tensor:
    assert e5m3.dtype == torch.uint8

    x = torch.zeros_like(e5m3, dtype=torch.float32)
    mask_nonzero = e5m3 != 0
    e = ((e5m3[mask_nonzero] >> 3) & 0x1F).to(torch.int32)
    m = (e5m3[mask_nonzero] & 0x07).to(torch.int32)

    is_nan = (e == 31) & (m == 7)
    is_subnormal = e == 0
    is_normal = (e > 0) & (~is_nan)

    out = torch.zeros_like(e, dtype=torch.float32)

    # subnormal: exponent = -14, no implicit leading 1
    out[is_subnormal] = (m[is_subnormal].float() / 8.0) * (2**-14)

    # normal: exponent = e - 15, implicit leading 1
    mant = 1.0 + m[is_normal].float() / 8.0
    exp = e[is_normal] - 15
    out[is_normal] = torch.ldexp(mant, exp)

    out[is_nan] = float("nan")
    x[mask_nonzero] = out
    return x


def cast_to_ue5m3(tensor):
    orig_dtype = tensor.dtype
    encoded = float_to_e5m3_frexp(tensor)
    res = e5m3_to_float_tensor(encoded)
    res = res.to(orig_dtype)
    return res


def cast_to_ue5m3_ste(x):
    fp4 = (cast_to_ue5m3(x).to(x.dtype) - x).detach() + x

    return fp4


def ref_fp4_quant(x, global_scale, block_size=16, v=0, max_scale=1.0):
    assert (not isinstance(global_scale, torch.Tensor)) or global_scale.dtype == torch.float32
    assert x.ndim == 2
    m, n = x.shape
    if isinstance(max_scale, torch.Tensor):
        max_scale = max_scale.unsqueeze(dim=-1).to(x.device)
    vec_max = torch.max(torch.abs(x), dim=-1, keepdim=True)[0].to(torch.float32) * max_scale
    scale = global_scale * (vec_max * get_reciprocal(FLOAT4_E2M1_MAX))
    scale = torch.clip(scale, 0, FLOAT8_UE5M3_MAX)
    scale = cast_to_ue5m3_ste(scale).to(torch.float32)
    output_scale = get_reciprocal(scale * get_reciprocal(global_scale))
    scaled_x = x.to(torch.float32) * output_scale + v
    clipped_x = torch.clamp(scaled_x, -6.0, 6.0)
    return (cast_to_fp4_ste(clipped_x) * get_reciprocal(output_scale)).reshape(m, n), scale


@register_dtype("fp4_v2_with_global_scale")
def fp4_v2_with_global_scale(tensor, bits=4, group_size=16, v=0, tensor_max=None, max_scale=1.0, **kwargs):
    assert group_size == 32 or group_size == 16
    orig_dtype = tensor.dtype
    tensor, orig_shape, pad_len = reshape_pad_tensor_by_group_size(tensor, group_size)
    if tensor_max is None:
        tensor_max = tensor.abs().max().to(torch.float32)
    elif tensor_max is not None:
        if not isinstance(tensor_max, torch.Tensor):
            tensor_max = torch.tensor(tensor_max, device=tensor.device, dtype=torch.float32)
        if tensor_max.numel() != 1:
            tensor_max = tensor.abs().max().to(torch.float32)
    global_scale = FLOAT8_UE5M3_MAX * FLOAT4_E2M1_MAX * get_reciprocal(tensor_max)
    qdq_res, scale = ref_fp4_quant(tensor, global_scale, group_size, v)
    qdq_res = revert_tensor_by_pad(qdq_res, orig_shape=orig_shape, pad_len=pad_len)
    return qdq_res.to(orig_dtype), scale, None


@register_dtype("fp4_v2")
def fp4_v2(tensor, bits=4, group_size=32, v=0, max_scale=1.0, **kwargs):
    assert group_size == 32 or group_size == 16
    orig_dtype = tensor.dtype
    tensor, orig_shape, pad_len = reshape_pad_tensor_by_group_size(tensor, group_size)
    global_scale = 1.0
    qdq_res, scale = ref_fp4_quant(tensor, global_scale, group_size, v, max_scale)
    qdq_res = revert_tensor_by_pad(qdq_res, orig_shape=orig_shape, pad_len=pad_len)
    return qdq_res.to(orig_dtype), scale, None


if __name__ == "__main__":
    data = torch.tensor([0.0, 0.25, 0.4, 0.75, 1.25, 1.4, 1.75, 2.5, 2.9, 3.5, 5.0, 5.1, 6.0, 6.2, 8.9])
    data1 = cast_to_fp4(data)
    gt = torch.tensor([0.0, 0.0, 0.5, 1.0, 1.0, 1.5, 2.0, 2.0, 3.0, 4.0, 4.0, 6.0, 6.0, 6.0, 6.0])
    assert torch.sum(torch.abs(data1 - gt)) < 1e-6

    data_neg = data * -1
    data2 = cast_to_fp4(data_neg)
    assert torch.sum(torch.abs(data2 - gt * -1)) < 1e-6

    test = torch.tensor(
        [
            0.0,
            1e-38,
            2 ** (-17),
            (2**-14) * 0.875,
            2**-14,
            2**-13,
            2**-6,
            1e-6,
            2.7657e-05,
            0.1,
            1.0,
            3.14,
            1000.0,
            114688,
            1e10,
        ],
        dtype=torch.float32,
    )
    encoded = float_to_e5m3_frexp(test)
    decoded = e5m3_to_float_tensor(encoded)
    decoded_bf16 = decoded.to(torch.bfloat16)
    print(decoded_bf16)

    for i in range(len(test)):
        print(
            f"{test[i].item():.6g} -> {encoded[i].item():3d} -> {decoded[i].item():.6g} "
            f"(error={abs(test[i] - decoded[i]).item():.3g})"
        )<|MERGE_RESOLUTION|>--- conflicted
+++ resolved
@@ -66,11 +66,7 @@
     global_scale = FLOAT8_E4M3_MAX * FLOAT4_E2M1_MAX * get_reciprocal(tensor_amax)
     return global_scale
 
-<<<<<<< HEAD
 @torch.compile()
-=======
-
->>>>>>> c25d0326
 def ref_nvfp4_quant(x, global_scale, block_size=16, v=0, scale_coeff=1.0):
     assert global_scale.dtype == torch.float32
     assert x.ndim == 2
