--- conflicted
+++ resolved
@@ -13,15 +13,9 @@
 # limitations under the License.
 
 import torch
-<<<<<<< HEAD
-from auto_round.data_type.utils import floor_ste, round_ste, reshape_pad_tensor_by_group_size, revert_tensor_by_pad, \
-    ceil_ste
-from auto_round.data_type.register import register_dtype, QUANT_FUNC_WITH_DTYPE
-=======
 
 from auto_round.data_type.register import QUANT_FUNC_WITH_DTYPE, register_dtype
-from auto_round.data_type.utils import floor_ste, reshape_pad_tensor_by_group_size, revert_tensor_by_pad, round_ste
->>>>>>> 774a5ae0
+from auto_round.data_type.utils import ceil_ste, floor_ste, reshape_pad_tensor_by_group_size, revert_tensor_by_pad, round_ste
 
 MXFP_FORMAT_CACHE = {
     # data type: ebits, mbits, emax, max_norm, min_norm
@@ -191,4 +185,4 @@
 
     data_neg = data * -1
     data2 = quant_element(data_neg, 2, 3, 6.0)
-    assert (torch.sum(torch.abs(data2 - gt * -1)) < 1e-6)
+    assert (torch.sum(torch.abs(data2 - gt * -1)) < 1e-6)