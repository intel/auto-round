--- conflicted
+++ resolved
@@ -15,11 +15,7 @@
 import os
 from typing import Optional, Union
 
-<<<<<<< HEAD
-from lm_eval.evaluator import simple_evaluate as lm_simple_evaluate
-=======
 from lm_eval import simple_evaluate as lm_simple_evaluate  # pylint: disable=E0611
->>>>>>> 32777f73
 
 os.environ["TOKENIZERS_PARALLELISM"] = "false"
 
