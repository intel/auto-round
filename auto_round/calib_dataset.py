import random

import torch

CALIB_DATASETS = {}


def register_dataset(name):
    """Class decorator to register a DATASET subclass to the registry.

    Decorator function used before a Pattern subclass.

    Args:
        cls (class): The subclass of register.
        name: A string. Define the pruner type.

    Returns:
        cls: The class of register.
    """

    def register(dataset):
        CALIB_DATASETS[name] = dataset
        return dataset

    return register


def get_tokenizer_function(tokenizer, seqlen):
    """Returns a default tokenizer function.

    Args:
    tokenizer: The tokenizer to be used for tokenization.
    seqlen: The maximum sequence length.

    Returns: A default tokenizer function that applies the provided tokenizer with truncation and a maximum length of
    seqlen to the "text" field of examples.
    """

    def default_tokenizer_function(examples):
        example = tokenizer(examples["text"], truncation=True, max_length=seqlen)
        return example

    return default_tokenizer_function


@register_dataset("NeelNanda/pile-10k")
def get_dataloader(
    tokenizer, seqlen, dataset_name="NeelNanda/pile-10k", split="train", seed=42, bs=4
):
    """Returns a dataloader for the specified dataset and split.

    Args:
    tokenizer: The tokenizer to be used for tokenization.
    seqlen: The maximum sequence length.
    data_name: The name of the dataset.
    split: The data split to be used (e.g., "train", "test").
    seed: The random seed for shuffling the dataset.
    bs: The batch size for the dataloader.

    Returns:
    A dataloader for the specified dataset and split, using the provided tokenizer and sequence length.
    """
    from datasets import load_dataset
    from torch.utils.data import DataLoader

    tokenizer_function = get_tokenizer_function(tokenizer, seqlen)

    @torch.no_grad()
    def collate_batch(batch):
        input_ids_new = []
        for text in batch:
            input_ids = text["input_ids"]
            if input_ids.shape[0] < seqlen:
                continue
            input_ids = input_ids[:seqlen]
            input_ids_list = input_ids.tolist()
            if input_ids_list.count(input_ids_list[-1]) > seqlen // 2:
                continue
            input_ids_new.append(input_ids)
        if len(input_ids_new) == 0:
            return None
        tmp = torch.vstack(input_ids_new)
        res = {"input_ids": tmp}
        return res

    calib_dataset = load_dataset(dataset_name, split=split)
    calib_dataset = calib_dataset.shuffle(seed=seed)
    calib_dataset = calib_dataset.map(tokenizer_function, batched=True)
    calib_dataset.set_format(type="torch", columns=["input_ids"])
    calib_dataloader = DataLoader(
        calib_dataset, batch_size=bs, shuffle=False, collate_fn=collate_batch
    )
    return calib_dataloader


@register_dataset("mbpp")
def get_mbpp_dataloader(
    tokenizer,
    seqlen,
    dataset_name="mbpp",
    split=["train", "validation", "test"],
    seed=42,
    bs=4,
):
    """Returns a dataloader for the specified dataset and split.

    Args:
    tokenizer: The tokenizer to be used for tokenization.
    seqlen: The maximum sequence length.
    data_name: The name of the dataset.
    split: The data split to be used (e.g., "train", "test").
    seed: The random seed for shuffling the dataset.
    bs: The batch size for the dataloader.

    Returns:
    A dataloader for the specified dataset and split, using the provided tokenizer and sequence length.
    """
    from datasets import load_dataset
    from torch.utils.data import DataLoader

    def get_mbpp_tokenizer_function(tokenizer, seqlen):
        """Returns a default tokenizer function.

        Args:
        tokenizer: The tokenizer to be used for tokenization.
        seqlen: The maximum sequence length.

        Returns: A default tokenizer function that applies the provided tokenizer with truncation and
        a maximum length of seqlen to the "text" field of examples.
        """

        def default_tokenizer_function(examples):
            example = tokenizer(
                examples, truncation=True, max_length=seqlen, return_tensors="pt"
            )
            # example = tokenizer(examples, return_tensors="pt")
            return example

        return default_tokenizer_function

    tokenizer_function = get_mbpp_tokenizer_function(tokenizer, seqlen)

    @torch.no_grad()
    def collate_batch(batch):
        input_ids_new = []
        attention_mask_new = []
        for text in batch:
            token_text = tokenizer_function(text)
            input_ids, attention_mask = (
                token_text["input_ids"],
                token_text["attention_mask"],
            )
            if input_ids.shape[1] < seqlen:
                continue
            input_ids = input_ids[:seqlen]
            input_ids_list = input_ids.tolist()
            if input_ids_list.count(input_ids_list[-1]) > seqlen // 2:
                continue
            attention_mask = attention_mask[:seqlen]
            attention_mask_new.append(attention_mask)
            input_ids_new.append(input_ids)
        if len(input_ids_new) == 0:
            return None
        input_ids_new = torch.vstack(input_ids_new)
        attention_mask_new = torch.vstack(attention_mask_new)
        res = {"input_ids": input_ids_new, "attention_mask": attention_mask_new}
        return res

    samples = []
    splits = split
    for split in splits:
        dataset = load_dataset(dataset_name, split=split)
        for data in dataset:
            samples.append(data["text"] + data["code"])
    random.Random(seed).shuffle(samples)

<<<<<<< HEAD
    calib_dataloader = DataLoader(
        samples, batch_size=bs, shuffle=False, collate_fn=collate_batch
    )
    return calib_dataloader
=======
    calib_dataloader = DataLoader(samples, batch_size=bs, shuffle=False, collate_fn=collate_batch)
    return calib_dataloader
>>>>>>> 3938d4ad
<|MERGE_RESOLUTION|>--- conflicted
+++ resolved
@@ -174,12 +174,7 @@
             samples.append(data["text"] + data["code"])
     random.Random(seed).shuffle(samples)
 
-<<<<<<< HEAD
     calib_dataloader = DataLoader(
         samples, batch_size=bs, shuffle=False, collate_fn=collate_batch
     )
     return calib_dataloader
-=======
-    calib_dataloader = DataLoader(samples, batch_size=bs, shuffle=False, collate_fn=collate_batch)
-    return calib_dataloader
->>>>>>> 3938d4ad
