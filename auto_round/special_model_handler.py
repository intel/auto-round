# Copyright (c) 2023 Intel Corporation
#
# Licensed under the Apache License, Version 2.0 (the "License");
# you may not use this file except in compliance with the License.
# You may obtain a copy of the License at
#
#    http://www.apache.org/licenses/LICENSE-2.0
#
# Unless required by applicable law or agreed to in writing, software
# distributed under the License is distributed on an "AS IS" BASIS,
# WITHOUT WARRANTIES OR CONDITIONS OF ANY KIND, either express or implied.
# See the License for the specific language governing permissions and
# limitations under the License.
import torch

import auto_round.modelling as auto_round_modelling
from auto_round.modelling.replace_modules import apply_replacements
from auto_round.utils import LazyImport, logger, unsupported_meta_device

mllms_with_limited_bs = ("llava", "qwen2_vl", "phi3_v", "mllama")  # Limitations on batch_size

SUPPORT_ONLY_TEXT_MODELS = [
    "phi3_v",
    "cogvlm2",
    "llava",
    "qwen2_vl",
    "qwen2_5_vl",
    "deepseek_vl_v2",
    "chatglm",
    "idefics3",
    "llama4",
    "internvl_chat",
    "glm4v_moe",
    "qwen3_vl_moe",
]

NOT_SUPPORT_ONLY_TEXT_MODELS = ["mllama", "mistral3_2"]

SPECIAL_SHARED_CACHE_KEYS = {
    "Gemma3ForConditionalGeneration": ("position_embeddings_global", "position_embeddings_local")
}
SPECIAL_SHARED_CACHE_KEYS["MiniMaxText01ForCausalLM"] = ("slope_rate",)
<<<<<<< HEAD
MISTRAL_3_2_MODELS = ["Mistral-Small-3.2", "Magistral-Small", "Devstral-Small"]


=======

CONVERT_EXPERT_TO_LINEAR_MODELS = ["llama4", "gpt_oss", "qwen3_vl_moe"]

MISTRAL_3_2_MODELS = ["Mistral-Small-3.2", "Magistral-Small", "Devstral-Small"]


def _get_moe_converter(config):
    # Dispatch table for model_type to replacement_info functions
    moe_converters = {
        "gpt_oss": LazyImport("auto_round.modelling.gpt_oss.get_replacement_info"),
        "llama4": LazyImport("auto_round.modelling.llama4.get_replacement_info"),
        "qwen3_vl_moe": LazyImport("auto_round.modelling.qwen3_vl_moe.get_replacement_info"),
    }

    # Retrieve the appropriate function based on model_type
    if config.model_type in moe_converters:
        return moe_converters[config.model_type](config)
    else:
        raise ValueError(
            f"Unsupported model_type '{config.model_type}'. "
            f"Currently, MoE converter only supports: {', '.join(moe_converters.keys())}."
        )


>>>>>>> d1935065
def _handle_special_model(model):
    if hasattr(model, "config") and model.config.model_type == "deepseek_vl_v2":
        from functools import partial

        model.forward = partial(_deepseek_vl2_forward, model)
    return model


def update_module(model, formats=None):
    if formats is not None and any(["gguf" in format_ for format_ in formats]):
        return model

    return apply_replacements(model)


def _get_deepseek_vl2_multimodal_block(model, quant_vision=False):
    model.forward = model.language.forward
    block_names = []
    if quant_vision:
        block_names.append([f"vision.blocks.{i}" for i in range(len(model.vision.blocks))])
        block_names.append([f"projector.layers.{i}" for i in range(len(model.projector.layers))])
    block_names.append([f"language.model.layers.{i}" for i in range(len(model.language.model.layers))])
    return block_names


SPECIAL_MULTIMODAL_BLOCK = {"deepseek_vl_v2": _get_deepseek_vl2_multimodal_block}


def _deepseek_vl2_forward(
    model,
    input_ids=None,
    position_ids=None,
    attention_mask=None,
    past_key_values=None,
    inputs_embeds=None,
    images=None,
    images_seq_mask=None,
    images_spatial_crop=None,
    labels=None,
    use_cache=None,
    output_attentions=None,
    output_hidden_states=None,
    return_dict=None,
    cache_position=None,
    **kwargs,
):
    inputs_embeds = model.prepare_inputs_embeds(
        input_ids=input_ids,
        images=images,
        images_seq_mask=images_seq_mask,
        images_spatial_crop=images_spatial_crop,
    )
    return model.language(
        input_ids=None,
        attention_mask=attention_mask,
        position_ids=position_ids,
        past_key_values=past_key_values,
        inputs_embeds=inputs_embeds,
        labels=labels,
        use_cache=use_cache,
        output_attentions=output_attentions,
        output_hidden_states=output_hidden_states,
        return_dict=return_dict,
        cache_position=cache_position,
    )


def check_mllm_model_batch(model, batch_size, gradient_accumulate_steps=1):
    """
    Checks model configuration to determine if it's necessary to limit bs to avoid potential input shape mismatches.
    """
    for key in mllms_with_limited_bs:
        if hasattr(model, "config") and key in model.config.model_type and batch_size != 1:
            accumulate_steps = batch_size * gradient_accumulate_steps
            logger.warning(
                "To avoid the tensor concat mismatch problem, modified parameters to "
                f"batch_size=1. As an alternative, set the gradient_accumulate_steps={accumulate_steps}"
            )
            return 1, accumulate_steps
    return batch_size, gradient_accumulate_steps<|MERGE_RESOLUTION|>--- conflicted
+++ resolved
@@ -40,36 +40,9 @@
     "Gemma3ForConditionalGeneration": ("position_embeddings_global", "position_embeddings_local")
 }
 SPECIAL_SHARED_CACHE_KEYS["MiniMaxText01ForCausalLM"] = ("slope_rate",)
-<<<<<<< HEAD
 MISTRAL_3_2_MODELS = ["Mistral-Small-3.2", "Magistral-Small", "Devstral-Small"]
 
 
-=======
-
-CONVERT_EXPERT_TO_LINEAR_MODELS = ["llama4", "gpt_oss", "qwen3_vl_moe"]
-
-MISTRAL_3_2_MODELS = ["Mistral-Small-3.2", "Magistral-Small", "Devstral-Small"]
-
-
-def _get_moe_converter(config):
-    # Dispatch table for model_type to replacement_info functions
-    moe_converters = {
-        "gpt_oss": LazyImport("auto_round.modelling.gpt_oss.get_replacement_info"),
-        "llama4": LazyImport("auto_round.modelling.llama4.get_replacement_info"),
-        "qwen3_vl_moe": LazyImport("auto_round.modelling.qwen3_vl_moe.get_replacement_info"),
-    }
-
-    # Retrieve the appropriate function based on model_type
-    if config.model_type in moe_converters:
-        return moe_converters[config.model_type](config)
-    else:
-        raise ValueError(
-            f"Unsupported model_type '{config.model_type}'. "
-            f"Currently, MoE converter only supports: {', '.join(moe_converters.keys())}."
-        )
-
-
->>>>>>> d1935065
 def _handle_special_model(model):
     if hasattr(model, "config") and model.config.model_type == "deepseek_vl_v2":
         from functools import partial
