--- conflicted
+++ resolved
@@ -166,15 +166,9 @@
             for tensor_name in f.keys():
                 if tensor_name not in cls.model.tensor_name_list:
                     extra_tensor[tensor_name] = get_tensor_from_file(dir_path, tensor_name)
-<<<<<<< HEAD
-    
-    for name, tensor in extra_tensor.items():
-        yield name, tensor   
-=======
 
     for name, tensor in extra_tensor.items():
         yield name, tensor
->>>>>>> de384a92
 
 
 def _quant_data_with_args(data_torch, data_qtype, scale, zp, d_scale=None, wmin=None, d_wmin=None, imatrix=None):
