# Copyright (c) 2024 Intel Corporation
#
# Licensed under the Apache License, Version 2.0 (the "License");
# you may not use this file except in compliance with the License.
# You may obtain a copy of the License at
#
#    http://www.apache.org/licenses/LICENSE-2.0
#
# Unless required by applicable law or agreed to in writing, software
# distributed under the License is distributed on an "AS IS" BASIS,
# WITHOUT WARRANTIES OR CONDITIONS OF ANY KIND, either express or implied.
# See the License for the specific language governing permissions and
# limitations under the License.

import numpy as np
import torch

from auto_round.export.export_to_gguf.config import GGML_QUANT_SIZES, K_SCALE_SIZE, QK_K
from auto_round.utils import clear_memory, get_reciprocal

GGML_QUANT_TYPE = {}


def register_qtype(name):
    def register(cls):
        GGML_QUANT_TYPE[name] = cls
        return cls

    return register


def ggml_quant_core(quant_func, blocks, scale, zp, wmin, d_scale, d_wmin, imatrix, original):
    try:
        new_data = quant_func(
            blocks,
            scale,
            zp=zp,
            wmin=wmin,
            d_scale=d_scale,
            d_wmin=d_wmin,
            imatrix=imatrix,
            original=original,
        )
    except torch.OutOfMemoryError:
        cpu_device = "cpu"
        blocks = blocks.to(cpu_device)
        scale = scale.to(cpu_device) if scale is not None else scale
        zp = zp.to(cpu_device) if zp is not None and isinstance(zp, torch.Tensor) else zp
        wmin = wmin.to(cpu_device) if wmin is not None else wmin
        d_scale = d_scale.to(cpu_device) if d_scale is not None else d_scale
        d_wmin = d_wmin.to(cpu_device) if d_wmin is not None else d_wmin
        imatrix = imatrix.to(cpu_device) if imatrix is not None else imatrix
        clear_memory(device_list=device)
        new_data = quant_func(
            blocks, scale, zp=zp, wmin=wmin, d_scale=d_scale, d_wmin=d_wmin, imatrix=imatrix, original=original
        )
    return new_data


def ggml_quant(
    data,
    ggml_type,
    scale=None,
    zp=None,
    wmin=None,
    d_scale=None,
    d_wmin=None,
    imatrix=None,
    device="cuda",
    original=False,
):
    block_size, type_size = GGML_QUANT_SIZES[ggml_type]
    data = data.to(torch.float32).to(device)
    shape = data.shape
    n_blocks = data.nelement() // block_size
    split_num = 16 if max(data.shape) > 100_000 else 1
    blocks = data.reshape((n_blocks, block_size))
    scale = scale.to(device).reshape(blocks.shape[0], -1) if scale is not None else scale
    zp = zp.to(device).reshape(blocks.shape[0], -1) if zp is not None and isinstance(zp, torch.Tensor) else zp
    wmin = wmin.to(device).reshape(blocks.shape[0], -1) if wmin is not None else wmin
    d_scale = d_scale.to(device).reshape(blocks.shape[0], -1) if d_scale is not None else d_scale
    d_wmin = d_wmin.to(device).reshape(blocks.shape[0], -1) if d_wmin is not None else d_wmin

    quant_func = GGML_QUANT_TYPE[ggml_type]
    results = []
    chunk_size = (n_blocks + split_num - 1) // split_num
<<<<<<< HEAD
    if split_num > 1:
        for i in range(split_num):
                start = chunk_size * i
                end = chunk_size * (i + 1)
                tmp_blocks = blocks[start:end]
                tmp_scale = scale[start:end] if scale is not None else scale
                tmp_zp = zp[start:end] if zp is not None and isinstance(zp, torch.Tensor) else zp
                tmp_wmin = wmin[start:end] if wmin is not None else wmin
                tmp_d_scale = d_scale[start:end] if d_scale is not None else d_scale
                tmp_d_wmin = d_wmin[start:end] if d_wmin is not None else d_wmin
                new_data = ggml_quant_core(quant_func, tmp_blocks, tmp_scale, tmp_zp, tmp_wmin, tmp_d_scale, tmp_d_wmin,
                                           imatrix, original)
                results.append(new_data)
                if split_num > 1:
                    clear_memory(device_list=device)
=======
    for i in range(split_num):
        if split_num > 1:
            start = chunk_size * i
            end = chunk_size * (i + 1)
            tmp_blocks = blocks[start:end]
            tmp_scale = scale[start:end] if scale is not None else scale
            tmp_zp = zp[start:end] if zp is not None and isinstance(zp, torch.Tensor) else zp
            tmp_wmin = wmin[start:end] if wmin is not None else wmin
            tmp_d_scale = d_scale[start:end] if d_scale is not None else d_scale
            tmp_d_wmin = d_wmin[start:end] if d_wmin is not None else d_wmin
            shape = data.shape
            new_data = ggml_quant_core(
                quant_func, tmp_blocks, tmp_scale, tmp_zp, tmp_wmin, tmp_d_scale, tmp_d_wmin, imatrix, original
            )
            # imatrix = imatrix[start:end] if imatrix is not None else imatrix
>>>>>>> 55efbbca
    else:
        new_data = ggml_quant_core(quant_func, blocks, scale, zp, wmin, d_scale, d_wmin, imatrix, original)
        results.append(new_data)


    if len(results) == 1:
        new_data = results[0]
    else:
        new_data = np.concatenate(results, axis=0)
    new_data = new_data.reshape(*shape[:-1], shape[-1] // block_size * type_size) # Check shape correctness
    new_data = new_data.reshape(*shape[:-1], -1)
    return new_data


def torch_roundf(n):
    a = torch.abs(n)
    floored = torch.floor(a)
    b = floored + torch.floor((a - floored).mul_(2))
    return torch.sign(n) * b


def make_qx_quants_chunk(data, bits, rmse_type=0, qw=None, split_num=1):
    """
    Extreme VRAM-optimized version of quantization.

    - Processes data in chunks along the batch dimension (dim=0) to reduce peak memory usage.
    - Uses inplace operations to avoid unnecessary tensor copies.
    - Reuses buffers for temporary calculations wherever possible.
    """
    nmax = 2 ** (bits - 1)
    scales_list = []
    L_list = []
    chunk_size = (data.shape[0] + split_num - 1) // split_num
    for start in range(0, data.shape[0], chunk_size):
        end = min(start + chunk_size, data.shape[0])
        chunk = data[start:end]  # Slice a batch chunk to reduce memory footprint

        # Compute absolute values inplace to avoid extra tensor allocation
        chunk_abs = chunk.abs()
        imax = chunk_abs.argmax(dim=-1, keepdim=True)
        group_max = torch.take_along_dim(chunk, imax, dim=-1)

        # Compute scale factors (inverse max) without extra tensor

        iscales = -nmax * get_reciprocal(group_max)

        # L buffer stores quantized values, modified inplace to save memory
        L = (chunk * iscales).round_().clamp_(-nmax, nmax - 1)

        # Simple case: rmse_type == 0
        if rmse_type == 0:
            L.add_(nmax)  # Shift to unsigned representation inplace
            scales = (1 / iscales).reshape(iscales.shape[:2])
            scales_list.append(scales)
            L_list.append(L.to(torch.uint8))
            continue

        return_early = False
        if rmse_type < 0:
            rmse_type = -rmse_type
            return_early = True

        # Compute weighting tensor w based on rmse_type
        if qw is not None:
            w = qw
        elif rmse_type == 1:
            w = chunk * chunk
        elif rmse_type == 2:
            w = torch.ones_like(chunk)
        elif rmse_type == 3:
            w = chunk.abs()
        else:
            w = chunk.abs().sqrt()

        # Compute sumlx and suml2 using the pre-allocated L buffer
        sumlx = (w * chunk * L).sum(dim=-1)
        suml2 = (w * L * L).sum(dim=-1)
        scales = sumlx / suml2

        if return_early:
            iscales_inv = (1 / iscales).reshape(iscales.shape[:2])
            # Mix the current scale with inverse scale if suml2 > 0
            scales = torch.where(suml2 > 0, 0.5 * (scales + iscales_inv), iscales_inv)
            L.add_(nmax)
            scales_list.append(scales)
            L_list.append(L.to(torch.uint8))
            continue

        # Iteratively refine scales and quantized values
        best = scales * sumlx
        for _is in range(-9, 10):
            if _is == 0:
                continue
            iscales_tmp = -(nmax + -0.1 * _is) / group_max
            # Use a temporary L buffer to avoid creating new large tensor
            L_tmp = (chunk * iscales_tmp).round_().clamp_(-nmax, nmax - 1)
            sumlx_tmp = (w * chunk * L_tmp).sum(dim=-1)
            suml2_tmp = (w * L_tmp * L_tmp).sum(dim=-1)
            # Determine which elements should be replaced
            replace_id = (suml2_tmp > 0) & (sumlx_tmp * sumlx_tmp > best * suml2_tmp)
            # Inplace update of L and scales
            L[replace_id] = L_tmp[replace_id]
            scales[replace_id] = sumlx_tmp[replace_id] / suml2_tmp[replace_id]
            best[replace_id] = scales[replace_id] * sumlx_tmp[replace_id]

        L.add_(nmax)  # Final shift to unsigned
        scales_list.append(scales)
        L_list.append(L.to(torch.uint8))

    # Concatenate all chunks along batch dimension
    if len(scales_list) > 1:
        scales = torch.cat(scales_list, dim=0)
        L = torch.cat(L_list, dim=0)
        return scales, L
    else:
        return scales, L


def make_qx_quants(data, bits, rmse_type=0, qw=None):
    """
    adapted from llmacpp
    """
    nmax = pow(2, bits - 1)
    imax = abs(data).argmax(axis=-1, keepdims=True)
    group_max = torch.take_along_dim(data, imax, dim=-1)
    iscales = -nmax * get_reciprocal(group_max)

    if rmse_type == 0:
        L = (torch.round(iscales * data).clip(-nmax, nmax - 1) + nmax).to(torch.uint8)
        scales = get_reciprocal(iscales).reshape(iscales.shape[:2])
        return scales, L

    return_early = False
    if rmse_type < 0:
        rmse_type = -rmse_type
        return_early = True

    L = torch.round(iscales * data).clip(-nmax, nmax - 1)
    if qw is not None:
        w = qw
    elif rmse_type == 1:
        w = torch.pow(data, 2)
    elif rmse_type == 2:
        w = 1
    elif rmse_type == 3:
        w = torch.abs(data)
    else:
        w = torch.sqrt(torch.abs(data))
    sumlx = torch.sum(w * data * L, dim=-1)
    suml2 = torch.sum(w * L * L, dim=-1)
    scales = sumlx * get_reciprocal(suml2)
    if return_early:
        iscales_inv = get_reciprocal(iscales).reshape(iscales.shape[:2])
        scales = torch.where(suml2 > 0, 0.5 * (scales + iscales_inv), iscales_inv)
        L = (L + nmax).to(torch.uint8)
        return scales, L
    best = scales * sumlx
    for _is in range(-9, 10):
        if _is == 0:
            continue
        iscales = -(nmax + -0.1 * _is) * get_reciprocal(group_max)
        tmp_L = torch.round(iscales * data).clip(-nmax, nmax - 1)
        sumlx = torch.sum(w * data * L, dim=-1)
        suml2 = torch.sum(w * L * L, dim=-1)

        replace_id = (suml2 > 0) & (sumlx * sumlx > best * suml2)
        L[replace_id] = tmp_L[replace_id]
        scales[replace_id] = sumlx[replace_id] / suml2[replace_id]
        best[replace_id] = scales[replace_id] * sumlx[replace_id]

    L = (L + nmax).to(torch.uint8)
    return scales, L


def make_q3_quants(data, bits, do_rmse=False):
    # Maximum absolute integer value for symmetric quantization
    nmax = 1 << (bits - 1)  # equivalent to pow(2, bits-1)

    # Find per-group max indices along last dim
    imax = abs(data).argmax(axis=-1, keepdims=True)

    # Gather group-wise maximum values
    group_max = torch.take_along_dim(data, imax, dim=-1)

    # Compute inverse scale in-place (multiplying by -nmax)
    iscale = -nmax * get_reciprocal(group_max)

    if do_rmse:
        # Initial quantization L (in-place round and clamp)
        L = torch.empty_like(data)
        torch.round(iscale * data, out=L)
        L.clamp_(-nmax, nmax - 1)

        # Weight for RMSE = x^2 (in-place)
        w = data.clone().pow_(2)

        # Precompute sums
        sumlx = torch.sum(w * data * L, dim=-1)
        suml2 = torch.sum(w * L * L, dim=-1)

        # Iterative RMSE refinement
        for _ in range(5):
            for i in range(sumlx.shape[-1]):
                # Extract current slice
                w_tmp = w[:, :, i]
                data_tmp = data[:, :, i]
                L_tmp = L[:, :, i]

                # Exclude current slice from sums
                slx = sumlx - w_tmp * data_tmp * L_tmp
                replace_idx = slx > 0
                sl2 = suml2 - w_tmp * L_tmp * L_tmp

                # Compute new L candidate (in-place round and clamp)
                new_L = torch.empty_like(L_tmp)
                torch.round(data_tmp * sl2 / slx, out=new_L)
                new_L.clamp_(-nmax, nmax - 1)

                # Identify positions to update
                tmp_replace_idx = replace_idx & (new_L != L_tmp)

                # Update sums where L changes
                slx[tmp_replace_idx] += w_tmp[tmp_replace_idx] * data_tmp[tmp_replace_idx] * new_L[tmp_replace_idx]
                sl2[tmp_replace_idx] += w_tmp[tmp_replace_idx] * new_L[tmp_replace_idx] * new_L[tmp_replace_idx]

                # Further check condition for improvement
                replace_idx &= (sl2 > 0) & (slx * slx * suml2 > sumlx * sumlx * sl2)

                # Update L in-place
                L_tmp[replace_idx] = new_L[replace_idx]

                # Update global sums
                sumlx = slx
                suml2 = sl2

        # Compute final scale and return quantized L
        return sumlx * get_reciprocal(suml2), L.to(torch.uint8)

    # Fast path: quantize without RMSE (in-place round, clamp, shift)
    L = torch.empty_like(data)
    torch.round(iscale * data, out=L)
    L.clamp_(-nmax, nmax - 1)
    L.add_(nmax)

    # Compute scales (reciprocal of iscale)
    scales = get_reciprocal(iscale).reshape(iscale.shape[:2])

    return scales, L.to(torch.uint8)


def make_qkx2_quants(data, bits, weights=None, rmin=-1.0, rdelta=0.1, nstep=20, use_mad=False):
    nmax = pow(2, bits) - 1
    # data shape (nb, 8, 32) for Q4_K, (nb, 16, 16) for Q2_K
    if len(data.shape) == 2:
        if bits in [4, 5]:
            data_shape = (-1, 8, 32)
        elif bits in [2]:
            data_shape = (-1, 16, 16)
        else:
            raise NotImplementedError(f"bits = {bits} is not supported")
        data = data.reshape(data_shape)
    if weights is None:
        sum_x2 = torch.sum(torch.pow(data, 2), dim=-1, keepdim=True)
        if bits == 2:
            av_x = 0
        else:
            av_x = torch.sqrt(sum_x2 / data.shape[-1])
        weights = torch.abs(data) + av_x

    group_min = torch.min(data, dim=-1, keepdim=True)[0]
    group_max = torch.max(data, dim=-1, keepdim=True)[0]

    the_mins = -group_min

    sum_w = torch.sum(weights, dim=-1, keepdim=True)
    sum_x = torch.sum(weights * data, dim=-1, keepdim=True)

    group_min[group_min > 0] = 0

    scale = (group_max - group_min) / nmax
    iscale = get_reciprocal(scale)

    l_values = torch.round(iscale * (data - group_min))
    L = torch.clip(l_values, 0, nmax).to(torch.uint8)

    diffs = scale * L + group_min - data
    diffs = torch.abs(diffs) if use_mad else torch.pow(diffs, 2)
    best_mad = torch.sum(weights * diffs, dim=-1, keepdim=True)

    if nstep < 1:
        return scale.reshape(scale.shape[:2]), L, the_mins.reshape(the_mins.shape[:2])

    for step in range(nstep):
        new_scale = (group_max - group_min) / (rmin + rdelta * step + nmax)
        new_iscale = get_reciprocal(new_scale)

        l_values = torch.round(new_iscale * (data - group_min))
        Laux = torch.clip(l_values, 0, nmax).to(torch.uint8)

        sum_l = torch.sum(weights * Laux, dim=-1, keepdim=True)
        sum_l2 = torch.sum(weights * torch.pow(Laux, 2), dim=-1, keepdim=True)
        sum_xl = torch.sum(weights * Laux * data, dim=-1, keepdim=True)

        D = sum_w * sum_l2 - sum_l * sum_l
        replace_idx = D > 0

        this_scale = (sum_w * sum_xl - sum_x * sum_l) / D
        this_min = (sum_l2 * sum_x - sum_l * sum_xl) / D
        this_min[this_min > 0] = 0
        this_scale[this_min > 0] = (sum_xl / sum_l2)[this_min > 0]

        diffs = this_scale * Laux + this_min - data
        diffs = torch.abs(diffs) if use_mad else torch.pow(diffs, 2)
        mad = torch.sum(weights * diffs, dim=-1, keepdim=True)

        replace_idx &= mad < best_mad
        best_mad[replace_idx] = mad[replace_idx]
        L[replace_idx.reshape(replace_idx.shape[:2])] = Laux[replace_idx.reshape(replace_idx.shape[:2])]
        scale[replace_idx] = this_scale[replace_idx]
        group_min[replace_idx] = this_min[replace_idx]

    the_mins = -group_min
    return scale.reshape(scale.shape[:2]), L, the_mins.reshape(the_mins.shape[:2])


def make_qp_quants(nmax, data, quant_weights):
    group_max = torch.max(data, dim=-1, keepdim=True)[0]
    scale = group_max / nmax
    iscale = get_reciprocal(scale)

    L = torch.round(iscale * data)
    diffs = data - scale * L
    best_mse = torch.sum(quant_weights * diffs * diffs, dim=-1)

    for _is in range(-4, 5):
        if _is == 0:
            continue
        scale_is = group_max / (0.1 * _is + nmax)
        iscale_is = get_reciprocal(scale_is)

        tmp_L = torch.round(iscale_is * data).clip(max=nmax)
        diffs = data - scale_is * tmp_L
        mse = torch.sum(quant_weights * diffs * diffs, dim=-1)

        replace_idx = mse < best_mse
        best_mse[replace_idx] = mse[replace_idx]
        iscale[replace_idx] = iscale_is[replace_idx]

    L = torch.round(iscale * data).clip(max=nmax)
    sumlx = torch.sum(quant_weights * data * L, dim=-1)
    suml2 = torch.sum(quant_weights * L * L, dim=-1)

    for _ in range(5):
        n_changed = 0
        for i in range(data.shape[-1]):
            slx = sumlx - quant_weights[:, i] * data[:, i] * L[:, i]
            sl2 = suml2 - quant_weights[:, i] * L[:, i] * L[:, i]
            replace_idx = (slx > 0) & (sl2 > 0)
            new_L = torch.round(data[:, i] * sl2 / slx).clip(max=nmax)
            replace_idx &= new_L != L[:, i]
            slx[replace_idx] += quant_weights[:, i][replace_idx] * data[:, i][replace_idx] * new_L[replace_idx]
            sl2[replace_idx] += quant_weights[:, i][replace_idx] * new_L[replace_idx] * new_L[replace_idx]

            replace_idx &= slx * slx * suml2 > sumlx * sumlx * sl2
            L[:, i][replace_idx] = new_L[replace_idx]
            sumlx[replace_idx] = slx[replace_idx]
            suml2[replace_idx] = sl2[replace_idx]
            n_changed = replace_idx.sum()
        if n_changed == 0:
            break

    return sumlx / suml2, L


@register_qtype("bf16")
def bf16_quant_block(blocks, scale=None, zp=None, **kwargs):
    n = blocks.view(torch.uint32)
    # force nan to quiet
    n = torch.where((n & 0x7FFFFFFF) > 0x7F800000, (n & 0xFFFF0000) | (64 << 16), n)
    # round to nearest even
    n = n.to(torch.uint64) + (0x7FFF + ((n >> 16) & 1)) >> 16
    return n.cpu().numpy().astype(np.uint16).view(np.uint8)


@register_qtype("q4_0")
def q4_0_quant_block(blocks, scale=None, zp=None, **kwargs):
    if scale is not None:
        d = scale.reshape((-1, 1))
    else:
        imax = abs(blocks).argmax(axis=-1, keepdims=True)
        max = torch.take_along_dim(blocks, imax, dim=-1)
        d = max / -8
    id = get_reciprocal(d)
    n_blocks = blocks.shape[0]
    qs = torch.trunc(blocks.to(torch.float64).mul_(id.to(torch.float64)).add_(8.5)).clamp_(0, 15).to(torch.uint8)

    block_size = GGML_QUANT_SIZES["q4_0"][0]
    qs = qs.reshape((n_blocks, 2, block_size // 2)).cpu().numpy()
    qs = qs[..., 0, :] | (qs[..., 1, :] << 4)

    d = d.cpu().numpy().astype(np.float16).view(np.uint8)

    return np.concatenate([d, qs], axis=-1)


@register_qtype("q4_1")
def q4_1_quant_block(blocks, scale=None, zp=None, **kwargs):
    if scale is not None:
        d = scale.reshape((-1, 1))
        min = zp.reshape((-1, 1)) * d * -1
    else:
        max = blocks.max(axis=-1, keepdims=True)[0]
        min = blocks.min(axis=-1, keepdims=True)[0]
        d = (max - min) / 15
    id = get_reciprocal(d)
    n_blocks = blocks.shape[0]

    qs = torch.trunc(blocks.sub_(min).mul_(id).add_(0.5)).clamp_(0, 15).to(torch.uint8)

    block_size = GGML_QUANT_SIZES["q4_1"][0]
    qs = qs.reshape((n_blocks, 2, block_size // 2)).cpu().numpy()
    qs = qs[..., 0, :] | (qs[..., 1, :] << np.uint8(4))

    d = d.cpu().numpy().astype(np.float16).view(np.uint8)
    m = min.cpu().numpy().astype(np.float16).view(np.uint8)
    return np.concatenate([d, m, qs], axis=-1)


@register_qtype("q5_0")
def q5_0_quant_block(blocks: np.array, scale=None, zp=None, **kwargs):
    if scale is not None:
        d = scale.reshape((-1, 1))
    else:
        imax = abs(blocks).argmax(axis=-1, keepdims=True)
        max = torch.take_along_dim(blocks, imax, dim=-1)
        d = max / -16

    id = get_reciprocal(d)
    n_blocks = blocks.shape[0]
    block_size = GGML_QUANT_SIZES["q5_0"][0]

    # FIXME: Q5_0's reference rounding is cursed and depends on FMA
    q = (
        torch.trunc(blocks.to(torch.float64).mul_(id.to(torch.float64)).add_(16.5))
        .clamp_(0, 31)
        .to(torch.uint8)
        .cpu()
        .numpy()
    )

    qs = q.reshape((n_blocks, 2, block_size // 2))
    qs = (qs[..., 0, :] & np.uint8(0x0F)) | (qs[..., 1, :] << np.uint8(4))

    qh = np.packbits(q.reshape((n_blocks, 1, 32)) >> np.uint8(4), axis=-1, bitorder="little").reshape(n_blocks, 4)

    d = d.cpu().numpy().astype(np.float16).view(np.uint8)

    return np.concatenate([d, qh, qs], axis=-1)


@register_qtype("q5_1")
def q5_1_quant_block(blocks: np.array, scale=None, zp=None, **kwargs):
    if scale is not None:
        d = scale.reshape((-1, 1))
        min = zp.reshape((-1, 1)) * d * -1
    else:
        max = blocks.max(axis=-1, keepdims=True)[0]
        min = blocks.min(axis=-1, keepdims=True)[0]
        d = (max - min) / 31

    n_blocks = blocks.shape[0]
    block_size = GGML_QUANT_SIZES["q5_1"][0]

    id = get_reciprocal(d)
    q = torch.trunc(blocks.sub_(min).mul_(id).add_(0.5)).clamp_(0, 31).to(torch.uint8).cpu().numpy()

    qs = q.reshape((n_blocks, 2, block_size // 2))
    qs = (qs[..., 0, :] & np.uint8(0x0F)) | (qs[..., 1, :] << np.uint8(4))

    qh = np.packbits(q.reshape((n_blocks, 1, 32)) >> np.uint8(4), axis=-1, bitorder="little").reshape(n_blocks, 4)

    d = d.cpu().numpy().astype(np.float16).view(np.uint8)
    m = min.cpu().numpy().astype(np.float16).view(np.uint8)

    return np.concatenate([d, m, qh, qs], axis=-1)


@register_qtype("q8_0")
def q8_0_quant_block(blocks, scale=None, zp=None, **kwargs) -> np.ndarray:
    if scale is not None:
        d = scale.reshape((-1, 1))
    else:
        d = torch.abs(blocks).max(dim=1, keepdim=True)[0] / 127
    id = get_reciprocal(d)
    blocks = blocks.mul(id)
    qs = torch_roundf(blocks).clamp_(-128, 127)

    # (n_blocks, 2)
    d = d.cpu().numpy().astype(np.float16).view(np.uint8)
    # (n_blocks, block_size)
    qs = qs.cpu().numpy().astype(np.int8).view(np.uint8)

    return np.concatenate([d, qs], axis=1)


@register_qtype("q2_k")
def q2_k_quant_block(blocks, scale=None, wmin=None, d_scale=None, d_wmin=None, imatrix=None, original=False, **kwargs):
    nb = blocks.shape[0]
    device = blocks.device
    blocks = blocks.reshape((nb, QK_K // 16, 16))  # (nb, 16, 16)

    if scale is not None:
        scales = scale.reshape((-1, QK_K // 16))
        mins = wmin.reshape((-1, QK_K // 16))
        output_d = d_scale.reshape(-1, 1).to(torch.float32)
        output_dmin = d_wmin.reshape(-1, 1).to(torch.float32)
        output_scale = (scales * get_reciprocal(output_d)).round_().clamp_(0, 15).to(torch.uint8)
        output_scale |= (mins * get_reciprocal(output_dmin)).round_().clamp_(0, 15).to(torch.uint8) << 4
        all_L = blocks.add_(mins.unsqueeze(-1)).div_(scales.unsqueeze(-1)).round_().clamp_(0, 3).to(torch.uint8)
    elif original:
        scales, all_L, mins = make_qkx2_quants(blocks, bits=2, rmin=-0.5, rdelta=0.1, nstep=15, use_mad=True)
        max_scales = torch.max(scales, dim=-1, keepdim=True)[0]
        max_mins = torch.max(mins, dim=-1, keepdim=True)[0]
        output_d = (max_scales / 15).clamp(min=0)
        output_dmin = (max_mins / 15).clamp(min=0)
        id_scales = (15 * get_reciprocal(max_scales)).clamp(min=0)
        id_mins = (15 * get_reciprocal(max_mins)).clamp(min=0)

        replace_ids = (max_scales > 0).squeeze()
        output_scale = torch.zeros_like(scales).to(torch.uint8)
        output_scale[replace_ids] = (
            torch.round(id_scales[replace_ids] * scales[replace_ids]).clip(0, 15).to(torch.uint8)
        )

        replace_ids = (max_mins > 0).squeeze()
        output_scale[replace_ids] |= (
            torch.round(id_mins[replace_ids] * mins[replace_ids]).clip(0, 15).to(torch.uint8) << 4
        )

        d_tmp = output_d * (output_scale & 0xF)
        dm_tmp = output_dmin * (output_scale >> 4)

        replace_ids = d_tmp != 0
        all_L[replace_ids] = (
            blocks[replace_ids]
            .add_(dm_tmp[replace_ids].unsqueeze(-1))
            .div_(d_tmp[replace_ids].unsqueeze(-1))
            .round_()
            .clamp_(0, 3)
            .to(torch.uint8)
        )

    else:
        from auto_round.data_type.gguf import quant_tensor_gguf_asym_dq

        blocks.reshape(blocks.shape[0], -1)
        blocks, scales, mins = quant_tensor_gguf_asym_dq(blocks, bits=2, scale_dtype=torch.float32, imatrix=imatrix)
        scales, d_scale = scales["scale"], scales["d_scale"]
        mins, d_wmin = mins["wmin"], mins["d_wmin"]
        blocks = blocks.reshape((nb, QK_K // 16, 16))
        scales = scales.reshape((-1, QK_K // 16))
        mins = mins.reshape((-1, QK_K // 16))
        output_d = d_scale.reshape(-1, 1).to(torch.float32)
        output_dmin = d_wmin.reshape(-1, 1).to(torch.float32)
        output_scale = scales.mul(get_reciprocal(output_d)).round_().clamp_(0, 15).to(torch.uint8)
        output_scale |= (mins * get_reciprocal(output_dmin)).round_().clamp_(0, 15).to(torch.uint8) << 4
        all_L = blocks.add_(mins.unsqueeze(-1)).div_(scales.unsqueeze(-1)).round_().clamp_(0, 3).to(torch.uint8)

    output_scale = output_scale.cpu().numpy()
    all_L = all_L.reshape(-1, 4, 32)
    output_qs = all_L[:, 0, :] | (all_L[:, 1, :] << 2) | (all_L[:, 2, :] << 4) | (all_L[:, 3, :] << 6)
    output_d = output_d.cpu().numpy()
    output_d = output_d.reshape(-1, 1).astype(np.float16).view(np.uint8)
    output_dmin = output_dmin.cpu().numpy()
    output_dmin = output_dmin.reshape(-1, 1).astype(np.float16).view(np.uint8)
    output_qs = output_qs.cpu().numpy().astype(np.uint8).reshape((nb, QK_K // 4))

    # [scale, qs, d, dmin]
    return np.concatenate([output_scale, output_qs, output_d, output_dmin], axis=-1)


@register_qtype("q3_k")
def q3_k_quant_block(blocks: np.array, scale=None, d_scale=None, original=False, imatrix=None, **kwargs):
    nb = blocks.shape[0]
    blocks = blocks.reshape(nb, QK_K // 16, 16)

    if scale is not None:
        qdq_scale = scale.reshape(-1, QK_K // 16).to(torch.float32)
        dq_scale = d_scale.reshape(-1, 1).to(torch.float32)
        all_L = blocks.mul(get_reciprocal(qdq_scale.unsqueeze(-1))).round_().clamp_(-4, 3).add_(4).to(torch.uint8)
        q_scales_offset = (qdq_scale * get_reciprocal(dq_scale)).round_().clamp_(-32, 31).add_(32)
    elif original:
        scales, _ = make_q3_quants(blocks, bits=3, do_rmse=True)
        scales_abs_max = abs(scales).argmax(dim=-1, keepdim=True)
        max_scales_mag = torch.take_along_dim(scales, scales_abs_max, dim=-1)
        inverse_dq_scale = -32 * get_reciprocal(max_scales_mag)
        dq_scale = get_reciprocal(inverse_dq_scale)
        qscale = (inverse_dq_scale * scales).round_().clamp_(-32, 31)
        qdq_scale = dq_scale.to(torch.float32) * qscale
        reverse_qdq_scale = get_reciprocal(qdq_scale)
        all_L = blocks.mul_(reverse_qdq_scale.unsqueeze(-1)).round_().clamp_(-4, 3).add_(4).to(torch.uint8)
        q_scales_offset = (qdq_scale * inverse_dq_scale).round_().clamp_(-32, 31).add_(32)
    else:
        from auto_round.data_type.gguf import quant_tensor_gguf_sym_dq

        blocks = blocks.reshape(blocks.shape[0], -1)
        blocks, scales, _ = quant_tensor_gguf_sym_dq(blocks, bits=3, scale_dtype=torch.float32, imatrix=imatrix)
        scales, d_scale = scales["scale"], scales["d_scale"]

        blocks = blocks.reshape((nb, QK_K // 16, 16))
        qdq_scale = scales.reshape((-1, QK_K // 16)).to(torch.float32)
        dq_scale = d_scale.reshape(-1, 1).to(torch.float32)
        all_L = blocks.mul_(get_reciprocal(qdq_scale.unsqueeze(-1))).round_().clamp_(-4, 3).add_(4).to(torch.uint8)

        q_scales_offset = (qdq_scale * get_reciprocal(dq_scale)).round_().clamp_(-32, 31).add_(32)

    output_scale = np.empty((nb, K_SCALE_SIZE), dtype=np.uint8)
    q_scales_offset = q_scales_offset.cpu().numpy().astype(np.uint8)
    output_scale[:, :8] = (q_scales_offset[:, :8] & 0xF) | ((q_scales_offset[:, 8:] & 0xF) << 4)
    hmask = q_scales_offset >> 4
    output_scale[:, 8:] = hmask[:, :4] | hmask[:, 4:8] << 2 | hmask[:, 8:12] << 4 | hmask[:, 12:] << 6

    output_hmask = all_L.reshape(nb, 8, 32) >> 2 << torch.arange(8, device=all_L.device).reshape(1, 8, 1)
    output_hmask = np.bitwise_or.reduce(output_hmask.cpu().numpy(), axis=1, dtype=np.uint8)  # pylint: disable=E1121
    all_L = torch.where(all_L > 3, all_L - 4, all_L)

    output_qs = all_L.reshape(nb, 2, 4, 32) << torch.tensor([0, 2, 4, 6], device=all_L.device).reshape(1, 1, 4, 1)
    output_qs = np.bitwise_or.reduce(output_qs.cpu().numpy(), axis=2, dtype=np.uint8)  # pylint: disable=E1121

    output_qs = output_qs.reshape(nb, 64).astype(np.uint8)
    dq_scale = dq_scale.cpu().numpy().reshape(-1, 1).astype(np.float16).view(np.uint8)
    # [hmask, qs, scale, d]
    return np.concatenate([output_hmask, output_qs, output_scale, dq_scale], axis=-1)


@register_qtype("q4_k")
def q4_k_quant_block(
    blocks, scale=None, wmin=None, d_scale=None, d_wmin=None, imatrix=None, original=False, split_num=1, **kwargs
):
    nb = blocks.shape[0]
    blocks = blocks.reshape((nb, QK_K // 32, 32))

    if scale is not None:
        scales = scale.reshape(-1, QK_K // 32)
        mins = wmin.reshape(-1, QK_K // 32)
        output_d = d_scale.reshape(-1, 1).to(torch.float32)
        output_dmin = d_wmin.reshape(-1, 1).to(torch.float32)
        q_scales = (scales * get_reciprocal(output_d)).round_().clamp_(0, 63).to(torch.uint8)
        q_mins = (mins * get_reciprocal(output_dmin)).round_().clamp_(0, 63).to(torch.uint8)
        all_L = (
            blocks.add_(mins.unsqueeze(-1))
            .mul_(get_reciprocal(scales.unsqueeze(-1)))
            .round_()
            .clamp_(0, 15)
            .to(torch.uint8)
        )

    elif original:
        scales, all_L, mins = make_qkx2_quants(blocks, bits=4, rmin=-1, rdelta=0.1, nstep=20, use_mad=False)
        max_scales = torch.max(scales, dim=-1, keepdim=True)[0]
        max_mins = torch.max(mins, dim=-1, keepdim=True)[0]
        id_scales = (63 * get_reciprocal(max_scales)).clamp(min=0)
        id_mins = (63 * get_reciprocal(max_mins)).clamp(min=0)
        output_d = max_scales / 63
        output_dmin = max_mins / 63
        q_scales = (id_scales * scales).round_().clamp_(0, 63).to(torch.uint8)
        q_mins = (id_mins * mins).round_().clamp_(0, 63).to(torch.uint8)

        d_tmp = output_d * q_scales
        dm_tmp = output_dmin * q_mins
        replace_ids = d_tmp != 0
        all_L[replace_ids] = (
            blocks[replace_ids]
            .add_(dm_tmp[replace_ids].unsqueeze(-1))
            .div_(d_tmp[replace_ids].unsqueeze(-1))
            .round_()
            .clamp_(0, 15)
            .to(torch.uint8)
        )

    else:
        from auto_round.data_type.gguf import quant_tensor_gguf_asym_dq

        blocks.reshape(blocks.shape[0], -1)
        blocks, scales, mins = quant_tensor_gguf_asym_dq(blocks, bits=4, scale_dtype=torch.float32, imatrix=imatrix)
        scales, d_scale = scales["scale"], scales["d_scale"]
        mins, d_wmin = mins["wmin"], mins["d_wmin"]

        blocks = blocks.reshape((nb, QK_K // 32, 32))
        scales = scales.reshape((-1, QK_K // 32))
        mins = mins.reshape((-1, QK_K // 32))
        output_d = d_scale.reshape(-1, 1).to(torch.float32)
        output_dmin = d_wmin.reshape(-1, 1).to(torch.float32)
        q_scales = (scales * get_reciprocal(output_d)).round_().clamp_(0, 63).to(torch.uint8)
        q_mins = (mins * get_reciprocal(output_dmin)).round_().clamp_(0, 63).to(torch.uint8)
        all_L = (
            blocks.add_(mins.unsqueeze(-1))
            .mul_(get_reciprocal(scales.unsqueeze(-1)))
            .round_()
            .clamp_(0, 15)
            .to(torch.uint8)
        )
    output_scale = torch.empty((nb, K_SCALE_SIZE), dtype=torch.uint8, device=blocks.device)
    output_scale[:, :4] = q_scales[:, :4]
    output_scale[:, 4:8] = q_mins[:, :4]

    output_scale[:, 8:] = (q_scales[:, 4:] & 0xF) | ((q_mins[:, 4:] & 0xF) << 4)
    output_scale[:, :4] |= (q_scales[:, 4:] >> 4) << 6
    output_scale[:, 4:8] |= (q_mins[:, 4:] >> 4) << 6

    output_qs = all_L[:, ::2] | (all_L[:, 1::2] << 4)

    output_d = output_d.cpu().numpy()
    output_d = output_d.reshape(-1, 1).astype(np.float16).view(np.uint8)
    output_dmin = output_dmin.cpu().numpy()
    output_dmin = output_dmin.reshape(-1, 1).astype(np.float16).view(np.uint8)
    output_qs = output_qs.reshape(nb, QK_K // 2).cpu().numpy().astype(np.uint8)
    output_scale = output_scale.cpu().numpy().astype(np.uint8)

    # [d, dmin, scale, qs]
    return np.concatenate([output_d, output_dmin, output_scale, output_qs], axis=-1)


@register_qtype("q5_k")
def q5_k_quant_block(
    blocks,
    scale=None,
    zp=None,
    wmin=None,
    d_scale=None,
    d_wmin=None,
    imatrix=None,
    original=False,
    **kwargs,
):
    nb = blocks.shape[0]
    blocks = blocks.reshape((nb, QK_K // 32, 32))

    if scale is not None:
        scales = scale.reshape(-1, QK_K // 32)
        mins = wmin.reshape(-1, QK_K // 32)
        output_d = d_scale.reshape(-1, 1).to(torch.float32)
        output_dmin = d_wmin.reshape(-1, 1).to(torch.float32)
        q_scales = (scales * get_reciprocal(output_d)).round_().clamp_(0, 63).to(torch.uint8)
        q_mins = (mins * get_reciprocal(output_dmin)).round_().clamp_(0, 63).to(torch.uint8)
        all_L = (
            blocks.add_(mins.unsqueeze(-1))
            .mul_(get_reciprocal(scales.unsqueeze(-1)))
            .round_()
            .clamp_(0, 31)
            .to(torch.uint8)
        )

    elif original:
        scales, all_L, mins = make_qkx2_quants(blocks, bits=5, rmin=-0.5, rdelta=0.1, nstep=15, use_mad=False)
        max_scales = torch.max(scales, dim=-1, keepdim=True)[0]
        max_mins = torch.max(mins, dim=-1, keepdim=True)[0]
        id_scales = (63 * get_reciprocal(max_scales)).clamp(min=0)
        id_mins = (63 * get_reciprocal(max_mins)).clamp(min=0)
        output_d = max_scales / 63
        output_dmin = max_mins / 63
        q_scales = (id_scales * scales).round_().clamp_(0, 63).to(torch.uint8)
        q_mins = (id_mins * mins).round_().clamp_(0, 63).to(torch.uint8)

        d_tmp = output_d * q_scales
        dm_tmp = output_dmin * q_mins
        replace_ids = d_tmp != 0
        all_L[replace_ids] = (
            blocks[replace_ids]
            .add_(dm_tmp[replace_ids].unsqueeze(-1))
            .div_(d_tmp[replace_ids].unsqueeze(-1))
            .round_()
            .clamp_(0, 31)
            .to(torch.uint8)
        )
    else:
        from auto_round.data_type.gguf import quant_tensor_gguf_asym_dq

        blocks.reshape(blocks.shape[0], -1)
        blocks, scales, mins = quant_tensor_gguf_asym_dq(blocks, bits=4, scale_dtype=torch.float32, imatrix=imatrix)
        scales, d_scale = scales["scale"], scales["d_scale"]
        mins, d_wmin = mins["wmin"], mins["d_wmin"]

        blocks = blocks.reshape((nb, QK_K // 32, 32))
        scales = scales.reshape((-1, QK_K // 32))
        mins = mins.reshape((-1, QK_K // 32))
        output_d = d_scale.reshape(-1, 1).to(torch.float32)
        output_dmin = d_wmin.reshape(-1, 1).to(torch.float32)
        q_scales = (scales * get_reciprocal(output_d)).round_().clamp_(0, 63).to(torch.uint8)
        q_mins = (mins * get_reciprocal(output_dmin)).round_().clamp_(0, 63).to(torch.uint8)
        all_L = (
            blocks.add_(mins.unsqueeze(-1))
            .mul_(get_reciprocal(scales.unsqueeze(-1)))
            .round_()
            .clamp_(0, 31)
            .to(torch.uint8)
        )
    output_scale = torch.empty((nb, K_SCALE_SIZE), dtype=torch.uint8, device=blocks.device)

    output_scale[:, :4] = q_scales[:, :4]
    output_scale[:, 4:8] = q_mins[:, :4]

    output_scale[:, 8:] = (q_scales[:, 4:] & 0xF) | ((q_mins[:, 4:] & 0xF) << 4)
    output_scale[:, :4] |= (q_scales[:, 4:] >> 4) << 6
    output_scale[:, 4:8] |= (q_mins[:, 4:] >> 4) << 6

    output_qs = all_L[:, ::2] | (all_L[:, 1::2] << 4)
    output_qh = all_L >> 4 << torch.arange(8, device=all_L.device).reshape(1, 8, 1)
    output_qh = np.bitwise_or.reduce(output_qh.cpu().numpy(), axis=1, dtype=np.uint8).astype(
        np.uint8
    )  # pylint: disable=E1121

    output_d = output_d.cpu().numpy()
    output_d = output_d.reshape(-1, 1).astype(np.float16).view(np.uint8)
    output_dmin = output_dmin.cpu().numpy()
    output_dmin = output_dmin.reshape(-1, 1).astype(np.float16).view(np.uint8)
    output_qs = output_qs.reshape(nb, QK_K // 2).cpu().numpy().astype(np.uint8)
    output_scale = output_scale.cpu().numpy().astype(np.uint8)

    # [d, dmin, scale, qh, qs]
    return np.concatenate([output_d, output_dmin, output_scale, output_qh, output_qs], axis=-1)


@register_qtype("q6_k")
def q6_k_quant_block(blocks: np.array, scale=None, d_scale=None, original=False, imatrix=None, **kwargs):
    nb = blocks.shape[0]
    blocks = blocks.reshape((nb, QK_K // 16, 16))
    device = blocks.device
    if scale is not None:
        scales = scale.reshape(-1, QK_K // 16)
        output_d = d_scale.reshape(-1, 1).to(torch.float32)
        rd = get_reciprocal(output_d)
        output_scale = scales.mul(rd).round_().clamp_(max=127).to(torch.int8)
        rs = get_reciprocal(scales).unsqueeze_(-1)  # unsqueeze for broadcasting
        all_L = blocks.mul_(rs).add_(32).round_().clamp_(0, 63).to(torch.uint8)
    elif original:
        scales, all_L = make_qx_quants(blocks, bits=6, rmse_type=1, qw=None)
        imax = abs(scales).argmax(dim=-1, keepdim=True)
        max_scales = torch.take_along_dim(scales, imax, dim=-1)

        iscales = -128 * get_reciprocal(max_scales)
        output_d = get_reciprocal(iscales)
        output_scale = (iscales * scales).round_().clamp_(max=127).to(torch.int8)
        d_tmp = output_d * output_scale.to(torch.float32)
        replace_ids = d_tmp != 0
        all_L[replace_ids] = (
            blocks[replace_ids].div(d_tmp[replace_ids]).reshape(-1, 1).add_(32).round_().clamp_(0, 63).to(torch.uint8)
        )
    else:
        from auto_round.data_type.gguf import quant_tensor_gguf_sym_dq

        blocks = blocks.reshape(blocks.shape[0], -1)
        blocks, scales, _ = quant_tensor_gguf_sym_dq(blocks, bits=6, scale_dtype=torch.float32, imatrix=imatrix)
        scales, d_scale = scales["scale"], scales["d_scale"]

        blocks = blocks.reshape((nb, QK_K // 16, 16))
        scales = scales.reshape((-1, QK_K // 16))
        output_d = d_scale.reshape(-1, 1).to(torch.float32)
        output_scale = (scales * get_reciprocal(output_d)).round_().clamp_(max=127).to(torch.int8)
        all_L = blocks.mul_(get_reciprocal(scales.unsqueeze(-1))).add_(32).round_().clamp_(0, 63).to(torch.uint8)

    tmp_L = all_L.reshape(nb, 4, 64) & 0xF
    output_ql = (tmp_L[:, ::2] | (tmp_L[:, 1::2] << 4)).reshape(nb, QK_K // 2).cpu().numpy().astype(np.uint8)
    output_qh = (all_L >> 4).reshape(nb, 2, 4, 32) << torch.tensor([0, 2, 4, 6], device=all_L.device).reshape(
        1, 1, 4, 1
    )
    output_qh = (
        np.bitwise_or.reduce(output_qh.cpu().numpy(), axis=2, dtype=np.uint8)  # pylint: disable=E1121
        .reshape(nb, QK_K // 4)
        .astype(np.uint8)
    )  # pylint: disable=E1121

    output_d = output_d.cpu().numpy().reshape(-1, 1).astype(np.float16).view(np.uint8)

    # [ql, qh, scale, d]
    output_scale = output_scale.cpu().numpy().view(np.uint8)
    return np.concatenate([output_ql, output_qh, output_scale, output_d], axis=-1)<|MERGE_RESOLUTION|>--- conflicted
+++ resolved
@@ -84,7 +84,6 @@
     quant_func = GGML_QUANT_TYPE[ggml_type]
     results = []
     chunk_size = (n_blocks + split_num - 1) // split_num
-<<<<<<< HEAD
     if split_num > 1:
         for i in range(split_num):
                 start = chunk_size * i
@@ -100,23 +99,6 @@
                 results.append(new_data)
                 if split_num > 1:
                     clear_memory(device_list=device)
-=======
-    for i in range(split_num):
-        if split_num > 1:
-            start = chunk_size * i
-            end = chunk_size * (i + 1)
-            tmp_blocks = blocks[start:end]
-            tmp_scale = scale[start:end] if scale is not None else scale
-            tmp_zp = zp[start:end] if zp is not None and isinstance(zp, torch.Tensor) else zp
-            tmp_wmin = wmin[start:end] if wmin is not None else wmin
-            tmp_d_scale = d_scale[start:end] if d_scale is not None else d_scale
-            tmp_d_wmin = d_wmin[start:end] if d_wmin is not None else d_wmin
-            shape = data.shape
-            new_data = ggml_quant_core(
-                quant_func, tmp_blocks, tmp_scale, tmp_zp, tmp_wmin, tmp_d_scale, tmp_d_wmin, imatrix, original
-            )
-            # imatrix = imatrix[start:end] if imatrix is not None else imatrix
->>>>>>> 55efbbca
     else:
         new_data = ggml_quant_core(quant_func, blocks, scale, zp, wmin, d_scale, d_wmin, imatrix, original)
         results.append(new_data)
