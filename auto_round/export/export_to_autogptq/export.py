# Copyright (c) 2023 Intel Corporation
#
# Licensed under the Apache License, Version 2.0 (the "License");
# you may not use this file except in compliance with the License.
# You may obtain a copy of the License at
#
#    http://www.apache.org/licenses/LICENSE-2.0
#
# Unless required by applicable law or agreed to in writing, software
# distributed under the License is distributed on an "AS IS" BASIS,
# WITHOUT WARRANTIES OR CONDITIONS OF ANY KIND, either express or implied.
# See the License for the specific language governing permissions and
# limitations under the License.

import copy
import inspect
import json
import os
from concurrent.futures import ThreadPoolExecutor
from typing import Any, Dict

import threadpoolctl as tctl

# MIT License
#
# Copyright (c) 2023 潘其威(William)
#
# Permission is hereby granted, free of charge, to any person obtaining a copy
# of this software and associated documentation files (the "Software"), to deal
# in the Software without restriction, including without limitation the rights
# to use, copy, modify, merge, publish, distribute, sublicense, and/or sell
# copies of the Software, and to permit persons to whom the Software is
# furnished to do so, subject to the following conditions:
#
# The above copyright notice and this permission notice shall be included in all
# copies or substantial portions of the Software.
#
# THE SOFTWARE IS PROVIDED "AS IS", WITHOUT WARRANTY OF ANY KIND, EXPRESS OR
# IMPLIED, INCLUDING BUT NOT LIMITED TO THE WARRANTIES OF MERCHANTABILITY,
# FITNESS FOR A PARTICULAR PURPOSE AND NONINFRINGEMENT. IN NO EVENT SHALL THE
# AUTHORS OR COPYRIGHT HOLDERS BE LIABLE FOR ANY CLAIM, DAMAGES OR OTHER
# LIABILITY, WHETHER IN AN ACTION OF CONTRACT, TORT OR OTHERWISE, ARISING FROM,
# OUT OF OR IN CONNECTION WITH THE SOFTWARE OR THE USE OR OTHER DEALINGS IN THE
# SOFTWARE.
import torch
import torch.nn as nn
import transformers
from tqdm import tqdm

import auto_round.export.export_to_autogptq.qlinear_triton
<<<<<<< HEAD

GPTQ_REQUIRED_CONFIG_KEYS = (
    "bits",
    "group_size",
    "sym",
)
=======
from auto_round.export.utils import save_model
>>>>>>> 162424de
from auto_round.logger import logger
from auto_round.utils import (
    SUPPORTED_LAYER_TYPES,
    check_to_quantized,
    copy_python_files_from_model_cache,
    filter_quantization_config,
    get_autogptq_packing_qlinear,
    get_block_names,
    get_module,
    json_serialize,
    set_module,
    to_standard_regex,
)

BLOCK_PATTERNS = [  ## copy from transformers optimum
    "transformer.h",
    "model.decoder.layers",
    "gpt_neox.layers",
    "model.layers",
]


def convert_to_autogptq_dynamic(dynamic_config: Dict[str, Dict[str, Any]]) -> Dict[str, Dict[str, Any]]:
    """
    Convert AutoRound-style dynamic_config into AutoGPTQ-style QuantizerConfig.dynamic.

    Rules:
    - bits < 16 -> quantize -> positive match `+:regex`
    - bits == 16 -> skip quantize -> negative match `-:regex`
    """
    converted = {}
    for name, cfg in dynamic_config.items():
        bits = cfg.get("bits")
        regex = to_standard_regex(name)

        if bits is None:
            continue  # ignore invalid entries
        elif bits < 16:
            converted[f"r'+:{regex}'"] = {"bits": bits}
            for key in GPTQ_REQUIRED_CONFIG_KEYS:  # only save keys gptq
                converted[f"r'+:{regex}'"][key] = dynamic_config[name][key]
        else:
            # skip quantization
            converted[f"r'-:{regex}'"] = {}
    return converted


def pack_layer(name, model, backend, device=None):
    if name == "lm_head":  ##dese not support lm-head
        return
    layer = get_module(model, name)

    if not isinstance(layer, SUPPORTED_LAYER_TYPES):  # already packed
        return

    orig_device = layer.weight.device  # must place after 74
    bits = layer.bits
    if bits > 8:
        return

    group_size = layer.group_size
    sym = layer.sym

    QuantLinear = get_autogptq_packing_qlinear(backend, bits, group_size, sym)

    if isinstance(layer, nn.Linear):
        in_features = layer.in_features
        out_features = layer.out_features
    elif isinstance(layer, nn.Conv2d):
        in_features = layer.in_channels
        out_features = layer.out_channels
    elif isinstance(layer, transformers.pytorch_utils.Conv1D):
        in_features = layer.weight.shape[0]
        out_features = layer.weight.shape[1]

    bias = layer.bias is not None
    ##bias = True  ## if using the above, llama3 lambada RTN will be NAN , TODO why?
    new_layer = QuantLinear(  ##pylint: disable=E1123
        bits, group_size, in_features, out_features, bias, weight_dtype=layer.weight.dtype
    )

    new_layer.device = orig_device
    set_module(model, name, new_layer)
    qlayer = new_layer
    scale = layer.scale
    zero = layer.zp
    # so far can only pack layer on CPU
    qlayer.to("cpu")
    ##force to float32 to be compatible with torch 2.0
    if sym and isinstance(zero, torch.Tensor):
        layer, scale, zero = layer.to("cpu"), scale.to("cpu"), zero.to("cpu")
        if isinstance(new_layer, auto_round.export.export_to_autogptq.qlinear_triton.QuantLinear):
            zero = int(zero.flatten()[0])
    else:
        layer, scale, zero = layer.to("cpu"), scale.to("cpu"), zero
    sig = inspect.signature(qlayer.pack)
    param_count = len(sig.parameters)
    if param_count == 2:
        qlayer.pack(layer, scale, device)
    else:
        qlayer.pack(layer, scale, zero, None, device)
    qlayer.to(orig_device)
    if hasattr(layer, "weight"):
        layer.weight = None
    if hasattr(layer, "bias"):
        layer.bias = None


def save_quantized_as_autogptq(output_dir, inplace=True, backend="auto_gptq:exllamav2", **kwargs):
    """Export the model to autogptq format to easily leverage cuda kernel."""

    model = kwargs["model"]
    safe_serialization = True if "safe_serialization" not in kwargs.keys() else kwargs["safe_serialization"]
    quant_block_list = kwargs.get("quant_block_list", get_block_names(model))
    tokenizer = kwargs.get("tokenizer", None)
    processor = kwargs.get("processor", None)
    device = kwargs.get("device", None)
    image_processor = kwargs.get("image_processor", None)
    if output_dir is not None and os.path.exists(output_dir):
        logger.warning(f"{output_dir} already exists, this may cause model conflict")
    if output_dir is not None and tokenizer is not None and hasattr(tokenizer, "save_pretrained"):
        tokenizer.save_pretrained(output_dir)
    if output_dir is not None and processor is not None:
        processor.save_pretrained(output_dir)
    if output_dir is not None and image_processor is not None:
        image_processor.save_pretrained(output_dir)
    ##check module quantized in block, this may have bug for mixed precision quantization
    quantization_config = kwargs["serialization_dict"]
    all_blocks = quant_block_list
    flattened_list = [item for sublist in all_blocks for item in sublist]
    common_prefix = os.path.commonprefix(flattened_list).rstrip(".")
    if common_prefix not in BLOCK_PATTERNS:
        logger.error("auto-gptq format may not support loading this quantized model")
        quantization_config["block_name_to_quantize"] = common_prefix
    quantization_config.pop("to_quant_block_names", None)
    dynamic_config = quantization_config.pop("dynamic_config")
    quantization_config["dynamic"] = convert_to_autogptq_dynamic(dynamic_config)
    ## as layers maybe already packed, we need to check in layer_config
    layer_config = kwargs["layer_config"]
    for n, m in model.named_modules():
        m.tmp_name = n

    all_to_quantized = True
    modules_in_block_to_quantize = []
    for block_names in all_blocks:
        first_block = get_module(model, block_names[0])
        for n, m in first_block.named_modules():
            if m.tmp_name not in layer_config.keys():
                continue
            if not check_to_quantized(layer_config[m.tmp_name]):
                all_to_quantized = False
            else:
                modules_in_block_to_quantize.append(n)
    modules_in_block_to_quantize = [modules_in_block_to_quantize]
    if all_to_quantized:
        modules_in_block_to_quantize = None

    for n, m in model.named_modules():
        delattr(m, "tmp_name")

    if not inplace:
        model = copy.deepcopy(model.to("cpu"))

    layer_config = kwargs["layer_config"]
    names = list(layer_config.keys())
    max_workers = 1
    if not torch.cuda.is_available() and not torch.xpu.is_available():
        max_workers = 2  ## 2 with cuda packing will cause hang occasionally

    with ThreadPoolExecutor(max_workers=max_workers) as executor:
        with tqdm(total=len(names), leave=True) as pbar:

            def wrapper(name):
                pbar.set_description(f"packing {name}")
                with tctl.threadpool_limits(limits=1):
                    pack_layer(name, model, backend, device)
                pbar.update(1)

            for _ in executor.map(wrapper, names):
                pass
    if output_dir is None:
        return model
    quantization_config["provider"] = "auto-round"
    quantization_config["quant_method"] = "gptq"
    quantization_config.pop("dataset", None)  ## pile-10k is not supported in gptq
    quantization_config["desc_act"] = False  ## for autogptq API
    quantization_config["true_sequential"] = False
    quantization_config["damp_percent"] = 0.01
    if modules_in_block_to_quantize is not None:
        quantization_config["modules_in_block_to_quantize"] = modules_in_block_to_quantize
    filter_quantization_config(quantization_config)
    if hasattr(model, "config"):
        model.config.quantization_config = quantization_config

    dtype = torch.float16  ##force dtype to fp16
<<<<<<< HEAD
    save(model, output_dir, safe_serialization=safe_serialization, dtype=dtype)
    return model


def save(
    model: torch.nn.Module, save_dir: str, max_shard_size: str = "5GB", safe_serialization: bool = True, dtype=None
):
    """Save model state dict and configs.

    Args:
        model (`nn.Module`):
            Model to be saved. The model can be wrapped or unwrapped.
        save_dir (`str`):
            Directory to which to save. Will be created if it doesn't exist.
        max_shard_size (`str`, defaults to `"10GB"`):
            The maximum size for a checkpoint before being sharded. Checkpoints shard will then be each of size
            lower than this size. If expressed as a string, needs to be digits followed by a unit (like `"5MB"`).
            <Tip warning={true}>

            If a single weight of the model is bigger than `max_shard_size`, it will be in its own checkpoint shard
            which will be bigger than `max_shard_size`.

            </Tip>
        safe_serialization (`bool`, defaults to `True`):
            Whether to save the model using `safetensors` or the traditional PyTorch way (that uses `pickle`).
    """
    ##max_shard_size = "10000GB"  ## API of auto-gptq with marlin does not support shard size
    os.makedirs(save_dir, exist_ok=True)
    try:
        model.save_pretrained(save_dir, max_shard_size=max_shard_size, safe_serialization=safe_serialization)
    except ValueError as e:
        if hasattr(model, "generation_config"):
            setattr(model.generation_config, "do_sample", True)
        model.save_pretrained(save_dir, max_shard_size=max_shard_size, safe_serialization=safe_serialization)
    config_path = os.path.join(save_dir, "config.json")
    if dtype is not None and dtype != model.dtype and os.path.exists(os.path.join(save_dir, "config.json")):
        with open(config_path, "r") as file:
            data = json.load(file)
        data["torch_dtype"] = str(dtype).split(".")[-1]
        with open(config_path, "w") as file:
            json.dump(data, file, indent=2)

    config_file = "quantize_config.json"
    if hasattr(model, "config") and hasattr(model.config, "quantization_config"):
        with open(os.path.join(save_dir, config_file), "w", encoding="utf-8") as f:
            json.dump(model.config.quantization_config, f, indent=2, default=json_serialize)

    try:
        copy_python_files_from_model_cache(model, save_dir)
    except Exception as e:
        logger.warning("Skipping source model Python file copy due to error: %s", e)
=======
    save_model(
        model, output_dir, safe_serialization=safe_serialization, dtype=dtype, config_file="quantize_config.json"
    )
    return model
>>>>>>> 162424de
<|MERGE_RESOLUTION|>--- conflicted
+++ resolved
@@ -48,16 +48,14 @@
 from tqdm import tqdm
 
 import auto_round.export.export_to_autogptq.qlinear_triton
-<<<<<<< HEAD
+from auto_round.export.utils import save_model
 
 GPTQ_REQUIRED_CONFIG_KEYS = (
     "bits",
     "group_size",
     "sym",
 )
-=======
-from auto_round.export.utils import save_model
->>>>>>> 162424de
+
 from auto_round.logger import logger
 from auto_round.utils import (
     SUPPORTED_LAYER_TYPES,
@@ -80,28 +78,28 @@
 ]
 
 
-def convert_to_autogptq_dynamic(dynamic_config: Dict[str, Dict[str, Any]]) -> Dict[str, Dict[str, Any]]:
+def convert_to_autogptq_dynamic(regex_config: Dict[str, Dict[str, Any]]) -> Dict[str, Dict[str, Any]]:
     """
-    Convert AutoRound-style dynamic_config into AutoGPTQ-style QuantizerConfig.dynamic.
+    Convert AutoRound-style regex_config into AutoGPTQ-style QuantizerConfig.dynamic.
 
     Rules:
     - bits < 16 -> quantize -> positive match `+:regex`
     - bits == 16 -> skip quantize -> negative match `-:regex`
     """
     converted = {}
-    for name, cfg in dynamic_config.items():
+    for name, cfg in regex_config.items():
         bits = cfg.get("bits")
         regex = to_standard_regex(name)
 
         if bits is None:
             continue  # ignore invalid entries
         elif bits < 16:
-            converted[f"r'+:{regex}'"] = {"bits": bits}
-            for key in GPTQ_REQUIRED_CONFIG_KEYS:  # only save keys gptq
-                converted[f"r'+:{regex}'"][key] = dynamic_config[name][key]
+            converted[f"+:{regex}"] = {"bits": bits}
+            for key in GPTQ_REQUIRED_CONFIG_KEYS:  # only save keys gptq supported
+                converted[f"+:{regex}"][key] = regex_config[name][key]
         else:
             # skip quantization
-            converted[f"r'-:{regex}'"] = {}
+            converted[f"-:{regex}"] = {}
     return converted
 
 
@@ -193,8 +191,8 @@
         logger.error("auto-gptq format may not support loading this quantized model")
         quantization_config["block_name_to_quantize"] = common_prefix
     quantization_config.pop("to_quant_block_names", None)
-    dynamic_config = quantization_config.pop("dynamic_config")
-    quantization_config["dynamic"] = convert_to_autogptq_dynamic(dynamic_config)
+    regex_config = quantization_config.pop("regex_config")
+    quantization_config["dynamic"] = convert_to_autogptq_dynamic(regex_config)
     ## as layers maybe already packed, we need to check in layer_config
     layer_config = kwargs["layer_config"]
     for n, m in model.named_modules():
@@ -253,61 +251,7 @@
         model.config.quantization_config = quantization_config
 
     dtype = torch.float16  ##force dtype to fp16
-<<<<<<< HEAD
-    save(model, output_dir, safe_serialization=safe_serialization, dtype=dtype)
-    return model
-
-
-def save(
-    model: torch.nn.Module, save_dir: str, max_shard_size: str = "5GB", safe_serialization: bool = True, dtype=None
-):
-    """Save model state dict and configs.
-
-    Args:
-        model (`nn.Module`):
-            Model to be saved. The model can be wrapped or unwrapped.
-        save_dir (`str`):
-            Directory to which to save. Will be created if it doesn't exist.
-        max_shard_size (`str`, defaults to `"10GB"`):
-            The maximum size for a checkpoint before being sharded. Checkpoints shard will then be each of size
-            lower than this size. If expressed as a string, needs to be digits followed by a unit (like `"5MB"`).
-            <Tip warning={true}>
-
-            If a single weight of the model is bigger than `max_shard_size`, it will be in its own checkpoint shard
-            which will be bigger than `max_shard_size`.
-
-            </Tip>
-        safe_serialization (`bool`, defaults to `True`):
-            Whether to save the model using `safetensors` or the traditional PyTorch way (that uses `pickle`).
-    """
-    ##max_shard_size = "10000GB"  ## API of auto-gptq with marlin does not support shard size
-    os.makedirs(save_dir, exist_ok=True)
-    try:
-        model.save_pretrained(save_dir, max_shard_size=max_shard_size, safe_serialization=safe_serialization)
-    except ValueError as e:
-        if hasattr(model, "generation_config"):
-            setattr(model.generation_config, "do_sample", True)
-        model.save_pretrained(save_dir, max_shard_size=max_shard_size, safe_serialization=safe_serialization)
-    config_path = os.path.join(save_dir, "config.json")
-    if dtype is not None and dtype != model.dtype and os.path.exists(os.path.join(save_dir, "config.json")):
-        with open(config_path, "r") as file:
-            data = json.load(file)
-        data["torch_dtype"] = str(dtype).split(".")[-1]
-        with open(config_path, "w") as file:
-            json.dump(data, file, indent=2)
-
-    config_file = "quantize_config.json"
-    if hasattr(model, "config") and hasattr(model.config, "quantization_config"):
-        with open(os.path.join(save_dir, config_file), "w", encoding="utf-8") as f:
-            json.dump(model.config.quantization_config, f, indent=2, default=json_serialize)
-
-    try:
-        copy_python_files_from_model_cache(model, save_dir)
-    except Exception as e:
-        logger.warning("Skipping source model Python file copy due to error: %s", e)
-=======
     save_model(
         model, output_dir, safe_serialization=safe_serialization, dtype=dtype, config_file="quantize_config.json"
     )
-    return model
->>>>>>> 162424de
+    return model