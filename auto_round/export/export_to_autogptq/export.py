# Copyright (c) 2023 Intel Corporation
#
# Licensed under the Apache License, Version 2.0 (the "License");
# you may not use this file except in compliance with the License.
# You may obtain a copy of the License at
#
#    http://www.apache.org/licenses/LICENSE-2.0
#
# Unless required by applicable law or agreed to in writing, software
# distributed under the License is distributed on an "AS IS" BASIS,
# WITHOUT WARRANTIES OR CONDITIONS OF ANY KIND, either express or implied.
# See the License for the specific language governing permissions and
# limitations under the License.


# MIT License
#
# Copyright (c) 2023 潘其威(William)
#
# Permission is hereby granted, free of charge, to any person obtaining a copy
# of this software and associated documentation files (the "Software"), to deal
# in the Software without restriction, including without limitation the rights
# to use, copy, modify, merge, publish, distribute, sublicense, and/or sell
# copies of the Software, and to permit persons to whom the Software is
# furnished to do so, subject to the following conditions:
#
# The above copyright notice and this permission notice shall be included in all
# copies or substantial portions of the Software.
#
# THE SOFTWARE IS PROVIDED "AS IS", WITHOUT WARRANTY OF ANY KIND, EXPRESS OR
# IMPLIED, INCLUDING BUT NOT LIMITED TO THE WARRANTIES OF MERCHANTABILITY,
# FITNESS FOR A PARTICULAR PURPOSE AND NONINFRINGEMENT. IN NO EVENT SHALL THE
# AUTHORS OR COPYRIGHT HOLDERS BE LIABLE FOR ANY CLAIM, DAMAGES OR OTHER
# LIABILITY, WHETHER IN AN ACTION OF CONTRACT, TORT OR OTHERWISE, ARISING FROM,
# OUT OF OR IN CONNECTION WITH THE SOFTWARE OR THE USE OR OTHER DEALINGS IN THE
# SOFTWARE.
import torch

from auto_round.utils import check_to_quantized, get_block_names,\
        get_module, logger, get_layer_names_in_block, set_module
import copy
import json
import os

import torch.nn as nn
import transformers

from auto_round.export.register import register_format
import threadpoolctl as tctl
import inspect


def get_autogptq_packing_qlinear(backend, bits=4, group_size=128, sym=False):
    """
    Configures and returns a QuantLinear class based on the specified backend and parameters.

    Args:
        backend (str): The backend to be used for quantization. Supported values include "qigen", "triton", "marlin",
                       "exllama", and "cuda".
        bits (int, optional): The number of bits for quantization. Default is 4.
        group_size (int, optional): The group size for quantization. Default is 128.
        sym (bool, optional): Flag indicating whether to use symmetric quantization. Default is False.

    Returns:
        class: The dynamically imported QuantLinear class configured according to the specified parameters.
    """
    use_triton = True
    disable_exllamav2 = True
    disable_exllamav1 = False
    disable_marlin = True
    use_qigen = False
    if "qigen" in backend:
        use_triton = False
        use_qigen = True
    elif "marlin" in backend and sym:
        use_triton = False
        disable_marlin = False
    else:
        ##we all use triton for others, ##TODO may have bugs for some backends
        from auto_round.export.export_to_autogptq.qlinear_triton import QuantLinear
        return QuantLinear
    try:
        import auto_gptq  # pylint: disable=E0401
    except:
        logger.warning_once(f"please install auto_gptq via 'pip install auto-gptq' to support exporting to {backend}")
        exit()

    from auto_gptq.utils.import_utils import dynamically_import_QuantLinear  # pylint: disable=E0401
    QuantLinear = dynamically_import_QuantLinear(
        use_triton=use_triton,
        desc_act=False,
        group_size=group_size,
        bits=bits,
        disable_exllama=disable_exllamav1,
        disable_exllamav2=disable_exllamav2,
        use_qigen=use_qigen,
        disable_marlin=disable_marlin,
    )
    return QuantLinear


@register_format("auto_gptq")
def save_quantized_as_autogptq(output_dir, inplace=True, backend="auto_gptq:exllamav2",
                               **kwargs):
    """Export the model to autogptq format to easily leverage cuda kernel."""

    model = kwargs["model"]
    tokenizer = kwargs["tokenizer"]
    supported_types = kwargs["supported_types"]
    safe_serialization = True if 'safe_serialization' not in kwargs.keys() else  kwargs["safe_serialization"]
<<<<<<< HEAD

=======
    quant_block_list = kwargs["quant_block_list"]
>>>>>>> 0daad3f2
    logger.info("Saving quantized model to autogptq format, this may take a while...")
    if tokenizer is not None:
        tokenizer.save_pretrained(output_dir)
    ##check module quantized in block, this may have bug for mixed precision quantization
    if bool(quant_block_list):
        all_blocks = quant_block_list
    else:
        all_blocks = get_block_names(model)
    all_to_quantized = True
    modules_in_block_to_quantize = []
    for block_names in all_blocks:
        first_block = get_module(model, block_names[0])
        for n, m in first_block.named_modules():
            is_supported_type = False
            for supported_type in supported_types:
                if isinstance(m, supported_type):
                    is_supported_type = True
                    break
            if not is_supported_type:
                continue
            if not check_to_quantized(m):
                all_to_quantized = False
            else:
                modules_in_block_to_quantize.append(n)
    modules_in_block_to_quantize = [modules_in_block_to_quantize]
    if all_to_quantized:
        modules_in_block_to_quantize = None

    if not inplace:
        model = copy.deepcopy(model.to("cpu"))

    layer_config = kwargs["layer_config"]

    with tctl.threadpool_limits(limits=1):
        for name in layer_config.keys():
            if name == "lm_head":  ##dese not support lm-head
                continue
            config = kwargs["layer_config"][name]
            if config["bits"] > 8:
                continue
            logger.info(f"packing {name}")

            bits = config["bits"]
            group_size = config["group_size"]
            sym = config["sym"]

            layer = get_module(model, name)
            device = layer.weight.device

            QuantLinear = get_autogptq_packing_qlinear(backend, bits, group_size, sym)

            if isinstance(layer, nn.Linear):
                in_features = layer.in_features
                out_features = layer.out_features
            elif isinstance(layer, nn.Conv2d):
                in_features = layer.in_channels
                out_features = layer.out_channels
            elif isinstance(layer, transformers.pytorch_utils.Conv1D):
                in_features = layer.weight.shape[0]
                out_features = layer.weight.shape[1]

            ##bias = layer.bias is not None and torch.any(layer.bias)
            bias = True  ## if using the above, llama3 lambada RTN will be NAN , TODO why?
            new_layer = QuantLinear(  ##pylint: disable=E1123
                bits, group_size, in_features, out_features, bias, weight_dtype=layer.weight.dtype
            )

            new_layer.device = device
            set_module(model, name, new_layer)
            qlayer = new_layer
            scale = layer_config[name]["scale"]
            zero = layer_config[name]["zp"]
            # so far can only pack layer on CPU
            qlayer.to("cpu")
            ##force to float32 to be compatible with torch 2.0
            layer, scale, zero = layer.to("cpu"), scale.to("cpu"), zero.to("cpu").to(torch.float32)
            sig = inspect.signature(qlayer.pack)
            param_count = len(sig.parameters)
            if param_count == 2:
                qlayer.pack(layer, scale)
            else:
                qlayer.pack(layer, scale, zero, None)
            qlayer.to(device)
    if output_dir is None:
        return model
    quantization_config = kwargs["serialization_dict"]
    quantization_config["quant_method"] = "gptq"
    quantization_config.pop("dataset", None)  ## pile-10k is not supported in gptq
    quantization_config["desc_act"] = False  ## for autogptq API
    quantization_config["true_sequential"] = False
    quantization_config["damp_percent"] = 0.01
    if modules_in_block_to_quantize is not None:
        quantization_config["modules_in_block_to_quantize"] = modules_in_block_to_quantize
    if hasattr(model, "config"):
        model.config.quantization_config = quantization_config
    save(model, output_dir, safe_serialization=safe_serialization)


##
def save(model: torch.nn.Module, save_dir: str, max_shard_size: str = "5GB", safe_serialization: bool = True):
    """Save model state dict and configs.

    Args:
        model (`nn.Module`):
            Model to be saved. The model can be wrapped or unwrapped.
        save_dir (`str`):
            Directory to which to save. Will be created if it doesn't exist.
        max_shard_size (`str`, defaults to `"10GB"`):
            The maximum size for a checkpoint before being sharded. Checkpoints shard will then be each of size
            lower than this size. If expressed as a string, needs to be digits followed by a unit (like `"5MB"`).
            <Tip warning={true}>

            If a single weight of the model is bigger than `max_shard_size`, it will be in its own checkpoint shard
            which will be bigger than `max_shard_size`.

            </Tip>
        safe_serialization (`bool`, defaults to `True`):
            Whether to save the model using `safetensors` or the traditional PyTorch way (that uses `pickle`).
    """
    max_shard_size = "10000GB"  ## API of auto-gptq with marlin does not support shard size
    os.makedirs(save_dir, exist_ok=True)
    model.save_pretrained(save_dir, max_shard_size=max_shard_size, safe_serialization=safe_serialization)
    config_file = "quantize_config.json"
    if hasattr(model, "config") and hasattr(model.config, "quantization_config"):
        with open(os.path.join(save_dir, config_file), "w", encoding="utf-8") as f:
            json.dump(model.config.quantization_config, f, indent=2)


<|MERGE_RESOLUTION|>--- conflicted
+++ resolved
@@ -108,11 +108,7 @@
     tokenizer = kwargs["tokenizer"]
     supported_types = kwargs["supported_types"]
     safe_serialization = True if 'safe_serialization' not in kwargs.keys() else  kwargs["safe_serialization"]
-<<<<<<< HEAD
-
-=======
     quant_block_list = kwargs["quant_block_list"]
->>>>>>> 0daad3f2
     logger.info("Saving quantized model to autogptq format, this may take a while...")
     if tokenizer is not None:
         tokenizer.save_pretrained(output_dir)
