# Copyright (c) 2023 Intel Corporation
#
# Licensed under the Apache License, Version 2.0 (the "License");
# you may not use this file except in compliance with the License.
# You may obtain a copy of the License at
#
#    http://www.apache.org/licenses/LICENSE-2.0
#
# Unless required by applicable law or agreed to in writing, software
# distributed under the License is distributed on an "AS IS" BASIS,
# WITHOUT WARRANTIES OR CONDITIONS OF ANY KIND, either express or implied.
# See the License for the specific language governing permissions and
# limitations under the License.

# MIT License
#
# Copyright (c) 2023 潘其威(William)
#
# Permission is hereby granted, free of charge, to any person obtaining a copy
# of this software and associated documentation files (the "Software"), to deal
# in the Software without restriction, including without limitation the rights
# to use, copy, modify, merge, publish, distribute, sublicense, and/or sell
# copies of the Software, and to permit persons to whom the Software is
# furnished to do so, subject to the following conditions:
#
# The above copyright notice and this permission notice shall be included in all
# copies or substantial portions of the Software.
#
# THE SOFTWARE IS PROVIDED "AS IS", WITHOUT WARRANTY OF ANY KIND, EXPRESS OR
# IMPLIED, INCLUDING BUT NOT LIMITED TO THE WARRANTIES OF MERCHANTABILITY,
# FITNESS FOR A PARTICULAR PURPOSE AND NONINFRINGEMENT. IN NO EVENT SHALL THE
# AUTHORS OR COPYRIGHT HOLDERS BE LIABLE FOR ANY CLAIM, DAMAGES OR OTHER
# LIABILITY, WHETHER IN AN ACTION OF CONTRACT, TORT OR OTHERWISE, ARISING FROM,
# OUT OF OR IN CONNECTION WITH THE SOFTWARE OR THE USE OR OTHER DEALINGS IN THE
# SOFTWARE.
import torch

import auto_round.export.export_to_autogptq.qlinear_triton
from auto_round.utils import check_to_quantized, get_block_names, \
    get_module, logger, set_module
import copy
import json
import os

import torch.nn as nn
import transformers

import threadpoolctl as tctl
import inspect
from tqdm import tqdm
from concurrent.futures import ThreadPoolExecutor
from auto_round.utils import get_autogptq_packing_qlinear

BLOCK_PATTERNS = [  ## copy from transformers optimum
    "transformer.h",
    "model.decoder.layers",
    "gpt_neox.layers",
    "model.layers",
]


def pack_layer(name, model, layer_config, backend, pbar):
    with tctl.threadpool_limits(limits=1):
        pbar.set_description(f"packing {name}")
        if name == "lm_head":  ##dese not support lm-head
            pbar.update(1)
            return
        config = layer_config[name]
        if config["bits"] > 8:
            pbar.update(1)
            return
        bits = config["bits"]
        group_size = config["group_size"]
        sym = config["sym"]

        layer = get_module(model, name)
        if hasattr(layer, "orig_layer"):
            layer = layer.orig_layer
        device = layer.weight.device

        ##QuantLinear = get_autogptq_packing_qlinear(backend, bits, group_size, sym)
        from auto_round.export.export_to_autoround.qlinear_triton_gptq import QuantLinear

        if isinstance(layer, nn.Linear):
            in_features = layer.in_features
            out_features = layer.out_features
        elif isinstance(layer, nn.Conv2d):
            in_features = layer.in_channels
            out_features = layer.out_channels
        elif isinstance(layer, transformers.pytorch_utils.Conv1D):
            in_features = layer.weight.shape[0]
            out_features = layer.weight.shape[1]

        bias = layer.bias is not None
        ##bias = True  ## if using the above, llama3 lambada RTN will be NAN , TODO why?
        new_layer = QuantLinear(  ##pylint: disable=E1123
            bits, group_size, in_features, out_features, bias, weight_dtype=layer.weight.dtype
        )

        new_layer.device = device
        set_module(model, name, new_layer)
        qlayer = new_layer
        scale = layer.scale
        zero = layer.zp
        # so far can only pack layer on CPU
        qlayer.to("cpu")
        ##force to float32 to be compatible with torch 2.0
        if sym and isinstance(new_layer, auto_round.export.export_to_autogptq.qlinear_triton.QuantLinear):
            layer, scale = layer.to("cpu"), scale.to("cpu")
            zero = 2 ** (bits - 1)
        else:
            layer, scale, zero = layer.to("cpu"), scale.to("cpu"), zero.to("cpu").to(torch.float32)
        sig = inspect.signature(qlayer.pack)
        param_count = len(sig.parameters)
        act_scale = layer.act_scale
        if param_count == 2:
            qlayer.pack(layer, scale, act_scale, layer.w_bf16_to_fp8_scale)
        else:
            qlayer.pack(layer, scale, zero, act_scale, layer.w_bf16_to_fp8_scale, None)
        qlayer.to(device)
        pbar.update(1)

def save_quantized_as_autogptq(output_dir, inplace=True, backend="auto_gptq:exllamav2",
                               **kwargs):
    """Export the model to autogptq format to easily leverage cuda kernel."""

    model = kwargs["model"]
    model = model.to(torch.bfloat16)
    supported_types = kwargs["supported_types"]
    safe_serialization = True if 'safe_serialization' not in kwargs.keys() else kwargs["safe_serialization"]
    to_quant_block_names = kwargs["to_quant_block_names"]
    quant_block_list = kwargs.get("quant_block_list", get_block_names(model))
    logger.info("Saving quantized model to autogptq format, this may take a while...")
    tokenizer = kwargs.get("tokenizer", None)
    processor = kwargs.get("processor", None)
    if tokenizer is not None:
        tokenizer.save_pretrained(output_dir)
    if processor is not None:
        processor.save_pretrained(output_dir)
    ##check module quantized in block, this may have bug for mixed precision quantization
    quantization_config = kwargs["serialization_dict"]
    all_blocks = quant_block_list
    flattened_list = [item for sublist in all_blocks for item in sublist]
    common_prefix = os.path.commonprefix(flattened_list).rstrip('.')
    if common_prefix not in BLOCK_PATTERNS:
        logger.error(f"auto-gptq format may not support loading this quantized model")
        quantization_config['block_name_to_quantize'] = common_prefix
        quantization_config.pop("to_quant_block_names", None)

    all_to_quantized = True
    modules_in_block_to_quantize = []
    for block_names in all_blocks:
        first_block = get_module(model, block_names[0])
        for n, m in first_block.named_modules():
            is_supported_type = False
            for supported_type in supported_types:
                if isinstance(m, supported_type):
                    is_supported_type = True
                    break
            if not is_supported_type:
                continue
            if not check_to_quantized(m):
                all_to_quantized = False
            else:
                modules_in_block_to_quantize.append(n)
    modules_in_block_to_quantize = [modules_in_block_to_quantize]
    if all_to_quantized:
        modules_in_block_to_quantize = None

    if not inplace:
        model = copy.deepcopy(model.to("cpu"))

    layer_config = kwargs["layer_config"]
    names = list(layer_config.keys())
    max_workers = 1
    if not torch.cuda.is_available():
        max_workers = 2  ## 2 with cuda packing will cause hang occasionally

    with ThreadPoolExecutor(max_workers=max_workers) as executor:
        with tqdm(total=len(names), leave=True) as pbar:
            def wrapper(name):
                pack_layer(name, model, layer_config, backend, pbar)

            for _ in executor.map(wrapper, names):
                pass
    if output_dir is None:
        return model

    quantization_config["quant_method"] = "gptq"
    quantization_config.pop("dataset", None)  ## pile-10k is not supported in gptq
    quantization_config["desc_act"] = False  ## for autogptq API
    quantization_config["true_sequential"] = False
    quantization_config["damp_percent"] = 0.01
    if modules_in_block_to_quantize is not None:
        quantization_config["modules_in_block_to_quantize"] = modules_in_block_to_quantize
    if hasattr(model, "config"):
        model.config.quantization_config = quantization_config

    dtype = torch.float16  ##force dtype to fp16
    save(model, output_dir, safe_serialization=safe_serialization, dtype=dtype)
    return model


<<<<<<< HEAD
def save(model: torch.nn.Module, save_dir: str, max_shard_size: str = "50GB", safe_serialization: bool = True):
=======
def save(model: torch.nn.Module, save_dir: str, max_shard_size: str = "5GB", safe_serialization: bool = True,
         dtype=None):
>>>>>>> 66adfb16
    """Save model state dict and configs.

    Args:
        model (`nn.Module`):
            Model to be saved. The model can be wrapped or unwrapped.
        save_dir (`str`):
            Directory to which to save. Will be created if it doesn't exist.
        max_shard_size (`str`, defaults to `"10GB"`):
            The maximum size for a checkpoint before being sharded. Checkpoints shard will then be each of size
            lower than this size. If expressed as a string, needs to be digits followed by a unit (like `"5MB"`).
            <Tip warning={true}>

            If a single weight of the model is bigger than `max_shard_size`, it will be in its own checkpoint shard
            which will be bigger than `max_shard_size`.

            </Tip>
        safe_serialization (`bool`, defaults to `True`):
            Whether to save the model using `safetensors` or the traditional PyTorch way (that uses `pickle`).
    """
    ##max_shard_size = "10000GB"  ## API of auto-gptq with marlin does not support shard size
    os.makedirs(save_dir, exist_ok=True)
    model.save_pretrained(save_dir, max_shard_size=max_shard_size, safe_serialization=safe_serialization)
    config_path = os.path.join(save_dir, "config.json")
    if dtype is not None and dtype != model.dtype and os.path.exists(os.path.join(save_dir, "config.json")):
        with open(config_path, 'r') as file:
            data = json.load(file)
        data["torch_dtype"] = str(dtype).split(".")[-1]
        with open(config_path, 'w') as file:
            json.dump(data, file, indent=2)

    config_file = "quantize_config.json"
    if hasattr(model, "config") and hasattr(model.config, "quantization_config"):
        with open(os.path.join(save_dir, config_file), "w", encoding="utf-8") as f:
            json.dump(model.config.quantization_config, f, indent=2)<|MERGE_RESOLUTION|>--- conflicted
+++ resolved
@@ -201,12 +201,9 @@
     return model
 
 
-<<<<<<< HEAD
-def save(model: torch.nn.Module, save_dir: str, max_shard_size: str = "50GB", safe_serialization: bool = True):
-=======
+
 def save(model: torch.nn.Module, save_dir: str, max_shard_size: str = "5GB", safe_serialization: bool = True,
          dtype=None):
->>>>>>> 66adfb16
     """Save model state dict and configs.
 
     Args:
