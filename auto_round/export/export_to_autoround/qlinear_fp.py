--- conflicted
+++ resolved
@@ -139,7 +139,7 @@
 
     def post_init(self):
         pass
-
+    
     def pack(self, linear, scales, zeros=None, g_idx=None, global_scale=None, input_global_scale=None):
         if linear.bias is not None:
             self.bias = linear.bias.clone().half()
@@ -149,7 +149,7 @@
         elif torch.xpu.is_available():
             device = "xpu:0"
 
-        W = linear.weight.data.to(device).clone()  # TODO check is nesscessory
+        W = linear.weight.data.to(device).clone()
         if isinstance(linear, nn.Conv2d):
             W = W.flatten(1)
         if isinstance(linear, transformers.pytorch_utils.Conv1D):
@@ -187,11 +187,6 @@
             self.input_global_scale = input_global_scale.to(torch.float32).to(device)
         return
 
-<<<<<<< HEAD
-=======
-    torch.compiler.disable()
-
->>>>>>> b3985d67
     def pack_fp4_to_uint8(self, x: torch.Tensor) -> torch.Tensor:
         """
         Packs a tensor with values in the fp4 range into uint8.
