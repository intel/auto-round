# Copyright (c) 2025 Intel Corporation
#
# Licensed under the Apache License, Version 2.0 (the "License");
# you may not use this file except in compliance with the License.
# You may obtain a copy of the License at
#
#    http://www.apache.org/licenses/LICENSE-2.0
#
# Unless required by applicable law or agreed to in writing, software
# distributed under the License is distributed on an "AS IS" BASIS,
# WITHOUT WARRANTIES OR CONDITIONS OF ANY KIND, either express or implied.
# See the License for the specific language governing permissions and
# limitations under the License.

import copy
import json
import os
from concurrent.futures import ThreadPoolExecutor

import threadpoolctl as tctl
import torch
import transformers
from tqdm import tqdm

from auto_round.utils import (
    SUPPORTED_LAYER_TYPES,
    check_start_with_block_name,
    check_to_quantized,
    filter_quantization_config,
    get_module,
    logger,
    set_module,
)


def check_neq_config(config, data_type, bits, group_size, sym):
    """
    Checks if the provided configuration parameters are not equal to the values in the config dictionary.

    Args:
        config (dict): A dictionary containing the configuration parameters.
        data_type (str): The expected data type.
        bits (int): The expected number of bits.
        group_size (int): The expected group size.
        sym (bool): The expected symmetry flag.

    Returns:
        list: A list of strings indicating which configuration parameters do not match.
    """
    expected_config = {"data_type": data_type, "bits": bits, "group_size": group_size, "sym": sym}
    return [key for key, expected_value in expected_config.items() if config.get(key) != expected_value]


class FP8WOQLinear(torch.nn.Module):

    def __init__(
        self,
        in_features,
        out_features,
        weight,
        weight_scale,
        bias=None,
        weight_zp=None,
        act_scale=None,
        dtype=torch.bfloat16,
    ):
        super().__init__()
        self.in_features = in_features
        self.out_features = out_features
        self.weight = torch.nn.Parameter(weight, requires_grad=False)

        if bias is not None:
            self.bias = torch.nn.Parameter(bias, requires_grad=False)
        else:
            self.register_parameter("bias", None)

        self.register_buffer("weight_scale", weight_scale.to(dtype))

        if weight_zp:
            self.register_buffer("weight_zp", weight_zp.to(dtype))

<<<<<<< HEAD
        if act_scale is not None:
            self.register_buffer('act_scale', act_scale.to(dtype))
=======
        if act_scale:
            self.register_buffer("act_scale", act_scale.to(dtype))
>>>>>>> a598f17a


def pack_layer(layer_name, model, data_type, packing_device=None):
    """
     Packs a model layer for quantization based on its type and configuration.

    This function retrieves the specified layer from the model, checks its
    compatibility for quantization, and replaces it with a quantized version
    if applicable. The quantization process depends on the layer's bit-width,
    group size, symmetry, and activation bits.

    Args:
        layer_name (str): The name of the layer to be packed.
        model (torch.nn.Module): The model containing the layer.
        backend (str): The backend framework to be used for quantization.

    Returns:
        None: The function modifies the model in place.
    """
    if packing_device is None:
        packing_device = "cpu"
        if torch.cuda.is_available():
            packing_device = "cuda"
        elif torch.xpu.is_available():
            packing_device = "xpu"
    layer = get_module(model, layer_name)
    if hasattr(layer, "orig_layer"):
        layer = layer.orig_layer

    if not isinstance(layer, SUPPORTED_LAYER_TYPES):  ##already packed
        return

    if not check_to_quantized(layer):
        return

    device = layer.weight.device
    scale = layer.scale
    zp = layer.zp
    weight = layer.weight
    act_scale = layer.act_scale if hasattr(layer, "act_scale") else None
    torch_dtype = torch.float8_e4m3fn
    if "fp8_e5m2" in data_type:
        torch_dtype = torch.float8_e5m2
    info = torch.finfo(torch_dtype)
    if zp is not None:
        q_weight = weight.to(packing_device) / scale.to(packing_device) + zp.to(packing_device)
    else:
        q_weight = weight.to(packing_device) / scale.to(packing_device)
    q_weight = torch.clamp(q_weight, info.min, info.max)
    q_weight = q_weight.to(torch_dtype)
    if isinstance(layer, torch.nn.Linear):
        in_features = layer.in_features
        out_features = layer.out_features
    # elif isinstance(layer, nn.Conv2d):
    #     in_features = layer.in_channels
    #     out_features = layer.out_channels
    elif isinstance(layer, transformers.pytorch_utils.Conv1D):
        in_features = layer.weight.shape[0]
        out_features = layer.weight.shape[1]
    bias = layer.bias
    my_linear = FP8WOQLinear(
        in_features,
        out_features,
        weight=q_weight,
        weight_scale=scale,
        bias=bias,
        weight_zp=zp,
        act_scale=act_scale,
        dtype=model.dtype,
    )

    my_linear.to(device)
    set_module(model, layer_name, my_linear)


def save_quantized_as_autoround(output_dir, inplace=True, backend="auto_round", **kwargs):
    model = kwargs["model"]
    safe_serialization = True if "safe_serialization" not in kwargs.keys() else kwargs["safe_serialization"]
    if not inplace:
        model = copy.deepcopy(model.to("cpu"))

    layer_config = kwargs["layer_config"]
    quantization_config = kwargs["serialization_dict"]
    quantization_config["block_name_to_quantize"] = quantization_config.pop("to_quant_block_names", None)
    quantization_config["quant_method"] = "auto-round"
    if "e5m2" in kwargs.get("data_type", "fp8"):
        quantization_config["fmt"] = "e5m2"
    else:
        quantization_config["fmt"] = "e4m3"
    quantization_config["activation_scheme"] = "dynamic" if quantization_config["act_dynamic"] else "static"

    tokenizer = kwargs.get("tokenizer", None)
    processor = kwargs.get("processor", None)
    extra_config = {}
    block_name_to_quantize = quantization_config["block_name_to_quantize"]
    if isinstance(block_name_to_quantize, str):
        block_name_to_quantize = block_name_to_quantize.split(",")
    elif isinstance(block_name_to_quantize, list):
        for i in range(len(block_name_to_quantize)):
            block_name_to_quantize[i] = os.path.commonprefix(block_name_to_quantize[i]).rstrip(".")

    for layer_name in layer_config:
        if (
            not layer_config[layer_name]["in_blocks"] and layer_config[layer_name]["bits"] <= 8
        ):  ##lm head ##TODO fix act and so on
            extra_config[layer_name] = {}
            extra_config[layer_name]["bits"] = layer_config[layer_name]["bits"]
            extra_config[layer_name]["data_type"] = layer_config[layer_name]["data_type"]
            extra_config[layer_name]["group_size"] = layer_config[layer_name]["group_size"]
            extra_config[layer_name]["sym"] = layer_config[layer_name]["sym"]
        elif layer_config[layer_name]["in_blocks"] or (
            block_name_to_quantize is not None and check_start_with_block_name(layer_name, block_name_to_quantize)
        ):
            neq_keys = check_neq_config(
                layer_config[layer_name],
                data_type=quantization_config["data_type"],
                bits=quantization_config["bits"],
                group_size=quantization_config["group_size"],
                sym=quantization_config["sym"],
            )
            if len(neq_keys) > 0:
                extra_config[layer_name] = {}
            for key in neq_keys:
                if layer_config[layer_name][key] is not None:
                    extra_config[layer_name][key] = layer_config[layer_name][key]
    if len(extra_config) > 0:
        quantization_config["extra_config"] = extra_config
    names = list(layer_config.keys())
    max_workers = 1
    if not torch.cuda.is_available() and not torch.xpu.is_available():
        max_workers = 2  ## 2 with cuda packing will cause hang occasionally
    packing_device = "cpu"
    if torch.cuda.is_available():
        packing_device = "cuda"
    elif torch.xpu.is_available():
        packing_device = "xpu"
    with ThreadPoolExecutor(max_workers=max_workers) as executor:
        with tqdm(total=len(names), leave=True) as pbar:

            def wrapper(name):
                pbar.set_description(f"packing {name}")
                with tctl.threadpool_limits(limits=1):
                    pack_layer(name, model, kwargs.get("data_type", "fp8"), packing_device)
                pbar.update(1)

            for _ in executor.map(wrapper, names):
                pass
    filter_quantization_config(quantization_config)
    if hasattr(model, "config"):
        model.config.quantization_config = quantization_config
    if output_dir is None:
        return model

    if output_dir is None:
        model.tokenizer = tokenizer
        return model
    if os.path.exists(output_dir):
        logger.warning(f"{output_dir} already exists, this may cause model conflict")
    if tokenizer is not None:
        tokenizer.save_pretrained(output_dir)

    if processor is not None:
        processor.save_pretrained(output_dir)
    if quantization_config.get("act_bits", 16) <= 8:
        dtype = torch.bfloat16
    elif "awq" in quantization_config.get("packing_format", "auto_round:auto_gptq"):
        dtype = torch.float16  ## awq kernel only supports float16 on cuda
    else:
        dtype = None
    save(model, output_dir, safe_serialization=safe_serialization, dtype=dtype)

    return model


def save(
    model: torch.nn.Module, save_dir: str, max_shard_size: str = "5GB", safe_serialization: bool = True, dtype=None
):
    """Save model state dict and configs.

    Args:
        model (`nn.Module`):
            Model to be saved. The model can be wrapped or unwrapped.
        save_dir (`str`):
            Directory to which to save. Will be created if it doesn't exist.
        max_shard_size (`str`, defaults to `"10GB"`):
            The maximum size for a checkpoint before being sharded. Checkpoints shard will then be each of size
            lower than this size. If expressed as a string, needs to be digits followed by a unit (like `"5MB"`).
            <Tip warning={true}>

            If a single weight of the model is bigger than `max_shard_size`, it will be in its own checkpoint shard
            which will be bigger than `max_shard_size`.

            </Tip>
        safe_serialization (`bool`, defaults to `True`):
            Whether to save the model using `safetensors` or the traditional PyTorch way (that uses `pickle`).
    """
    os.makedirs(save_dir, exist_ok=True)
    model.save_pretrained(save_dir, max_shard_size=max_shard_size, safe_serialization=safe_serialization)
    config_path = os.path.join(save_dir, "config.json")
    if dtype is not None and dtype != model.dtype and os.path.exists(os.path.join(save_dir, "config.json")):
        with open(config_path, "r") as file:
            data = json.load(file)
        data["torch_dtype"] = str(dtype).split(".")[-1]
        with open(config_path, "w") as file:
            json.dump(data, file, indent=2)
    config_file = "quantization_config.json"
    if hasattr(model, "config") and hasattr(model.config, "quantization_config"):
        with open(os.path.join(save_dir, config_file), "w", encoding="utf-8") as f:
            json.dump(model.config.quantization_config, f, indent=2)<|MERGE_RESOLUTION|>--- conflicted
+++ resolved
@@ -79,13 +79,8 @@
         if weight_zp:
             self.register_buffer("weight_zp", weight_zp.to(dtype))
 
-<<<<<<< HEAD
         if act_scale is not None:
             self.register_buffer('act_scale', act_scale.to(dtype))
-=======
-        if act_scale:
-            self.register_buffer("act_scale", act_scale.to(dtype))
->>>>>>> a598f17a
 
 
 def pack_layer(layer_name, model, data_type, packing_device=None):
