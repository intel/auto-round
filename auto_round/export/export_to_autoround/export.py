# Copyright (c) 2024 Intel Corporation
#
# Licensed under the Apache License, Version 2.0 (the "License");
# you may not use this file except in compliance with the License.
# You may obtain a copy of the License at
#
#    http://www.apache.org/licenses/LICENSE-2.0
#
# Unless required by applicable law or agreed to in writing, software
# distributed under the License is distributed on an "AS IS" BASIS,
# WITHOUT WARRANTIES OR CONDITIONS OF ANY KIND, either express or implied.
# See the License for the specific language governing permissions and
# limitations under the License.


import copy
import json
import os

import torch
import torch.nn as nn
import transformers

from auto_round.export.register import register_format
from auto_round.utils import get_layer_names_in_block, get_module, logger, set_module
import threadpoolctl as tctl
import inspect


def check_neq_config(config, data_type, bits, group_size, sym):
    """
    Checks if the provided configuration parameters are not equal to the values in the config dictionary.

    Args:
        config (dict): A dictionary containing the configuration parameters.
        data_type (str): The expected data type.
        bits (int): The expected number of bits.
        group_size (int): The expected group size.
        sym (bool): The expected symmetry flag.

    Returns:
        list: A list of strings indicating which configuration parameters do not match.
    """
    res = []
    if data_type != config["data_type"]:
        res.append("data_type")
        return res
    if bits != config["bits"]:
        res.append("bits")
    if group_size != config["group_size"]:
        res.append("group_size")
    if sym != config["sym"]:
        res.append("sym")
    return res


def get_autogptq_packing_qlinear(backend, bits=4, group_size=128, sym=False):
    """
    Configures and returns a QuantLinear class based on the specified backend and parameters.

    Args:
        backend (str): The backend to be used for quantization. Supported values include "qigen", "triton", "marlin",
                       "exllama", and "cuda".
        bits (int, optional): The number of bits for quantization. Default is 4.
        group_size (int, optional): The group size for quantization. Default is 128.
        sym (bool, optional): Flag indicating whether to use symmetric quantization. Default is False.

    Returns:
        class: The dynamically imported QuantLinear class configured according to the specified parameters.
    """
    use_triton = True
    disable_exllamav2 = True
    disable_exllamav1 = False
    disable_marlin = True
    use_qigen = False
    if "qigen" in backend:
        use_triton = False
        use_qigen = True
    elif "triton" in backend:
        use_triton = True
    elif "marlin" in backend and sym:
        use_triton = False
        disable_marlin = False
    elif "exllama" in backend:  ##need v1 code to export
        use_triton = True  ##same with triton
        disable_marlin = True
    elif "cuda" in backend:
        use_triton = False
        disable_marlin = True
        disable_exllamav2 = True
        disable_exllamav1 = True

    from auto_gptq.utils.import_utils import dynamically_import_QuantLinear  # pylint: disable=E0401
    QuantLinear = dynamically_import_QuantLinear(
        use_triton=use_triton,
        desc_act=False,
        group_size=group_size,
        bits=bits,
        disable_exllama=disable_exllamav1,
        disable_exllamav2=disable_exllamav2,
        use_qigen=use_qigen,
        disable_marlin=disable_marlin,
    )
    return QuantLinear


def dynamic_import_quantLinear_for_packing(backend, bits, group_size, sym):
    """
    Dynamically imports and returns the appropriate QuantLinear class based on the specified backend and parameters.

    Args:
        backend (str): The backend to be used for quantization. Supported values include "auto_round" and "gptq".
        bits (int): The number of bits for quantization.
        group_size (int): The group size for quantization.
        sym (bool): Flag indicating whether to use symmetric quantization.

    Returns:
        class: The dynamically imported QuantLinear class configured according to the specified parameters.

    Raises:
        AssertionError: If the backend is not supported.
    """
    logger.info(f"lyt_debug dynamic_import backend: {backend}")
    # try:
    #     import habana_frameworks.torch.hpu  # noqa: F401
    # except Exception as e:
    #     pass
    # else:
    #     from auto_round_extension.hpu.qlinear_hpu import QuantLinear
    #     return QuantLinear
    if "auto_round" in backend:
        ##only support triton and exllamav2
        if not ("triton" in backend or "exllamav2" in backend):
            logger.warning_once(f"autoround format does not support {backend}, try to pack with autogptq")
            return get_autogptq_packing_qlinear(backend, bits, group_size, sym)
        from auto_round_extension.cuda.qliner_triton import QuantLinear
        return QuantLinear
    elif "gptq" in backend:
        return get_autogptq_packing_qlinear(backend, bits, group_size, sym)

    else:
        assert False, f"only support gptq and autoround backend"


@register_format("auto_round")
def save_quantized_as_autoround(output_dir, inplace=True, backend="auto_round:exllamav2", **kwargs):
    """
    Saves a quantized model in the auto-round format.

    Args:
        output_dir (str): The directory where the quantized model will be saved.
        inplace (bool, optional): If True, modifies the model in place. Otherwise, creates a deepcopy of the model.
                                Default is True.
        backend (str, optional): The backend to be used for quantization.
                                  Default is "autoround:exllamav2".
        **kwargs: Additional keyword arguments including:
            - model (nn.Module): The model to be quantized.
            - layer_config (dict): The layer configuration for each layer.
            - serialization_dict (dict): The serialization configuration.
            - tokenizer (Tokenizer, optional): The tokenizer to be saved.

    Returns:
        None

    Raises:
        AssertionError: If the backend is not supported.
    """
    # logger.info(f"lyt_debug backend: {backend}")
    if ":" not in backend:
        backend = "autoround:exllamav2"
    backend = backend.replace("autoround", "auto_round")
    backend = backend.replace("auto-round", "auto_round")
    if not ("triton" in backend or "exllamav2" in backend):
        logger.info(f"autoround format does not support {backend}, try to pack with autogptq")
        backend = backend.replace("auto_round", "auto_gptq")

    model = kwargs["model"]
    model = model.to(torch.float16)  ##force to fp16
    if not inplace:
        model = copy.deepcopy(model.to("cpu"))
    layer_names_in_block = get_layer_names_in_block(model)

    layer_config = kwargs["layer_config"]

    with tctl.threadpool_limits(limits=1):
        for name in layer_config.keys():

            config = kwargs["layer_config"][name]
            if config["bits"] > 8:
                continue
            logger.info(f"packing {name}")

            bits = config["bits"]
            group_size = config["group_size"]
            sym = config["sym"]

            layer = get_module(model, name)
            device = layer.weight.device

<<<<<<< HEAD
            QuantLinear = dynamic_import_quantLienar_for_packing(backend, bits, group_size, sym)
            # logger.info(f"lyt_debug QuantLinear: {type(QuantLinear)}, {QuantLinear}")
=======
            QuantLinear = dynamic_import_quantLinear_for_packing(backend, bits, group_size, sym)
>>>>>>> 0126180f

            if isinstance(layer, nn.Linear):
                in_features = layer.in_features
                out_features = layer.out_features
            elif isinstance(layer, nn.Conv2d):
                in_features = layer.in_channels
                out_features = layer.out_channels
            elif isinstance(layer, transformers.pytorch_utils.Conv1D):
                in_features = layer.weight.shape[0]
                out_features = layer.weight.shape[1]
            bias = layer.bias is not None and torch.any(layer.bias)

            new_layer = QuantLinear(  ##pylint: disable=E1123
                bits, group_size, in_features, out_features, bias, weight_dtype=layer.weight.dtype
            )

            new_layer.device = device
            set_module(model, name, new_layer)
            qlayer = new_layer
            scale = layer_config[name]["scale"]
            zero = layer_config[name]["zp"]
            # so far can only pack layer on CPU
            qlayer.to("cpu")
            ##force to float32 to be compatible with torch 2.0
            layer, scale, zero = layer.to("cpu"), scale.to("cpu"), zero.to("cpu").to(torch.float32)
            sig = inspect.signature(qlayer.pack)
            param_count = len(sig.parameters)
            if param_count == 2:
                qlayer.pack(layer, scale)
            else:
                qlayer.pack(layer, scale, zero, None)
            qlayer.to(device)
    quantization_config = kwargs["serialization_dict"]
    quantization_config["quant_method"] = "intel/auto-round"
    quantization_config["backend"] = backend
    extra_config = {}
    for layer_name in layer_config:
        if layer_config[layer_name]["bits"] > 8:
            continue
        if layer_name not in layer_names_in_block:
            extra_config[layer_name] = {}
            extra_config[layer_name]["bits"] = layer_config[layer_name]["bits"]
            extra_config[layer_name]["data_type"] = layer_config[layer_name]["data_type"]
            extra_config[layer_name]["group_size"] = layer_config[layer_name]["group_size"]
            extra_config[layer_name]["sym"] = layer_config[layer_name]["sym"]
        else:
            neq_keys = check_neq_config(
                layer_config[layer_name],
                data_type=quantization_config["data_type"],
                bits=quantization_config["bits"],
                group_size=quantization_config["group_size"],
                sym=quantization_config["sym"],
            )
            if len(neq_keys) > 0:
                extra_config[layer_name] = {}
            for key in neq_keys:
                extra_config[layer_name][key] = layer_config[layer_name][key]
    if len(extra_config) > 0:
        quantization_config["extra_config"] = extra_config
    if hasattr(model, "config"):
        model.config.quantization_config = quantization_config
    tokenizer = kwargs["tokenizer"]
    if tokenizer is not None:
        tokenizer.save_pretrained(output_dir)
    save(model, output_dir)


def save(model: nn.Module, save_dir: str, max_shard_size: str = "5GB", safe_serialization: bool = True):
    """Save model state dict and configs.

    Args:
        model (`nn.Module`):
            Model to be saved. The model can be wrapped or unwrapped.
        save_dir (`str`):
            Directory to which to save. Will be created if it doesn't exist.
        max_shard_size (`str`, defaults to `"10GB"`):
            The maximum size for a checkpoint before being sharded. Checkpoints shard will then be each of size
            lower than this size. If expressed as a string, needs to be digits followed by a unit (like `"5MB"`).
            <Tip warning={true}>

            If a single weight of the model is bigger than `max_shard_size`, it will be in its own checkpoint shard
            which will be bigger than `max_shard_size`.

            </Tip>
        safe_serialization (`bool`, defaults to `True`):
            Whether to save the model using `safetensors` or the traditional PyTorch way (that uses `pickle`).
    """
    os.makedirs(save_dir, exist_ok=True)
    model.save_pretrained(save_dir, max_shard_size=max_shard_size, safe_serialization=safe_serialization)
    config_file = "quantization_config.json"
    if hasattr(model, "config") and hasattr(model.config, "quantization_config"):
        with open(os.path.join(save_dir, config_file), "w", encoding="utf-8") as f:
            json.dump(model.config.quantization_config, f, indent=2)<|MERGE_RESOLUTION|>--- conflicted
+++ resolved
@@ -197,12 +197,7 @@
             layer = get_module(model, name)
             device = layer.weight.device
 
-<<<<<<< HEAD
-            QuantLinear = dynamic_import_quantLienar_for_packing(backend, bits, group_size, sym)
-            # logger.info(f"lyt_debug QuantLinear: {type(QuantLinear)}, {QuantLinear}")
-=======
             QuantLinear = dynamic_import_quantLinear_for_packing(backend, bits, group_size, sym)
->>>>>>> 0126180f
 
             if isinstance(layer, nn.Linear):
                 in_features = layer.in_features
