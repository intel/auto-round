--- conflicted
+++ resolved
@@ -22,15 +22,10 @@
 import transformers
 
 import auto_round.export.export_to_autoround.qlinear_triton_act
-
-<<<<<<< HEAD
 import auto_round_extension.cuda.qlinear_int32
-from auto_round.utils import get_module, logger, set_module, supported_layer_types, check_to_quantized
-=======
 import auto_round_extension.triton.qlinear_tritonv2
 from auto_round.utils import get_module, logger, set_module, supported_layer_types, check_to_quantized, \
     filter_quantization_config
->>>>>>> eee6db4b
 import threadpoolctl as tctl
 import inspect
 from tqdm import tqdm
@@ -79,12 +74,8 @@
     if "auto_round" in backend and "awq" not in backend and "gptq" not in backend:
         if act_bits <= 8:  ##easily have bug for other configuration, need to refine code later
             return auto_round.export.export_to_autoround.qlinear_triton_act.QuantLinear
-<<<<<<< HEAD
         from auto_round_extension.cuda.qlinear_int32 import QuantLinear
-=======
-
         from auto_round_extension.triton.qlinear_tritonv2 import QuantLinear
->>>>>>> eee6db4b
         return QuantLinear
     elif "auto_round" in backend and "gptq" in backend and bits in (2, 4, 8):
         from auto_round.export.export_to_autoround.qlinear_triton import QuantLinear  ##no g_idx
@@ -93,12 +84,8 @@
         from ..export_to_awq.utils import WQLinear_GEMM
         return WQLinear_GEMM
     elif "gptqmodel" in backend:
-<<<<<<< HEAD
         from auto_round_extension.cuda.qlinear_int32 import QuantLinear
         return QuantLinear
-=======
-        return auto_round_extension.triton.qlinear_tritonv2.QuantLinear
->>>>>>> eee6db4b
     elif "gptq" in backend and not "gptqmodel" in backend:  ## have g_idx
         return get_autogptq_packing_qlinear(backend, bits, group_size, sym)
     else:
@@ -208,11 +195,8 @@
         qlayer = new_layer
         import auto_round.export.export_to_autoround.qlinear_triton
         if sym and isinstance(QuantLinear, (auto_round.export.export_to_autoround.qlinear_triton.QuantLinear,
-<<<<<<< HEAD
-                                            auto_round_extension.cuda.qlinear_int32.QuantLinear)):
-=======
+                                            auto_round_extension.cuda.qlinear_int32.QuantLinear,
                                             auto_round_extension.triton.qlinear_tritonv2.QuantLinear)):
->>>>>>> eee6db4b
             zp = int(zp.flatten()[0])
 
         qlayer.to("cpu")
@@ -382,9 +366,4 @@
     config_file = "quantization_config.json"
     if hasattr(model, "config") and hasattr(model.config, "quantization_config"):
         with open(os.path.join(save_dir, config_file), "w", encoding="utf-8") as f:
-<<<<<<< HEAD
-            json.dump(model.config.quantization_config, f, indent=2)
-
-=======
-            json.dump(model.config.quantization_config, f, indent=2)
->>>>>>> eee6db4b
+            json.dump(model.config.quantization_config, f, indent=2)