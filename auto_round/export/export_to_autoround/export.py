# Copyright (c) 2024 Intel Corporation
#
# Licensed under the Apache License, Version 2.0 (the "License");
# you may not use this file except in compliance with the License.
# You may obtain a copy of the License at
#
#    http://www.apache.org/licenses/LICENSE-2.0
#
# Unless required by applicable law or agreed to in writing, software
# distributed under the License is distributed on an "AS IS" BASIS,
# WITHOUT WARRANTIES OR CONDITIONS OF ANY KIND, either express or implied.
# See the License for the specific language governing permissions and
# limitations under the License.


import copy
import inspect
import json
import os
from concurrent.futures import ThreadPoolExecutor
from dataclasses import fields
from enum import Enum

import threadpoolctl as tctl
import torch
import torch.nn as nn
import transformers
from tqdm import tqdm

from auto_round.export.export_to_autoround.utils import check_neq_config
from auto_round.export.utils import save_model
from auto_round.logger import logger
from auto_round.schemes import QuantizationScheme
from auto_round.utils import (
    SUPPORTED_FORMATS,
    SUPPORTED_LAYER_TYPES,
    check_start_with_block_name,
    check_to_quantized,
    copy_python_files_from_model_cache,
    filter_quantization_config,
    get_autogptq_packing_qlinear,
    get_module,
    is_mx_fp,
    is_nv_fp,
    is_standard_fp,
    set_module,
    to_standard_regex,
)


class AutoRoundFormat(str, Enum):
    # Weight: FP8, per-channel, may be extended to per-tensor in future
    # Activation: FP8, per-tensor
    FP8_STATIC = "fp8_static"
    MXFP8 = "mxfp8"
    MXFP4 = "mxfp4"
    NVFP4 = "nvfp4"
    FP8 = "fp8"


def dynamic_import_quant_linear_for_packing(backend, bits, group_size, sym, act_bits=16):
    """
    Dynamically imports and returns the appropriate QuantLinear class based on the specified backend and parameters.

    Args:
        backend (str): The backend to be used for quantization. Supported values include "auto_round" "awq" and "gptq".
        bits (int): The number of bits for quantization.
        group_size (int): The group size for quantization.
        sym (bool): Flag indicating whether to use symmetric quantization.

    Returns:
        class: The dynamically imported QuantLinear class configured according to the specified parameters.

    Raises:
        ValueError: If the backend is not supported.
    """
    if "auto_round" in backend and "awq" not in backend and "gptq" not in backend:
        if act_bits <= 8:  ##easily have bug for other configuration, need to refine code later
            import auto_round.export.export_to_autoround.qlinear_triton_act

            return auto_round.export.export_to_autoround.qlinear_triton_act.QuantLinear
        from auto_round_extension.torch.qlinear_torch import QuantLinear

        return QuantLinear
    elif "gptqmodel" in backend:
        from auto_round_extension.torch.qlinear_torch import QuantLinear

        return QuantLinear
    elif "auto_round" in backend and "gptq" in backend and "gptqmodel" not in backend:
        from auto_round_extension.torch.qlinear_torch_zp import QuantLinear

        return QuantLinear
    elif "awq" in backend:
        from ..export_to_awq.utils import WQLinear_GEMM

        return WQLinear_GEMM
    elif "gptq" in backend and "gptqmodel" not in backend:  ## have g_idx
        return get_autogptq_packing_qlinear(backend, bits, group_size, sym)
    else:
        raise ValueError(f"unsupported backend: '{backend}'. Supported backends are: {', '.join(SUPPORTED_FORMATS)}")


def pack_qact_layer(name, model):
    layer = get_module(model, name)
    if hasattr(layer, "orig_layer"):
        layer = layer.orig_layer

    if layer.bits > 8:
        return

    device = layer.weight.device
    bits = layer.bits
    group_size = layer.group_size
    act_bits = layer.act_bits

    act_scale = layer.act_scale if hasattr(layer, "act_scale") else None
    w_bf16_to_fp8_scale = layer.w_bf16_to_fp8_scale if hasattr(layer, "w_bf16_to_fp8_scale") else None
    scale = layer.scale
    zp = layer.zp
    import auto_round.export.export_to_autoround.qlinear_triton_act

    QuantLinear = auto_round.export.export_to_autoround.qlinear_triton_act.QuantLinear

    if type(layer) == nn.Linear:
        in_features = layer.in_features
        out_features = layer.out_features
    elif type(layer) == nn.Conv2d:
        in_features = layer.in_channels
        out_features = layer.out_channels
    elif type(layer) == transformers.pytorch_utils.Conv1D:
        in_features = layer.weight.shape[0]
        out_features = layer.weight.shape[1]
    bias = layer.bias is not None
    use_pc = False
    new_layer = QuantLinear(  ##pylint: disable=E1123
        bits, group_size, in_features, out_features, bias, weight_dtype=layer.weight.dtype, use_pc=use_pc
    )
    new_layer.device = device
    set_module(model, name, new_layer)
    qlayer = new_layer

    qlayer.to("cpu")

    qlayer.pack(layer, scale, zp, act_scale, w_bf16_to_fp8_scale, device)
    qlayer.to(device)


def pack_layer(layer_name, model, backend, device=None):
    """
    Packs a model layer for quantization based on its type and configuration.

    This function retrieves the specified layer from the model, checks its
    compatibility for quantization, and replaces it with a quantized version
    if applicable. The quantization process depends on the layer's bit-width,
    group size, symmetry, and activation bits.

    Args:
        layer_name (str): The name of the layer to be packed.
        model (torch.nn.Module): The model containing the layer.
        backend (str): The backend framework to be used for quantization.

    Returns:
        None: The function modifies the model in place.
    """
    if is_nv_fp(backend) or is_mx_fp(backend):
        from auto_round.export.export_to_autoround.export_to_nvfp_mxfp import pack_layer

        return pack_layer(layer_name, model, backend, device)

    if (
        backend == f"auto_round:{AutoRoundFormat.FP8.value}"
        or backend == f"auto_round:{AutoRoundFormat.FP8_STATIC.value}"
    ):
        from auto_round.export.export_to_autoround.export_to_fp8 import pack_layer

        return pack_layer(layer_name, model, backend, device)

    if backend == "auto_round:llm_compressor":
        from auto_round.export.export_to_llmcompressor.export_to_static_fp import pack_layer

        return pack_layer(layer_name, model, backend, device)

    layer = get_module(model, layer_name)
    if hasattr(layer, "orig_layer"):
        layer = layer.orig_layer

    if type(layer) not in SUPPORTED_LAYER_TYPES:  ##already packed
        return

    if int(layer.act_bits) <= 8:
        return pack_qact_layer(layer_name, model)

    if not check_to_quantized(layer):
        return

    orig_device = layer.weight.device
    bits = layer.bits
    group_size = layer.group_size
    sym = layer.sym
    act_bits = layer.act_bits

    scale = layer.scale
    zp = layer.zp
    QuantLinear = dynamic_import_quant_linear_for_packing(backend, bits, group_size, sym, act_bits)

    if type(layer) == nn.Linear:
        in_features = layer.in_features
        out_features = layer.out_features
    elif type(layer) == nn.Conv2d:
        in_features = layer.in_channels
        out_features = layer.out_channels
    elif type(layer) == transformers.pytorch_utils.Conv1D:
        in_features = layer.weight.shape[0]
        out_features = layer.weight.shape[1]
    bias = layer.bias is not None

    if "awq" not in backend:
        new_layer = QuantLinear(  ##pylint: disable=E1123
            bits, group_size, in_features, out_features, bias=bias, weight_dtype=layer.weight.dtype
        )
        new_layer.device = orig_device
        set_module(model, layer_name, new_layer)
        qlayer = new_layer
        import auto_round_extension.torch.qlinear_torch

        if (
            sym
            and isinstance(zp, torch.Tensor)
            and isinstance(QuantLinear, (auto_round_extension.torch.qlinear_torch.QuantLinear))
        ):
            zp = int(zp.flatten()[0])

        qlayer.to("cpu")
        # Force to float32 to be compatible with torch 2.0
        sig = inspect.signature(qlayer.pack)
        param_count = len(sig.parameters)
        if param_count == 2:
            qlayer.pack(layer, scale, device=device)
        else:
            qlayer.pack(layer, scale, zp, None, device=device)
        qlayer.to(orig_device)
    else:
        scale = scale.to(torch.float32).t().contiguous()
        if isinstance(zp, torch.Tensor):
            zp = zp.to(torch.float32).t().contiguous()
            if sym:
                zp = int(zp.flatten()[0])

        if bits != 4:
            logger.error("AutoAWQ format only supports 4-bits quantization.")
        qlayer = QuantLinear.from_linear(
            linear=layer, w_bit=bits, group_size=group_size, init_only=False, scales=scale, zeros=zp, device=device
        )
        qlayer.to(orig_device)
        set_module(model, layer_name, qlayer)
    if hasattr(layer, "weight"):
        layer.weight = None
    if hasattr(layer, "bias"):
        layer.bias = None


def save_quantized_as_autoround(output_dir, inplace=True, backend="auto_round:exllamav2", **kwargs):
    """
    Saves a quantized model in the auto-round format.

    Args:
        output_dir (str): The directory where the quantized model will be saved.
        inplace (bool, optional): If True, modifies the model in place. Otherwise, creates a deepcopy of the model.
                                Default is True.
        backend (str, optional): The backend to be used for quantization.
                                  Default is "autoround:exllamav2".
        **kwargs: Additional keyword arguments including:
            - model (nn.Module): The model to be quantized.
            - layer_config (dict): The layer configuration for each layer.
            - serialization_dict (dict): The serialization configuration.
            - tokenizer (Tokenizer, optional): The tokenizer to be saved.

    Returns:
        None

    Raises:
        ValueError: If the backend is not supported.
    """
    data_type = kwargs.get("data_type", None)
    if is_nv_fp(data_type) or is_mx_fp(data_type):  ## detect nvfp & mxfp first
        from auto_round.export.export_to_autoround.export_to_nvfp_mxfp import save_quantized_as_fp

        return save_quantized_as_fp(output_dir, inplace=inplace, backend="auto_round:llm_compressor", **kwargs)

    if backend == "auto_round:llm_compressor":
        from auto_round.export.export_to_llmcompressor.export_to_static_fp import save_quantized_as_static_fp

        return save_quantized_as_static_fp(output_dir, inplace=inplace, backend="auto_round:llm_compressor", **kwargs)

    if kwargs.get("data_type", "int") == "fp" and kwargs.get("bits", 16) == 8 and kwargs.get("act_bits", 16) >= 16:
        from auto_round.export.export_to_autoround.export_to_fp8 import save_quantized_as_autoround

        return save_quantized_as_autoround(output_dir, inplace=inplace, backend="auto_round", **kwargs)

    # IF using sym, we change to gptq sym kernel to avoid compiling from auto_round source
    if (
        (kwargs.get("sym") is None or kwargs.get("sym"))
        and ("gptq" not in backend and "awq" not in backend)
        and (AutoRoundFormat.FP8_STATIC.value not in backend)
    ):
        backend = backend.replace("auto_round", "auto_round:auto_gptq")

    model = kwargs["model"]
    safe_serialization = True if "safe_serialization" not in kwargs.keys() else kwargs["safe_serialization"]
    if not inplace:
        model = copy.deepcopy(model.to("cpu"))

    layer_config = kwargs["layer_config"]
    quantization_config = kwargs["serialization_dict"]
    quantization_config["block_name_to_quantize"] = quantization_config.pop("to_quant_block_names", None)
    quantization_config["quant_method"] = "auto-round"
    quantization_config["packing_format"] = backend
    device = kwargs.get("device", None)
    tokenizer = kwargs.get("tokenizer", None)
    processor = kwargs.get("processor", None)
    image_processor = kwargs.get("image_processor", None)
    extra_config = {}
    block_name_to_quantize = quantization_config["block_name_to_quantize"]
    if isinstance(block_name_to_quantize, str):
        block_name_to_quantize = block_name_to_quantize.split(",")
    elif isinstance(block_name_to_quantize, list):
        for i in range(len(block_name_to_quantize)):
            block_name_to_quantize[i] = os.path.commonprefix(block_name_to_quantize[i]).rstrip(".")

<<<<<<< HEAD
    for layer_name in layer_config:
        if (
            not layer_config[layer_name]["in_blocks"] and layer_config[layer_name]["bits"] <= 8
        ):  ##lm head ##TODO fix act and so on
            extra_config[layer_name] = {}
            extra_config[layer_name]["bits"] = layer_config[layer_name]["bits"]
            extra_config[layer_name]["data_type"] = layer_config[layer_name]["data_type"]
            extra_config[layer_name]["group_size"] = layer_config[layer_name]["group_size"]
            extra_config[layer_name]["sym"] = layer_config[layer_name]["sym"]
            extra_config[layer_name]["act_bits"] = layer_config[layer_name]["act_bits"]
            extra_config[layer_name]["act_data_type"] = layer_config[layer_name]["act_data_type"]
            extra_config[layer_name]["act_group_size"] = layer_config[layer_name]["act_group_size"]
            extra_config[layer_name]["act_sym"] = layer_config[layer_name]["act_sym"]
        elif layer_config[layer_name]["in_blocks"] or (
=======
    scheme_keys = [f.name for f in fields(QuantizationScheme)]
    for layer_name, cfg in layer_config.items():
        if not cfg["in_blocks"] and cfg["bits"] <= 8:  # lm head
            extra_config[layer_name] = {key: cfg.get(key) for key in scheme_keys}
        elif cfg["in_blocks"] or (
>>>>>>> a00fcc60
            block_name_to_quantize is not None and check_start_with_block_name(layer_name, block_name_to_quantize)
        ):
            neq_keys = check_neq_config(cfg, **{k: quantization_config[k] for k in scheme_keys})
            if len(neq_keys) > 0:
                extra_config[layer_name] = {}
<<<<<<< HEAD
            for key in neq_keys:
                if layer_config[layer_name][key] is not None:
                    extra_config[layer_name][key] = layer_config[layer_name][key]

    regex_config = quantization_config.pop("regex_config")
    if regex_config is not None:
        for name in regex_config.keys():
            regex_name = to_standard_regex(name)
            extra_config[regex_name] = {**{k: regex_config[name][k] for k in REQUIRED_CONFIG_KEYS}}
=======
                for key in scheme_keys:
                    if cfg[key] is not None:
                        extra_config[layer_name][key] = cfg[key]
>>>>>>> a00fcc60

    if len(extra_config) > 0:
        quantization_config["extra_config"] = extra_config
    names = list(layer_config.keys())
    max_workers = 1
    if not torch.cuda.is_available() and not torch.xpu.is_available():
        max_workers = 2  ## 2 with cuda packing will cause hang occasionally
    with ThreadPoolExecutor(max_workers=max_workers) as executor:
        with tqdm(total=len(names), leave=True) as pbar:

            def wrapper(name):
                pbar.set_description(f"packing {name}")
                with tctl.threadpool_limits(limits=1):
                    pack_layer(name, model, backend, device)
                pbar.update(1)

            for _ in executor.map(wrapper, names):
                pass
    filter_quantization_config(quantization_config)
    if hasattr(model, "config"):
        model.config.quantization_config = quantization_config
    if output_dir is None:
        return model

    if output_dir is None:
        model.tokenizer = tokenizer
        return model
    if os.path.exists(output_dir):
        logger.warning(f"{output_dir} already exists, this may cause model conflict")
    if tokenizer is not None and hasattr(tokenizer, "save_pretrained"):
        tokenizer.save_pretrained(output_dir)

    if processor is not None:
        processor.save_pretrained(output_dir)
    if image_processor is not None:
        image_processor.save_pretrained(output_dir)
    if quantization_config.get("act_bits", 16) <= 8:
        dtype = torch.bfloat16
    elif "awq" in quantization_config.get("packing_format", "auto_round:auto_gptq"):
        dtype = torch.float16  ## awq kernel only supports float16 on cuda
    else:
        dtype = None
    save_model(model, output_dir, safe_serialization=safe_serialization, dtype=dtype)

    return model<|MERGE_RESOLUTION|>--- conflicted
+++ resolved
@@ -327,51 +327,29 @@
         for i in range(len(block_name_to_quantize)):
             block_name_to_quantize[i] = os.path.commonprefix(block_name_to_quantize[i]).rstrip(".")
 
-<<<<<<< HEAD
-    for layer_name in layer_config:
-        if (
-            not layer_config[layer_name]["in_blocks"] and layer_config[layer_name]["bits"] <= 8
-        ):  ##lm head ##TODO fix act and so on
-            extra_config[layer_name] = {}
-            extra_config[layer_name]["bits"] = layer_config[layer_name]["bits"]
-            extra_config[layer_name]["data_type"] = layer_config[layer_name]["data_type"]
-            extra_config[layer_name]["group_size"] = layer_config[layer_name]["group_size"]
-            extra_config[layer_name]["sym"] = layer_config[layer_name]["sym"]
-            extra_config[layer_name]["act_bits"] = layer_config[layer_name]["act_bits"]
-            extra_config[layer_name]["act_data_type"] = layer_config[layer_name]["act_data_type"]
-            extra_config[layer_name]["act_group_size"] = layer_config[layer_name]["act_group_size"]
-            extra_config[layer_name]["act_sym"] = layer_config[layer_name]["act_sym"]
-        elif layer_config[layer_name]["in_blocks"] or (
-=======
     scheme_keys = [f.name for f in fields(QuantizationScheme)]
     for layer_name, cfg in layer_config.items():
         if not cfg["in_blocks"] and cfg["bits"] <= 8:  # lm head
             extra_config[layer_name] = {key: cfg.get(key) for key in scheme_keys}
         elif cfg["in_blocks"] or (
->>>>>>> a00fcc60
             block_name_to_quantize is not None and check_start_with_block_name(layer_name, block_name_to_quantize)
         ):
             neq_keys = check_neq_config(cfg, **{k: quantization_config[k] for k in scheme_keys})
             if len(neq_keys) > 0:
                 extra_config[layer_name] = {}
-<<<<<<< HEAD
-            for key in neq_keys:
-                if layer_config[layer_name][key] is not None:
-                    extra_config[layer_name][key] = layer_config[layer_name][key]
+                for key in scheme_keys:
+                    if cfg[key] is not None:
+                        extra_config[layer_name][key] = cfg[key]
 
     regex_config = quantization_config.pop("regex_config")
     if regex_config is not None:
         for name in regex_config.keys():
             regex_name = to_standard_regex(name)
-            extra_config[regex_name] = {**{k: regex_config[name][k] for k in REQUIRED_CONFIG_KEYS}}
-=======
-                for key in scheme_keys:
-                    if cfg[key] is not None:
-                        extra_config[layer_name][key] = cfg[key]
->>>>>>> a00fcc60
+            extra_config[regex_name] = {**{k: regex_config[name][k] for k in scheme_keys}}
 
     if len(extra_config) > 0:
         quantization_config["extra_config"] = extra_config
+
     names = list(layer_config.keys())
     max_workers = 1
     if not torch.cuda.is_available() and not torch.xpu.is_available():
