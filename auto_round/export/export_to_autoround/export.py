--- conflicted
+++ resolved
@@ -40,11 +40,8 @@
     copy_python_files_from_model_cache,
     get_module,
     set_module,
-<<<<<<< HEAD
     is_meta_model,
-=======
     to_standard_regex,
->>>>>>> 282aab66
 )
 
 
