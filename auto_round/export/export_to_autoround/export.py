# Copyright (c) 2024 Intel Corporation
#
# Licensed under the Apache License, Version 2.0 (the "License");
# you may not use this file except in compliance with the License.
# You may obtain a copy of the License at
#
#    http://www.apache.org/licenses/LICENSE-2.0
#
# Unless required by applicable law or agreed to in writing, software
# distributed under the License is distributed on an "AS IS" BASIS,
# WITHOUT WARRANTIES OR CONDITIONS OF ANY KIND, either express or implied.
# See the License for the specific language governing permissions and
# limitations under the License.


import copy
import json
import os

import torch
import torch.nn as nn
import transformers

from auto_round.utils import get_layer_names_in_block, get_module, logger, set_module
import threadpoolctl as tctl
import inspect
from tqdm import tqdm
from concurrent.futures import ThreadPoolExecutor
from auto_round.utils import get_autogptq_packing_qlinear

def check_neq_config(config, data_type, bits, group_size, sym):
    """
    Checks if the provided configuration parameters are not equal to the values in the config dictionary.

    Args:
        config (dict): A dictionary containing the configuration parameters.
        data_type (str): The expected data type.
        bits (int): The expected number of bits.
        group_size (int): The expected group size.
        sym (bool): The expected symmetry flag.

    Returns:
        list: A list of strings indicating which configuration parameters do not match.
    """
    expected_config = {"data_type": data_type,
                       "bits": bits,
                       "group_size": group_size,
                       "sym": sym
                       }
    return [key for key, expected_value in expected_config.items() if config.get(key) != expected_value]


def dynamic_import_quant_linear_for_packing(backend, bits, group_size, sym):
    """
    Dynamically imports and returns the appropriate QuantLinear class based on the specified backend and parameters.

    Args:
        backend (str): The backend to be used for quantization. Supported values include "auto_round" "awq" and "gptq".
        bits (int): The number of bits for quantization.
        group_size (int): The group size for quantization.
        sym (bool): Flag indicating whether to use symmetric quantization.

    Returns:
        class: The dynamically imported QuantLinear class configured according to the specified parameters.

    Raises:
        AssertionError: If the backend is not supported.
    """
    if "auto_round" in backend and "awq" not in backend and "gptq" not in backend:
        ##only support triton and exllamav2
        if not ("triton" in backend or "exllamav2" in backend):
            logger.warning_once(f"auto_round format does not support {backend}, try to pack each layer with auto_gptq")
            return get_autogptq_packing_qlinear(backend, bits, group_size, sym)
        from auto_round_extension.cuda.qlinear_triton import QuantLinear
        return QuantLinear
    elif "awq" in backend:
        from ..export_to_awq.utils import WQLinear_GEMM
        return WQLinear_GEMM
    elif "gptq" in backend:
        return get_autogptq_packing_qlinear(backend, bits, group_size, sym)
    else:
        assert False, f"only support auto_gptq, auto_awq and auto_round backend"


def pack_layer(name, model, layer_config, backend, pbar):
    with tctl.threadpool_limits(limits=1):
        pbar.set_description(f"packing {name}")
        config = layer_config[name]
        if config["bits"] > 8:
            pbar.update(1)
            return

        bits = config["bits"]
        group_size = config["group_size"]
        sym = config["sym"]

        layer = get_module(model, name)
        device = layer.weight.device
<<<<<<< HEAD
        scale = layer.scale
        zp = layer.zp
        QuantLinear = dynamic_import_quantLinear_for_packing(backend, bits, group_size, sym)
=======

        QuantLinear = dynamic_import_quant_linear_for_packing(backend, bits, group_size, sym)
>>>>>>> 1a9205a4

        if isinstance(layer, nn.Linear):
            in_features = layer.in_features
            out_features = layer.out_features
        elif isinstance(layer, nn.Conv2d):
            in_features = layer.in_channels
            out_features = layer.out_channels
        elif isinstance(layer, transformers.pytorch_utils.Conv1D):
            in_features = layer.weight.shape[0]
            out_features = layer.weight.shape[1]
        bias = layer.bias is not None

        if "awq" not in backend:
            new_layer = QuantLinear(  ##pylint: disable=E1123
                bits, group_size, in_features, out_features, bias, weight_dtype=layer.weight.dtype
            )
            new_layer.device = device
            set_module(model, name, new_layer)
            qlayer = new_layer

            # so far can only pack layer on CPU
            qlayer.to("cpu")
            ##force to float32 to be compatible with torch 2.0
            sig = inspect.signature(qlayer.pack)
            param_count = len(sig.parameters)
            if param_count == 2:
                qlayer.pack(layer, scale)
            else:
                qlayer.pack(layer, scale, zp, None)
            qlayer.to(device)
        else:
            scale, zp = scale.to(torch.float32),zp.to(torch.float32)
            scale = scale.t().contiguous()
            zp = zp.t().contiguous()
            if bits != 4:
                logger.error("AutoAWQ format only supports 4-bits quantization.")
            qlayer = QuantLinear.from_linear(
                linear=layer,
                w_bit=bits,
                group_size=group_size,
                init_only=False,
                scales=scale,
                zeros=zp,
            )
            qlayer.to(device)
            set_module(model, name, qlayer)

        pbar.update(1)


def save_quantized_as_autoround(output_dir, inplace=True, backend="auto_round:exllamav2", **kwargs):
    """
    Saves a quantized model in the auto-round format.

    Args:
        output_dir (str): The directory where the quantized model will be saved.
        inplace (bool, optional): If True, modifies the model in place. Otherwise, creates a deepcopy of the model.
                                Default is True.
        backend (str, optional): The backend to be used for quantization.
                                  Default is "autoround:exllamav2".
        **kwargs: Additional keyword arguments including:
            - model (nn.Module): The model to be quantized.
            - layer_config (dict): The layer configuration for each layer.
            - serialization_dict (dict): The serialization configuration.
            - tokenizer (Tokenizer, optional): The tokenizer to be saved.

    Returns:
        None

    Raises:
        AssertionError: If the backend is not supported.
    """
    if ":" not in backend:
        backend = "auto_round:exllamav2"
    backend = backend.replace("autoround", "auto_round")
    backend = backend.replace("auto-round", "auto_round")
    ##if using sym, we change to gptq sym kernel to avoid compiling from auto_round source
    if (kwargs.get("sym") is None or kwargs.get("sym") == True) and ("gptq" not in backend and "awq" not in backend):
        backend = backend.replace('auto_round', 'auto_round:gptq')

    if not ("triton" in backend or "exllamav2" in backend or "awq" in backend or "gptq" in backend):
        logger.info(f"AutoRound format does not support {backend}, try to pack each layer with AutoGPTQ")
        backend = backend.replace("auto_round", "auto_gptq")

    model = kwargs["model"]
    to_quant_block_names = kwargs["to_quant_block_names"]
    quant_block_list = kwargs.get("quant_block_list", None)
    safe_serialization = True if 'safe_serialization' not in kwargs.keys() else kwargs["safe_serialization"]
    if not inplace:
        model = copy.deepcopy(model.to("cpu"))
    layer_names_in_block = get_layer_names_in_block(model, quant_block_list=quant_block_list)

    layer_config = kwargs["layer_config"]
    quantization_config = kwargs["serialization_dict"]
    quantization_config["quant_method"] = "intel/auto-round"

    quantization_config["backend"] = backend
    tokenizer = kwargs.get("tokenizer", None)
    processor = kwargs.get("processor", None)
    extra_config = {}
    for layer_name in layer_config:
        if layer_name not in layer_names_in_block and layer_config[layer_name]["bits"] <= 8:  ##lm head
            extra_config[layer_name] = {}
            extra_config[layer_name]["bits"] = layer_config[layer_name]["bits"]
            extra_config[layer_name]["data_type"] = layer_config[layer_name]["data_type"]
            extra_config[layer_name]["group_size"] = layer_config[layer_name]["group_size"]
            extra_config[layer_name]["sym"] = layer_config[layer_name]["sym"]
        elif layer_name in layer_names_in_block:
            neq_keys = check_neq_config(
                layer_config[layer_name],
                data_type=quantization_config["data_type"],
                bits=quantization_config["bits"],
                group_size=quantization_config["group_size"],
                sym=quantization_config["sym"],
            )
            if len(neq_keys) > 0:
                extra_config[layer_name] = {}
            for key in neq_keys:
                if layer_config[layer_name][key] is not None:
                    extra_config[layer_name][key] = layer_config[layer_name][key]
    if len(extra_config) > 0:
        quantization_config["extra_config"] = extra_config
    names = list(layer_config.keys())
    max_workers = 1
    if not torch.cuda.is_available():
        max_workers = 2  ## 2 with cuda packing will cause hang occasionally
    with ThreadPoolExecutor(max_workers=max_workers) as executor:
        with tqdm(total=len(names), leave=True) as pbar:
            def wrapper(name):
                pack_layer(name, model, layer_config, backend, pbar)

            for _ in executor.map(wrapper, names):
                pass

    if hasattr(model, "config"):
        model.config.quantization_config = quantization_config
    if output_dir is None:
        return model

    if output_dir is None:
        model.tokenizer = tokenizer
        return model
    if tokenizer is not None:
        tokenizer.save_pretrained(output_dir)

    if processor is not None:
        processor.save_pretrained(output_dir)
    dtype = torch.float16  ##force dtype to fp16
    save(model, output_dir, safe_serialization=safe_serialization, dtype=dtype)

    return model


def save(model: nn.Module, save_dir: str, max_shard_size: str = "5GB", safe_serialization: bool = True, dtype=None):
    """Save model state dict and configs.

    Args:
        model (`nn.Module`):
            Model to be saved. The model can be wrapped or unwrapped.
        save_dir (`str`):
            Directory to which to save. Will be created if it doesn't exist.
        max_shard_size (`str`, defaults to `"10GB"`):
            The maximum size for a checkpoint before being sharded. Checkpoints shard will then be each of size
            lower than this size. If expressed as a string, needs to be digits followed by a unit (like `"5MB"`).
            <Tip warning={true}>

            If a single weight of the model is bigger than `max_shard_size`, it will be in its own checkpoint shard
            which will be bigger than `max_shard_size`.

            </Tip>
        safe_serialization (`bool`, defaults to `True`):
            Whether to save the model using `safetensors` or the traditional PyTorch way (that uses `pickle`).
    """
    os.makedirs(save_dir, exist_ok=True)
    model.save_pretrained(save_dir, max_shard_size=max_shard_size, safe_serialization=safe_serialization)
    config_path = os.path.join(save_dir, "config.json")
    if dtype is not None and dtype != model.dtype and os.path.exists(os.path.join(save_dir, "config.json")):
        with open(config_path, 'r') as file:
            data = json.load(file)
        data["torch_dtype"] = str(dtype).split(".")[-1]
        with open(config_path, 'w') as file:
            json.dump(data, file, indent=2)
    config_file = "quantization_config.json"
    if hasattr(model, "config") and hasattr(model.config, "quantization_config"):
        with open(os.path.join(save_dir, config_file), "w", encoding="utf-8") as f:
            json.dump(model.config.quantization_config, f, indent=2)
<|MERGE_RESOLUTION|>--- conflicted
+++ resolved
@@ -96,14 +96,10 @@
 
         layer = get_module(model, name)
         device = layer.weight.device
-<<<<<<< HEAD
+
         scale = layer.scale
         zp = layer.zp
         QuantLinear = dynamic_import_quantLinear_for_packing(backend, bits, group_size, sym)
-=======
-
-        QuantLinear = dynamic_import_quant_linear_for_packing(backend, bits, group_size, sym)
->>>>>>> 1a9205a4
 
         if isinstance(layer, nn.Linear):
             in_features = layer.in_features
