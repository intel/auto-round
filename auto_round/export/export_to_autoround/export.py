--- conflicted
+++ resolved
@@ -326,24 +326,11 @@
         for i in range(len(block_name_to_quantize)):
             block_name_to_quantize[i] = os.path.commonprefix(block_name_to_quantize[i]).rstrip(".")
 
-<<<<<<< HEAD
-    for layer_name in layer_config:
-        if (
-            not layer_config[layer_name]["in_blocks"] and layer_config[layer_name]["bits"] <= 8
-        ):  # lm head ##TODO fix act and so on
-            extra_config[layer_name] = {}
-            extra_config[layer_name]["bits"] = layer_config[layer_name]["bits"]
-            extra_config[layer_name]["data_type"] = layer_config[layer_name]["data_type"]
-            extra_config[layer_name]["group_size"] = layer_config[layer_name]["group_size"]
-            extra_config[layer_name]["sym"] = layer_config[layer_name]["sym"]
-        elif layer_config[layer_name]["in_blocks"] or (
-=======
     scheme_keys = [f.name for f in fields(QuantizationScheme)]
     for layer_name, cfg in layer_config.items():
         if not cfg["in_blocks"] and cfg["bits"] <= 8:  # lm head
             extra_config[layer_name] = {key: cfg.get(key) for key in scheme_keys}
         elif cfg["in_blocks"] or (
->>>>>>> 5bb16b05
             block_name_to_quantize is not None and check_start_with_block_name(layer_name, block_name_to_quantize)
         ):
             neq_keys = check_neq_config(cfg, **{k: quantization_config[k] for k in scheme_keys})
