# Copyright (c) 2024 Intel Corporation
#
# Licensed under the Apache License, Version 2.0 (the "License");
# you may not use this file except in compliance with the License.
# You may obtain a copy of the License at
#
#    http://www.apache.org/licenses/LICENSE-2.0
#
# Unless required by applicable law or agreed to in writing, software
# distributed under the License is distributed on an "AS IS" BASIS,
# WITHOUT WARRANTIES OR CONDITIONS OF ANY KIND, either express or implied.
# See the License for the specific language governing permissions and
# limitations under the License.


import copy
import json
import os

import torch
import torch.nn as nn
import transformers

from auto_round.export.register import register_format
from auto_round.utils import get_layer_names_in_block, get_module, logger, set_module
import threadpoolctl as tctl
import inspect


def check_neq_config(config, data_type, bits, group_size, sym):
    """
    Checks if the provided configuration parameters are not equal to the values in the config dictionary.

    Args:
        config (dict): A dictionary containing the configuration parameters.
        data_type (str): The expected data type.
        bits (int): The expected number of bits.
        group_size (int): The expected group size.
        sym (bool): The expected symmetry flag.

    Returns:
        list: A list of strings indicating which configuration parameters do not match.
    """
    res = []
    if data_type != config["data_type"]:
        res.append("data_type")
    if bits != config["bits"]:
        res.append("bits")
    if group_size != config["group_size"]:
        res.append("group_size")
    if sym != config["sym"]:
        res.append("sym")
    return res


def get_autogptq_packing_qlinear(backend, bits=4, group_size=128, sym=False):
    """
    Configures and returns a QuantLinear class based on the specified backend and parameters.

    Args:
        backend (str): The backend to be used for quantization. Supported values include "qigen", "triton", "marlin",
                       "exllama", and "cuda".
        bits (int, optional): The number of bits for quantization. Default is 4.
        group_size (int, optional): The group size for quantization. Default is 128.
        sym (bool, optional): Flag indicating whether to use symmetric quantization. Default is False.

    Returns:
        class: The dynamically imported QuantLinear class configured according to the specified parameters.
    """
    use_triton = True
    disable_exllamav2 = True
    disable_exllamav1 = False
    disable_marlin = True
    use_qigen = False
    if "qigen" in backend:
        use_triton = False
        use_qigen = True
    elif "triton" in backend:
        use_triton = True
    elif "marlin" in backend and sym:
        use_triton = False
        disable_marlin = False
    elif "exllama" in backend:  ##need v1 code to export
        use_triton = True  ##same with triton
        disable_marlin = True
    elif "cuda" in backend:
        use_triton = False
        disable_marlin = True
        disable_exllamav2 = True
        disable_exllamav1 = True
<<<<<<< HEAD

    from auto_gptq.utils.import_utils import dynamically_import_QuantLinear  # pylint: disable=E0401
    QuantLinear = dynamically_import_QuantLinear(
        use_triton=use_triton,
        desc_act=False,
        group_size=group_size,
        bits=bits,
        disable_exllama=disable_exllamav1,
        disable_exllamav2=disable_exllamav2,
        use_qigen=use_qigen,
        disable_marlin=disable_marlin,
    )
    return QuantLinear


def dynamic_import_quantLinear_for_packing(backend, bits, group_size, sym):
    """
    Dynamically imports and returns the appropriate QuantLinear class based on the specified backend and parameters.

    Args:
        backend (str): The backend to be used for quantization. Supported values include "auto_round" and "gptq".
        bits (int): The number of bits for quantization.
        group_size (int): The group size for quantization.
        sym (bool): Flag indicating whether to use symmetric quantization.

    Returns:
        class: The dynamically imported QuantLinear class configured according to the specified parameters.

    Raises:
        AssertionError: If the backend is not supported.
    """
    if "auto_round" in backend and "awq" not in backend:
        ##only support triton and exllamav2
        if not ("triton" in backend or "exllamav2" in backend):
            logger.warning_once(f"autoround format does not support {backend}, try to pack with autogptq")
            return get_autogptq_packing_qlinear(backend, bits, group_size, sym)
=======
    if bits not in [2, 4, 8]:
        use_qigen = False
    if bits not in [2, 4]:
        use_triton = False
    return use_triton, disable_exllamav1, disable_exllamav2, use_qigen, disable_marlin


def dynamic_QuantLienar_for_packing(backend, bits, group_size):
    if "gptq" in backend:
        use_triton, disable_exllamav1, disable_exllamav2, use_qigen, disable_marlin = get_autogptq_backend_config(
            backend, bits
        )
        from auto_gptq.utils.import_utils import dynamically_import_QuantLinear # pylint: disable=E0401
        QuantLinear = dynamically_import_QuantLinear(
            use_triton=use_triton,
            desc_act=False,
            group_size=group_size,
            bits=bits,
            disable_exllama=disable_exllamav1,
            disable_exllamav2=disable_exllamav2,
            use_qigen=use_qigen,
            disable_marlin=disable_marlin,
        )
        return QuantLinear
    ##export all use trition, inference use exllamav2
    elif "awq" in backend:
        try:
            from awq.modules.linear import WQLinear_GEMM  # pylint: disable=E0401
            return WQLinear_GEMM
        except:
            logger.error("autoawq is required. Please install it by 'pip install autoawq' to support auto_awq format.")
            return
    elif "autoround" in backend or "auto-round" in backend or "auto_round" in backend:
>>>>>>> d5537f45
        from auto_round_extension.cuda.qliner_triton import QuantLinear
        return QuantLinear
    elif "awq" in backend:
        try:
            from awq.modules.linear import WQLinear_GEMM  # pylint: disable=E0401
            return WQLinear_GEMM
        except:
            logger.error("autoawq is required. Please install it by 'pip install autoawq' to support auto_awq format.")
            return
    elif "gptq" in backend:
        return get_autogptq_packing_qlinear(backend, bits, group_size, sym)
    else:
        assert False, f"only support gptq and autoround backend"


@register_format("auto_round")
def save_quantized_as_autoround(output_dir, inplace=True, backend="auto_round:exllamav2", **kwargs):
    """
    Saves a quantized model in the auto-round format.

    Args:
        output_dir (str): The directory where the quantized model will be saved.
        inplace (bool, optional): If True, modifies the model in place. Otherwise, creates a deepcopy of the model.
                                Default is True.
        backend (str, optional): The backend to be used for quantization.
                                  Default is "autoround:exllamav2".
        **kwargs: Additional keyword arguments including:
            - model (nn.Module): The model to be quantized.
            - layer_config (dict): The layer configuration for each layer.
            - serialization_dict (dict): The serialization configuration.
            - tokenizer (Tokenizer, optional): The tokenizer to be saved.

    Returns:
        None

    Raises:
        AssertionError: If the backend is not supported.
    """
    if ":" not in backend:
        backend = "autoround:exllamav2"
    backend = backend.replace("autoround", "auto_round")
    backend = backend.replace("auto-round", "auto_round")
    if not ("triton" in backend or "exllamav2" in backend or "awq" in backend):
        logger.info(f"autoround format does not support {backend}, try to pack with autogptq")
        backend = backend.replace("auto_round", "auto_gptq")

    model = kwargs["model"]
    multimodal = kwargs["multimodal"]
    model = model.to(torch.float16)  ##force to fp16
    if not inplace:
        model = copy.deepcopy(model.to("cpu"))
<<<<<<< HEAD
    layer_names_in_block = get_layer_names_in_block(model, multimodal=multimodal)

    layer_config = kwargs["layer_config"]
    quantization_config = kwargs["serialization_dict"]
    quantization_config["quant_method"] = "intel/auto-round"
=======
    layer_names_in_block = get_layer_names_in_block(model)

    modules_to_not_convert = []
    weight_config = kwargs["weight_config"]
    for name in weight_config.keys():

        config = kwargs["weight_config"][name]
        if config["data_type"] != "int" and config["bits"] >= 16:
            if "awq" in backend:
                modules_to_not_convert.append(name)
            continue
        logger.info(f"packing {name}")

        bits = config["bits"]
        group_size = config["group_size"]

        layer = get_module(model, name)
        device = layer.weight.device

        QuantLinear = dynamic_QuantLienar_for_packing(backend, bits, group_size)

        if isinstance(layer, nn.Linear):
            in_features = layer.in_features
            out_features = layer.out_features
        elif isinstance(layer, nn.Conv2d):
            in_features = layer.in_channels
            out_features = layer.out_channels
        elif isinstance(layer, transformers.pytorch_utils.Conv1D):
            in_features = layer.weight.shape[0]
            out_features = layer.weight.shape[1]
        bias = layer.bias is not None and torch.any(layer.bias)

        if "awq" not in backend:
            new_layer = QuantLinear(  ##pylint: disable=E1123
                bits, group_size, in_features, out_features, bias, weight_dtype=layer.weight.dtype
            )

            new_layer.device = device
            set_module(model, name, new_layer)
            qlayer = new_layer
            scale = weight_config[name]["scale"]
            zero = weight_config[name]["zp"]
            # so far can only pack layer on CPU
            qlayer.to("cpu")
            ##force to float32 to be compatible with torch 2.0
            layer, scale, zero = layer.to("cpu"), scale.to("cpu"), zero.to("cpu").to(torch.float32)
            qlayer.pack(layer, scale, zero, None)
            qlayer.to(device)
        else:
            from awq.utils.utils import clear_memory # pylint: disable=E0401
            scale, zp = weight_config[name]["scale"].to(torch.float32), weight_config[name]["zp"].to(torch.float32)
            scale = scale.t().contiguous()
            zp = zp.t().contiguous()
            if bits != 4:
                logger.error("AutoAWQ format only supports 4-bits quantization.")
            qlayer = QuantLinear.from_linear(
                linear=layer,
                w_bit=bits,
                group_size=group_size,
                init_only=False,
                scales=scale,
                zeros=zp,
            )
            qlayer.to(device)
            set_module(model, name, qlayer)
            clear_memory()
    quantization_config = kwargs["serialization_dict"]
    quantization_config["quant_method"] = "intel/auto-round"
    if "awq" not in backend:
        quantization_config["backend"] = backend
>>>>>>> d5537f45
    extra_config = {}
    for layer_name in layer_config:
        if layer_name not in layer_names_in_block and layer_config[layer_name]["bits"] <= 8:  ##lm head
            extra_config[layer_name] = {}
            extra_config[layer_name]["bits"] = layer_config[layer_name]["bits"]
            extra_config[layer_name]["data_type"] = layer_config[layer_name]["data_type"]
            extra_config[layer_name]["group_size"] = layer_config[layer_name]["group_size"]
            extra_config[layer_name]["sym"] = layer_config[layer_name]["sym"]
        elif layer_name in layer_names_in_block:
            neq_keys = check_neq_config(
                layer_config[layer_name],
                data_type=quantization_config["data_type"],
                bits=quantization_config["bits"],
                group_size=quantization_config["group_size"],
                sym=quantization_config["sym"],
            )
            if len(neq_keys) > 0:
                extra_config[layer_name] = {}
            for key in neq_keys:
                extra_config[layer_name][key] = layer_config[layer_name][key]
    if len(extra_config) > 0:
        quantization_config["extra_config"] = extra_config
    with tctl.threadpool_limits(limits=1):
        modules_to_not_convert = []
        for name in layer_config.keys():

            config = kwargs["layer_config"][name]
            if config["bits"] > 8:
                if "awq" in backend:
                    modules_to_not_convert.append(name)
                continue
            logger.info(f"packing {name}")

            bits = config["bits"]
            group_size = config["group_size"]
            sym = config["sym"]

            layer = get_module(model, name)
            device = layer.weight.device

            QuantLinear = dynamic_import_quantLinear_for_packing(backend, bits, group_size, sym)

            if isinstance(layer, nn.Linear):
                in_features = layer.in_features
                out_features = layer.out_features
            elif isinstance(layer, nn.Conv2d):
                in_features = layer.in_channels
                out_features = layer.out_channels
            elif isinstance(layer, transformers.pytorch_utils.Conv1D):
                in_features = layer.weight.shape[0]
                out_features = layer.weight.shape[1]
            bias = layer.bias is not None and torch.any(layer.bias)

            if "awq" not in backend:
                new_layer = QuantLinear(  ##pylint: disable=E1123
                bits, group_size, in_features, out_features, bias, weight_dtype=layer.weight.dtype
                )
                new_layer.device = device
                set_module(model, name, new_layer)
                qlayer = new_layer
                scale = layer_config[name]["scale"]
                zero = layer_config[name]["zp"]
                # so far can only pack layer on CPU
                qlayer.to("cpu")
                ##force to float32 to be compatible with torch 2.0
                layer, scale, zero = layer.to("cpu"), scale.to("cpu"), zero.to("cpu").to(torch.float32)
                sig = inspect.signature(qlayer.pack)
                param_count = len(sig.parameters)
                if param_count == 2:
                    qlayer.pack(layer, scale)
                else:
                    qlayer.pack(layer, scale, zero, None)
                qlayer.to(device)
            else:
                from awq.utils.utils import clear_memory # pylint: disable=E0401
                scale, zp = layer_config[name]["scale"].to(torch.float32), layer_config[name]["zp"].to(torch.float32)
                scale = scale.t().contiguous()
                zp = zp.t().contiguous()
                if bits != 4:
                    logger.error("AutoAWQ format only supports 4-bits quantization.")
                qlayer = QuantLinear.from_linear(
                    linear=layer,
                    w_bit=bits,
                    group_size=group_size,
                    init_only=False,
                    scales=scale,
                    zeros=zp,
                )
                qlayer.to(device)
                set_module(model, name, qlayer)
                clear_memory()


    if hasattr(model, "config"):
        model.config.quantization_config = quantization_config
    tokenizer = kwargs["tokenizer"]
    if tokenizer is not None:
        tokenizer.save_pretrained(output_dir)
    if "awq" not in backend:
        save(model, output_dir)
    else:
        save_awq(model, output_dir, modules_to_not_convert=modules_to_not_convert)


def save(model: nn.Module, save_dir: str, max_shard_size: str = "5GB", safe_serialization: bool = True):
    """Save model state dict and configs.

    Args:
        model (`nn.Module`):
            Model to be saved. The model can be wrapped or unwrapped.
        save_dir (`str`):
            Directory to which to save. Will be created if it doesn't exist.
        max_shard_size (`str`, defaults to `"10GB"`):
            The maximum size for a checkpoint before being sharded. Checkpoints shard will then be each of size
            lower than this size. If expressed as a string, needs to be digits followed by a unit (like `"5MB"`).
            <Tip warning={true}>

            If a single weight of the model is bigger than `max_shard_size`, it will be in its own checkpoint shard
            which will be bigger than `max_shard_size`.

            </Tip>
        safe_serialization (`bool`, defaults to `True`):
            Whether to save the model using `safetensors` or the traditional PyTorch way (that uses `pickle`).
    """
    os.makedirs(save_dir, exist_ok=True)
    model.save_pretrained(save_dir, max_shard_size=max_shard_size, safe_serialization=safe_serialization)
    config_file = "quantization_config.json"
    if hasattr(model, "config") and hasattr(model.config, "quantization_config"):
        with open(os.path.join(save_dir, config_file), "w", encoding="utf-8") as f:
            json.dump(model.config.quantization_config, f, indent=2)



def save_awq(
        model: nn.Module, 
        save_dir: str, 
        max_shard_size: str = "5GB", 
        safe_serialization: bool = True, 
        modules_to_not_convert: list = [], 
):
    """Save model state dict and configs.

    Args:
        model (`nn.Module`):
            Model to be saved. The model can be wrapped or unwrapped.
        save_dir (`str`):
            Directory to which to save. Will be created if it doesn't exist.
        max_shard_size (`str`, defaults to `"10GB"`):
            The maximum size for a checkpoint before being sharded. Checkpoints shard will then be each of size
            lower than this size. If expressed as a string, needs to be digits followed by a unit (like `"5MB"`).
            <Tip warning={true}>

            If a single weight of the model is bigger than `max_shard_size`, it will be in its own checkpoint shard
            which will be bigger than `max_shard_size`.

            </Tip>
        safe_serialization (`bool`, defaults to `True`):
            Whether to save the model using `safetensors` or the traditional PyTorch way (that uses `pickle`).
    """
    os.makedirs(save_dir, exist_ok=True)
    quantization_config = model.config.quantization_config
    model.config.quantization_config["quant_method"] = "awq"
    model.config.quantization_config["modules_to_not_convert"] = None if not modules_to_not_convert \
        else modules_to_not_convert
    model.save_pretrained(save_dir, max_shard_size=max_shard_size, safe_serialization=safe_serialization)
    config_file = "quantization_config.json"
    if hasattr(model, "config") and hasattr(model.config, "quantization_config"):
        with open(os.path.join(save_dir, config_file), "w", encoding="utf-8") as f:
<<<<<<< HEAD
            json.dump(quantization_config, f, indent=2)
            
=======
            json.dump(quantization_config, f, indent=2)
>>>>>>> d5537f45
<|MERGE_RESOLUTION|>--- conflicted
+++ resolved
@@ -88,7 +88,7 @@
         disable_marlin = True
         disable_exllamav2 = True
         disable_exllamav1 = True
-<<<<<<< HEAD
+
 
     from auto_gptq.utils.import_utils import dynamically_import_QuantLinear  # pylint: disable=E0401
     QuantLinear = dynamically_import_QuantLinear(
@@ -125,41 +125,6 @@
         if not ("triton" in backend or "exllamav2" in backend):
             logger.warning_once(f"autoround format does not support {backend}, try to pack with autogptq")
             return get_autogptq_packing_qlinear(backend, bits, group_size, sym)
-=======
-    if bits not in [2, 4, 8]:
-        use_qigen = False
-    if bits not in [2, 4]:
-        use_triton = False
-    return use_triton, disable_exllamav1, disable_exllamav2, use_qigen, disable_marlin
-
-
-def dynamic_QuantLienar_for_packing(backend, bits, group_size):
-    if "gptq" in backend:
-        use_triton, disable_exllamav1, disable_exllamav2, use_qigen, disable_marlin = get_autogptq_backend_config(
-            backend, bits
-        )
-        from auto_gptq.utils.import_utils import dynamically_import_QuantLinear # pylint: disable=E0401
-        QuantLinear = dynamically_import_QuantLinear(
-            use_triton=use_triton,
-            desc_act=False,
-            group_size=group_size,
-            bits=bits,
-            disable_exllama=disable_exllamav1,
-            disable_exllamav2=disable_exllamav2,
-            use_qigen=use_qigen,
-            disable_marlin=disable_marlin,
-        )
-        return QuantLinear
-    ##export all use trition, inference use exllamav2
-    elif "awq" in backend:
-        try:
-            from awq.modules.linear import WQLinear_GEMM  # pylint: disable=E0401
-            return WQLinear_GEMM
-        except:
-            logger.error("autoawq is required. Please install it by 'pip install autoawq' to support auto_awq format.")
-            return
-    elif "autoround" in backend or "auto-round" in backend or "auto_round" in backend:
->>>>>>> d5537f45
         from auto_round_extension.cuda.qliner_triton import QuantLinear
         return QuantLinear
     elif "awq" in backend:
@@ -211,84 +176,13 @@
     model = model.to(torch.float16)  ##force to fp16
     if not inplace:
         model = copy.deepcopy(model.to("cpu"))
-<<<<<<< HEAD
     layer_names_in_block = get_layer_names_in_block(model, multimodal=multimodal)
 
     layer_config = kwargs["layer_config"]
-    quantization_config = kwargs["serialization_dict"]
-    quantization_config["quant_method"] = "intel/auto-round"
-=======
-    layer_names_in_block = get_layer_names_in_block(model)
-
-    modules_to_not_convert = []
-    weight_config = kwargs["weight_config"]
-    for name in weight_config.keys():
-
-        config = kwargs["weight_config"][name]
-        if config["data_type"] != "int" and config["bits"] >= 16:
-            if "awq" in backend:
-                modules_to_not_convert.append(name)
-            continue
-        logger.info(f"packing {name}")
-
-        bits = config["bits"]
-        group_size = config["group_size"]
-
-        layer = get_module(model, name)
-        device = layer.weight.device
-
-        QuantLinear = dynamic_QuantLienar_for_packing(backend, bits, group_size)
-
-        if isinstance(layer, nn.Linear):
-            in_features = layer.in_features
-            out_features = layer.out_features
-        elif isinstance(layer, nn.Conv2d):
-            in_features = layer.in_channels
-            out_features = layer.out_channels
-        elif isinstance(layer, transformers.pytorch_utils.Conv1D):
-            in_features = layer.weight.shape[0]
-            out_features = layer.weight.shape[1]
-        bias = layer.bias is not None and torch.any(layer.bias)
-
-        if "awq" not in backend:
-            new_layer = QuantLinear(  ##pylint: disable=E1123
-                bits, group_size, in_features, out_features, bias, weight_dtype=layer.weight.dtype
-            )
-
-            new_layer.device = device
-            set_module(model, name, new_layer)
-            qlayer = new_layer
-            scale = weight_config[name]["scale"]
-            zero = weight_config[name]["zp"]
-            # so far can only pack layer on CPU
-            qlayer.to("cpu")
-            ##force to float32 to be compatible with torch 2.0
-            layer, scale, zero = layer.to("cpu"), scale.to("cpu"), zero.to("cpu").to(torch.float32)
-            qlayer.pack(layer, scale, zero, None)
-            qlayer.to(device)
-        else:
-            from awq.utils.utils import clear_memory # pylint: disable=E0401
-            scale, zp = weight_config[name]["scale"].to(torch.float32), weight_config[name]["zp"].to(torch.float32)
-            scale = scale.t().contiguous()
-            zp = zp.t().contiguous()
-            if bits != 4:
-                logger.error("AutoAWQ format only supports 4-bits quantization.")
-            qlayer = QuantLinear.from_linear(
-                linear=layer,
-                w_bit=bits,
-                group_size=group_size,
-                init_only=False,
-                scales=scale,
-                zeros=zp,
-            )
-            qlayer.to(device)
-            set_module(model, name, qlayer)
-            clear_memory()
     quantization_config = kwargs["serialization_dict"]
     quantization_config["quant_method"] = "intel/auto-round"
     if "awq" not in backend:
         quantization_config["backend"] = backend
->>>>>>> d5537f45
     extra_config = {}
     for layer_name in layer_config:
         if layer_name not in layer_names_in_block and layer_config[layer_name]["bits"] <= 8:  ##lm head
@@ -457,9 +351,5 @@
     config_file = "quantization_config.json"
     if hasattr(model, "config") and hasattr(model.config, "quantization_config"):
         with open(os.path.join(save_dir, config_file), "w", encoding="utf-8") as f:
-<<<<<<< HEAD
             json.dump(quantization_config, f, indent=2)
-            
-=======
-            json.dump(quantization_config, f, indent=2)
->>>>>>> d5537f45
+          