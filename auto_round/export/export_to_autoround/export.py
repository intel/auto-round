--- conflicted
+++ resolved
@@ -49,12 +49,9 @@
     # Weight: FP8, per-channel, may be extended to per-tensor in future
     # Activation: FP8, per-tensor
     FP8_STATIC = "fp8_static"
-<<<<<<< HEAD
     MXFP8 = "mxfp8"
     MXFP4 = "mxfp4"
-=======
     FP8 = "fp8"
->>>>>>> 1089004a
 
 
 def dynamic_import_quant_linear_for_packing(backend, bits, group_size, sym, act_bits=16):
@@ -166,14 +163,10 @@
 
         return pack_layer(layer_name, model, backend, device)
 
-<<<<<<< HEAD
-    if backend == "auto_round:fp8" or backend == f"auto_round:{AutoRoundFormat.FP8_STATIC.value}":
-=======
     if (
         backend == f"auto_round:{AutoRoundFormat.FP8.value}"
         or backend == f"auto_round:{AutoRoundFormat.FP8_STATIC.value}"
     ):
->>>>>>> 1089004a
         from auto_round.export.export_to_autoround.export_to_fp8 import pack_layer
 
         return pack_layer(layer_name, model, backend, device)
