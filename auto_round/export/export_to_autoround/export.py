--- conflicted
+++ resolved
@@ -165,14 +165,8 @@
         backend = backend.replace("auto_round", "auto_gptq")
 
     model = kwargs["model"]
-<<<<<<< HEAD
-    multimodal = kwargs["multimodal"]
-    safe_serialization = True if 'safe_serialization' not in kwargs.keys() else  kwargs["safe_serialization"]
-    model = model.to(torch.float16)  ##force to fp16
-=======
     quant_block_list = kwargs["quant_block_list"]
     safe_serialization = True if 'safe_serialization' not in kwargs.keys() else  kwargs["safe_serialization"]
->>>>>>> 0daad3f2
     if not inplace:
         model = copy.deepcopy(model.to("cpu"))
     layer_names_in_block = get_layer_names_in_block(model, quant_block_list=quant_block_list)
