--- conflicted
+++ resolved
@@ -140,11 +140,7 @@
             out_features = layer.weight.shape[1]
         bias = layer.bias is not None and torch.any(layer.bias)
 
-<<<<<<< HEAD
-        new_layer = QuantLinear(  # pylint: disable=E1123
-=======
         new_layer = QuantLinear(  ##pylint: disable=E1123
->>>>>>> edca2980
             bits, group_size, in_features, out_features, bias, weight_dtype=layer.weight.dtype
         )
 
