# Copyright (c) 2024 Intel Corporation
#
# Licensed under the Apache License, Version 2.0 (the "License");
# you may not use this file except in compliance with the License.
# You may obtain a copy of the License at
#
#    http://www.apache.org/licenses/LICENSE-2.0
#
# Unless required by applicable law or agreed to in writing, software
# distributed under the License is distributed on an "AS IS" BASIS,
# WITHOUT WARRANTIES OR CONDITIONS OF ANY KIND, either express or implied.
# See the License for the specific language governing permissions and
# limitations under the License.


import copy
import json
import os
import torch
import torch.nn as nn
import transformers

from auto_round.export.register import register_format
<<<<<<< HEAD
from auto_round.utils import get_block_names, get_module, set_module, logger
=======
from auto_round.utils import get_block_names, get_module, logger, set_module
>>>>>>> f99b490e


def get_layer_names_in_block(model, supported_types=[torch.nn.Linear, transformers.modeling_utils.Conv1D]):
    """Retrieves the names of layers within each block of the model.

    Returns:
        list: A list of strings, where each string is the name of a layer
              within a block of the model.
    """
    for n, m in model.named_modules():
        if isinstance(m, tuple(supported_types)):
            m.tmp_name = n
    layers_in_block = []
    block_names = get_block_names(model)
    for block_name in block_names:
        block = get_module(model, block_name)
        for n, m in block.named_modules():
            if hasattr(m, "tmp_name"):
                layers_in_block.append(m.tmp_name)
    for n, m in model.named_modules():
        if hasattr(m, "tmp_name"):
            delattr(m, "tmp_name")
    return layers_in_block


def check_neq_config(config, data_type, bits, group_size, sym):
    res = []
    if data_type != config["data_type"]:
        res.append("data_type")
        return res
    if bits != config["bits"]:
        res.append("bits")
    if group_size != config["group_size"]:
        res.append("group_size")
    if sym != config["sym"]:
        res.append("sym")
    return res



def get_autogptq_backend_config(backend, bits=4):
    use_triton = False
    disable_exllamav2 = False
    disable_exllamav1 = False
    disable_marlin = True
    use_qigen = False
    if backend == "gptq:qigen":
        use_qigen = True
    if backend == "gptq:triton":  ##TODO refine the code
        use_triton = True
    if backend == "gptq:marlin":
        use_triton = False
        disable_marlin = True
    if backend == "gptq:exllamav2":
        use_triton = False
        disable_marlin = True
    if backend == "gptq:exllamav1":
        use_triton = False
        disable_marlin = True
    if backend == "gptq:cuda":
        use_triton = False
        disable_marlin = True
        disable_exllamav2 = True
        disable_exllamav1 = True
    if bits not in [2, 4, 8]:
        use_qigen = False
    if bits not in [2, 4]:
        use_triton = False
    return use_triton, disable_exllamav1, disable_exllamav2, use_qigen, disable_marlin


@register_format("autoround")
def save_quantized_as_autoround(output_dir, inplace=True, backend="gptq:exllamav2", **kwargs):
    from auto_gptq.utils.import_utils import dynamically_import_QuantLinear

    model = kwargs["model"]
    if not inplace:
        model = copy.deepcopy(model.to("cpu"))
    layer_names_in_block = get_layer_names_in_block(model)

    weight_config = kwargs["weight_config"]
    for name in weight_config.keys():

        config = kwargs["weight_config"][name]
        if config["data_type"] != "int" and config["bits"] >= 16:
            continue
        logger.info(f"packing {name}")

        bits = config["bits"]
        group_size = config["group_size"]
        use_triton, disable_exllamav1, disable_exllamav2, disable_marlin, use_qigen = get_autogptq_backend_config(
            backend, bits)

        layer = get_module(model, name)
        device = "cpu"
        QuantLinear = dynamically_import_QuantLinear(
            use_triton=use_triton,
            desc_act=False,
            group_size=group_size,
            bits=bits,
            disable_exllama=disable_exllamav1,
            disable_exllamav2=disable_exllamav2,
            use_qigen=use_qigen,
            disable_marlin=disable_marlin
        )

        if isinstance(layer, nn.Linear):
            in_features = layer.in_features
            out_features = layer.out_features
        elif isinstance(layer, nn.Conv2d):
            in_features = layer.in_channels
            out_features = layer.out_channels
        elif isinstance(layer, transformers.pytorch_utils.Conv1D):
            in_features = layer.weight.shape[0]
            out_features = layer.weight.shape[1]
        bias = layer.bias is not None and torch.any(layer.bias)

        new_layer = QuantLinear(
            bits,
            group_size,
            in_features,
            out_features,
            bias,
            weight_dtype=layer.weight.dtype,
        )

        new_layer.device = device
        set_module(model, name, new_layer)
        qlayer = new_layer
        scale = weight_config[name]["scale"]
        zero = weight_config[name]["zp"]
        # so far can only pack layer on CPU
        qlayer.to("cpu")
        layer, scale, zero = layer.to("cpu"), scale.to("cpu"), zero.to("cpu")
        qlayer.pack(layer, scale, zero, None)
        qlayer.to(device)
    quantization_config = kwargs["serialization_dict"]
    quantization_config["quant_method"] = "intel/auto-round"
    quantization_config["backend"] = backend
    extra_config = {}
    for layer_name in weight_config:
        if weight_config[layer_name]["data_type"] != "int" and weight_config[layer_name]["bits"] >= 16:
            continue
        if layer_name not in layer_names_in_block:
            extra_config[layer_name] = {}
            extra_config[layer_name]["bits"] = weight_config[layer_name]["bits"]
            extra_config[layer_name]["data_type"] = weight_config[layer_name]["data_type"]
            extra_config[layer_name]["group_size"] = weight_config[layer_name]["group_size"]
            extra_config[layer_name]["sym"] = weight_config[layer_name]["sym"]
        else:
            neq_keys = check_neq_config(
                weight_config[layer_name],
                data_type=quantization_config["data_type"],
                bits=quantization_config["bits"],
                group_size=quantization_config["group_size"],
                sym=quantization_config["sym"],
            )
            if len(neq_keys) > 0:
                extra_config[layer_name] = {}
            for key in neq_keys:
                extra_config[layer_name][key] = weight_config[layer_name][key]
    if len(extra_config) > 0:
        quantization_config["extra_config"] = extra_config
    if hasattr(model, "config"):
        model.config.quantization_config = quantization_config
    tokenizer = kwargs["tokenizer"]
    if tokenizer is not None:
        tokenizer.save_pretrained(output_dir)
    save(model, output_dir)


def save(model: nn.Module, save_dir: str, max_shard_size: str = "10GB", safe_serialization: bool = True):
    """Save model state dict and configs.

    Args:
        model (`nn.Module`):
            Model to be saved. The model can be wrapped or unwraped.
        save_dir (`str`):
            Directory to which to save. Will be created if it doesn't exist.
        max_shard_size (`str`, defaults to `"10GB"`):
            The maximum size for a checkpoint before being sharded. Checkpoints shard will then be each of size
            lower than this size. If expressed as a string, needs to be digits followed by a unit (like `"5MB"`).
            <Tip warning={true}>

            If a single weight of the model is bigger than `max_shard_size`, it will be in its own checkpoint shard
            which will be bigger than `max_shard_size`.

            </Tip>
        safe_serialization (`bool`, defaults to `True`):
            Whether to save the model using `safetensors` or the traditional PyTorch way (that uses `pickle`).
    """
    os.makedirs(save_dir, exist_ok=True)
    model.save_pretrained(save_dir, max_shard_size=max_shard_size, safe_serialization=safe_serialization)
    config_file = "quantize_config.json"
    if hasattr(model, "config") and hasattr(model.config, "quantize_config"):
        with open(os.path.join(save_dir, config_file), "w", encoding="utf-8") as f:
            json.dump(model.config.quantization_config, f, indent=2)<|MERGE_RESOLUTION|>--- conflicted
+++ resolved
@@ -21,13 +21,7 @@
 import transformers
 
 from auto_round.export.register import register_format
-<<<<<<< HEAD
 from auto_round.utils import get_block_names, get_module, set_module, logger
-=======
-from auto_round.utils import get_block_names, get_module, logger, set_module
->>>>>>> f99b490e
-
-
 def get_layer_names_in_block(model, supported_types=[torch.nn.Linear, transformers.modeling_utils.Conv1D]):
     """Retrieves the names of layers within each block of the model.
 
