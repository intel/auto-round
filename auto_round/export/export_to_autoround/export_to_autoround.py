--- conflicted
+++ resolved
@@ -72,7 +72,6 @@
 
 
 @register_format("autoround")
-<<<<<<< HEAD
 def save_quantized_as_autoround(output_dir, inplace=True, backend="gptq:exllamav2", model_path="", **kwargs):
     if "awq" not in backend:
         from auto_gptq.utils.import_utils import dynamically_import_QuantLinear
@@ -94,89 +93,6 @@
             group_size = config["group_size"]
             use_triton, disable_exllamav1, disable_exllamav2, use_qigen, disable_marlin = get_autogptq_backend_config(
                 backend, bits
-=======
-def save_quantized_as_autoround(output_dir, inplace=True, backend="gptq:exllamav2", **kwargs):
-    from auto_gptq.utils.import_utils import dynamically_import_QuantLinear
-
-    model = kwargs["model"]
-    if not inplace:
-        model = copy.deepcopy(model.to("cpu"))
-    layer_names_in_block = get_layer_names_in_block(model)
-
-    weight_config = kwargs["weight_config"]
-    for name in weight_config.keys():
-
-        config = kwargs["weight_config"][name]
-        if config["data_type"] != "int" and config["bits"] >= 16:
-            continue
-        logger.info(f"packing {name}")
-
-        bits = config["bits"]
-        group_size = config["group_size"]
-        use_triton, disable_exllamav1, disable_exllamav2, use_qigen, disable_marlin = get_autogptq_backend_config(
-            backend, bits
-        )
-
-        layer = get_module(model, name)
-        device = "cpu"
-        QuantLinear = dynamically_import_QuantLinear(
-            use_triton=use_triton,
-            desc_act=False,
-            group_size=group_size,
-            bits=bits,
-            disable_exllama=disable_exllamav1,
-            disable_exllamav2=disable_exllamav2,
-            use_qigen=use_qigen,
-            disable_marlin=disable_marlin,
-        )
-
-        if isinstance(layer, nn.Linear):
-            in_features = layer.in_features
-            out_features = layer.out_features
-        elif isinstance(layer, nn.Conv2d):
-            in_features = layer.in_channels
-            out_features = layer.out_channels
-        elif isinstance(layer, transformers.pytorch_utils.Conv1D):
-            in_features = layer.weight.shape[0]
-            out_features = layer.weight.shape[1]
-        bias = layer.bias is not None and torch.any(layer.bias)
-
-        new_layer = QuantLinear(  ##pylint: disable=E1123
-            bits, group_size, in_features, out_features, bias, weight_dtype=layer.weight.dtype
-        )
-
-        new_layer.device = device
-        set_module(model, name, new_layer)
-        qlayer = new_layer
-        scale = weight_config[name]["scale"]
-        zero = weight_config[name]["zp"]
-        # so far can only pack layer on CPU
-        qlayer.to("cpu")
-        ##force to float32 to be compatible with torch 2.0
-        layer, scale, zero = layer.to("cpu"), scale.to("cpu"), zero.to("cpu").to(torch.float32)
-        qlayer.pack(layer, scale, zero, None)
-        qlayer.to(device)
-    quantization_config = kwargs["serialization_dict"]
-    quantization_config["quant_method"] = "intel/auto-round"
-    quantization_config["backend"] = backend
-    extra_config = {}
-    for layer_name in weight_config:
-        if weight_config[layer_name]["data_type"] != "int" and weight_config[layer_name]["bits"] >= 16:
-            continue
-        if layer_name not in layer_names_in_block:
-            extra_config[layer_name] = {}
-            extra_config[layer_name]["bits"] = weight_config[layer_name]["bits"]
-            extra_config[layer_name]["data_type"] = weight_config[layer_name]["data_type"]
-            extra_config[layer_name]["group_size"] = weight_config[layer_name]["group_size"]
-            extra_config[layer_name]["sym"] = weight_config[layer_name]["sym"]
-        else:
-            neq_keys = check_neq_config(
-                weight_config[layer_name],
-                data_type=quantization_config["data_type"],
-                bits=quantization_config["bits"],
-                group_size=quantization_config["group_size"],
-                sym=quantization_config["sym"],
->>>>>>> 4db22e1d
             )
 
             layer = get_module(model, name)
@@ -203,7 +119,7 @@
                 out_features = layer.weight.shape[1]
             bias = layer.bias is not None and torch.any(layer.bias)
 
-            new_layer = QuantLinear(  # pylint: disable=E1123
+            new_layer = QuantLinear(  ##pylint: disable=E1123
                 bits, group_size, in_features, out_features, bias, weight_dtype=layer.weight.dtype
             )
 
@@ -214,7 +130,8 @@
             zero = weight_config[name]["zp"]
             # so far can only pack layer on CPU
             qlayer.to("cpu")
-            layer, scale, zero = layer.to("cpu"), scale.to("cpu"), zero.to("cpu")
+            ##force to float32 to be compatible with torch 2.0
+            layer, scale, zero = layer.to("cpu"), scale.to("cpu"), zero.to("cpu").to(torch.float32)
             qlayer.pack(layer, scale, zero, None)
             qlayer.to(device)
         quantization_config = kwargs["serialization_dict"]
