--- conflicted
+++ resolved
@@ -43,12 +43,8 @@
     use_quant_input = kwargs["use_quant_input"]
     scale_dtype = kwargs["scale_dtype"]
     tokenizer = kwargs["tokenizer"]
-
-<<<<<<< HEAD
-    compressed_model = pack_model(model, weight_config, inplace=inplace)
-=======
+    
     compressed_model = pack_model(inplace=inplace, **kwargs)
->>>>>>> 8cf778e4
     if output_dir is None:
         return compressed_model
     quantize_config = QuantConfig(
@@ -86,10 +82,7 @@
     device="cpu",
     use_optimum_format=True,
     inplace=False,
-<<<<<<< HEAD
-=======
-    **kwargs,
->>>>>>> 8cf778e4
+    **kwargs
 ):
     """Convert Linear to WeightOnlyLinear for low memory inference.
 
@@ -141,11 +134,6 @@
                 zp = zp.clone()
             scale = scale.to(dtype=convert_dtype)
             zp = zp.to(dtype=torch.int32)
-
-        if use_optimum_format == False and sym and zp is not None:
-            zp = None
-            logger.warning("Attempting to drop the current zero point may result in inconsistent accuracy.")
-
         int_weight = quant_weight_w_scale(fp_weight, scale, zp, group_size, fp_weight.device)
         int_weight = int_weight.type(torch.int32)
         new_module = WeightOnlyLinear(
@@ -158,9 +146,11 @@
             zp=zp is not None,
             bias=m.bias is not None,
             device=device,
-            use_optimum_format=True,
+            compression_dtype=compression_dtype,
+            compression_dim=compression_dim,
+            use_optimum_format=use_optimum_format,
         )
         new_module.pack(int_weight, scale, zp, m.bias)
         set_module(compressed_model, k, new_module)
 
-    return compressed_model+    return compressed_model
