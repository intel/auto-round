--- conflicted
+++ resolved
@@ -16,14 +16,7 @@
 # limitations under the License.
 """Configs for Autoround quantization."""
 
-<<<<<<< HEAD
-import logging
-
-
-logger = logging.getLogger()
-=======
 import torch
->>>>>>> 3938d4ad
 import copy
 import json
 import os
@@ -41,25 +34,17 @@
     def __init__(
         self,
         bits=4,
-<<<<<<< HEAD
-        scale_dtype="fp32",
-=======
         scale_dtype='torch.float32',
->>>>>>> 3938d4ad
         group_size=128,
         sym=False,
         quant_method="autoround",
         model_name_or_path=None,
-<<<<<<< HEAD
-        model_file_base_name="model",
-=======
         model_file_base_name='model',
         enable_minmax_tuning=True,
         iters=1000,
         lr=0.001,
         minmax_lr=0.001,
         use_quant_input=True,
->>>>>>> 3938d4ad
         **kwargs,
     ):
         self.bits = bits
@@ -69,16 +54,12 @@
         self.quant_method = quant_method
         self.model_name_or_path = model_name_or_path
         self.model_file_base_name = model_file_base_name
-<<<<<<< HEAD
-
-=======
         self.enable_minmax_tuning=enable_minmax_tuning
         self.iters=iters
         self.lr=lr
         self.minmax_lr=minmax_lr
         self.use_quant_input=use_quant_input
         
->>>>>>> 3938d4ad
         ### Redundant parameters, will be removed later. ###
         self.damp_percent = 0.01
         self.desc_act = False
@@ -102,13 +83,8 @@
 
     @classmethod
     def from_dict(cls, config_dict, return_unused_kwargs=False, **kwargs):
-<<<<<<< HEAD
-        """Instantiates a [`AutoroundQuantConfig`] from a Python dictionary of parameters.
-
-=======
         """
         Instantiates a [`QuantConfig`] from a Python dictionary of parameters.
->>>>>>> 3938d4ad
         Args:
             config_dict (`Dict[str, Any]`):
                 Dictionary that will be used to instantiate the configuration object.
@@ -259,6 +235,4 @@
     def get_config_dict(
         cls, pretrained_model_name_or_path: Union[str, os.PathLike], **kwargs
     ) -> Tuple[Dict[str, Any], Dict[str, Any]]:
-        return super().get_config_dict(
-            pretrained_model_name_or_path, _configuration_file=QUANT_CONFIG, **kwargs
-        )+        return super().get_config_dict(pretrained_model_name_or_path, _configuration_file=QUANT_CONFIG, **kwargs)