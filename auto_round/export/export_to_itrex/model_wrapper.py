--- conflicted
+++ resolved
@@ -24,12 +24,7 @@
 import torch
 from packaging.version import Version
 from torch.nn import functional as F
-<<<<<<< HEAD
-
-logger = logging.getLogger()
-=======
 from auto_round.utils import logger
->>>>>>> 3938d4ad
 
 
 NF4 = [
