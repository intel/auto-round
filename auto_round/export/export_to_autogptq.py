# Copyright (c) 2023 Intel Corporation
#
# Licensed under the Apache License, Version 2.0 (the "License");
# you may not use this file except in compliance with the License.
# You may obtain a copy of the License at
#
#    http://www.apache.org/licenses/LICENSE-2.0
#
# Unless required by applicable law or agreed to in writing, software
# distributed under the License is distributed on an "AS IS" BASIS,
# WITHOUT WARRANTIES OR CONDITIONS OF ANY KIND, either express or implied.
# See the License for the specific language governing permissions and
# limitations under the License.


from logging import getLogger

# MIT License
#
# Copyright (c) 2023 潘其威(William)
#
# Permission is hereby granted, free of charge, to any person obtaining a copy
# of this software and associated documentation files (the "Software"), to deal
# in the Software without restriction, including without limitation the rights
# to use, copy, modify, merge, publish, distribute, sublicense, and/or sell
# copies of the Software, and to permit persons to whom the Software is
# furnished to do so, subject to the following conditions:
#
# The above copyright notice and this permission notice shall be included in all
# copies or substantial portions of the Software.
#
# THE SOFTWARE IS PROVIDED "AS IS", WITHOUT WARRANTY OF ANY KIND, EXPRESS OR
# IMPLIED, INCLUDING BUT NOT LIMITED TO THE WARRANTIES OF MERCHANTABILITY,
# FITNESS FOR A PARTICULAR PURPOSE AND NONINFRINGEMENT. IN NO EVENT SHALL THE
# AUTHORS OR COPYRIGHT HOLDERS BE LIABLE FOR ANY CLAIM, DAMAGES OR OTHER
# LIABILITY, WHETHER IN AN ACTION OF CONTRACT, TORT OR OTHERWISE, ARISING FROM,
# OUT OF OR IN CONNECTION WITH THE SOFTWARE OR THE USE OR OTHER DEALINGS IN THE
# SOFTWARE.
import torch
<<<<<<< HEAD

logger = getLogger(__name__)
import json
=======
from auto_round.utils import logger
>>>>>>> 3938d4ad
import os
from os.path import join
from typing import Dict, Optional

from safetensors.torch import save_file as safe_save


def save_quantized_to_autogptq(
    model,
    save_dir: str,
    bits=4,
    group_size=128,
    sym=False,
    iters=200,
    lr=5e-3,
    minmax_lr=5e-3,
    enable_minmax_tuning=True,
    use_quant_input=True,
    use_safetensors: bool = True,
    scale_dtype=torch.float32,
    safetensors_metadata: Optional[Dict[str, str]] = None,
    modules_in_block_to_quantize=None,
):
    """Save quantized model and configs to local disk for cuda."""
    os.makedirs(save_dir, exist_ok=True)
    model.to("cpu")

    model_base_name = "model"
    if use_safetensors:
        model_save_name = model_base_name + ".safetensors"
        state_dict = model.state_dict()
        state_dict = {k: v.clone().contiguous() for k, v in state_dict.items()}
        if safetensors_metadata is None:
            safetensors_metadata = {}
        elif not isinstance(safetensors_metadata, dict):
            raise TypeError("safetensors_metadata must be a dictionary.")
        else:
            logger.debug(f"Received safetensors_metadata: {safetensors_metadata}")
            new_safetensors_metadata = {}
            converted_keys = False
            for key, value in safetensors_metadata.items():
                if not isinstance(key, str) or not isinstance(value, str):
                    converted_keys = True
                    try:
                        new_key = str(key)
                        new_value = str(value)
                    except Exception as e:
                        raise TypeError(
<<<<<<< HEAD
                            f"safetensors_metadata: both keys and values must be strings and an error occured when trying to convert them: {e}"
                        )
                    if new_key in new_safetensors_metadata:
                        logger.warning(
                            f"After converting safetensors_metadata keys to strings, the key '{new_key}' is duplicated. Ensure that all your metadata keys are strings to avoid overwriting."
                        )
=======
                            f"safetensors_metadata: both keys and values must be strings" /
                            f" and an error occurred when trying to convert them: {e}")
                    if new_key in new_safetensors_metadata:
                        logger.warning(
                            f"After converting safetensors_metadata keys to strings, the key '{new_key}' " /
                                f"is duplicated. Ensure that all your metadata keys are strings to avoid overwriting.")
>>>>>>> 3938d4ad
                    new_safetensors_metadata[new_key] = new_value
            safetensors_metadata = new_safetensors_metadata
            if converted_keys:
                logger.debug(
<<<<<<< HEAD
                    f"One or more safetensors_metadata keys or values had to be converted to str(). Final safetensors_metadata: {safetensors_metadata}"
                )
=======
                    f"One or more safetensors_metadata keys or values had to be converted to str()." /
                        f" Final safetensors_metadata: {safetensors_metadata}")
>>>>>>> 3938d4ad

        # Format is required to enable Accelerate to load the metadata
        # otherwise it raises an OSError
        safetensors_metadata["format"] = "pt"

        # Store the quantization configuration as safetensors metadata
        from auto_round import __version__

        safetensors_metadata["autoround_version"] = str(__version__)
        safetensors_metadata["bits"] = str(bits)
        safetensors_metadata["group_size"] = str(group_size)
        safetensors_metadata["iters"] = str(iters)
        safetensors_metadata["lr"] = str(lr)
        safetensors_metadata["minmax_lr"] = str(minmax_lr)
        safetensors_metadata["enable_minmax_tuning"] = str(enable_minmax_tuning)
        safetensors_metadata["use_quant_input"] = str(use_quant_input)
        safetensors_metadata["scale_dtype"] = str(scale_dtype)
        safe_save(state_dict, join(save_dir, model_save_name), safetensors_metadata)
    else:
        model_save_name = model_base_name + ".bin"
        torch.save(model.state_dict(), join(save_dir, model_save_name))

    from auto_gptq.modeling._base import BaseQuantizeConfig

    quantization_config = BaseQuantizeConfig(
        bits=bits,
        group_size=group_size,
        desc_act=False,
        sym=sym,
        true_sequential=False,
        static_groups=False,
        model_file_base_name=model_base_name,
    )
    quantization_config.model_file_base_name = model_base_name

    config_dict = quantization_config.to_dict()
    config_dict["quant_method"] = "intel/auto-round"
    config_dict["autoround_version"] = __version__
    config_dict["iters"] = iters
    config_dict["lr"] = lr
    config_dict["minmax_lr"] = minmax_lr
    config_dict["enable_minmax_tuning"] = enable_minmax_tuning
    config_dict["use_quant_input"] = use_quant_input
    config_dict["scale_dtype"] = str(scale_dtype)
    if modules_in_block_to_quantize is not None:
        config_dict["modules_in_block_to_quantize"] = modules_in_block_to_quantize

    with open(join(save_dir, "quantize_config.json"), "w", encoding="utf-8") as f:
        json.dump(config_dict, f, indent=2)

    config_dict["quant_method"] = (
        "gptq"  ##hf transformers could only recognize this value
    )
    model.config.quantization_config = config_dict
    model.config.save_pretrained(save_dir)
<|MERGE_RESOLUTION|>--- conflicted
+++ resolved
@@ -37,13 +37,7 @@
 # OUT OF OR IN CONNECTION WITH THE SOFTWARE OR THE USE OR OTHER DEALINGS IN THE
 # SOFTWARE.
 import torch
-<<<<<<< HEAD
-
-logger = getLogger(__name__)
-import json
-=======
 from auto_round.utils import logger
->>>>>>> 3938d4ad
 import os
 from os.path import join
 from typing import Dict, Optional
@@ -92,32 +86,18 @@
                         new_value = str(value)
                     except Exception as e:
                         raise TypeError(
-<<<<<<< HEAD
-                            f"safetensors_metadata: both keys and values must be strings and an error occured when trying to convert them: {e}"
-                        )
-                    if new_key in new_safetensors_metadata:
-                        logger.warning(
-                            f"After converting safetensors_metadata keys to strings, the key '{new_key}' is duplicated. Ensure that all your metadata keys are strings to avoid overwriting."
-                        )
-=======
                             f"safetensors_metadata: both keys and values must be strings" /
                             f" and an error occurred when trying to convert them: {e}")
                     if new_key in new_safetensors_metadata:
                         logger.warning(
                             f"After converting safetensors_metadata keys to strings, the key '{new_key}' " /
                                 f"is duplicated. Ensure that all your metadata keys are strings to avoid overwriting.")
->>>>>>> 3938d4ad
                     new_safetensors_metadata[new_key] = new_value
             safetensors_metadata = new_safetensors_metadata
             if converted_keys:
                 logger.debug(
-<<<<<<< HEAD
-                    f"One or more safetensors_metadata keys or values had to be converted to str(). Final safetensors_metadata: {safetensors_metadata}"
-                )
-=======
                     f"One or more safetensors_metadata keys or values had to be converted to str()." /
                         f" Final safetensors_metadata: {safetensors_metadata}")
->>>>>>> 3938d4ad
 
         # Format is required to enable Accelerate to load the metadata
         # otherwise it raises an OSError
