--- conflicted
+++ resolved
@@ -52,7 +52,6 @@
 
 
 
-<<<<<<< HEAD
 
 def configure_quantizers(quantizers,weight_config,bits):
     if bits==3:
@@ -74,19 +73,6 @@
             quantizers[key] = (None, info["scale"].to(torch.float32), info["zp"], info["g_idx"])
     return quantizers
 
-=======
-def configure_quantizers(quantizers, weight_config):
-    for key in weight_config:
-        info = weight_config[key]
-        if not check_to_quantized(info):
-            continue
-        # Convert zero point to float32, which is a common operation across all conditions
-        info["zp"] = info["zp"].to(torch.float32)
-        quantizers[key] = (None, info["scale"].to(torch.float32), info["zp"], info["g_idx"])
-    return quantizers
-
-
->>>>>>> 41088464
 def pack_compressed_model(use_flag, quantizers, compressed_model, bits, group_size):
     if use_flag not in ("use_triton", "use_marlin", "use_tritonv2"):
         raise ValueError("All use_* flags are false; at least one must be true.")
@@ -100,15 +86,8 @@
         force_layer_back_to_cpu=True,
         use_triton=use_flag == "use_triton",
         use_marlin=use_flag == "use_marlin",
-<<<<<<< HEAD
         use_tritonv2=use_flag == "use_tritonv2"
     )
-=======
-        use_tritonv2=use_flag == "use_tritonv2",
-    )
-
-
->>>>>>> 41088464
 @register_format("auto_gptq")
 def save_quantized_as_autogptq(
     output_dir, use_triton=False, use_marlin=False, use_tritonv2=False, inplace=True, **kwargs
@@ -158,10 +137,6 @@
         compressed_model = copy.deepcopy(model.to("cpu"))
 
     from auto_gptq.modeling._utils import pack_model
-<<<<<<< HEAD
-=======
-
->>>>>>> 41088464
     if use_triton:
         use_flag = "use_triton"
     elif use_marlin:
@@ -174,32 +149,11 @@
         if bits == 3 and use_triton is True:
             logger.warning("triton does not support 3 bits, reset it to False")
         quantizers = {}
-<<<<<<< HEAD
         quantizers = configure_quantizers(quantizers, weight_config,bits)
         pack_compressed_model(use_flag, quantizers, compressed_model, bits, group_size)
     else:
         quantizers = {}
         quantizers = configure_quantizers(quantizers, weight_config,bits)
-=======
-        for key in weight_config:
-            info = weight_config[key]
-            if not check_to_quantized(info):
-                continue
-            quantizers[key] = (None, info["scale"], info["zp"], info["g_idx"])
-        pack_model(
-            compressed_model,
-            quantizers,
-            bits,
-            group_size,
-            use_cuda_fp16=True,
-            desc_act=False,
-            force_layer_back_to_cpu=True,
-            use_triton=False,
-        )
-    else:
-        quantizers = {}
-        quantizers = configure_quantizers(quantizers, weight_config)
->>>>>>> 41088464
         pack_compressed_model(use_flag, quantizers, compressed_model, bits, group_size)
     if output_dir is None:
         return compressed_model
