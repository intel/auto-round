--- conflicted
+++ resolved
@@ -25,11 +25,8 @@
 from tqdm import tqdm
 
 from auto_round.export.export_to_autoround.qlinear_fp import QuantLinear
-<<<<<<< HEAD
 from auto_round.export.export_to_llmcompressor.utils import generate_ignore_regex_list
-=======
 from auto_round.export.utils import save_model
->>>>>>> 162424de
 from auto_round.logger import logger
 from auto_round.utils import (
     SUPPORTED_LAYER_TYPES,
@@ -118,9 +115,8 @@
     scale = layer.scale
     global_scale = getattr(layer, "weight_global_scale", None)
     input_global_scale = getattr(layer, "input_global_scale", None)
-    # zero = layer.zp
+    # zero = layer.zp # no zeros to handle, as mxfp not support asym quantization
     qlayer.pack(layer, scale, global_scale=global_scale, input_global_scale=input_global_scale, device=device)
-    ## no zeros to handle, as mxfp not support asym quantization
     qlayer.to(orig_device)
 
 
@@ -159,6 +155,9 @@
     device = kwargs.get("device", None)
     tokenizer = kwargs.get("tokenizer", None)
     processor = kwargs.get("processor", None)
+    ar_quantization_config = kwargs["serialization_dict"]
+    regex_config = ar_quantization_config.pop("regex_config")
+    layer_config = kwargs["layer_config"]
     extra_config = {}
 
     if act_bits <= 8:
@@ -203,8 +202,7 @@
             for _ in executor.map(wrapper, names):
                 pass
 
-    ignore = ["lm_head"]
-    # ignore = generate_ignore_regex_list()
+    ignore = generate_ignore_regex_list(regex_config=regex_config, layer_config=layer_config)
 
     # get llm-compressor format config
     check_compressed_tensors_supported()
