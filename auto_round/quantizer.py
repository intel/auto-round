# Copyright (c) 2024 Intel Corporation
#
# Licensed under the Apache License, Version 2.0 (the "License");
# you may not use this file except in compliance with the License.
# You may obtain a copy of the License at
#
#    http://www.apache.org/licenses/LICENSE-2.0
#
# Unless required by applicable law or agreed to in writing, software
# distributed under the License is distributed on an "AS IS" BASIS,
# WITHOUT WARRANTIES OR CONDITIONS OF ANY KIND, either express or implied.
# See the License for the specific language governing permissions and
# limitations under the License.

import torch
import transformers

from .utils import (
    check_to_quantized,
    get_scale_shape,
    set_module
)


def round_ste(x: torch.Tensor):
    """Straight-Through Estimator for rounding.
    This function is adapted from omniquant.

    Args:
        x: torch.Tensor

    Returns:
        torch.Tensor
    """
    return (x.round() - x).detach() + x


def quant_tensor_asym(weight, num_bits=4, v=0, min_scale=1.0, max_scale=1.0, scale_dtype=torch.float16,
                      weight_min=None, weight_max=None, q_scale_thresh=0.0):
    """Quantizes and dequantizes weight asymmetrically.

    Args:
        weight: Tensor containing the weight to be quantized
        num_bits: Number of bits for quantization (e.g., 2, 3, 4, 8)
        v: Rounding value perturbation
        min_scale: Minimum scale coefficient for weight
        max_scale: Maximum scale coefficient for weight
        weight_min (Tensor, optional): Minimum weight value for quantization. Defaults to None.
        weight_max (Tensor, optional): Maximum weight value for quantization. Defaults to None.

    Returns:
        Quantized and dequantized weight, scale, zero-point
    """
    maxq = torch.tensor(2 ** num_bits - 1)
    if isinstance(min_scale, torch.Tensor):
        if weight_min is None or weight_max is None:
            wmin_tmp = torch.clamp(weight.min(1)[0], max=0)
            wmax_tmp = torch.clamp(weight.max(1)[0], min=0)
        else:
            wmin_tmp = weight_min
            wmax_tmp = weight_max
        wmin_tmp = wmin_tmp * min_scale
        wmax_tmp = wmax_tmp * max_scale
        wmax = torch.maximum(wmax_tmp, wmin_tmp)
        wmin = torch.minimum(wmax_tmp, wmin_tmp)
    else:
        if weight_min is None or weight_max is None:
            wmin = torch.clamp(weight.min(1)[0], max=0)
            wmax = torch.clamp(weight.max(1)[0], min=0)
        else:
            wmin = weight_min
            wmax = weight_max

    tmp = (wmin == 0) & (wmax == 0)
    wmin[tmp] = -1
    wmax[tmp] = +1
    scale = ((wmax - wmin) / maxq).to(scale_dtype)
    scale = torch.clamp(scale, min=q_scale_thresh)
    zp = round_ste(-wmin / scale)  # pylint: disable=E1130
    scale = scale.unsqueeze(dim=-1)
    zp = zp.unsqueeze(dim=-1)
    int_w = round_ste(weight / scale + v)
    q = torch.clamp(int_w + zp, 0, maxq)
    return scale * (q - zp), scale, zp


def quant_tensor_sym(weight, num_bits=4, v=0, min_scale=1.0, max_scale=1.0, scale_dtype=torch.float16, weight_min=None,
                     weight_max=None, q_scale_thresh=0.0):
    """Quantizes and dequantizes weight symmetrically.

    Args:
        weight: Tensor containing the weight to be quantized
        num_bits: Number of bits for quantization (e.g., 2, 3, 4, 8)
        v: Rounding value perturbation
        min_scale: Minimum scale coefficient for weight
        max_scale: Maximum scale coefficient for weight
        weight_min (Tensor, optional): Minimum weight value for quantization. Defaults to None.
        weight_max (Tensor, optional): Maximum weight value for quantization. Defaults to None.

    Returns:
        Quantized and dequantized weight, scale, zero-point
    """
    maxq = torch.tensor(2 ** num_bits - 1)
    if isinstance(min_scale, torch.Tensor):
        if weight_min is None or weight_max is None:
            wmin_tmp = torch.clamp(weight.min(1)[0], max=0)
            wmax_tmp = torch.clamp(weight.max(1)[0], min=0)
        else:
            wmin_tmp = weight_min
            wmax_tmp = weight_max
        wmin_tmp = wmin_tmp * min_scale
        wmax_tmp = wmax_tmp * max_scale
        wmax = torch.maximum(wmax_tmp, wmin_tmp)
        wmin = torch.minimum(wmax_tmp, wmin_tmp)
    else:
        if weight_min is None or weight_max is None:
            wmin = torch.clamp(weight.min(1)[0], max=0)
            wmax = torch.clamp(weight.max(1)[0], min=0)
        else:
            wmin = weight_min
            wmax = weight_max

    wmax_new = torch.max(wmin.abs(), wmax)
    tmp = wmin < 0
    wmin_new = wmin.clone()  ##must clone, otherwise inplace backward will occur
    if torch.any(tmp):
        wmin_new[tmp] = -wmax_new[tmp]

    tmp = (wmin_new == 0) & (wmax_new == 0)
    wmin_new[tmp] = -1
    wmax_new[tmp] = +1
    scale = ((wmax_new - wmin_new) / maxq).to(scale_dtype)
    scale = torch.clamp(scale, min=q_scale_thresh)
    scale = scale.unsqueeze(dim=-1)
    zp = torch.full_like(scale, (maxq + 1) / 2)

    int_w = round_ste(weight / scale + v)
    q = torch.clamp(int_w + zp, 0, maxq)
    return scale * (q - zp), scale, zp


def quant_tensor_actor(weight, num_bits, sym, v, min_scale, max_scale, scale_dtype=torch.float16, weight_min=None,
                       weight_max=None, q_scale_thresh=0.0):
    """Quantizes and dequantizes weight symmetrically or asymmetrically .

    Args:
        weight: Tensor containing the weight to be quantized
        num_bits: Number of bits for quantization (e.g., 2, 3, 4, 8)
        sym: Sym or asym
        v: Rounding value perturbation
        min_scale: Minimum scale coefficient for weight
        max_scale: Maximum scale coefficient for weight
        weight_min (Tensor, optional): Minimum weight value for quantization. Defaults to None.
        weight_max (Tensor, optional): Maximum weight value for quantization. Defaults to None.

    Returns:
        Quantized and dequantized weight, scale, zero-point
    """
    assert num_bits > 0, "num_bits should be larger than 0"
    if sym:
        return quant_tensor_sym(weight, num_bits, v, min_scale, max_scale, scale_dtype, weight_min, weight_max,
                                q_scale_thresh)
    else:
        return quant_tensor_asym(weight, num_bits, v, min_scale, max_scale, scale_dtype, weight_min, weight_max,
                                 q_scale_thresh)


def reshape_tensor(v, group_size=-1):
    """Reshapes the tensor based on the group size.

    Args:
        v (torch.Tensor): The input tensor to be reshaped.
        group_size (int, optional): The number of elements to group together.

    Returns:
        torch.Tensor: The reshaped tensor. If padding is applied, the padded tensor is returned.
    """
    if group_size == -1 or v.shape[1] < group_size:
        return v
    if v.shape[1] % group_size == 0:
        v = v.reshape(-1, group_size)
    else:
        pad_len = (v.shape[1] + group_size - 1) // group_size * group_size - v.shape[1]
        v = torch.nn.functional.pad(v, (0, pad_len))
    return v


def quant_tensor(
        data, num_bits=4, group_size=-1, sym=False, v=0, min_scale=1.0, max_scale=1.0, scale_dtype=torch.float16,
        weight_min=None, weight_max=None, q_scale_thresh=0.0
):
    """Quantizes and dequantizes weight, handing the group size issue .

    Args:
        data: Tensor containing the weight to be quantized
        num_bits: Number of bits for quantization (e.g., 2, 3, 4, 8)
        group_size: The number of elements shares scale and zero point
        sym: Sym or asym
        v: Rounding value perturbation
        min_scale: Minimum scale coefficient for weight
        max_scale: Maximum scale coefficient for weight
        weight_min (Tensor, optional): Minimum weight value for quantization. Defaults to None.
        weight_max (Tensor, optional): Maximum weight value for quantization. Defaults to None.

    Returns:
        Quantized and dequantized weight, scale, zero-point
    """
    orig_shape = data.shape
    if len(data.shape) > 2:
        data = data.reshape(-1, orig_shape[-1])
    if group_size == -1 or data.shape[1] < group_size:
        data, scale, zp = quant_tensor_actor(data, num_bits, sym=sym, v=v, min_scale=min_scale, max_scale=max_scale,
                                             scale_dtype=scale_dtype, weight_min=weight_min, weight_max=weight_max,
                                             q_scale_thresh=q_scale_thresh)
        data = data.reshape(orig_shape)
        return data, scale, zp

    if data.shape[1] % group_size == 0:
        data = data.reshape(-1, group_size)
        data, scale, zp = quant_tensor_actor(data, num_bits, sym=sym, v=v, min_scale=min_scale, max_scale=max_scale,
                                             scale_dtype=scale_dtype, weight_min=weight_min, weight_max=weight_max,
                                             q_scale_thresh=q_scale_thresh)
        data = data.reshape(orig_shape)
        return data, scale, zp

    else:
        tmp_shape = data.shape
        pad_len = (data.shape[1] + group_size - 1) // group_size * group_size - data.shape[1]
        data_new = torch.nn.functional.pad(data, (0, pad_len))
        data_new = data_new.reshape(-1, group_size)
        data_new, scale, zp = quant_tensor_actor(data_new, num_bits, sym=sym, v=v, min_scale=min_scale,
                                                 max_scale=max_scale, scale_dtype=scale_dtype, weight_min=weight_min,
                                                 weight_max=weight_max, q_scale_thresh=q_scale_thresh)
        data_new = data_new.reshape(tmp_shape[0], -1)
        data_new = data_new[:, :-pad_len]
        data_new = data_new.reshape(orig_shape)
        return data_new, scale, zp


class WrapperWALayer(torch.nn.Module):
    def __init__(self, orig_layer):
        super(WrapperWALayer, self).__init__()
        self.orig_layer = orig_layer

    def forward(self, x):
        x, _, _ = quant_tensor(x, self.orig_layer.act_bits, self.orig_layer.group_size, self.orig_layer.sym,
                               scale_dtype=self.orig_layer.scale_dtype, q_scale_thresh=self.orig_layer.q_scale_thresh)
        return self.orig_layer.forward(x)


class WrapperLinear(torch.nn.Module):
    def __init__(self, orig_layer, enable_minmax_tuning=True, device='cpu'):
        """A wrapper module for linear layers that enables quantization and min-max tuning of weights.

        Args:
        - orig_layer (torch.nn.Module): The original linear layer to be wrapped.
        - enable_minmax_tuning (bool): Whether to enable min-max scaling tuning. Default is True.

        Attributes:
        - orig_layer (torch.nn.Module): The original linear layer being wrapped.
        - num_bits (int): The number of bits for quantization.
        - group_size (int): The size of the groups for quantization.
        - sym (bool): Whether the symmetric quantization is to be used.
        - value (torch.nn.Parameter): The learnable parameter for quantization.
        - enable_minmax_tuning (bool): Whether min-max scaling tuning is enabled.
        - min_scale (torch.nn.Parameter or torch.Tensor): The minimum scale for min-max tuning.
        - max_scale (torch.nn.Parameter or torch.Tensor): The maximum scale for min-max tuning.
        """
        super(WrapperLinear, self).__init__()
        self.orig_layer = orig_layer
        self.device = device
        self.num_bits = self.orig_layer.bits
        self.group_size = self.orig_layer.group_size
        self.scale_dtype = self.orig_layer.scale_dtype
        self.sym = self.orig_layer.sym
        self.act_bits = self.orig_layer.act_bits
        self.act_group_size = self.orig_layer.act_group_size
        self.act_sym = self.orig_layer.act_sym
        self.act_dynamic = self.orig_layer.act_dynamic
        self.act_quant = self.act_bits <= 8
        self.q_scale_thresh = 1e-5

        weight_dtype = torch.float32
        self.value = torch.nn.Parameter(
<<<<<<< HEAD
            torch.zeros(self.orig_layer.weight.shape, device=self.device, dtype=weight_dtype),
            requires_grad=True,
        )
=======
            reshape_tensor(
                torch.zeros(self.orig_layer.weight.shape, device=self.orig_layer.weight.device, dtype=weight_dtype),
                self.group_size),
            requires_grad=True)
        weight_reshape = reshape_tensor(self.orig_layer.weight.data, self.group_size)
        self.weight_min = torch.clamp(weight_reshape.min(1)[0], max=0)
        self.weight_max = torch.clamp(weight_reshape.max(1)[0], min=0)

>>>>>>> 5f67048c
        self.enable_minmax_tuning = enable_minmax_tuning
        shape = get_scale_shape(self.orig_layer.weight, self.group_size)
        if self.enable_minmax_tuning:
            self.min_scale = torch.nn.Parameter(
                torch.ones(shape, device=self.device, dtype=weight_dtype), requires_grad=True
            )
            self.max_scale = torch.nn.Parameter(
                torch.ones(shape, device=self.device, dtype=weight_dtype), requires_grad=True
            )
        else:
            self.min_scale = torch.tensor(1.0, device=self.device, dtype=weight_dtype)
            self.max_scale = torch.tensor(1.0, device=self.device, dtype=weight_dtype)

    def unwrapper(self, v, min_scale, max_scale):
        """Unwrapper the layer to the original layer.

        Args:
        - v (torch.Tensor): The rounding v parameter for quantization.
        - min_scale (torch.nn.Parameter or torch.Tensor): The minimum scale for min-max tuning.
        - max_scale (torch.nn.Parameter or torch.Tensor): The maximum scale for min-max tuning.

        Returns:
        - torch.nn.Module: The original linear layer with updated weights after quantization and dequantization.
        """
        min_scale.clamp_(0, 1.0)
        max_scale.clamp_(0, 1.0)

<<<<<<< HEAD
        if self.orig_layer.weight.device.type == 'meta':
            self.orig_layer.to(self.device)
        q_dq_weight, scale, zp = quant_weight(
            self.orig_layer.weight,
            self.num_bits,
            self.group_size,
            self.sym,
            v,
            min_scale,
            max_scale,
            self.scale_dtype,
        )
        self.orig_layer.weight.data.copy_(q_dq_weight)
        self.orig_layer.weight.grad = None  ##clear grad
        self.orig_layer.scale = scale.to("cpu")
        self.orig_layer.zp = zp.to("cpu") if zp is not None else None
        if hasattr(self.orig_layer, 'update'):
            self.orig_layer.update()
            self.orig_layer.to('meta')
=======
        qdq_weight, scale, zp = quant_tensor(self.orig_layer.weight, self.num_bits, self.group_size, self.sym, v,
                                             min_scale, max_scale, self.scale_dtype, self.weight_min, self.weight_max)
        scale = scale.reshape(qdq_weight.shape[0], -1)
        if zp is not None:
            zp = zp.reshape(qdq_weight.shape[0], -1)
        self.orig_layer.weight.data.copy_(qdq_weight)
        self.orig_layer.weight.grad = None
        self.orig_layer.scale = scale.to("cpu")
        self.orig_layer.zp = zp.to("cpu") if zp is not None else None
        self.orig_layer.q_scale_thresh = self.q_scale_thresh
        if self.act_quant:
            wrapper_layer = WrapperWALayer(self.orig_layer)
            return wrapper_layer
>>>>>>> 5f67048c
        return self.orig_layer

    def forward(self, x):
        """Performs forward pass through the wrapped linear layer with quantized weights.

        Args:
        - x (torch.Tensor): The input tensor.

        Returns:
        - torch.Tensor: The output tensor after applying the linear transformation with quantized weights.
        """
        from torch.functional import F

        weight = self.orig_layer.weight
        if weight.device.type == 'meta':
            weight = self.orig_layer.get_weight().to(self.device)
        self.min_scale.data.copy_(torch.clamp(self.min_scale.data, 0, 1.0))
        self.max_scale.data.copy_(torch.clamp(self.max_scale.data, 0, 1.0))
        weight_q, _, _ = quant_tensor(weight, self.num_bits, self.group_size, self.sym, self.value, self.min_scale,
                                      self.max_scale, self.scale_dtype, self.weight_min, self.weight_max)
        weight_q = weight_q.to(weight.dtype)
        if self.act_quant:
            x, _, _ = quant_tensor(x, self.act_bits, self.act_group_size, self.act_sym,
                                   scale_dtype=self.scale_dtype, q_scale_thresh=self.q_scale_thresh)
        # pylint: disable=not-callable
        bias = self.orig_layer.bias
        if bias is not None and bias.device.type == 'meta':
            bias = self.orig_layer.get_bias().to(self.device)
        return F.linear(x, weight_q, bias)


class WrapperTransformerConv1d(torch.nn.Module):
    def __init__(self, orig_layer, enable_minmax_tuning=True, device='cpu'):
        """A wrapper module for transformers 1D convolutional layers used in transformers,
        enabling quantization and min-max tuning of weights.

        Args:
        - orig_layer (torch.nn.Module): The original 1D convolutional layer to be wrapped.
        - num_bits (int): The number of bits for quantization.
        - group_size (int): The size of the groups for quantization.
        - sym (bool): Whether symmetric quantization is to be used.
        - enable_minmax_tuning (bool): Whether to enable min-max scaling tuning. Default is True.

        Attributes:
        - orig_layer (torch.nn.Module): The original 1D convolutional layer being wrapped.
        - num_bits (int): The number of bits for quantization.
        - group_size (int): The size of the groups for quantization.
        - sym (bool): Whether symmetric quantization is to be used.
        - weight_t (torch.Tensor): Transposed weight tensor of the original layer.
        - value (torch.nn.Parameter): The learnable parameter for quantization.
        - enable_minmax_tuning (bool): Whether min-max scaling tuning is enabled.
        - min_scale (torch.nn.Parameter or torch.Tensor): The minimum scale for min-max tuning.
        - max_scale (torch.nn.Parameter or torch.Tensor): The maximum scale for min-max tuning.
        """
        super(WrapperTransformerConv1d, self).__init__()
        self.orig_layer = orig_layer
        self.num_bits = self.orig_layer.bits
        self.group_size = self.orig_layer.group_size
        self.sym = self.orig_layer.sym
        self.scale_dtype = self.orig_layer.scale_dtype
        self.act_bits = self.orig_layer.act_bits
        self.act_group_size = self.orig_layer.act_group_size
        self.act_sym = self.orig_layer.act_sym
        self.act_dynamic = self.orig_layer.act_dynamic
        self.act_quant = self.act_bits <= 8
        self.q_scale_thresh = 1e-5
        weight_dtype = torch.float32
        self.device = device
        if hasattr(self.orig_layer, 'get_weight'):
            self.weight_t = self.orig_layer.get_weight().t()
        else:
            self.weight_t = self.orig_layer.weight.t()
        self.weight_t = self.weight_t.to(self.device)
        self.value = torch.nn.Parameter(
            reshape_tensor(torch.zeros(self.weight_t.shape, device=device, dtype=weight_dtype),
                           group_size=self.group_size),
            requires_grad=True
        )
        weight_reshape = reshape_tensor(self.weight_t, self.group_size)
        self.weight_min = torch.clamp(weight_reshape.min(1)[0], max=0)
        self.weight_max = torch.clamp(weight_reshape.max(1)[0], min=0)

        shape = get_scale_shape(self.weight_t, self.group_size)

        if enable_minmax_tuning:
            self.min_scale = torch.nn.Parameter(
                torch.ones(shape, device=device, dtype=weight_dtype), requires_grad=True
            )
            self.max_scale = torch.nn.Parameter(
                torch.ones(shape, device=device, dtype=weight_dtype), requires_grad=True
            )
        else:
            self.min_scale = torch.tensor(1.0, device=device, dtype=weight_dtype)
            self.max_scale = torch.tensor(1.0, device=device, dtype=weight_dtype)

    def unwrapper(self, v=0, min_scale=1.0, max_scale=1.0):
        """Unwrapper the layer to the original conv1d layer.

        Args:
        - v (torch.Tensor): The scaling parameter for quantization.
        - min_scale (torch.nn.Parameter or torch.Tensor): The minimum scale for min-max tuning.
        - max_scale (torch.nn.Parameter or torch.Tensor): The maximum scale for min-max tuning.

        Returns:
        - torch.nn.Module: The original 1D convolutional layer with updated weights after inverse quantization.
        """
        min_scale.clamp_(0, 1.0)
        max_scale.clamp_(0, 1.0)
<<<<<<< HEAD
        weight_q, scale, zp = quant_weight(
            self.weight_t, self.num_bits, self.group_size, self.sym, v, min_scale, max_scale, self.scale_dtype
        )
        if self.orig_layer.weight.device.type == 'meta':
            self.orig_layer.weight.to(self.device)
        self.orig_layer.weight.data.copy_(weight_q.t())
        self.orig_layer.weight.grad = None
        self.orig_layer.scale = scale.to("cpu")
        self.orig_layer.zp = zp.to("cpu")
        if hasattr(self.orig_layer, 'update'):
            self.orig_layer.update()
            self.orig_layer.to('meta')
=======
        qdq_weight, scale, zp = quant_tensor(self.weight_t, self.num_bits, self.group_size, self.sym, v, min_scale,
                                             max_scale, self.scale_dtype, self.weight_min, self.weight_max)
        scale = scale.reshape(qdq_weight.shape[0], -1)
        if zp is not None:
            zp = zp.reshape(qdq_weight.shape[0], -1)
        self.orig_layer.weight.data.copy_(qdq_weight.t())
        self.orig_layer.weight.grad = None
        self.orig_layer.scale = scale.to("cpu")
        self.orig_layer.zp = zp.to("cpu")
        self.orig_layer.q_scale_thresh = self.q_scale_thresh
        if self.act_quant:
            wrapper_layer = WrapperWALayer(self.orig_layer)
            return wrapper_layer
>>>>>>> 5f67048c
        return self.orig_layer

    def forward(self, x):
        """Performs forward pass through the wrapped 1D convolutional layer with quantized weights.

        Args:
        x (torch.Tensor): The input tensor.

        Returns:
        torch.Tensor: The output tensor after applying the convolutional transformation with quantized weights.
        """
        with torch.no_grad():
            self.min_scale.clamp_(0, 1.0)
            self.max_scale.clamp_(0, 1.0)
        weight_q, _, _ = quant_tensor(self.weight_t, self.num_bits, self.group_size, self.sym, self.value,
                                      self.min_scale, self.max_scale, self.scale_dtype, self.weight_min,
                                      self.weight_max)
        weight_q = weight_q.to(self.weight_t.dtype)
        size_out = x.size()[:-1] + (self.orig_layer.nf,)
        if self.act_quant:
            x, _, _ = quant_tensor(x, self.act_bits, self.act_group_size, self.act_sym,
                                   scale_dtype=self.scale_dtype, q_scale_thresh=self.q_scale_thresh)
        x = torch.addmm(self.orig_layer.bias, x.view(-1, x.size(-1)), weight_q.t())
        x = x.view(*size_out)
        return x


class WrapperMultiblock(torch.nn.Module):
    """A wrapper for a list of modules to be act as a single block.

    Args:
    module_list: The list of modules to wrap.
    """

    def __init__(self, module_list):
        super(WrapperMultiblock, self).__init__()
        self.layers = torch.nn.ModuleList(module_list)

    def forward(self, x, **kwargs):
        hidden_states = x
        for idx, decoder_layer in enumerate(self.layers):
            layer_outputs = decoder_layer(hidden_states, **kwargs)
            hidden_states = layer_outputs
            if isinstance(hidden_states, tuple) or isinstance(hidden_states, list):
                hidden_states = layer_outputs[0]
        return hidden_states


def wrapper_block(block, enable_minmax_tuning, device='cpu'):
    """Wraps the layers in the given block with a custom Wrapper module.

    Args:
        block: The input block containing linear and conv1d layers to be wrapped.
        enable_minmax_tuning: A boolean indicating whether min-max tuning is enabled.

    Returns:
        list: A list of names of the wrapped layers and unwrapped layers.
    """
    quantized_layers = []
    unquantized_layers = []
    for n, m in block.named_modules():
        if isinstance(m, torch.nn.Linear):
            if not check_to_quantized(m):
                unquantized_layers.append(n)
                continue
            new_m = WrapperLinear(m, enable_minmax_tuning=enable_minmax_tuning, device=device)
            set_module(block, n, new_m)
            quantized_layers.append(n)

        if isinstance(m, transformers.modeling_utils.Conv1D):
            if not check_to_quantized(m):
                unquantized_layers.append(n)
                continue
            new_m = WrapperTransformerConv1d(m, enable_minmax_tuning=enable_minmax_tuning, device=device)
            set_module(block, n, new_m)
            quantized_layers.append(n)

    return quantized_layers, unquantized_layers


@torch.no_grad()
def unwrapper_layer(model, layer, layer_name, v=0, min_scale=0, max_scale=0):
    """Unwraps the WrapperLinear and WrapperTransformerConv1d modules in the given block.

    Args:
    block: The input block containing wrapped modules to be unwrapped.
    vs: A dictionary of scaling parameters for the wrapped modules.
    min_scales: A dictionary of minimum scaling values for the wrapped modules.
    max_scales: A dictionary of maximum scaling values for the wrapped modules.
    """

    if hasattr(layer, "orig_layer"):

        if isinstance(min_scale, torch.Tensor):
            min_scale = torch.clamp(min_scale, 0, 1.0)
            max_scale = torch.clamp(max_scale, 0, 1.0)

        else:
            min_scale = torch.tensor(1.0)
            max_scale = torch.tensor(1.0)
        orig_layer = layer.unwrapper(v, min_scale, max_scale)
        orig_layer = orig_layer.to("cpu")
        set_module(model, layer_name, orig_layer)


@torch.no_grad()
def unwrapper_block(block, vs, min_scales, max_scales):
    """Unwraps the WrapperLinear and WrapperTransformerConv1d modules in the given block.

    Args:
    block: The input block containing wrapped modules to be unwrapped.
    vs: A dictionary of scaling parameters for the wrapped modules.
    min_scales: A dictionary of minimum scaling values for the wrapped modules.
    max_scales: A dictionary of maximum scaling values for the wrapped modules.
    """
    for n, m in block.named_modules():
        if hasattr(m, "orig_layer"):
            v = 0
            min_scale = torch.tensor(1.0)
            max_scale = torch.tensor(1.0)
            if isinstance(vs, dict):
                v = vs[n]
            if isinstance(min_scales, dict):
                min_scale = min_scales[n]
                min_scale = torch.clamp(min_scale, 0, 1.0)
            if isinstance(max_scales, dict):
                max_scale = max_scales[n]
                max_scale = torch.clamp(max_scale, 0, 1.0)
            orig_layer = m.unwrapper(v, min_scale, max_scale)
            set_module(block, n, orig_layer)<|MERGE_RESOLUTION|>--- conflicted
+++ resolved
@@ -282,20 +282,14 @@
 
         weight_dtype = torch.float32
         self.value = torch.nn.Parameter(
-<<<<<<< HEAD
-            torch.zeros(self.orig_layer.weight.shape, device=self.device, dtype=weight_dtype),
-            requires_grad=True,
-        )
-=======
             reshape_tensor(
-                torch.zeros(self.orig_layer.weight.shape, device=self.orig_layer.weight.device, dtype=weight_dtype),
+                torch.zeros(self.orig_layer.weight.shape, device=self.device, dtype=weight_dtype),
                 self.group_size),
             requires_grad=True)
         weight_reshape = reshape_tensor(self.orig_layer.weight.data, self.group_size)
         self.weight_min = torch.clamp(weight_reshape.min(1)[0], max=0)
         self.weight_max = torch.clamp(weight_reshape.max(1)[0], min=0)
 
->>>>>>> 5f67048c
         self.enable_minmax_tuning = enable_minmax_tuning
         shape = get_scale_shape(self.orig_layer.weight, self.group_size)
         if self.enable_minmax_tuning:
@@ -323,27 +317,8 @@
         min_scale.clamp_(0, 1.0)
         max_scale.clamp_(0, 1.0)
 
-<<<<<<< HEAD
         if self.orig_layer.weight.device.type == 'meta':
             self.orig_layer.to(self.device)
-        q_dq_weight, scale, zp = quant_weight(
-            self.orig_layer.weight,
-            self.num_bits,
-            self.group_size,
-            self.sym,
-            v,
-            min_scale,
-            max_scale,
-            self.scale_dtype,
-        )
-        self.orig_layer.weight.data.copy_(q_dq_weight)
-        self.orig_layer.weight.grad = None  ##clear grad
-        self.orig_layer.scale = scale.to("cpu")
-        self.orig_layer.zp = zp.to("cpu") if zp is not None else None
-        if hasattr(self.orig_layer, 'update'):
-            self.orig_layer.update()
-            self.orig_layer.to('meta')
-=======
         qdq_weight, scale, zp = quant_tensor(self.orig_layer.weight, self.num_bits, self.group_size, self.sym, v,
                                              min_scale, max_scale, self.scale_dtype, self.weight_min, self.weight_max)
         scale = scale.reshape(qdq_weight.shape[0], -1)
@@ -357,7 +332,9 @@
         if self.act_quant:
             wrapper_layer = WrapperWALayer(self.orig_layer)
             return wrapper_layer
->>>>>>> 5f67048c
+        if hasattr(self.orig_layer, 'update'):
+            self.orig_layer.update()
+            self.orig_layer.to('meta')
         return self.orig_layer
 
     def forward(self, x):
@@ -466,25 +443,13 @@
         """
         min_scale.clamp_(0, 1.0)
         max_scale.clamp_(0, 1.0)
-<<<<<<< HEAD
-        weight_q, scale, zp = quant_weight(
-            self.weight_t, self.num_bits, self.group_size, self.sym, v, min_scale, max_scale, self.scale_dtype
-        )
-        if self.orig_layer.weight.device.type == 'meta':
-            self.orig_layer.weight.to(self.device)
-        self.orig_layer.weight.data.copy_(weight_q.t())
-        self.orig_layer.weight.grad = None
-        self.orig_layer.scale = scale.to("cpu")
-        self.orig_layer.zp = zp.to("cpu")
-        if hasattr(self.orig_layer, 'update'):
-            self.orig_layer.update()
-            self.orig_layer.to('meta')
-=======
         qdq_weight, scale, zp = quant_tensor(self.weight_t, self.num_bits, self.group_size, self.sym, v, min_scale,
                                              max_scale, self.scale_dtype, self.weight_min, self.weight_max)
         scale = scale.reshape(qdq_weight.shape[0], -1)
         if zp is not None:
             zp = zp.reshape(qdq_weight.shape[0], -1)
+        if self.orig_layer.weight.device.type == 'meta':
+            self.orig_layer.weight.to(self.device)
         self.orig_layer.weight.data.copy_(qdq_weight.t())
         self.orig_layer.weight.grad = None
         self.orig_layer.scale = scale.to("cpu")
@@ -493,7 +458,9 @@
         if self.act_quant:
             wrapper_layer = WrapperWALayer(self.orig_layer)
             return wrapper_layer
->>>>>>> 5f67048c
+        if hasattr(self.orig_layer, 'update'):
+            self.orig_layer.update()
+            self.orig_layer.to('meta')
         return self.orig_layer
 
     def forward(self, x):
