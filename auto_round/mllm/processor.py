--- conflicted
+++ resolved
@@ -32,13 +32,8 @@
 class BasicProcessor:
     def __init__(self):
         pass
-<<<<<<< HEAD
     
     def post_init(self, model, tokenizer, processor=None, image_processor=None, **kwargs):
-=======
-
-    def post_init(self, model, tokenizer, image_processor=None, **kwargs):
->>>>>>> 80988bb5
         self.model = model
         self.tokenizer = tokenizer
         self.processor = processor
