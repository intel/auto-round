--- conflicted
+++ resolved
@@ -19,14 +19,11 @@
 
 PROCESSORS = {}
 
-
 def regist_processor(name):
     def register(processor):
         PROCESSORS[name] = processor
         return processor
-
     return register
-
 
 @regist_processor("basic")
 class BasicProcessor:
@@ -98,13 +95,8 @@
     def data_collator(batch):
         return default_data_collator(batch)
 
-<<<<<<< HEAD
-    @staticmethod
-    def image_processor(image_path_or_url):
-=======
     @staticmethod 
     def default_image_processor(image_path_or_url):
->>>>>>> 73861bb7
         return fetch_image(image_path_or_url)
     
     @staticmethod
@@ -112,7 +104,6 @@
         for key in ret:
             ret[key] = ret[key][0]
         return ret
-
 
 @regist_processor("qwen2_vl")
 class Qwen2VLProcessor(BasicProcessor):
@@ -127,30 +118,15 @@
 @regist_processor("cogvlm2")
 class CogVLM2Processor(BasicProcessor):
     def get_input(
-<<<<<<< HEAD
-            self, model, tokenizer, text, images, max_length=2048,
-            padding=True, truncation=True, squeeze=True, **kwargs):
-=======
             self, text, images,
             squeeze=True, **kwargs):
         
         if images is not None:
             images = self.image_processor(images)
 
->>>>>>> 73861bb7
         padding_len = 2303
         max_length = 0
         max_length += padding_len
-<<<<<<< HEAD
-        input_data = model.build_conversation_input_ids(
-            tokenizer,
-            query=text,
-            history=None,
-            images=[images],
-            template_version='base'
-        )
-
-=======
         truncation = True
         padding = False
         input_data = self.model.build_conversation_input_ids(
@@ -160,7 +136,6 @@
                 images=[images],
                 template_version='base'
             )
->>>>>>> 73861bb7
         def pad_to_len(unpadded_tensor, pad_to_length, pad_value=0):
             current_length = len(unpadded_tensor)
             if current_length >= pad_to_length:
@@ -170,14 +145,13 @@
                     return unpadded_tensor
             if padding:
                 return torch.cat(
-                    (unpadded_tensor,
-                     torch.full([pad_to_length - current_length],
-                                fill_value=pad_value,
-                                dtype=unpadded_tensor.dtype,
-                                device=unpadded_tensor.device)), dim=0)
+                (unpadded_tensor,
+                 torch.full([pad_to_length - current_length],
+                            fill_value=pad_value,
+                            dtype=unpadded_tensor.dtype,
+                            device=unpadded_tensor.device)), dim=0)
             else:
                 return unpadded_tensor
-
         input_data['input_ids'] = pad_to_len(
             input_data['input_ids'],
             max_length,
@@ -193,14 +167,14 @@
             max_length,
             pad_value=0
         )
-        if input_data['labels']:
+        if input_data['labels']: 
             input_data['labels'] = pad_to_len(
                 input_data['labels'],
                 max_length,
                 pad_value=-100
             )
         return input_data
-
+    
     @staticmethod
     def data_collator(batch):
         batched_data = {}
@@ -212,7 +186,7 @@
             # else:
             #     raise ValueError("Unsupported datatype in custom collate_fn")
         return batched_data
-
+    
     @staticmethod
     def default_image_processor(image_path_or_url):
         return fetch_image(image_path_or_url).convert('RGB')
