--- conflicted
+++ resolved
@@ -32,7 +32,7 @@
 class BasicProcessor:
     def __init__(self):
         pass
-    
+
     def post_init(self, model, tokenizer, processor=None, image_processor=None, **kwargs):
         self.model = model
         self.tokenizer = tokenizer
@@ -111,13 +111,13 @@
         return ret
 
 
-<<<<<<< HEAD
-@regist_processor("hf")
+@register_processor("hf")
 class HFProcessor(BasicProcessor):
+    # evaluation on: Qwen2-VL, mllama, Mistral-Small
     IMAGE_TOKEN = '<image>'
     def __init__(self):
         pass
-    
+
     def post_init(self, model, tokenizer, processor=None, image_processor=None, **kwargs):
         self.model = model
         self.tokenizer = tokenizer
@@ -140,29 +140,34 @@
 
         messages = []
         for content in text:
-            messages.append({
-                "role": content['role'],
-                "content": [
-                    {"text": content["content"].replace(self.IMAGE_TOKEN, ""), "type": "text"}
-                ]
-            })
-            if self.IMAGE_TOKEN in content['content']:
-                messages[-1]["content"].append({"text": None, "type": "image"})
-        text = self.processor.apply_chat_template(messages, add_generation_prompt=True)
+            if content["role"] == "user":
+                messages.append({
+                    "role": content['role'],
+                    "content": [
+                        {"text": content["content"].replace(self.IMAGE_TOKEN, ""), "type": "text"}
+                    ]
+                })
+                if self.IMAGE_TOKEN in content['content']:
+                    # messages[-1]["content"].append({"text": None, "type": "image"})
+                    messages[-1]["content"].append({"type": "image"})
+            else:
+                messages.append({
+                    "role": content['role'],
+                    "content": content["content"]
+                })
+
+        text = self.processor.apply_chat_template(messages, add_generation_prompt=True, tokenize=False, return_dict=False)
         if images is not None:
             images = self.image_processor(images)
-        ret = self.processor(text=text, images=images, return_tensors="pt") 
+        ret = self.processor(
+            text=text, images=images, return_tensors="pt", add_special_tokens=False)
         if squeeze:
             ret = self.squeeze_result(ret)
         return ret
-                
-
-@regist_processor("qwen2_vl")
+
+
+@register_processor("qwen2_vl")
 class Qwen2VLProcessor(HFProcessor):
-=======
-@register_processor("qwen2_vl")
-class Qwen2VLProcessor(BasicProcessor):
->>>>>>> 1603573a
     @staticmethod
     def squeeze_result(ret):
         for key in ret:
@@ -180,7 +185,7 @@
 
         if images is not None:
             images = self.image_processor(images)
-        
+
         padding_len = 2303
         max_length = 0 if max_length is None else max_length
         max_length += padding_len
@@ -295,17 +300,47 @@
 
     def data_collator(self, batch):
         return self.collator_func(batch)
-<<<<<<< HEAD
-
-
-@regist_processor("deepseek_vl_v2")
-class DeepseekVL2Processor(BasicProcessor):
-    def get_input(
-        self, 
-        text,
-        images,
-        return_tensors="pt",
-        squeeze=True, max_length=None, truncation=False, truncation_strategy="text", **kwargs):
-        breakpoint()
-=======
->>>>>>> 1603573a
+
+
+@register_processor("deepseek_v2")
+class DeepSeekV2Processor(BasicProcessor):
+    IMAGE_TOKEN = '<image>'
+    def get_input(
+            self, text, images, max_length=None,
+            squeeze=True, truncation=False, truncation_strategy="text", **kwargs):
+        
+        messages = []
+        for content in text:
+            if content["role"] == "user":
+                messages.append({
+                    "role": content['role'],
+                    "content": content["content"].replace(self.IMAGE_TOKEN, "")
+                })
+                if self.IMAGE_TOKEN in content['content']:
+                    messages[-1]["images"] = [images]
+            else:
+                messages.append({
+                    "role": content['role'],
+                    "content": content["content"]
+                })
+
+        if images is not None:
+            pil_image = [self.image_processor(images)]
+        else:
+            pil_image = None
+
+        prepare_inputs = self.processor(
+            conversations=messages,
+            images=pil_image,
+            force_batchify=True,
+            system_prompt=""
+        ).to(self.model.device)
+        prepare_inputs = prepare_inputs.to(self.model.device)
+
+        # run image encoder to get the image embeddings
+        ret = self.model.prepare_inputs_embeds(**prepare_inputs)
+        ret = {
+            "inputs_embeds": ret[0],
+            "attention_mask": prepare_inputs.attention_mask[0],
+        }
+        return ret