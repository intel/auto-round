# AutoRound for MLLMs

This feature is experimental and may be subject to changes, including potential bug fixes, API modifications, or
adjustments to default parameters

## Quantization

### API Usage (Gaudi2/CPU/GPU) Recommended

By default, AutoRoundMLLM only quantizes the text module of VLMs and uses `NeelNanda/pile-10k` for calibration. To
quantize the entire model, you can enable `quant_nontext_module` by setting it to True, though support for this feature
is limited.

```python
from auto_round import AutoRoundMLLM
from transformers import Qwen2VLForConditionalGeneration, AutoProcessor, AutoTokenizer

## load the model
model_name = "Qwen/Qwen2-VL-2B-Instruct"
model = Qwen2VLForConditionalGeneration.from_pretrained(model_name, trust_remote_code=True)
tokenizer = AutoTokenizer.from_pretrained(model_name)
processor = AutoProcessor.from_pretrained(model_name, trust_remote_code=True)

## quantize the model
bits, group_size, sym = 4, 128, True
autoround = AutoRoundMLLM(model, tokenizer, processor, bits=bits, group_size=group_size, sym=sym)
autoround.quantize()

# save the quantized model, set format='auto_gptq' to use AutoGPTQ format
output_dir = "./tmp_autoround"
autoround.save_quantized(output_dir, format="auto_round", inplace=True)
```

- `dataset`: the dataset for quantization training. Currently only support NeelNanda/pile-10k, llava_conv_58k,
  llava_instruct_80k and llava_instruct_150k. Please note that the feasibility of the Llava calibration dataset has only been validated on five models so far.

- `quant_nontext_module`: whether to quantize non-text module, e.g. vision component.

for more hyperparameters introduction, please
refer [Homepage Detailed Hyperparameters](../../README.md#api-usage-gaudi2cpugpu)

### Basic Usage

A user guide detailing the full list of supported arguments is provided by calling ```auto-round-mllm -h``` on the
terminal. Set the format you want in `format` and
multiple formats exporting has been supported. **Only five model families are supported now.

```bash
auto-round-mllm \
    --model Qwen/Qwen2-VL-2B-Instruct \
    --bits 4 \
    --group_size 128 \
    --format "auto_round" \
    --output_dir ./tmp_autoround
```

<<<<<<< HEAD
### Support Matrix
=======
### VLM Support Matrix

For most VLMs, we typically support the default quantization configuration, which involves quantizing only the language
component while excluding the visual component. Besides, we also support quantizing non-text modules of models that
follow the Hugging Face standard, i.e., those with a typical processor, though inference may have some issues due to
model architecture or kernel limitations.

| Model                                         | calibration dataset | quant nontext module | Quantized Model Link                                                                                                                                                                                                                                                                                                                                                                                                                                             | 
|-----------------------------------------------|---------------------|----------------------|------------------------------------------------------------------------------------------------------------------------------------------------------------------------------------------------------------------------------------------------------------------------------------------------------------------------------------------------------------------------------------------------------------------------------------------------------------------|
| allenai/Molmo                                 | pile                | X                    | [Molmo-7B-D-0924-int4-sym](https://huggingface.co/OPEA/Molmo-7B-D-0924-int4-sym-inc), [Molmo-72B-0924-int4-sym-gptq](https://huggingface.co/OPEA/Molmo-72B-0924-int4-sym-gptq-inc), [Molmo-72B-0924-int4-sym](https://huggingface.co/OPEA/Molmo-72B-0924-int4-sym-inc)                                                                                                                                                                                           |
| deepseek-ai/deepseek-vl2                      | pile/llava          | √                    | [deepseek-vl2-int4-sym-gptq](https://huggingface.co/OPEA/deepseek-vl2-int4-sym-gptq-inc)                                                                                                                                                                                                                                                                                                                                                                         |
| fancyfeast/llama-joycaption-beta-one-hf-llava | pile                | X                    | [NeoChen1024-int4-gptq](https://huggingface.co/NeoChen1024/llama-joycaption-beta-one-hf-llava-GPTQ-4bit-sym-autoround)                                                                                                                                                                                                                                                                                                                                           
| google/gemma-3                                | pile/llava          | √                    | [gemma-3-12b-it-AutoRound-gguf-q4-0](https://huggingface.co/OPEA/gemma-3-12b-it-AutoRound-gguf-q4-0), [gemma-3-27b-it-AutoRound-gguf-q4-0](https://huggingface.co/OPEA/gemma-3-27b-it-AutoRound-gguf-q4-0), [gemma-3-12b-it-int4-AutoRound](https://huggingface.co/OPEA/gemma-3-12b-it-int4-AutoRound), [gemma-3-27b-it-int4-AutoRound](https://huggingface.co/OPEA/gemma-3-27b-it-int4-AutoRound)                                                               |
| HuggingFaceTB/SmolVLM                         | pile/llava          | √                    | [SmolVLM-Instruct-int4-sym](https://huggingface.co/OPEA/SmolVLM-Instruct-int4-sym-inc)                                                                                                                                                                                                                                                                                                                                                                           |
| ibm-granite/granite-vision-3.2                | pile/llava          | -                    |                                                                                                                                                                                                                                                                                                                                                                                                                                                                  |
| liuhaotian/Llava-v1.5                         | pile/llava          | X                    | [llava-v1.5-7b-int4-sym](https://huggingface.co/OPEA/llava-v1.5-7b-int4-sym-inc)                                                                                                                                                                                                                                                                                                                                                                                 |
| meta-llama/Llama-3.2-Vision                   | llava               | √                    | [Llama-3.2V-11B-cot-int4-sym](https://huggingface.co/OPEA/Llama-3.2V-11B-cot-int4-sym-inc), [Llama-3.2-11B-Vision-Instruct-qvision-int4-sym](https://huggingface.co/OPEA/Llama-3.2-11B-Vision-Instruct-qvision-int4-sym-inc), [Llama-3.2-90B-Vision-Instruct-int4-sym](https://huggingface.co/OPEA/Llama-3.2-90B-Vision-Instruct-int4-sym-inc), [Llama-3.2-11B-Vision-Instruct-int4-sym](https://huggingface.co/OPEA/Llama-3.2-11B-Vision-Instruct-int4-sym-inc) |
| microsoft/Phi3.5-Vision                       | pile/llava          | √                    | [Phi-3.5-vision-instruct-int4-sym](https://huggingface.co/OPEA/Phi-3.5-vision-instruct-int4-sym-inc), [Phi-3.5-vision-instruct-qvision-int4-sym](https://huggingface.co/OPEA/Phi-3.5-vision-instruct-qvision-int4-sym-inc)                                                                                                                                                                                                                                       |
| mistralai/Mistral-Small-3.1                   | pile/llava          | X                    | [Mistral-Small-3.1-24B-Instruct-2503-int4-AutoRound-gptq-sym](https://huggingface.co/OPEA/Mistral-Small-3.1-24B-Instruct-2503-int4-AutoRound-gptq-sym), [Mistral-Small-3.1-24B-Instruct-2503-int4-AutoRound-awq-sym](https://huggingface.co/OPEA/Mistral-Small-3.1-24B-Instruct-2503-int4-AutoRound-awq-sym)                                                                                                                                                     |
| moonshotai/Kimi-VL                            | pile/llava          | √                    |                                                                                                                                                                                                                                                                                                                                                                                                                                                                  |
| Qwen/Qwen2-VL                                 | pile/llava          | -                    | [Qwen2-VL-7B-Instruct-int4-sym](https://huggingface.co/OPEA/Qwen2-VL-7B-Instruct-int4-sym-inc), [Qwen2-VL-72B-Instruct-int4-sym](https://huggingface.co/OPEA/Qwen2-VL-72B-Instruct-int4-sym-inc), [Qwen2-VL-72B-Instruct-int2-sym](https://huggingface.co/OPEA/Qwen2-VL-72B-Instruct-int2-sym-inc)                                                                                                                                                               |
| rhymes-ai/Aria                                | pile/llava          | √                    |                                                                                                                                                                                                                                                                                                                                                                                                                                                                  |
| THUDM/CogVLM2                                 | pile/llava          | √                    | [cogvlm2-llama3-chat-19B-int4-sym](https://huggingface.co/OPEA/cogvlm2-llama3-chat-19B-int4-sym-inc), [cogvlm2-llama3-chat-19B-qvision-int4-sym](https://huggingface.co/OPEA/cogvlm2-llama3-chat-19B-qvision-int4-sym-inc)                                                                                                                                                                                                                                       |
| THUDM/glm-4v                                  | pile                | X                    | [glm-4v-9b-int4-sym](https://huggingface.co/OPEA/glm-4v-9b-int4-sym-inc)                                                                                                                                                                                                                                                                                                                                                                                         |

√ means support, - means support to export but cannot infer, X means not support.



<details>
<summary style="font-size:17px;">Calibration Dataset</summary>

For mllm, we used **text-only** calibration dataset (NeelNanda/pile-10k) as our default. If the model type does not
support plain text calibration(e.g. Llama-3.2-vision), it will also automatically switch to llava dataset and adjust the
hyperparameters.

Through argument --dataset(text file), user can use other datasets such as "liuhaotian/llava_conv_58k" "
liuhaotian/llava_instruct_80k", "liuhaotian/llava_instruct_150k" or a file path to use local file.

</details>



<details>
<summary style="font-size:17px;">Nontext Module Quantization</summary>

### Support Matrix

>>>>>>> a598f17a
For most VLMs, we typically support the default quantization configuration, which involves quantizing only the language
component while excluding the visual component. Besides, we also support quantizing non-text modules of models that
follow the Hugging Face standard, i.e., those with a typical processor, though inference may have some issues due to
model architecture or kernel limitations.


| Model                          | calibration dataset | quant nontext module | Quantized Model Link                                                                                                                                                                                                                                                                                                                                                                                                                                             | 
|--------------------------------|---------------------|----------------------|------------------------------------------------------------------------------------------------------------------------------------------------------------------------------------------------------------------------------------------------------------------------------------------------------------------------------------------------------------------------------------------------------------------------------------------------------------------|
| allenai/Molmo                  | pile                | X                    | [Molmo-7B-D-0924-int4-sym](https://huggingface.co/OPEA/Molmo-7B-D-0924-int4-sym-inc), [Molmo-72B-0924-int4-sym-gptq](https://huggingface.co/OPEA/Molmo-72B-0924-int4-sym-gptq-inc), [Molmo-72B-0924-int4-sym](https://huggingface.co/OPEA/Molmo-72B-0924-int4-sym-inc)                                                                                                                                                                                           |
| deepseek-ai/deepseek-vl2       | pile/llava          | √                    | [deepseek-vl2-int4-sym-gptq](https://huggingface.co/OPEA/deepseek-vl2-int4-sym-gptq-inc)                                                                                                                                                                                                                                                                                                                                                                         |
| google/gemma-3                 | pile/llava          | √                    | [gemma-3-12b-it-AutoRound-gguf-q4-0](https://huggingface.co/OPEA/gemma-3-12b-it-AutoRound-gguf-q4-0), [gemma-3-27b-it-AutoRound-gguf-q4-0](https://huggingface.co/OPEA/gemma-3-27b-it-AutoRound-gguf-q4-0), [gemma-3-12b-it-int4-AutoRound](https://huggingface.co/OPEA/gemma-3-12b-it-int4-AutoRound), [gemma-3-27b-it-int4-AutoRound](https://huggingface.co/OPEA/gemma-3-27b-it-int4-AutoRound)                                               |
| HuggingFaceTB/SmolVLM          | pile/llava          | √                    | [SmolVLM-Instruct-int4-sym](https://huggingface.co/OPEA/SmolVLM-Instruct-int4-sym-inc)                                                                                                                                                                                                                                                                                                                                                                           |
| ibm-granite/granite-vision-3.2 | pile/llava          | -                    |                                                                                                                                                                                                                                                                                                                                                                                                                                                                  |
| liuhaotian/Llava-v1.5          | pile/llava          | X                    | [llava-v1.5-7b-int4-sym](https://huggingface.co/OPEA/llava-v1.5-7b-int4-sym-inc)                                                                                                                                                                                                                                                                                                                                                                                 |
| meta-llama/Llama-3.2-Vision    | llava               | √                    | [Llama-3.2V-11B-cot-int4-sym](https://huggingface.co/OPEA/Llama-3.2V-11B-cot-int4-sym-inc), [Llama-3.2-11B-Vision-Instruct-qvision-int4-sym](https://huggingface.co/OPEA/Llama-3.2-11B-Vision-Instruct-qvision-int4-sym-inc), [Llama-3.2-90B-Vision-Instruct-int4-sym](https://huggingface.co/OPEA/Llama-3.2-90B-Vision-Instruct-int4-sym-inc), [Llama-3.2-11B-Vision-Instruct-int4-sym](https://huggingface.co/OPEA/Llama-3.2-11B-Vision-Instruct-int4-sym-inc) |
| microsoft/Phi3.5-Vision        | pile/llava          | √                    | [Phi-3.5-vision-instruct-int4-sym](https://huggingface.co/OPEA/Phi-3.5-vision-instruct-int4-sym-inc), [Phi-3.5-vision-instruct-qvision-int4-sym](https://huggingface.co/OPEA/Phi-3.5-vision-instruct-qvision-int4-sym-inc)                                                                                                                                                                                                                                       |
| mistralai/Mistral-Small-3.1    | pile/llava          | X                    | [Mistral-Small-3.1-24B-Instruct-2503-int4-AutoRound-gptq-sym](https://huggingface.co/OPEA/Mistral-Small-3.1-24B-Instruct-2503-int4-AutoRound-gptq-sym), [Mistral-Small-3.1-24B-Instruct-2503-int4-AutoRound-awq-sym](https://huggingface.co/OPEA/Mistral-Small-3.1-24B-Instruct-2503-int4-AutoRound-awq-sym)                                                                                                                                                     |
| moonshotai/Kimi-VL             | pile/llava          | √                    |                                                                                                                                                                                                                                                                                                                                                                                                                                                                  |
| Qwen/Qwen2-VL                  | pile/llava          | -                    | [Qwen2-VL-7B-Instruct-int4-sym](https://huggingface.co/OPEA/Qwen2-VL-7B-Instruct-int4-sym-inc), [Qwen2-VL-72B-Instruct-int4-sym](https://huggingface.co/OPEA/Qwen2-VL-72B-Instruct-int4-sym-inc), [Qwen2-VL-72B-Instruct-int2-sym](https://huggingface.co/OPEA/Qwen2-VL-72B-Instruct-int2-sym-inc)                                                                                                                                                               |
| Qwen/Qwen2.5-VL                  | pile/llava          | √                   |        |
| rhymes-ai/Aria                 | pile/llava          | √                    |                                                                                                                                                                                                                                                                                                                                                                                                                                                                  |
| THUDM/CogVLM2                  | pile/llava          | √                    | [cogvlm2-llama3-chat-19B-int4-sym](https://huggingface.co/OPEA/cogvlm2-llama3-chat-19B-int4-sym-inc), [cogvlm2-llama3-chat-19B-qvision-int4-sym](https://huggingface.co/OPEA/cogvlm2-llama3-chat-19B-qvision-int4-sym-inc)                                                                                                                                                                                                                                       |
| THUDM/glm-4v                   | pile                | X                    | [glm-4v-9b-int4-sym](https://huggingface.co/OPEA/glm-4v-9b-int4-sym-inc)                                                                                                                                                                                                                                                                                                                                                                                         |

√ means support, - means support to export but cannot infer, X means not support.

<details>
<summary style="font-size:17px;">Calibration Dataset</summary>

For mllm, we used **text-only** calibration dataset (NeelNanda/pile-10k) as our default. If the model type does not
support plain text calibration(e.g. Llama-3.2-vision), it will also automatically switch to llava dataset and adjust the
hyperparameters.

Through argument --dataset(text file), user can use other datasets such as "liuhaotian/llava_conv_58k" "
liuhaotian/llava_instruct_80k", "liuhaotian/llava_instruct_150k" or a file path to use local file.

</details>



<details>
<summary style="font-size:17px;">Nontext Module Quantization</summary>
### New Models Support

#### Template

For autoround MLLMs, using Template to customize different operations for different models. User can use template to support new model which not in support list.
```python
from auto_round.mllm.template import _register_template
model_type = model.config.model_type
_register_template(model_type=model_type, default_dataset="NeelNanda/pile-10k", processor=PROCESSORS["hf"])
```

#### Processor

Processor is callback interface for calling different processors, such as texts or images processors, for MLLMs. User
can define own processor and use registration function to declare. For more information, please refer to the relevant
code in ```auto_round/mllm/processor.py```.

</details>







<|MERGE_RESOLUTION|>--- conflicted
+++ resolved
@@ -54,9 +54,6 @@
     --output_dir ./tmp_autoround
 ```
 
-<<<<<<< HEAD
-### Support Matrix
-=======
 ### VLM Support Matrix
 
 For most VLMs, we typically support the default quantization configuration, which involves quantizing only the language
@@ -105,7 +102,6 @@
 
 ### Support Matrix
 
->>>>>>> a598f17a
 For most VLMs, we typically support the default quantization configuration, which involves quantizing only the language
 component while excluding the visual component. Besides, we also support quantizing non-text modules of models that
 follow the Hugging Face standard, i.e., those with a typical processor, though inference may have some issues due to
