--- conflicted
+++ resolved
@@ -34,12 +34,8 @@
 extra_data_dir = "/path/to/images/dir"
 
 bits, group_size = 4, 128
-<<<<<<< HEAD
-autoround = AutoRoundMLLM(model, tokenizer, processor=processor, bits=bits, group_size=group_size, dataset=dataset, extra_data_dir=extra_data_dir)
-=======
-autoround = AutoRoundMLLM(model, tokenizer, bits=bits, group_size=group_size, dataset=dataset,
-                          extra_data_dir=extra_data_dir)
->>>>>>> 80988bb5
+autoround = AutoRoundMLLM(model, tokenizer, processor=processor, bits=bits, group_size=group_size,
+                          dataset=dataset, extra_data_dir=extra_data_dir)
 
 autoround.quantize()
 output_dir = "./tmp_autoround"
