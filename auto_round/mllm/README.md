# AutoRound for MLLMs

## Quantization

### API Usage (Gaudi2/CPU/GPU) Recommended
AutoRound uses the text module of MLLM (LLM component) as the main quantization target. with NeelNanda/pile-10k as the default calibration dataset.

```python
    from auto_round import AutoRoundMLLM
    from transformers import Qwen2VLForConditionalGeneration, AutoProcessor, AutoTokenizer
    ## load the model
    model_name = "Qwen/Qwen2-VL-2B-Instruct"
    tokenizer = AutoTokenizer.from_pretrained(model_name)
    processor = AutoProcessor.from_pretrained(model_name, trust_remote_code=trust_remote_code)
    model = Qwen2VLForConditionalGeneration.from_pretrained(
        model_name, trust_remote_code=True)
        
    ## quantize the model
    bits, group_size = 4, 128
    autoround = AutoRoundMLLM(model, tokenizer, processor, bits=bits, group_size=group_size)
    autoround.quantize()

    # save the quantized model, set format='auto_gptq' to use AutoGPTQ format
    output_dir = "./tmp_autoround"
    autoround.save_quantized(output_dir, format='auto_round', inplace=True)
```

<details>
<summary style="font-size:17px;">Basic Usage (Gaudi2/CPU/GPU)</summary>
    A user guide detailing the full list of supported arguments is provided by calling ```auto-round-mllm -h``` on the terminal. Alternatively, you can use ```auto_round_mllm``` instead of ```auto-round-mllm```. Set the format you want in `format` and
    multiple formats exporting has been supported.

<<<<<<< HEAD
```python
from auto_round import AutoRoundMLLM
from transformers import Qwen2VLForConditionalGeneration, AutoProcessor, AutoTokenizer

model_name = "Qwen/Qwen2-VL-2B-Instruct"
tokenizer = AutoTokenizer.from_pretrained(model_name)
processor = AutoProcessor.from_pretrained(model_name, trust_remote_code=trust_remote_code)
model = Qwen2VLForConditionalGeneration.from_pretrained(
    model_name, trust_remote_code=True)
dataset = "/path/to/llava.json"
extra_data_dir = "/path/to/images/dir"

bits, group_size = 4, 128
autoround = AutoRoundMLLM(model, tokenizer, processor=processor, bits=bits, group_size=group_size,
                          dataset=dataset, extra_data_dir=extra_data_dir)

autoround.quantize()
output_dir = "./tmp_autoround"
autoround.save_quantized(output_dir, format='auto_round', inplace=True)
=======
```bash
    # experimental feature, default hyperparameters may be changed later
    auto—round-mllm \
        --model Qwen/Qwen2-VL-2B-Instruct \
        --bits 4 \
        --group_size 128 \
        --format "auto_round" \
        --output_dir ./tmp_autoround
>>>>>>> 182dd3fb
```

- `dataset`: the dataset for quantization training. current support NeelNanda/pile-10k,llava_conv_58k,llava_instruct_80k. It can be a custom one.

- `quant_nontext_module`: whether to quantize non-text module, e.g. vision component. 

- `extra_data_dir`:dataset dir for storing images/audio/videos, default to None. Can be a dir path or multiple dir path with format as 'image=path_to_image,video=path_to_video,audio=path_to_audio' By default, it will search in the relative path, and if not find, will automatic download.

</details>


<details>
<summary style="font-size:17px;">Calibration Dataset</summary>

For mllm, we used **text-only** calibration dataset (NeelNanda/pile-10k) as our default. If the model type does not support plain text calibration(e.g. Llama-3.2-vision), it will also automatically switch to llava dataset and adjust the hyperparameters.

Through argument --dataset(text file), user can use other datasets such as "liuhaotian/llava_conv_58k" "liuhaotian/llava_instruct_80k", "liuhaotian/llava_instruct_150k" or a file path to use local file.


### Support List

The llava calibration dataset supports the five existing MLLMs. 

|Model          |Eval Lib   |calibration dataset|Feasibility of quantification|
|---------------|-----------|-------------------|--------------------|
|Qwen/Qwen2-VL-Instruct            |vlmeval    |llava         |✔                   |
|meta-llama/Llama-3.2-11B-Vision   |vlmeval/lmms_eval  |llava              |✔                   |
|microsoft/Phi-3.5-vision-instruct |vlmeval    |llava         |✔                   |
|liuhaotian/llava-v1.5-7b          |lmms_eval  |llava         |✔                   |
|THUDM/cogvlm2-llama3-chat-19B     |lmms_eval  |llava         |✔                   |

</details>



<details>
<summary style="font-size:17px;">Nontext Module Quantization</summary>

### Support Matrix

The design of the MLLM model API is not uniform, and some models do not support the quantization nontext module. Quantization of the vision components of Llama-3.2-11B-Vision, Phi-3.5-vision-instruct and llava-v1.5-7b is currently supported.

|Model          |Eval Lib   |quant nontext module|
|---------------|-----------|-------------------|
|Qwen/Qwen2-VL-Instruct            |vlmeval    |-                    |
|meta-llama/Llama-3.2-11B-Vision   |lmms_eval  |✔                   |
|microsoft/Phi-3.5-vision-instruct |vlmeval    |✔                   |
|liuhaotian/llava-v1.5-7b          |lmms_eval  |-                    |
|THUDM/cogvlm2-llama3-chat-19B     |lmms_eval  |✔                   |



### New Models Support
#### Template
For autoround MLLMs, using Template to customize different operations for different models. User can add a custom chat template through json file as below.
```json
{
    "model_type": "qwen2_vl",
    "format_user": "<|im_start|>user\n{{content}}<|im_end|>\n",
    "format_assistant": "<|im_start|>assistant\n{{content}}<|im_end|>\n",
    "format_system": "<|im_start|>system\n{{content}}<|im_end|>\n",
    "format_observation": "<|im_start|>tool\n{{content}}<|im_end|>\n<|im_start|>assistant\n",
    "format_separator": "\n",
    "default_system": "You are a helpful assistant.",
    "replace_tokens": ["<image>", "<|vision_start|><|image_pad|><|vision_end|>"],
    "extra_encode": "True",
    "processor": "qwen2_vl" 
}
```
The special token ```{{content}}``` is a placeholder to tell the preprocessor where to fill in the corresponding dialogue content.

```format_*```: Add specific token to chat content depends on different role names.

For example, the input conversations:<br>
 ```[{'role': 'user', 'value': '<image>\nWhat are the colors of the bus in the image?'}, {'role': 'assistant', 'value': 'The bus in the image is white and red.'}]```

Using the above template, the input will be converted to the specified format required by Qwen2-vl as below: <br>
 ```'<|im_start|>system\nYou are a helpful assistant.<|im_end|>\n<|im_start|>user\n<|vision_start|><|image_pad|><|vision_end|>\nWhat are the colors of the bus in the image?<|im_end|>\n<|im_start|>assistant\nThe bus in the image is white and red.<|im_end|>\n<|im_start|>user\nWhat feature can be seen on the back of the bus?<|im_end|>\n<|im_start|>assistant\nThe back of the bus features an advertisement.<|im_end|>\n<|im_start|>user\nIs the bus driving down the street or pulled off to the side?<|im_end|>\n<|im_start|>assistant\nThe bus is driving down the street, which is crowded with people and other vehicles.<|im_end|>\n'```.

#### Processor
Processor is callback interface for calling different processors, such as texts or images processors, for MLLMs. User can define own processor and use registration function to declare. For more information, please refer to the relevant code in ```auto_round/mllm/processor.py```.

</details>



## Inference for Models
For the AutoRound format, please add the following code at the beginning of the original model's inference code.

```python
from auto_round import AutoRoundConfig ## must import for auto-round format
```

For more details on quantization, inference, evaluation, and environment, see the following recipe:

- [Qwen2-VL-Instruct](../../docs/Qwen2-VL-7B-Instruct_sym.md)
- [Llama-3.2-11B-Vision](../../docs/Llama-3.2-11B-Vision-Instruct_sym.md) 
- [Phi-3.5-vision-instruct](../../docs/Phi-3.5-vision-instruct_sym.md)
- [llava-v1.5-7b](../../docs/llava-v1.5-7b_sym.md)


<|MERGE_RESOLUTION|>--- conflicted
+++ resolved
@@ -30,27 +30,6 @@
     A user guide detailing the full list of supported arguments is provided by calling ```auto-round-mllm -h``` on the terminal. Alternatively, you can use ```auto_round_mllm``` instead of ```auto-round-mllm```. Set the format you want in `format` and
     multiple formats exporting has been supported.
 
-<<<<<<< HEAD
-```python
-from auto_round import AutoRoundMLLM
-from transformers import Qwen2VLForConditionalGeneration, AutoProcessor, AutoTokenizer
-
-model_name = "Qwen/Qwen2-VL-2B-Instruct"
-tokenizer = AutoTokenizer.from_pretrained(model_name)
-processor = AutoProcessor.from_pretrained(model_name, trust_remote_code=trust_remote_code)
-model = Qwen2VLForConditionalGeneration.from_pretrained(
-    model_name, trust_remote_code=True)
-dataset = "/path/to/llava.json"
-extra_data_dir = "/path/to/images/dir"
-
-bits, group_size = 4, 128
-autoround = AutoRoundMLLM(model, tokenizer, processor=processor, bits=bits, group_size=group_size,
-                          dataset=dataset, extra_data_dir=extra_data_dir)
-
-autoround.quantize()
-output_dir = "./tmp_autoround"
-autoround.save_quantized(output_dir, format='auto_round', inplace=True)
-=======
 ```bash
     # experimental feature, default hyperparameters may be changed later
     auto—round-mllm \
@@ -59,7 +38,6 @@
         --group_size 128 \
         --format "auto_round" \
         --output_dir ./tmp_autoround
->>>>>>> 182dd3fb
 ```
 
 - `dataset`: the dataset for quantization training. current support NeelNanda/pile-10k,llava_conv_58k,llava_instruct_80k. It can be a custom one.
