--- conflicted
+++ resolved
@@ -92,8 +92,6 @@
 <details>
 <summary style="font-size:17px;">Nontext Module Quantization</summary>
 
-<<<<<<< HEAD
-=======
 ### Support Matrix
 
 For typical VLLMs, we assume that the default quantization, which excludes quantizing the visual component, is
@@ -117,7 +115,6 @@
 | Aria                  | pile/llava          | -                    |
 
 ✔ means support, - means support but cannot infer or not test infert yet, X means not support.
->>>>>>> 9c7a443d
 
 ### New Models Support
 
