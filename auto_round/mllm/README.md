# AutoRound for MLLMs
## Basic Usage (Gaudi2/CPU/GPU)
A user guide detailing the full list of supported arguments is provided by calling ```auto-round-mllm -h``` on the terminal.Alternatively, you can use ```auto_round_mllm``` instead of ```auto-round-mllm```. Set the format you want in `format` and
multiple formats exporting has been supported.

```bash
auto—round-mllm \
    --model Qwen/Qwen2-VL-2B-Instruct\
    --bits 4 \
    --batch_size 1 \
    --gradient_accumulate_steps 4 \
    --group_size 128 \
    --format "auto_round" \
    --output_dir ./tmp_autoround
```
## API Usage (Gaudi2/CPU/GPU)
```python
from auto_round import AutoRoundMLLM
from transformers import Qwen2VLForConditionalGeneration, AutoProcessor, AutoTokenizer

model_name = "Qwen/Qwen2-VL-2B-Instruct"
tokenizer = AutoTokenizer.from_pretrained(model_name)
processor = AutoProcessor.from_pretrained(model_name, trust_remote_code=trust_remote_code)
tokenizer.processor = processor
model = Qwen2VLForConditionalGeneration.from_pretrained(
    model_name, trust_remote_code=True) 
dataset = "/path/to/llava.json"
extra_data_dir = "/path/to/images/dir" 

bits, group_size = 4, 128
autoround = AutoRoundMLLM(model, tokenizer, bits=bits, group_size=group_size, dataset=dataset, extra_data_dir=extra_data_dir)

autoround.quantize()
output_dir = "./tmp_autoround"
autoround.save_quantized(output_dir, format='auto_round', inplace=True)
```

### Dataset
<<<<<<< HEAD
For mllm, we used liuhaotian/llava_conv_58k as our defalt calib datasets. Through argument ```--dataset```, user can use other datasets such as "liuhaotian/llava_instruct_80k", "liuhaotian/llava_instruct_150k" or a file path to use local file.
=======
For mllm, we used liuhaotian/llava_conv_58k as our default calib datasets. Through command ```--dataset```, user can use other datasets such as "liuhaotian/llava_instruct_80k", "liuhaotian/llava_instruct_150k" or a file path to use local file.
>>>>>>> eab11881

### Limitation
So far, auto-round for mllm supports five model families, include Qwen2, Llama, Phi3v, Llava and CogVLM2.

## New Models Support
### Template
For autoround MLLMs, using Template to customize different operations for different models. User can add a custom chat template through json file as below.
```json
{
    "model_type": "qwen2_vl",
    "format_user": "<|im_start|>user\n{{content}}<|im_end|>\n",
    "format_assistant": "<|im_start|>assistant\n{{content}}<|im_end|>\n",
    "format_system": "<|im_start|>system\n{{content}}<|im_end|>\n",
    "format_observation": "<|im_start|>tool\n{{content}}<|im_end|>\n<|im_start|>assistant\n",
    "format_separator": "\n",
    "default_system": "You are a helpful assistant.",
    "replace_tokens": ["<image>", "<|vision_start|><|image_pad|><|vision_end|>"],
    "extra_encode": "True",
    "processor": "qwen2_vl" 
}
```
The special token ```{{content}}``` is a placeholder to tell the preprocessor where to fill in the corresponding dialogue content.

```format_*```: Add specific token to chat content depends on different role names.

For example, the input conversations:<br>
 ```[{'role': 'user', 'value': '<image>\nWhat are the colors of the bus in the image?'}, {'role': 'assistant', 'value': 'The bus in the image is white and red.'}]```

Using the above template, the input will be converted to the specified format required by Qwen2-vl as below: <br>
 ```'<|im_start|>system\nYou are a helpful assistant.<|im_end|>\n<|im_start|>user\n<|vision_start|><|image_pad|><|vision_end|>\nWhat are the colors of the bus in the image?<|im_end|>\n<|im_start|>assistant\nThe bus in the image is white and red.<|im_end|>\n<|im_start|>user\nWhat feature can be seen on the back of the bus?<|im_end|>\n<|im_start|>assistant\nThe back of the bus features an advertisement.<|im_end|>\n<|im_start|>user\nIs the bus driving down the street or pulled off to the side?<|im_end|>\n<|im_start|>assistant\nThe bus is driving down the street, which is crowded with people and other vehicles.<|im_end|>\n'```.

### Processor
Processor is callback interface for calling different processors, such as texts or images processors, for MLLMs. User can define own processor and use registration function to declare. For more information, please refer to the relevant code in ```auto_round/mllm/processor.py```.<|MERGE_RESOLUTION|>--- conflicted
+++ resolved
@@ -36,11 +36,7 @@
 ```
 
 ### Dataset
-<<<<<<< HEAD
-For mllm, we used liuhaotian/llava_conv_58k as our defalt calib datasets. Through argument ```--dataset```, user can use other datasets such as "liuhaotian/llava_instruct_80k", "liuhaotian/llava_instruct_150k" or a file path to use local file.
-=======
-For mllm, we used liuhaotian/llava_conv_58k as our default calib datasets. Through command ```--dataset```, user can use other datasets such as "liuhaotian/llava_instruct_80k", "liuhaotian/llava_instruct_150k" or a file path to use local file.
->>>>>>> eab11881
+For mllm, we used liuhaotian/llava_conv_58k as our default calib datasets. Through argument ```--dataset```, user can use other datasets such as "liuhaotian/llava_instruct_80k", "liuhaotian/llava_instruct_150k" or a file path to use local file.
 
 ### Limitation
 So far, auto-round for mllm supports five model families, include Qwen2, Llama, Phi3v, Llava and CogVLM2.
