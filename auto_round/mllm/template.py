# Copyright (c) 2024 Intel Corporation
#
# Licensed under the Apache License, Version 2.0 (the "License");
# you may not use this file except in compliance with the License.
# You may obtain a copy of the License at
#
#    http://www.apache.org/licenses/LICENSE-2.0
#
# Unless required by applicable law or agreed to in writing, software
# distributed under the License is distributed on an "AS IS" BASIS,
# WITHOUT WARRANTIES OR CONDITIONS OF ANY KIND, either express or implied.
# See the License for the specific language governing permissions and
# limitations under the License.

import json
import os
from dataclasses import dataclass
from enum import Enum, unique
from typing import Dict, List, Optional

from ..utils import logger
from .processor import PROCESSORS, BasicProcessor

TEMPLATES: Dict[str, "Template"] = {}


def fill_content(target, **kwargs):
    for name, value in kwargs.items():
        target = target.replace("{{" + name + "}}", value, 1)
    return target


@unique
class Role(str, Enum):
    USER = "user"
    ASSISTANT = "assistant"
    SYSTEM = "system"
    FUNCTION = "function"
    OBSERVATION = "observation"


@dataclass
class Template:
    model_type: str
    format_user: str
    format_assistant: str
    format_system: str
    format_function: str
    format_observation: str
    format_separator: str
    default_system: str
    replace_tokens: List[tuple]
    extra_encode: bool
    default_dataset: str
    processor: "BasicProcessor"

    def _encode(self, sources):
        """Encodes formatted inputs to pairs of token ids."""
        if self.extra_encode:
            element = ""
            for i, source in enumerate(sources):
                if i == 0:
                    element += fill_content(self.format_system, content=self.default_system)
                # if i > 0 and i % 2 ==0:
                #     element += fill_content(self.format_separator)

                if source["role"] == Role.USER.value:
                    element += fill_content(self.format_user, content=source["content"])
                elif source["role"] == Role.ASSISTANT.value:
                    element += fill_content(self.format_assistant, content=source["content"])
                elif source["role"] == Role.OBSERVATION.value:
                    element += fill_content(self.format_observation, content=source["content"])
                elif source["role"] == Role.FUNCTION.value:
                    element += fill_content(self.format_function, content=source["content"])
            return element
        else:
            return sources


def _register_template(
    model_type: str,
    format_user: Optional[str] = None,
    format_assistant: Optional[str] = None,
    format_system: Optional[str] = None,
    format_function: Optional[str] = None,
    format_observation: Optional[str] = None,
    format_separator: Optional[str] = None,
    default_system: str = "",
    replace_tokens: List[tuple] = None,
    extra_encode: Optional[bool] = False,
    default_dataset: Optional[bool] = "NeelNanda/pile-10k",
    processor: "BasicProcessor" = PROCESSORS["basic"],
):
    """Registers a chat template."""
    template_class = Template
    default_format_user = "{{content}}"
    default_format_assistant = "{{content}}"
    default_format_system = "{{content}}"
    default_format_function = ""
    default_format_observation = ""
    default_format_separator = "\n"
    TEMPLATES[model_type] = template_class(
        model_type=model_type,
        format_user=format_user or default_format_user,
        format_assistant=format_assistant or default_format_assistant,
        format_system=format_system or default_format_system,
        format_function=format_function or default_format_function,
        format_observation=format_observation or default_format_observation,
        format_separator=format_separator or default_format_separator,
        default_system=default_system,
        replace_tokens=replace_tokens,
        extra_encode=extra_encode,
        default_dataset=default_dataset,
        processor=processor(),
    )
    return TEMPLATES[model_type]

<<<<<<< HEAD
_register_template("qwen2_vl", default_dataset="NeelNanda/pile-10k",processor=PROCESSORS["qwen2_vl"])
_register_template("qwen2_5_vl", default_dataset="NeelNanda/pile-10k",processor=PROCESSORS["qwen2_vl"])
=======

_register_template("qwen2_vl", default_dataset="NeelNanda/pile-10k", processor=PROCESSORS["qwen2_vl"])
>>>>>>> a598f17a
_register_template("mllama", default_dataset="liuhaotian/llava", processor=PROCESSORS["hf"])
_register_template("deepseek_vl_v2", default_dataset="NeelNanda/pile-10k", processor=PROCESSORS["deepseek_v2"])
_register_template("mistral3", default_dataset="NeelNanda/pile-10k", processor=PROCESSORS["hf"])


def load_template(path: str):
    """Load template information from a json file."""
    with open(path, "r") as file:
        data = json.load(file)
        if "model_type" not in data:
            data["model_type"] = "user_define"
        if "replace_tokens" in data and data["replace_tokens"] is not None:
            if len(data["replace_tokens"]) % 2 != 0:
                raise ValueError(
                    "the format of replace_tokens should be " "[old_tag1, replace_tag1, old_tag2, replace_tag2]"
                )
            temp = []
            for i in range(0, len(data["replace_tokens"]), 2):
                temp.append((data["replace_tokens"][i], data["replace_tokens"][i + 1]))
            data["replace_tokens"] = temp
        if "processor" in data:
            if data["processor"] not in PROCESSORS.keys():
                raise ValueError(
                    f"{data['processor']} is not supported, current support: " "{','.join(PROCESSORS.keys())}"
                )
            data["processor"] = PROCESSORS[data["processor"]]
        template = _register_template(**data)
        return template


def _load_preset_template():
    dir_path = os.path.join(os.path.dirname(__file__), "templates")
    for file_name in os.listdir(dir_path):
        load_template(os.path.join(dir_path, file_name))


_load_preset_template()


def get_template(
<<<<<<< HEAD
        template_or_path: str,
        model=None,
        tokenizer=None,
        processor=None,
        image_processor=None,
        use_rtn=False,
        quiet=False):
=======
    template_or_path: str, model=None, tokenizer=None, processor=None, image_processor=None, use_rtn=False
):
>>>>>>> a598f17a
    """Get template by template name or from a json file.

    Args:
        template_or_path (str): Template name or a path of the template json file.

    Returns:
        The Template.

    """
    if os.path.isfile(template_or_path):
        template = load_template(template_or_path)
    else:
        if template_or_path in TEMPLATES:
            template = TEMPLATES[template_or_path]
        else:
            if not quiet:
                logger.warning(f"Unable to recognize {template_or_path}, using default template instead.")
            template = TEMPLATES["default"]
            template.model_type = template_or_path

    template.processor.post_init(
        model=model, tokenizer=tokenizer, processor=processor, image_processor=image_processor, use_rtn=use_rtn
    )

    return template<|MERGE_RESOLUTION|>--- conflicted
+++ resolved
@@ -115,13 +115,9 @@
     )
     return TEMPLATES[model_type]
 
-<<<<<<< HEAD
-_register_template("qwen2_vl", default_dataset="NeelNanda/pile-10k",processor=PROCESSORS["qwen2_vl"])
-_register_template("qwen2_5_vl", default_dataset="NeelNanda/pile-10k",processor=PROCESSORS["qwen2_vl"])
-=======
 
 _register_template("qwen2_vl", default_dataset="NeelNanda/pile-10k", processor=PROCESSORS["qwen2_vl"])
->>>>>>> a598f17a
+_register_template("qwen2_5_vl", default_dataset="NeelNanda/pile-10k",processor=PROCESSORS["qwen2_vl"])
 _register_template("mllama", default_dataset="liuhaotian/llava", processor=PROCESSORS["hf"])
 _register_template("deepseek_vl_v2", default_dataset="NeelNanda/pile-10k", processor=PROCESSORS["deepseek_v2"])
 _register_template("mistral3", default_dataset="NeelNanda/pile-10k", processor=PROCESSORS["hf"])
@@ -162,18 +158,14 @@
 
 
 def get_template(
-<<<<<<< HEAD
-        template_or_path: str,
+    template_or_path: str,
         model=None,
         tokenizer=None,
         processor=None,
         image_processor=None,
         use_rtn=False,
-        quiet=False):
-=======
-    template_or_path: str, model=None, tokenizer=None, processor=None, image_processor=None, use_rtn=False
+        quiet=False
 ):
->>>>>>> a598f17a
     """Get template by template name or from a json file.
 
     Args:
