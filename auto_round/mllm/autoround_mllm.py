--- conflicted
+++ resolved
@@ -130,13 +130,7 @@
             self.template, model=model, tokenizer=tokenizer, image_processor=image_processor)
         assert dataset is not None, "dataset should not be None"
         batch_size, gradient_accumulate_steps = check_mllm_model_batch(model, batch_size, gradient_accumulate_steps)
-<<<<<<< HEAD
-        if isinstance(dataset, str):
-            dataset = get_mllm_dataloader(self.template, model, tokenizer, dataset, extra_data_dir, seqlen, batch_size)
-
-=======
         
->>>>>>> 73861bb7
         super(AutoRoundMLLM, self).__init__(
             model=model,
             tokenizer=tokenizer,
