--- conflicted
+++ resolved
@@ -23,11 +23,7 @@
 from ..autoround import AutoRound
 from ..low_cpu_mem.utils import get_layers_before_block
 from ..utils import (
-<<<<<<< HEAD
-    clear_memory, detect_device, extract_block_names_to_str, find_matching_blocks, get_block_names, logger,
-    mllm_load_model, to_device, to_dtype, out_of_vram)
-=======
-    check_oom,
+    out_of_vram,
     clear_memory,
     detect_device,
     extract_block_names_to_str,
@@ -38,7 +34,6 @@
     to_device,
     to_dtype,
 )
->>>>>>> 8a055d2d
 from .mllm_dataset import get_mllm_dataloader
 from .template import Template, get_template
 
