--- conflicted
+++ resolved
@@ -188,12 +188,8 @@
                 processor=processor,
                 image_processor=image_processor,
                 use_rtn=iters == 0,
-<<<<<<< HEAD
-                quiet=not self.quant_nontext_module
-                )
-=======
+                quiet=not self.quant_nontext_module,
             )
->>>>>>> a598f17a
             dataset = self.template.default_dataset if dataset is None else dataset
 
         model = _handle_special_model(model)
