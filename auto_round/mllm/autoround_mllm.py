--- conflicted
+++ resolved
@@ -96,12 +96,8 @@
             self,
             model,
             tokenizer,
-<<<<<<< HEAD
             processor = None,
             image_processor = None,
-=======
-            image_processor=None,
->>>>>>> 80988bb5
             bits: int = 4,
             group_size: int = 128,
             sym: bool = False,
@@ -148,13 +144,8 @@
         self.image_processor = image_processor
         self.template = template if template is not None else model.config.model_type
         self.template = get_template(
-<<<<<<< HEAD
             self.template, model=model, tokenizer=tokenizer, processor=processor, image_processor=image_processor)
         
-=======
-            self.template, model=model, tokenizer=tokenizer, image_processor=image_processor)
-
->>>>>>> 80988bb5
         dataset = self.template.default_dataset if dataset is None else dataset
         from ..calib_dataset import CALIB_DATASETS
         if truncation is None:
@@ -216,10 +207,6 @@
             enable_torch_compile=enable_torch_compile,
             **kwargs,
         )
-<<<<<<< HEAD
-            
-=======
->>>>>>> 80988bb5
 
     def calib(self, nsamples, bs):
         """Perform calibration for quantization.
