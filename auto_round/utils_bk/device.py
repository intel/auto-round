# Copyright (c) 2025 Intel Corporation
#
# Licensed under the Apache License, Version 2.0 (the "License");
# you may not use this file except in compliance with the License.
# You may obtain a copy of the License at
#
#    http://www.apache.org/licenses/LICENSE-2.0
#
# Unless required by applicable law or agreed to in writing, software
# distributed under the License is distributed on an "AS IS" BASIS,
# WITHOUT WARRANTIES OR CONDITIONS OF ANY KIND, either express or implied.
# See the License for the specific language governing permissions and
# limitations under the License.

import re
from typing import Union

import torch

from auto_round.logger import logger
from auto_round.utils import check_to_quantized, detect_device, estimate_tuning_block_mem, get_device_memory, get_module


def get_major_device(device_map: Union[str, torch.device, int, dict]) -> str:
    if isinstance(device_map, (str, torch.device, int)):
        device = detect_device(device_map)
        return device

    if isinstance(device_map, dict) and device_map:
        tmp_devices = []
        for val in device_map.values():
            if isinstance(val, (str, torch.device, int)):  # could optimize
                tmp_device = detect_device(val)
                tmp_device = tmp_device.split(":")[0]
                tmp_devices.append(tmp_device)
        tmp_devices = list(set(tmp_devices))
        if len(tmp_devices) > 1:
            logger.warning(
                f"there are multiple device types in the device_map, "
                f"please make sure they are correct,use the first none-cpu device {tmp_devices[0]} as the core device "
            )

        for device in tmp_devices:
            if device != "cpu":
                return device

        device = tmp_devices[0]
        return device
    logger.warning(f"device_map should be [str, torch.device, int, dict], but got {type(device_map)}")
    return "cpu"


def set_tuning_device_for_layer(model, name: str, device: str) -> None:
    """Sets the device for a module if it matches the given name."""
    module = get_module(model, name)
    if hasattr(module, "tuning_device") and module.tuning_device != device:
        logger.warning(
            f"multiple devices have been set for layer {name}, keeping original device {module.tuning_device}"
        )
    else:
        module.tuning_device = device


def set_non_auto_device_map(model: torch.nn.Module, device_map, quant_layer_names=None):
    if not device_map:
        return
    if device_map == "auto":
        return
    if isinstance(device_map, str) and "," in device_map:  # auto device map
        return
    if isinstance(device_map, int):
        return
    if isinstance(device_map, str):
        device_map = device_map.replace(" ", "")
        infos = device_map.split(",")
        device_map_dict = {}
        for info in infos:
            index = info.find(":")
            key = info[:index]
            value = info[index + 1 :]
            device_map_dict[key] = value
        device_map = device_map_dict
    if quant_layer_names is not None:
        names = quant_layer_names
    else:
        names = [
            n for n, m in model.model.named_modules() if len(list(m.children())) == 0
        ]  # if it's a block, it will be incorrect
    for key, device in device_map.items():
        if isinstance(device, str) and device.isdigit():
            device = int(device)
        device = detect_device(device)
        if key in names:
            module = get_module(model, key)
            module.tuning_device = device
        else:
            matching_names = [name for name in names if re.match(key, name)]
            for name in matching_names:
                set_non_auto_device_map(model, name, device)
            if not matching_names:
                logger.warning(f"{key} in `device_map` dose not match any modules, please have a check")


<<<<<<< HEAD

def set_auto_device_map_for_block_with_tuning(block: torch.nn.Module, device_map, input_ids: list[torch.Tensor],
                                              low_gpu_mem_usage=False, mem_per_param_scale=13.0) -> None:
=======
def set_auto_device_map_for_block(
    block: torch.nn.Module, device_map, input_ids: list[torch.Tensor], low_gpu_mem_usage=False, mem_per_param_scale=13.0
) -> None:
>>>>>>> 2e46f391
    """Automatically sets the device map for the block based on available GPUs and memory constraints."""
    if torch.cuda.is_available():
        num_gpus = torch.cuda.device_count()
    elif torch.xpu.is_available():
        logger.warning_once("XPU does not support auto device map yet, using device 0 for tuning.")
        return
    else:
        raise RuntimeError("No CUDA or XPU devices found.")
    device_list = None
    if isinstance(device_map, str) and "," in device_map:
        device_list = [int(dev) for dev in device_map.split(",") if dev.isdigit()]

    if device_list:
        cuda_devices = [f"cuda:{i}" for i in device_list]
        device_0 = cuda_devices[0]
    else:
        cuda_devices = [f"cuda:{i}" for i in range(num_gpus)]
        device_0 = "cuda:0"

    device_0_memory = get_device_memory(device_list[0] if device_list else 0)
    block_memory, input_output_memory = estimate_tuning_block_mem(block, input_ids)
    if low_gpu_mem_usage:
        input_output_memory = 0

    if (block_memory * mem_per_param_scale + input_output_memory) < device_0_memory:
        return  # fit in one GPU

    device_map = {}
    device_memory = {device: get_device_memory(int(device.split(":")[1])) for device in cuda_devices}
    device_memory[device_0] = device_0_memory - input_output_memory

    device_idx = 0
    names = []
    # First, fill device 0 to its maximum capacity, then distribute the remaining layers evenly across other devices
    for n, m in block.named_modules():
        if check_to_quantized(m):
            layer_name = m.tmp_name
            names.append(layer_name)
            layer_memory = m.weight.nbytes / 1024**3
            if device_idx == 0 and layer_memory * mem_per_param_scale < device_memory[cuda_devices[device_idx]]:
                device_map[layer_name] = cuda_devices[device_idx]
                device_memory[cuda_devices[device_idx]] -= layer_memory * mem_per_param_scale
            elif device_idx == 0:
                device_idx += 1  # Move to the next device once device 0 is full
                device_map[layer_name] = cuda_devices[device_idx]
                device_memory[cuda_devices[device_idx]] -= layer_memory * mem_per_param_scale
            else:
                # Calculate the target device index based on even distribution
                sorted_devices = sorted(cuda_devices, key=lambda d: device_memory[d], reverse=True)
                device_idx = sorted_devices[0]
                if layer_memory * mem_per_param_scale < device_memory[device_idx]:
                    device_map[layer_name] = device_idx
                    device_memory[device_idx] -= layer_memory * mem_per_param_scale
                else:
                    logger.warning_once(
                        f"Block {block.tmp_name} not fit in available GPU memory. "
                        "Consider using more GPUs or reducing mem_per_param_scale if OOM occurs."
                    )
<<<<<<< HEAD
    set_non_auto_device_map(block,device_map,names)


=======
    set_non_auto_device_map(block, device_map, names)
>>>>>>> 2e46f391
<|MERGE_RESOLUTION|>--- conflicted
+++ resolved
@@ -101,15 +101,10 @@
                 logger.warning(f"{key} in `device_map` dose not match any modules, please have a check")
 
 
-<<<<<<< HEAD
 
-def set_auto_device_map_for_block_with_tuning(block: torch.nn.Module, device_map, input_ids: list[torch.Tensor],
-                                              low_gpu_mem_usage=False, mem_per_param_scale=13.0) -> None:
-=======
-def set_auto_device_map_for_block(
+def set_auto_device_map_for_block_with_tuning(
     block: torch.nn.Module, device_map, input_ids: list[torch.Tensor], low_gpu_mem_usage=False, mem_per_param_scale=13.0
-) -> None:
->>>>>>> 2e46f391
+):
     """Automatically sets the device map for the block based on available GPUs and memory constraints."""
     if torch.cuda.is_available():
         num_gpus = torch.cuda.device_count()
@@ -168,10 +163,5 @@
                         f"Block {block.tmp_name} not fit in available GPU memory. "
                         "Consider using more GPUs or reducing mem_per_param_scale if OOM occurs."
                     )
-<<<<<<< HEAD
-    set_non_auto_device_map(block,device_map,names)
 
-
-=======
-    set_non_auto_device_map(block, device_map, names)
->>>>>>> 2e46f391
+    set_non_auto_device_map(block, device_map, names)