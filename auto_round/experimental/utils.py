--- conflicted
+++ resolved
@@ -70,18 +70,12 @@
 
 def is_attention_module(module: torch.nn.Module):
     # FIXME: Handle this better.
-<<<<<<< HEAD
     return "attention" in module.__class__.__name__.lower() and (
         hasattr(module, "k_proj")
         or hasattr(module, "v_proj")
         or hasattr(module, "qkv_proj")
         or hasattr(module, "kv_b_proj")  # for DeepSpeed
-=======
-    return (
-        "attention" in module.__class__.__name__.lower()
         and module.__class__.__name__ != "Llama4VisionAttention"  # llama4 vision attention doesn't have cache
-        and (hasattr(module, "k_proj") or hasattr(module, "v_proj") or hasattr(module, "qkv_proj"))
->>>>>>> dd8ce2e3
     )
 
 
