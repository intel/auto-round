# Copyright (c) 2025 Red Hat AI, vLLM Project and Intel Corporation
#
# Licensed under the Apache License, Version 2.0 (the "License");
# you may not use this file except in compliance with the License.
# You may obtain a copy of the License at
#
#    http://www.apache.org/licenses/LICENSE-2.0
#
# Unless required by applicable law or agreed to in writing, software
# distributed under the License is distributed on an "AS IS" BASIS,
# WITHOUT WARRANTIES OR CONDITIONS OF ANY KIND, either express or implied.
# See the License for the specific language governing permissions and
# limitations under the License.

# NOTICE: The design adapted from:
# https://github.com/vllm-project/llm-compressor/blob/main/src/llmcompressor/modifiers/quantization/cache.py


import contextlib
from enum import Enum
from functools import partial
from typing import Any, Dict, List, Optional, Tuple, Union

import torch
from transformers.cache_utils import DynamicCache

from auto_round.experimental.utils import (
<<<<<<< HEAD
    fp8_per_tensor_qdq,
    is_attention_module,
    normalize_static_kv_dtype,
=======
    is_attention_module,
    normalize_static_kv_dtype,
    per_tensor_fp8_qdq,
>>>>>>> 6bde0e11
    update_parameter_data,
)
from auto_round.utils import logger

__all__ = [
    "initialize_quantized_kv_cache",
    "prep_attention_module_for_calibration",
    "freeze_module_quantization_",
    "kvcache_quant_context",
]


def freeze_module_quantization_(module: torch.nn.Module):
    """
    deletes observers when calibration is complete.

    apply to full model with `model.apply(freeze_module_quantization_)`

    :param module: module to freeze quantization for
    """

    # remove observers if needed
    for name in ("input", "weight", "output"):
        obs_name = f"{name}_observer"
        if hasattr(module, obs_name):
            delattr(module, obs_name)

    # remove quantized kv_cache
    kv_cache = getattr(module, "kv_cache", None)
    if isinstance(kv_cache, QuantizedKVParameterCache):
        delattr(module, "kv_cache")


class KVCacheScaleType(Enum):
    KEY = "k_scale"
    VALUE = "v_scale"


# NOTE: Using _ suffix to denote l is modified in place
def _pad_and_append_at_idx_(lst: List, idx: int, val: Any) -> list:
    """
    Append value val to list lst at index idx, right padding if necessary
    Needed because user may ignore some layers in configuration, meaning
    len(lst) <= idx-1

    >>> _pad_and_append_at_idx_([0,1,2], 5, 5)
    [0, 1, 2, None, None, 5]
    >>> _pad_and_append_at_idx_([0,1,2], 3, 8)
    [0, 1, 2, 8]
    >>> _pad_and_append_at_idx_([0,1,2], 1, 5)
    [0, 5, 2]
    """
    num_to_pad = idx - len(lst) + 1
    if num_to_pad > 0:
        lst += [None] * num_to_pad
    lst[idx] = val
    return lst


class QuantizedKVParameterCache(DynamicCache):
    """
    Quantized KV cache used in the forward call based on HF's dynamic cache.
    Singleton, so that the same cache gets reused in all forward call of self_attn.
    Each time forward is called, .update() is called, and ._quant_dequant() gets called appropriately.
    The size of tensor is
     `[batch_size, num_heads, seq_len - residual_length, head_dim]`.

    """

    _instance = None
    _initialized = False

    def __new__(cls, *args, **kwargs):
        """Singleton"""
        if cls._instance is None:
            cls._instance = super(QuantizedKVParameterCache, cls).__new__(cls)
        return cls._instance

    def __init__(self, dtype: torch.dtype = torch.float8_e4m3fn):

        assert dtype == torch.float8_e4m3fn, "Only fp8_e4m3fn is supported for now."
        if not self._initialized:
            super().__init__()

            # each index corresponds to layer_idx of the attention layer
            self.k_scales: List[torch.Tensor] = []
            self.v_scales: List[torch.Tensor] = []
            self._initialized = True

    def update(
        self,
        key_states: torch.Tensor,
        value_states: torch.Tensor,
        layer_idx: int,
        cache_kwargs: Optional[Dict[str, Any]] = None,
    ) -> Tuple[torch.Tensor, torch.Tensor]:
        """
        Get the k_scale and v_scale and output the quant-dequant key_states and value_states
        """
        qdq_key_states = self._quant_dequant(key_states.contiguous(), KVCacheScaleType.KEY, layer_idx)
        qdq_value_states = self._quant_dequant(value_states.contiguous(), KVCacheScaleType.VALUE, layer_idx)

        keys_to_return, values_to_return = qdq_key_states, qdq_value_states

        return keys_to_return, values_to_return

    def get_seq_length(self, layer_idx: Optional[int] = 0) -> int:
        """
        Returns the sequence length of the cached states.
        A layer index can be optionally passed.
        """
        if len(self.key_cache) <= layer_idx:
            return 0
        # since we cannot get the seq_length of each layer directly and
        # rely on `_seen_tokens` which is updated every "layer_idx" == 0,
        # this is a hack to get the actual seq_length for the given layer_idx
        # this part of code otherwise fails when used to
        # verify attn_weight shape in some models
        return self._seen_tokens if layer_idx == 0 else self._seen_tokens - 1

    def reset_states(self):
        """reset the kv states (used in calibration)"""
        self.key_cache: List[torch.Tensor] = []
        self.value_cache: List[torch.Tensor] = []
        # Used in `generate` to keep tally of how many tokens the cache has seen
        self._seen_tokens = 0
        self._quantized_key_cache: List[torch.Tensor] = []
        self._quantized_value_cache: List[torch.Tensor] = []

    def reset(self):
        """
        Reset the instantiation, create new instance on init
        """
        QuantizedKVParameterCache._instance = None
        QuantizedKVParameterCache._initialized = False

    def _quant_dequant(self, tensor: torch.Tensor, kv_type: KVCacheScaleType, layer_idx: int):
        """Quantizes a key/value using a defined quantization method."""
        if kv_type == KVCacheScaleType.KEY:  # key type
            scales = self.k_scales
        else:
            assert kv_type == KVCacheScaleType.VALUE
            scales = self.v_scales

<<<<<<< HEAD
        qdq_tensor, scale = fp8_per_tensor_qdq(tensor)
=======
        qdq_tensor, scale = per_tensor_fp8_qdq(tensor)
>>>>>>> 6bde0e11
        _pad_and_append_at_idx_(scales, layer_idx, scale.squeeze(0))
        return qdq_tensor


def initialize_quantized_kv_cache(module: torch.nn.Module, dtype=torch.float8_e4m3fn):
    """
    Initialize a quantized kv_cache on a module (analogous to initializing an observer)
    """
    if not is_attention_module(module):
        return
    existing_kv_cache = getattr(module, "kv_cache", None)

    if isinstance(existing_kv_cache, QuantizedKVParameterCache):
        return

    quantized_kv_cache = QuantizedKVParameterCache(dtype=dtype)
    setattr(module, "kv_cache", quantized_kv_cache)
    logger.debug(f"Initialized quantized kv_cache for {module.__class__.__name__} {getattr(module, 'layer_idx', None)}")
<<<<<<< HEAD
    device = next(module.parameters()).device
    # Use 0.0 as initial scale
    initial_scale = torch.tensor([0.0], device=device)
    update_parameter_data(module, initial_scale, KVCacheScaleType.KEY.value)
    update_parameter_data(module, initial_scale, KVCacheScaleType.VALUE.value)
=======
    init_scale = torch.tensor([0.0], device=next(module.parameters()).device)
    update_parameter_data(module, init_scale.clone(), KVCacheScaleType.KEY.value)
    update_parameter_data(module, init_scale.clone(), KVCacheScaleType.VALUE.value)
>>>>>>> 6bde0e11


def calibrate_kv_cache_input_hook(
    module: torch.nn.Module, args: Any, kwargs: Dict[str, Any]
) -> Tuple[Tuple[Any, ...], Dict[str, Any]]:
    """
    Hook to update inputs to attention layers when running
    kv_cache quantization. Will update the passed in
    kv_cache to singleton QuantizedKVParameterCache.
    """
    kv_cache = getattr(module, "kv_cache")
    #  Start from transformers 4.55.2, the `past_key_value` was renamed to `past_key_values`.
    # https://github.com/huggingface/transformers/blob/52c6c1bb6e27ca87c4faede34a4c2a7404c17c4d/src/transformers/models/llama/modeling_llama.py#L279-L280
    if "past_key_values" in kwargs:
        kwargs["past_key_values"] = kv_cache
    else:
        kwargs["past_key_value"] = kv_cache
    kwargs["use_cache"] = False
    return args, kwargs


def calibrate_kv_cache_output_hook(module: torch.nn.Module, _args: Any, _output: torch.Tensor):
    """
    Hook to update k_scale and v_scale parameters when running kv_cache quantization.
    """
    kv_cache = getattr(module, "kv_cache")
    k_scale = kv_cache.k_scales[module.layer_idx]
    v_scale = kv_cache.v_scales[module.layer_idx]
    update_parameter_data(module, k_scale, KVCacheScaleType.KEY.value)
    update_parameter_data(module, v_scale, KVCacheScaleType.VALUE.value)


def prep_attention_module_for_calibration(module: torch.nn.Module):
    if is_attention_module(module):
        module.register_forward_pre_hook(calibrate_kv_cache_input_hook, with_kwargs=True)
        module.register_forward_hook(calibrate_kv_cache_output_hook)


@contextlib.contextmanager
def kvcache_quant_context(model: torch.nn.Module, static_kv_dtype=torch.float8_e4m3fn):
    """Context manager for FP8 KV cache quantization operations."""
    try:
        # Setup phase: Initialize KV cache for quantization
        static_kv_dtype = normalize_static_kv_dtype(static_kv_dtype)
        if static_kv_dtype != torch.float8_e4m3fn:
            logger.warning(f"Ignoring static kv dtype {static_kv_dtype}, only fp8_e4m3fn is supported.")
        else:
            initialize_fn = partial(initialize_quantized_kv_cache, dtype=static_kv_dtype)
            model.apply(initialize_fn)
            model.apply(prep_attention_module_for_calibration)

        # Provide the model to the with block
        yield model

    finally:
        # Cleanup phase: Freeze quantization parameters
        model.apply(freeze_module_quantization_)<|MERGE_RESOLUTION|>--- conflicted
+++ resolved
@@ -25,15 +25,9 @@
 from transformers.cache_utils import DynamicCache
 
 from auto_round.experimental.utils import (
-<<<<<<< HEAD
-    fp8_per_tensor_qdq,
-    is_attention_module,
-    normalize_static_kv_dtype,
-=======
     is_attention_module,
     normalize_static_kv_dtype,
     per_tensor_fp8_qdq,
->>>>>>> 6bde0e11
     update_parameter_data,
 )
 from auto_round.utils import logger
@@ -178,11 +172,7 @@
             assert kv_type == KVCacheScaleType.VALUE
             scales = self.v_scales
 
-<<<<<<< HEAD
-        qdq_tensor, scale = fp8_per_tensor_qdq(tensor)
-=======
         qdq_tensor, scale = per_tensor_fp8_qdq(tensor)
->>>>>>> 6bde0e11
         _pad_and_append_at_idx_(scales, layer_idx, scale.squeeze(0))
         return qdq_tensor
 
@@ -201,17 +191,9 @@
     quantized_kv_cache = QuantizedKVParameterCache(dtype=dtype)
     setattr(module, "kv_cache", quantized_kv_cache)
     logger.debug(f"Initialized quantized kv_cache for {module.__class__.__name__} {getattr(module, 'layer_idx', None)}")
-<<<<<<< HEAD
-    device = next(module.parameters()).device
-    # Use 0.0 as initial scale
-    initial_scale = torch.tensor([0.0], device=device)
-    update_parameter_data(module, initial_scale, KVCacheScaleType.KEY.value)
-    update_parameter_data(module, initial_scale, KVCacheScaleType.VALUE.value)
-=======
     init_scale = torch.tensor([0.0], device=next(module.parameters()).device)
     update_parameter_data(module, init_scale.clone(), KVCacheScaleType.KEY.value)
     update_parameter_data(module, init_scale.clone(), KVCacheScaleType.VALUE.value)
->>>>>>> 6bde0e11
 
 
 def calibrate_kv_cache_input_hook(
