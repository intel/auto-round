--- conflicted
+++ resolved
@@ -2816,7 +2816,237 @@
     return False
 
 
-<<<<<<< HEAD
+def set_layer_config(
+    model: torch.nn.Module,
+    layer_config: dict[str, Union[str, dict, "QuantizationScheme"]],
+    default_scheme: Union[str, "QuantizationScheme"],
+    default_scale_dtype: torch.dtype | str,
+    supported_types: tuple,
+    inner_supported_types: tuple,
+    quant_block_list=None,
+    fp_layers: str = "",
+    quant_lm_head: bool = False,
+    enable_gguf_official_mixed: bool = True,
+    is_mllm: bool = False,
+) -> tuple[dict, bool, dict]:
+    """
+    Normalize, validate, and expand layer-specific quantization configs.
+    Returns (final_layer_config, has_quant_layer_outside_block)
+    """
+
+    from auto_round.schemes import get_gguf_scheme
+
+    # ---- helpers -------------------------------------------------
+    def dispatch_layer_config(layer_config: dict[str, dict]) -> None:
+        """Assign scheme values as attributes to matched modules."""
+        for layer_name, scheme in layer_config.items():
+            module = get_module(model, layer_name)
+            for attr, value in scheme.items():
+                setattr(module, attr, value)
+
+    def normalize_item(item: Union[str, dict, "QuantizationScheme"], layer_name: str) -> dict:
+        """Convert config entry into dict and validate keys."""
+        if isinstance(item, str):
+            config = asdict(preset_name_to_scheme(item.upper()))
+        elif isinstance(item, QuantizationScheme):
+            config = asdict(item)
+        elif isinstance(item, dict):
+            invalid = set(item) - set(scheme_keys + ("fixed_by_user", "scale_dtype"))
+            if invalid:
+                raise ValueError(
+                    f"Invalid keys {invalid} in layer_config for '{layer_name}'. " f"Allowed keys: {scheme_keys}"
+                )
+            config = dict(item)
+        else:
+            raise TypeError(
+                f"Unsupported type for layer_config[{layer_name}]: {type(item)}. "
+                f"Expected str, dict, or QuantizationScheme."
+            )
+        # Clean up
+        config = {k: v for k, v in config.items() if v is not None}
+        config["fixed_by_user"] = True
+        return config
+
+    # ---- main logic ----------------------------------------------
+    scheme_keys = tuple(f.name for f in fields(QuantizationScheme)) + ("scale_dtype",)
+    layer_config = copy.deepcopy(layer_config) or {}
+
+    # 1. fp_layers -> force 16
+    for name in get_fp_layer_names(model, fp_layers):
+        layer_config[name] = {
+            "bits": 16,
+            "act_bits": 16,
+            "data_type": "float",
+            "act_data_type": "float",
+            "fixed_by_user": True,
+        }
+
+    # 2. normalize
+    layer_config = {k: normalize_item(v, k) for k, v in layer_config.items()}
+
+    # 3. infer missing bits
+    for cfg in layer_config.values():
+        if "data_type" in cfg and "bits" not in cfg:
+            if (b := infer_bits_by_data_type(cfg["data_type"])) is not None:
+                cfg["bits"] = b
+        if "act_data_type" in cfg and "act_bits" not in cfg:
+            if (b := infer_bits_by_data_type(cfg["act_data_type"])) is not None:
+                cfg["act_bits"] = b
+
+    # 4. fill defaults
+    if isinstance(default_scheme, str):
+        default_dict = asdict(preset_name_to_scheme(default_scheme.upper()))
+    else:
+        default_dict = asdict(default_scheme)
+    default_dict["scale_dtype"] = default_scale_dtype
+    for cfg in layer_config.values():
+        for key in scheme_keys:
+            cfg.setdefault(key, copy.deepcopy(default_dict.get(key)))
+
+    # 5. collect supported modules
+    gguf_name = get_gguf_scheme(default_scheme)
+    if gguf_name and torch.nn.Embedding not in supported_types:
+        supported_types = (*supported_types, torch.nn.Embedding)
+
+    all_supported_layer_names, embedding_layer_names = [], []
+    all_module_names = []
+    for n, m in model.named_modules():
+        all_module_names.append(n)
+        # cleanup stale attributes
+        for key in scheme_keys:
+            if hasattr(m, key):
+                delattr(m, key)
+        if type(m) not in supported_types and m.__class__.__name__ not in inner_supported_types:
+            continue
+        all_supported_layer_names.append(n)
+        if isinstance(m, torch.nn.Embedding):
+            embedding_layer_names.append(n)
+
+    # 6. expand regex configs
+    regex_config = {}
+    for name in list(layer_config.keys()):
+        if name in all_supported_layer_names:
+            continue
+        if name in all_module_names:
+            m = get_module(model, name)
+            if len(list(m.children())) == 0 and type(m) not in supported_types:
+                logger.warning(f"{name} is not supported in current scheme, ignoring its setting in `layer_config`")
+                continue
+
+        regex = re.compile(name)
+        matched = [ln for ln in all_supported_layer_names if regex.search(ln)]
+        if not matched:
+            raise ValueError(f"Invalid '{name}' in layer_config, no match found.")
+        val = layer_config.pop(name)
+        regex_config[name] = val  # keep regex config
+        for match in matched:
+            layer_config[match] = val
+    # regex_config = None if len(regex_config)==0 else regex_config
+
+    # 7. lm_head
+    lm_head_name = get_lm_head_name(model)
+    tie_word_embeddings = False
+    if hasattr(model, "config") and hasattr(model.config, "tie_word_embeddings"):
+        tie_word_embeddings = model.config.tie_word_embeddings
+
+    if quant_lm_head and tie_word_embeddings:
+        quant_lm_head = False
+        logger.warning(
+            "reset `quant_lm_head` to false as quantizing " "lm_head with tied weights has not been supported currently"
+        )
+
+    if lm_head_name not in layer_config and quant_lm_head:
+        layer_config[lm_head_name] = copy.deepcopy(default_dict)
+
+    # 8. enforce shape divisibility for int weight-only
+    if default_dict["data_type"] == "int" and default_dict["act_bits"] >= 16 and not gguf_name:
+        for n, m in model.named_modules():
+            if type(m) in supported_types or m.__class__.__name__ in inner_supported_types:
+                if m.weight.shape[0] % 32 or m.weight.shape[1] % 32:
+                    layer_config.setdefault(n, copy.deepcopy(default_dict))
+                    layer_config[n].update({"bits": 16, "data_type": "fp", "fixed_by_user": True})
+                    logger.warning_once(f"{n} skipped quantization (shape not divisible by 32).")
+
+    # 9. block layers: mark as in_blocks=True
+    for name in get_layer_names_in_block(model, supported_types, quant_block_list, inner_supported_types):
+        if name not in layer_config:
+            layer_config[name] = copy.deepcopy(default_dict)
+            layer_config[name]["fixed_by_user"] = False
+        layer_config[name]["in_blocks"] = True
+
+    # ---- restore: ensure missing in_blocks are set to False and compute flag ----
+    has_qlayer_outside_block = False
+    for cfg in layer_config.values():
+        if "in_blocks" not in cfg:
+            cfg["in_blocks"] = False
+        # mark layer outside block
+        if not cfg["in_blocks"] and check_to_quantized(cfg):
+            has_qlayer_outside_block = True
+
+    # 10. GGUF handling
+    if not gguf_name:
+        dispatch_layer_config(layer_config)
+        return layer_config, has_qlayer_outside_block, regex_config
+
+    # embed + lm_head defaults for gguf
+    if lm_head_name not in layer_config and not tie_word_embeddings:
+        cfg = GGUF_INNER_CONFIG[GGUF_CONFIG[gguf_name.lower()]["lm_head"]]
+        cfg = {**cfg, "fixed_by_user": False, "scale_dtype": default_scale_dtype}
+        layer_config[lm_head_name] = cfg
+        has_qlayer_outside_block = True
+    for emd_name in embedding_layer_names:
+        if emd_name in layer_config:
+            continue
+        if not tie_word_embeddings:
+            cfg = GGUF_INNER_CONFIG[GGUF_CONFIG[gguf_name.lower()]["embedding"]]
+        else:
+            cfg = GGUF_INNER_CONFIG[GGUF_CONFIG[gguf_name.lower()]["lm_head"]]
+        cfg = {**cfg, "fixed_by_user": False, "scale_dtype": default_scale_dtype}
+        layer_config[emd_name] = cfg
+
+    if enable_gguf_official_mixed:
+        model_type = ModelType.MMPROJ if is_mllm else ModelType.TEXT
+        layer_config, _ = get_layer_config_by_gguf_format(layer_config, gguf_name.lower(), model, model_type)
+
+    dispatch_layer_config(layer_config)
+    return layer_config, has_qlayer_outside_block, regex_config
+
+
+def check_diffusers_installed():  # pragma: no cover
+    try:
+        import diffusers  # noqa: F401
+
+        return True
+    except ImportError:
+        logger.error("Please install diffusers via 'pip install diffusers'" " to run diffusion model")
+        exit(-1)
+
+
+def is_diffusion_model(model_or_path: Union[str, object]) -> bool:
+    if isinstance(model_or_path, str):
+        index_file = None
+        if not os.path.isdir(model_or_path):
+            try:
+                from huggingface_hub import hf_hub_download
+
+                index_file = hf_hub_download(model_or_path, "model_index.json")
+                check_diffusers_installed()
+            except Exception as e:
+                print(e)
+                index_file = None
+
+        elif os.path.exists(os.path.join(model_or_path, "model_index.json")):
+            check_diffusers_installed()
+            index_file = os.path.join(model_or_path, "model_index.json")
+        return index_file is not None
+    elif not isinstance(model_or_path, torch.nn.Module):
+        check_diffusers_installed()
+        pipeline_utils = LazyImport("diffusers.pipelines.pipeline_utils")
+        return isinstance(model_or_path, pipeline_utils.DiffusionPipeline)
+    else:
+        return False
+
+
 def to_standard_regex(pattern: str) -> str:
     """
     Convert a user-specified string into a standardized regex for layer matching.
@@ -2890,232 +3120,4 @@
     """Convert non-JSON-serializable objects into JSON-friendly formats."""
     if isinstance(obj, torch.dtype):
         return str(obj).split(".")[-1]  # e.g., torch.float16 -> "float16"
-    raise TypeError(f"Object of type {type(obj).__name__} is not JSON serializable")
-=======
-def set_layer_config(
-    model: torch.nn.Module,
-    layer_config: dict[str, Union[str, dict, "QuantizationScheme"]],
-    default_scheme: Union[str, "QuantizationScheme"],
-    default_scale_dtype: torch.dtype | str,
-    supported_types: tuple,
-    inner_supported_types: tuple,
-    quant_block_list=None,
-    fp_layers: str = "",
-    quant_lm_head: bool = False,
-    enable_gguf_official_mixed: bool = True,
-    is_mllm: bool = False,
-) -> tuple[dict, bool]:
-    """
-    Normalize, validate, and expand layer-specific quantization configs.
-    Returns (final_layer_config, has_quant_layer_outside_block)
-    """
-
-    from auto_round.schemes import get_gguf_scheme
-
-    # ---- helpers -------------------------------------------------
-    def dispatch_layer_config(layer_config: dict[str, dict]) -> None:
-        """Assign scheme values as attributes to matched modules."""
-        for layer_name, scheme in layer_config.items():
-            module = get_module(model, layer_name)
-            for attr, value in scheme.items():
-                setattr(module, attr, value)
-
-    def normalize_item(item: Union[str, dict, "QuantizationScheme"], layer_name: str) -> dict:
-        """Convert config entry into dict and validate keys."""
-        if isinstance(item, str):
-            config = asdict(preset_name_to_scheme(item.upper()))
-        elif isinstance(item, QuantizationScheme):
-            config = asdict(item)
-        elif isinstance(item, dict):
-            invalid = set(item) - set(scheme_keys + ("fixed_by_user", "scale_dtype"))
-            if invalid:
-                raise ValueError(
-                    f"Invalid keys {invalid} in layer_config for '{layer_name}'. " f"Allowed keys: {scheme_keys}"
-                )
-            config = dict(item)
-        else:
-            raise TypeError(
-                f"Unsupported type for layer_config[{layer_name}]: {type(item)}. "
-                f"Expected str, dict, or QuantizationScheme."
-            )
-        # Clean up
-        config = {k: v for k, v in config.items() if v is not None}
-        config["fixed_by_user"] = True
-        return config
-
-    # ---- main logic ----------------------------------------------
-    scheme_keys = tuple(f.name for f in fields(QuantizationScheme)) + ("scale_dtype",)
-    layer_config = copy.deepcopy(layer_config) or {}
-
-    # 1. fp_layers -> force 16
-    for name in get_fp_layer_names(model, fp_layers):
-        layer_config[name] = {
-            "bits": 16,
-            "act_bits": 16,
-            "data_type": "float",
-            "act_data_type": "float",
-            "fixed_by_user": True,
-        }
-
-    # 2. normalize
-    layer_config = {k: normalize_item(v, k) for k, v in layer_config.items()}
-
-    # 3. infer missing bits
-    for cfg in layer_config.values():
-        if "data_type" in cfg and "bits" not in cfg:
-            if (b := infer_bits_by_data_type(cfg["data_type"])) is not None:
-                cfg["bits"] = b
-        if "act_data_type" in cfg and "act_bits" not in cfg:
-            if (b := infer_bits_by_data_type(cfg["act_data_type"])) is not None:
-                cfg["act_bits"] = b
-
-    # 4. fill defaults
-    if isinstance(default_scheme, str):
-        default_dict = asdict(preset_name_to_scheme(default_scheme.upper()))
-    else:
-        default_dict = asdict(default_scheme)
-    default_dict["scale_dtype"] = default_scale_dtype
-    for cfg in layer_config.values():
-        for key in scheme_keys:
-            cfg.setdefault(key, copy.deepcopy(default_dict.get(key)))
-
-    # 5. collect supported modules
-    gguf_name = get_gguf_scheme(default_scheme)
-    if gguf_name and torch.nn.Embedding not in supported_types:
-        supported_types = (*supported_types, torch.nn.Embedding)
-
-    all_supported_layer_names, embedding_layer_names = [], []
-    all_module_names = []
-    for n, m in model.named_modules():
-        all_module_names.append(n)
-        # cleanup stale attributes
-        for key in scheme_keys:
-            if hasattr(m, key):
-                delattr(m, key)
-        if type(m) not in supported_types and m.__class__.__name__ not in inner_supported_types:
-            continue
-        all_supported_layer_names.append(n)
-        if isinstance(m, torch.nn.Embedding):
-            embedding_layer_names.append(n)
-
-    # 6. expand regex configs
-    for name in list(layer_config.keys()):
-        if name in all_supported_layer_names:
-            continue
-        if name in all_module_names:
-            m = get_module(model, name)
-            if len(list(m.children())) == 0 and type(m) not in supported_types:
-                logger.warning(f"{name} is not supported in current scheme, ignoring its setting in `layer_config`")
-                continue
-
-        regex = re.compile(name)
-        matched = [ln for ln in all_supported_layer_names if regex.search(ln)]
-        if not matched:
-            raise ValueError(f"Invalid '{name}' in layer_config, no match found.")
-        val = layer_config.pop(name)
-        for match in matched:
-            layer_config[match] = val
-
-    # 7. lm_head
-    lm_head_name = get_lm_head_name(model)
-    tie_word_embeddings = False
-    if hasattr(model, "config") and hasattr(model.config, "tie_word_embeddings"):
-        tie_word_embeddings = model.config.tie_word_embeddings
-
-    if quant_lm_head and tie_word_embeddings:
-        quant_lm_head = False
-        logger.warning(
-            "reset `quant_lm_head` to false as quantizing " "lm_head with tied weights has not been supported currently"
-        )
-
-    if lm_head_name not in layer_config and quant_lm_head:
-        layer_config[lm_head_name] = copy.deepcopy(default_dict)
-
-    # 8. enforce shape divisibility for int weight-only
-    if default_dict["data_type"] == "int" and default_dict["act_bits"] >= 16 and not gguf_name:
-        for n, m in model.named_modules():
-            if type(m) in supported_types or m.__class__.__name__ in inner_supported_types:
-                if m.weight.shape[0] % 32 or m.weight.shape[1] % 32:
-                    layer_config.setdefault(n, copy.deepcopy(default_dict))
-                    layer_config[n].update({"bits": 16, "data_type": "fp", "fixed_by_user": True})
-                    logger.warning_once(f"{n} skipped quantization (shape not divisible by 32).")
-
-    # 9. block layers: mark as in_blocks=True
-    for name in get_layer_names_in_block(model, supported_types, quant_block_list, inner_supported_types):
-        if name not in layer_config:
-            layer_config[name] = copy.deepcopy(default_dict)
-            layer_config[name]["fixed_by_user"] = False
-        layer_config[name]["in_blocks"] = True
-
-    # ---- restore: ensure missing in_blocks are set to False and compute flag ----
-    has_qlayer_outside_block = False
-    for cfg in layer_config.values():
-        if "in_blocks" not in cfg:
-            cfg["in_blocks"] = False
-        # mark layer outside block
-        if not cfg["in_blocks"] and check_to_quantized(cfg):
-            has_qlayer_outside_block = True
-
-    # 10. GGUF handling
-    if not gguf_name:
-        dispatch_layer_config(layer_config)
-        return layer_config, has_qlayer_outside_block
-
-    # embed + lm_head defaults for gguf
-    if lm_head_name not in layer_config and not tie_word_embeddings:
-        cfg = GGUF_INNER_CONFIG[GGUF_CONFIG[gguf_name.lower()]["lm_head"]]
-        cfg = {**cfg, "fixed_by_user": False, "scale_dtype": default_scale_dtype}
-        layer_config[lm_head_name] = cfg
-        has_qlayer_outside_block = True
-    for emd_name in embedding_layer_names:
-        if emd_name in layer_config:
-            continue
-        if not tie_word_embeddings:
-            cfg = GGUF_INNER_CONFIG[GGUF_CONFIG[gguf_name.lower()]["embedding"]]
-        else:
-            cfg = GGUF_INNER_CONFIG[GGUF_CONFIG[gguf_name.lower()]["lm_head"]]
-        cfg = {**cfg, "fixed_by_user": False, "scale_dtype": default_scale_dtype}
-        layer_config[emd_name] = cfg
-
-    if enable_gguf_official_mixed:
-        model_type = ModelType.MMPROJ if is_mllm else ModelType.TEXT
-        layer_config, _ = get_layer_config_by_gguf_format(layer_config, gguf_name.lower(), model, model_type)
-
-    dispatch_layer_config(layer_config)
-    return layer_config, has_qlayer_outside_block
-
-
-def check_diffusers_installed():  # pragma: no cover
-    try:
-        import diffusers  # noqa: F401
-
-        return True
-    except ImportError:
-        logger.error("Please install diffusers via 'pip install diffusers'" " to run diffusion model")
-        exit(-1)
-
-
-def is_diffusion_model(model_or_path: Union[str, object]) -> bool:
-    if isinstance(model_or_path, str):
-        index_file = None
-        if not os.path.isdir(model_or_path):
-            try:
-                from huggingface_hub import hf_hub_download
-
-                index_file = hf_hub_download(model_or_path, "model_index.json")
-                check_diffusers_installed()
-            except Exception as e:
-                print(e)
-                index_file = None
-
-        elif os.path.exists(os.path.join(model_or_path, "model_index.json")):
-            check_diffusers_installed()
-            index_file = os.path.join(model_or_path, "model_index.json")
-        return index_file is not None
-    elif not isinstance(model_or_path, torch.nn.Module):
-        check_diffusers_installed()
-        pipeline_utils = LazyImport("diffusers.pipelines.pipeline_utils")
-        return isinstance(model_or_path, pipeline_utils.DiffusionPipeline)
-    else:
-        return False
->>>>>>> 6c8974bd
+    raise TypeError(f"Object of type {type(obj).__name__} is not JSON serializable")