# Copyright (c) 2023 Intel Corporation
#
# Licensed under the Apache License, Version 2.0 (the "License");
# you may not use this file except in compliance with the License.
# You may obtain a copy of the License at
#
#    http://www.apache.org/licenses/LICENSE-2.0
#
# Unless required by applicable law or agreed to in writing, software
# distributed under the License is distributed on an "AS IS" BASIS,
# WITHOUT WARRANTIES OR CONDITIONS OF ANY KIND, either express or implied.
# See the License for the specific language governing permissions and
# limitations under the License.

import copy
import logging
import os
import sys
import subprocess
from collections import UserDict
import re
import cpuinfo
import psutil
import torch
from torch.amp import autocast

from functools import lru_cache
from packaging import version
import gc
from .special_model_handler import SPECIAL_MULTIMODAL_BLOCK, SPECIAL_SHARED_CACHE_KEYS
import transformers
from auto_round.export.export_to_gguf.config import GGUF_CONFIG

shared_cache_keys = ("position_ids", "cache_position", "position_embeddings")

supported_formats = (
    "auto_round", "auto_gptq", "auto_awq", "auto_round:auto_gptq", "auto_round:gptqmodel", "auto_round:auto_awq",
    "itrex", "itrex_xpu", "fake"
)

supported_formats = supported_formats + tuple(GGUF_CONFIG.keys())

supported_layer_types = (torch.nn.Linear, transformers.modeling_utils.Conv1D)

supported_dtypes = ("int", "mx_fp", "fp", "nv_fp")


def infer_bits_by_data_type(data_type: str):
    for supported_dtype in supported_dtypes:
        if data_type.startswith(supported_dtype) and len(data_type) > len(supported_dtype):
            ##first check the following two bits
            suc_2str = data_type[len(supported_dtype):len(supported_dtype) + 2]
            if str.isdigit(suc_2str):
                return int(suc_2str)
            if str.isdigit(data_type[len(supported_dtype)]):
                return int(data_type[len(supported_dtype)])
    return 16


@lru_cache(None)
def warning_once(self, msg: str):
    self.warning(msg)


class AutoRoundFormatter(logging.Formatter):
    grey = "\x1b[38;20m"
    yellow = "\x1b[33;1m"
    red = "\x1b[31;20m"
    bold_red = "\x1b[31;1m"
    reset = "\x1b[0m"
    _format = "%(asctime)s %(levelname)s %(filename)s L%(lineno)d: %(message)s"

    FORMATS = {
        logging.DEBUG: grey + _format + reset,
        logging.INFO: grey + _format + reset,
        logging.WARNING: yellow + _format + reset,
        logging.ERROR: bold_red + _format + reset,
        logging.CRITICAL: bold_red + _format + reset
    }

    def format(self, record):
        log_fmt = self.FORMATS.get(record.levelno)
        formatter = logging.Formatter(log_fmt, "%Y-%m-%d %H:%M:%S")
        return formatter.format(record)


logging.Logger.warning_once = warning_once
logger = logging.getLogger("autoround")
logger.setLevel(logging.INFO)
logger.propagate = False
fh = logging.StreamHandler()
fh.setFormatter(AutoRoundFormatter())
logger.addHandler(fh)

import importlib
import transformers


class LazyImport(object):
    """Lazy import python module till use."""

    def __init__(self, module_name):
        """Init LazyImport object.

        Args:
           module_name (string): The name of module imported later
        """
        self.module_name = module_name
        self.module = None

    def __getattr__(self, name):
        """Get the attributes of the module by name."""
        try:
            self.module = importlib.import_module(self.module_name)
            mod = getattr(self.module, name)
        except:
            spec = importlib.util.find_spec(str(self.module_name + "." + name))
            mod = importlib.util.module_from_spec(spec)
            spec.loader.exec_module(mod)
        return mod

    def __call__(self, *args, **kwargs):
        """Call the function in that module."""
        function_name = self.module_name.split(".")[-1]
        module_name = self.module_name.split(f".{function_name}")[0]
        self.module = importlib.import_module(module_name)
        function = getattr(self.module, function_name)
        return function(*args, **kwargs)


auto_gptq = LazyImport("auto_gptq")
htcore = LazyImport("habana_frameworks.torch.core")


def is_optimum_habana_available():
    from transformers.utils.import_utils import is_optimum_available

    return is_optimum_available() and importlib.util.find_spec("optimum.habana") is not None


def get_module(module, key):
    """Get module from model by key name.

    Args:
        module (torch.nn.Module): original model
        key (str): module name to be replaced
    """
    name_list = key.split(".")
    for name in name_list:
        module = getattr(module, name, None)
    return module


def set_module(model, key, new_module):
    """Set new module into model by key name.

    Args:
        model (torch.nn.Module): original model
        key (str): module name to be replaced
        new_module (torch.nn.Module): new module to be inserted
    """
    module = model
    name_list = key.split(".")
    for name in name_list[:-1]:
        if hasattr(module, name):
            module = getattr(module, name)
    setattr(module, name_list[-1], new_module)


def get_scale_shape(weight, group_size):
    """Computes the shape of the scale tensor for quantization based on the weight tensor and group size.

    Args:
      weight (torch.Tensor): The weight tensor of the layer.
      group_size (int): The size of the groups for quantization.

    Returns:
      The shape of the scale tensor to be used for quantization.
    """
    if group_size == -1 or weight.shape[1] < group_size:
        shape = weight.shape[0]
    else:
        shape = weight.shape[0] * ((weight.shape[1] + group_size - 1) // group_size)

    return shape


def unsupport_meta_device(model):
    """Checks if the model is a valid model for auto_round.

    Args:
    model: The model to be checked.

    Returns:
    bool: True if the model is valid, False otherwise. 
    """
    target_device = None
    for param in model.parameters():
        if target_device is None:
            target_device = param.device
        if param.device != target_device:
            if param.device.type == 'meta' or target_device.type == 'meta':
                return True
    if target_device.type == 'meta':
        if hasattr(model, "path"):
            return False
        else:
            return True
    return False


def to_device(input, device=torch.device("cpu")):
    """Moves input data to the specified device.

    Args:
    input: The input data to be moved.
    device: The target device.

    Returns:
    The input data on the specified device.
    """
    if input is None:
        return None
    if isinstance(input, torch.Tensor):
        return input.to(device)
    if isinstance(input, dict) or isinstance(input, UserDict):
        for inp in input.keys():
            input[inp] = to_device(input[inp], device)

    elif isinstance(input, list) or isinstance(input, tuple):
        if len(input) == 0:
            return input
        input_res = []
        for inp in input:
            input_res.append(to_device(inp, device))
        if isinstance(input, tuple):
            input_res = tuple(input_res)
        input = input_res

    return input


def mv_module_from_gpu(module, low_cpu_mem_usage=False):
    """Moves module from gpu to cpu or meta if low_cpu_mem_usage is true.

    Args:
    module: The module to be moved.
    low_cpu_mem_usage: Whether to use low CPU memory. If true, move module to meta.

    Returns:
    The module on the specified device.
    """
    if hasattr(module, "device"):
        target_device = "meta" if low_cpu_mem_usage else "cpu"
        if module.device.type == target_device:
            return module
        else:
            return module.to(target_device)
    else:
        if low_cpu_mem_usage:
            return module.to('meta')
        else:
            return module.to('cpu')


def to_dtype(input, dtype=torch.float32):
    """Moves input data to the specified data type.

    Args:
    input: The input data to be moved.
    dtype: The target data type.

    Returns:
    The input data on the specified data type.
    """
    if input is None:
        return None
    if isinstance(input, torch.Tensor):
        return input.to(dtype)
    if isinstance(input, dict) or isinstance(input, UserDict):
        for inp in input.keys():
            input[inp] = to_dtype(input[inp], dtype)

    elif isinstance(input, list) or isinstance(input, tuple):
        if len(input) == 0:
            return input
        input_res = []
        for inp in input:
            input_res.append(to_dtype(inp, dtype))
        if isinstance(input, tuple):
            input_res = tuple(input_res)
        input = input_res

    return input


def check_is_cpu(device):
    """Check if the device is a CPU.

    Args:
        device: The device to be checked.

    Returns:
        bool: True if the device is a CPU, False otherwise.
    """
    return device == torch.device("cpu") or device == "cpu"


def get_common_prefix(paths):
    # Split each path into components and find the common prefix
    split_paths = [path.split('.') for path in paths]
    common_prefix = split_paths[0]
    for path in split_paths[1:]:
        common_prefix = [comp for comp, other in zip(common_prefix, path) if comp == other]
    return '.'.join(common_prefix)


def extract_block_names_to_str(quant_block_list):
    if not isinstance(quant_block_list, (list, tuple)):
        return None
    # Extract common prefix for each list
    prefixes = [get_common_prefix(blocks) for blocks in quant_block_list]
    # Join prefixes into a single string
    return ','.join(prefixes)


def find_matching_blocks(model, all_blocks, to_quant_block_names):
    """
    Find and return matching blocks in the model based on to_quant_block_names.
    
    Args:
        model: The model (not used in this specific function but kept for completeness).
        all_blocks: List of lists, where each inner list contains full block names in the model.
        to_quant_block_names: Comma-separated string of target block names to match.
    
    Returns:
        target_blocks: List of lists containing full paths of matching blocks in the model.
    """
    if not to_quant_block_names:
        return all_blocks
    to_quant_block_list = to_quant_block_names
    if isinstance(to_quant_block_names, list) or isinstance(to_quant_block_names, tuple):
        return to_quant_block_names
    if isinstance(to_quant_block_names, str):
        to_quant_block_list = [name.strip() for name in to_quant_block_names.split(",")]
    target_blocks = []
    for block_list in all_blocks:
        matched_sublist = []
        for name in to_quant_block_list:
            matches = [block for block in block_list if re.search(name, block)]
            if matches:
                matched_sublist.extend(matches)
        if matched_sublist:
            target_blocks.append(matched_sublist)
    if not target_blocks:
        raise ValueError("No block names matched. Please check the input for to_quant_block_name," \
                         "or set to_quant_block_name to None to automatically match quantizable blocks.")
    return target_blocks


def get_block_names(model, quant_vision=False):
    """Get the block names for transformers-like networks.

    Args:
    model: The model.

    Returns:
    block_names: A list whose elements are list of block's layer names
    """

    def _get_llm_block_names(model):
        block_names = []
        target_modules = []
        for n, m in model.named_modules():
            if hasattr(type(m), "__name__") and "ModuleList" in type(m).__name__:
                target_modules.append((n, m))
                break  ## only find the first modulelist, may be not robust
        for i, target_m in enumerate(target_modules):
            block_names.append([])
            for n, m in target_m[1].named_children():
                block_names[i].append(target_m[0] + "." + n)
        return block_names

    def _get_vlm_block_names(model, quant_vision=False):
        if hasattr(model, "config") and model.config.model_type in SPECIAL_MULTIMODAL_BLOCK.keys():
            return SPECIAL_MULTIMODAL_BLOCK.get(model.config.model_type)(model, quant_vision=quant_vision)
        block_names = []
        target_modules = []
        vision_blocks_tuple = ("vision", "visual", "image", "img")
        last_block_name = ""
        for n, m in model.named_modules():
            if hasattr(type(m), "__name__") and "ModuleList" in type(m).__name__:
                if quant_vision or all(key not in n.lower() for key in (vision_blocks_tuple)):
                    if last_block_name and last_block_name in n:
                        continue
                    target_modules.append((n, m))
                    last_block_name = n
        for i, target_m in enumerate(target_modules):
            block_names.append([])
            for n, m in target_m[1].named_children():
                block_names[i].append(target_m[0] + "." + n)
        return block_names

    if quant_vision or not is_pure_text_model(model):
        return _get_vlm_block_names(model, quant_vision=quant_vision)
    else:
        return _get_llm_block_names(model)


def collect_best_params(block):
    params = {}
    for n, m in block.named_modules():
        if hasattr(m, "orig_layer"):
            params[n] = {}
            for key in m.params.keys():
                params[n][key] = copy.deepcopy(m.params[key].data)
    return params


def block_forward(block, input_ids, input_others, amp=False, amp_dtype=torch.float16, device=torch.device("cpu")):
    """Performs a forward pass through a block with the given inputs.

    Args:
    block: The block to perform the forward pass on.
    input_ids: The input IDs.
    input_others: A dictionary containing other input data.
    amp: A boolean indicating whether to use automatic mixed precision.
    amp_dtype: The data type for automatic mixed precision.
    device: The target device.

    Returns:
    output: The output of the forward pass.
    """
    if input_ids.device != device:
        input_ids = to_device(input_ids, device)
        input_others = to_device(input_others, device)
    input_tuple = input_others.pop("positional_inputs", None)
    if "alibi" in input_others.keys() and input_others["alibi"] is not None:
        alibi = input_others["alibi"]
        input_others["alibi"] = alibi.reshape(-1, alibi.shape[2], alibi.shape[3])
    if amp:
        with autocast(device_type=device.split(":")[0], dtype=amp_dtype):  # pragma: no cover
            output = block(input_ids, *input_tuple, **input_others)
    else:
        output = block(input_ids, *input_tuple, **input_others)
    if isinstance(output, list) or isinstance(output, tuple):
        output = output[0]
    return output


def check_to_quantized(config):
    """Checks if the configuration is valid for quantization.

    Args:
        config (dict or object): The configuration to check. It can be either a
            dictionary with a 'bits' key or an object with a 'bits' attribute.

    Returns:
        bool: True if the configuration is valid for quantization (bits <= 8),
            False otherwise.
    """
    if isinstance(config, dict):
        bits = int(config.get("bits", 16))
        act_bits = int(config.get("act_bits", 16))
    else:
        bits = int(config.bits) if hasattr(config, "bits") else 16
        act_bits = int(config.act_bits) if hasattr(config, "act_bits") else 16

    return bits <= 8 or act_bits <= 8


def detect_device_count():
    """Detects the number of available computation devices.

    This function checks if CUDA is available. If it is, it returns the count
    of available CUDA devices. If not, it attempts to import the Habana
    device framework to return the count of Habana devices. If the import
    fails or no devices are found, it returns 0.

    Returns:
        int: The number of available devices (CUDA or Habana).
    """
    if torch.cuda.is_available():
        return torch.cuda.device_count()
    else:
        try:
            import habana_frameworks.torch.hpu as hthpu  # pylint: disable=E0401
            return hthpu.device_count()
        except ImportError:
            return 0


def detect_device(device=None):
    """Detects the appropriate computation device.

    This function determines the device to use for computations. It can take
    a specific device index or default to 'auto'. The function checks for
    available devices in the following order: CUDA, Habana, and finally CPU.

    Args:
        device (str, int, or torch.device, optional): The desired device.
            If 'auto' or None, the function will determine the best device
            automatically.

    Returns:
        str: The device to use for computations, formatted as a string.
    """

    def is_valid_digit(s):
        try:
            num = int(s)
            return 0 <= num
        except:
            return False

    dev_idx = None
    if is_valid_digit(device):
        dev_idx = int(device)
        device = "auto"
    if device is None or device == "auto":
        if torch.cuda.is_available():
            device = torch.device("cuda")
            # logger.info("Using GPU device")
        elif is_optimum_habana_available():  # pragma: no cover
            device = torch.device("hpu")
            # logger.info("Using HPU device")
        elif torch.xpu.is_available():  # pragma: no cover
            device = torch.device("xpu")
        # Use CPU as a fallback
        else:
            device = torch.device("cpu")
            # logger.info("Using CPU device")
        if dev_idx is not None and str(device) != "cpu":
            device = str(device) + f":{dev_idx}"
        return str(device)
    elif isinstance(device, torch.device):
        device = str(device)
    return device


class CpuInfo(object):
    """Get CPU Info."""

    def __init__(self):
        """Get whether the cpu numerical format is bf16, the number of sockets, cores and cores per socket."""
        self._bf16 = False
        self._vnni = False
        info = cpuinfo.get_cpu_info()
        if "arch" in info and "X86" in info["arch"]:
            cpuid = cpuinfo.CPUID()
            max_extension_support = cpuid.get_max_extension_support()
            if max_extension_support >= 7:
                ecx = cpuid._run_asm(
                    b"\x31\xC9",  # xor ecx, ecx
                    b"\xB8\x07\x00\x00\x00" b"\x0f\xa2" b"\x89\xC8" b"\xC3",  # mov eax, 7  # cpuid  # mov ax, cx  # ret
                )
                self._vnni = bool(ecx & (1 << 11))
                eax = cpuid._run_asm(
                    b"\xB9\x01\x00\x00\x00",  # mov ecx, 1
                    b"\xB8\x07\x00\x00\x00" b"\x0f\xa2" b"\xC3",  # mov eax, 7  # cpuid  # ret
                )
                self._bf16 = bool(eax & (1 << 5))
        if "arch" in info and "ARM" in info["arch"]:  # pragma: no cover
            self._sockets = 1
        else:
            self._sockets = self.get_number_of_sockets()
        self._cores = psutil.cpu_count(logical=False)
        self._cores_per_socket = int(self._cores / self._sockets)

    @property
    def bf16(self):
        """Get whether it is bf16."""
        return self._bf16

    @property
    def vnni(self):
        """Get whether it is vnni."""
        return self._vnni

    @property
    def cores_per_socket(self):
        """Get the cores per socket."""
        return self._cores_per_socket

    def get_number_of_sockets(self) -> int:
        """Get number of sockets in platform."""
        cmd = "cat /proc/cpuinfo | grep 'physical id' | sort -u | wc -l"
        if psutil.WINDOWS:
            cmd = r'wmic cpu get DeviceID | C:\Windows\System32\find.exe /C "CPU"'
        elif psutil.MACOS:  # pragma: no cover
            cmd = "sysctl -n machdep.cpu.core_count"

        with subprocess.Popen(
                args=cmd,
                shell=True,
                stdout=subprocess.PIPE,
                stderr=subprocess.STDOUT,
                universal_newlines=False,
        ) as proc:
            proc.wait()
            if proc.stdout:
                for line in proc.stdout:
                    return int(line.decode("utf-8", errors="ignore").strip())
        return 0


def is_local_path(path):
    """Checks if a given path exists locally.

    Args:
        path (str): The path to check.

    Returns:
        bool: True if the path exists locally, False otherwise.
    """
    format_list = ("json", "txt",)
    flag = None
    for x in format_list:
        flag = True if x in path else flag
    return flag and os.path.exists(path)


def convert_dtype_str2torch(str_dtype):
    """Converts a string dtype to its corresponding PyTorch dtype.

    Args:
        str_dtype (str): The string representation of the dtype.

    Returns:
        torch.dtype: The PyTorch dtype.

    Raises:
        AssertionError: If the input str_dtype is unsupported.
    """
    if isinstance(str_dtype, torch.dtype) or str_dtype is None:
        return str_dtype
    if str_dtype == "int8":
        return torch.int8
    elif str_dtype == "fp32" or str_dtype == "float32" or str_dtype == "auto":
        return torch.float
    elif str_dtype == "fp16" or str_dtype == "float16":
        return torch.float16
    elif str_dtype == "bf16" or str_dtype == "bfloat16":
        return torch.bfloat16
    else:
        assert False, "Unsupported str dtype {} to torch dtype".format(str_dtype)


def convert_dtype_torch2str(dtype):
    """Converts a PyTorch dtype to its corresponding string representation.

    Args:
        dtype: PyTorch dtype or str. The dtype to convert.

    Returns:
        str: The string representation of the dtype.

    Raises:
        AssertionError: If the input dtype is unsupported.
    """
    if isinstance(dtype, str) or dtype is None:
        return dtype
    if dtype == torch.int8:
        return "int8"
    elif dtype == torch.float:
        return "fp32"
    elif dtype == torch.float16:
        return "fp16"
    elif dtype == torch.bfloat16:
        return "bf16"
    elif isinstance(dtype, str) and dtype in ["int8", "fp32", "fp16", "bf16"]:
        return dtype
    else:
        assert False, "Unsupported pytorch dtype {} to str dtype".format(dtype)


def convert_dtype_torch2str_hf(dtype):
    """Converts a PyTorch dtype to its corresponding huggingface string dtype, e.g. torch.float32 -> 'float32'.

    Args:
        dtype: PyTorch dtype or str. The dtype to convert.

    Returns:
         str: The string representation of the dtype.

    Raises:
        AssertionError: If the input str_dtype is unsupported.
    """
    if dtype is None:
        return dtype
    if isinstance(dtype, str):
        if "float" not in dtype and "int" not in dtype:
            dtype = convert_dtype_str2torch(dtype)
        else:
            return dtype
    str_dtype = str(dtype)
    if "." not in str_dtype:
        assert False, "Unsupported pytorch dtype {} to huggingface str dtype".format(dtype)
    str_dtype = str_dtype.split(".")[1]
    return str_dtype


def check_memory_availability(device, inputs, weight, org_seqlen, org_bs):
    """Checks the availability of memory on the specified device for processing inputs using a given weight tensor.

    Args:
        device (str): The device type ('cuda' for GPU or 'hpu' for HPU).
        inputs (torch.Tensor): Input tensor.
        weight (torch.Tensor): Weight tensor.
        org_seqlen (int): Original sequence length.
        org_bs (int): Original batch size.

    Returns:
        tuple: A tuple containing availability status (bool), modified sequence length (int),
               and modified batch size (int).
    """
    weight_memory = weight.numel() * weight.element_size()
    if "cuda" in device:
        current_gpu_index = torch.cuda.current_device()
        total_memory = torch.cuda.get_device_properties(current_gpu_index).total_memory
        used_memory = torch.cuda.memory_allocated(current_gpu_index)
        free_space = total_memory - used_memory
    elif "hpu" in device:  # pragma: no cover
        current_hpu_index = torch.hpu.current_device()
        free_space = torch.hpu.memory_reserved(current_hpu_index)
    else:
        return True, org_seqlen, org_bs

    free_space = free_space - weight_memory * 10  # for min_max_scale & grad usage
    seqlen = org_seqlen
    bs = org_bs
    in_feature = weight.shape[1]
    out_feature = weight.shape[0]
    while seqlen >= 128:
        input_size = bs * seqlen * in_feature
        output_size = bs * seqlen * out_feature
        input_output_memory = 2 * (input_size * inputs.element_size() + output_size * inputs.element_size())
        if input_output_memory < free_space:
            return True, seqlen, bs
        seqlen = seqlen // 2
        bs = 1

    return False, seqlen, bs


def get_layer_names_in_block(model, supported_types=(torch.nn.Linear,
                                                     transformers.modeling_utils.Conv1D), quant_block_list=None):
    """Retrieves the names of layers within each block of the model.

    Returns:
        list: A list of strings, where each string is the name of a layer
              within a block of the model.
    """
    for n, m in model.named_modules():
        if isinstance(m, supported_types):
            m.tmp_name = n
    layers_in_block = []
    if bool(quant_block_list):
        all_blocks = quant_block_list
    else:
        all_blocks = get_block_names(model)
    for block_names in all_blocks:
        for block_name in block_names:
            block = get_module(model, block_name)
            for n, m in block.named_modules():
                if hasattr(m, "tmp_name"):
                    layers_in_block.append(m.tmp_name)
    for n, m in model.named_modules():
        if hasattr(m, "tmp_name"):
            delattr(m, "tmp_name")
    return layers_in_block


def is_autoround_exllamav2_available():
    """Checks if the AutoRound ExLlamaV2 kernels are available.

    Returns:
        bool:
            True if the AutoRound ExLlamaV2 kernels are available, False otherwise.
    """
    res = True
    try:
        from autoround_exllamav2_kernels import gemm_half_q_half, make_q_matrix
    except ImportError as e:
        res = False
    return res


@lru_cache(None)
def is_hpu_supported():  # pragma: no cover
    try:
        import habana_frameworks.torch.core as htcore  # pylint: disable=E0401
    except ImportError as e:
        return False
    return True


def get_library_version(library_name):
    from packaging.version import Version
    python_vesion = Version(sys.version.split()[0])
    if python_vesion < Version("3.8"):
        import warnings
        warnings.filterwarnings('ignore', category=DeprecationWarning)
        import pkg_resources  # pylint: disable=E0401
        try:
            version = pkg_resources.get_distribution(library_name).version
            return version
        except pkg_resources.DistributionNotFound:
            return f"{library_name} is not installed"
    else:
        import importlib.metadata  # pylint: disable=E0401
        try:
            version = importlib.metadata.version(library_name)
            return version
        except importlib.metadata.PackageNotFoundError:
            return f"{library_name} is not installed"


def get_autogptq_packing_qlinear(backend, bits=4, group_size=128, sym=False):
    """
    Configures and returns a QuantLinear class based on the specified backend and parameters.

    Args:
        backend (str): The backend to be used for quantization. Supported values include "qigen", "triton", "marlin",
                       "exllama", and "cuda".
        bits (int, optional): The number of bits for quantization. Default is 4.
        group_size (int, optional): The group size for quantization. Default is 128.
        sym (bool, optional): Flag indicating whether to use symmetric quantization. Default is False.

    Returns:
        class: The dynamically imported QuantLinear class configured according to the specified parameters.
    """
    use_triton = True
    if bits not in [2, 4, 8]:
        use_triton = False
    disable_exllamav2 = True
    disable_exllamav1 = False
    disable_marlin = True
    use_qigen = False
    if "qigen" in backend:
        use_triton = False
        use_qigen = True
    elif "triton" in backend:
        use_triton = True
    elif "marlin" in backend and sym:
        use_triton = False
        disable_marlin = False
    elif "exllama" in backend:  ##need v1 code to export
        use_triton = True  ##same with triton
        disable_marlin = True
    elif "cuda" in backend:
        use_triton = False
        disable_marlin = True
        disable_exllamav2 = True
        disable_exllamav1 = True
    if use_triton:
        from auto_round.export.export_to_autogptq.qlinear_triton import QuantLinear
        return QuantLinear
    try:
        import auto_gptq  # pylint: disable=E0401
    except:
        logger.error(f"please install auto_gptq via 'pip install auto-gptq' to support exporting to {backend}")
        exit()

    from auto_gptq.utils.import_utils import dynamically_import_QuantLinear  # pylint: disable=E0401
    version = get_library_version("auto_gptq")
    from packaging.version import Version
    if Version(version) < Version("0.7.2"):
        QuantLinear = dynamically_import_QuantLinear(
            use_triton=use_triton,
            desc_act=False,
            group_size=group_size,
            bits=bits,
            disable_exllama=disable_exllamav1,
            disable_exllamav2=disable_exllamav2,
            use_qigen=use_qigen,
            disable_marlin=disable_marlin,
        )
    else:
        QuantLinear = dynamically_import_QuantLinear(  # pylint: disable=E1123
            use_triton=use_triton,
            desc_act=False,
            group_size=group_size,
            bits=bits,
            disable_exllama=disable_exllamav1,
            disable_exllamav2=disable_exllamav2,
            use_qigen=use_qigen,
            use_marlin=not disable_marlin,
        )
    return QuantLinear


def _clear_memory_for_cpu_and_cuda(tensor=None):
    if isinstance(tensor, list):
        for i in range(len(tensor)):
            tensor[i] = None
    if tensor is not None:
        del tensor
    gc.collect()
    torch.cuda.empty_cache()


def clear_memory(tensor=None):
    if is_hpu_supported():
        # hpu does not have empty_cache
        return
    else:
        _clear_memory_for_cpu_and_cuda(tensor)


def compare_versions(v1, v2):
    return version.parse(v1) >= version.parse(v2)


def torch_version_at_least(version_string):
    return compare_versions(torch.__version__, version_string)


TORCH_VERSION_AT_LEAST_2_6_PRE_RELEASE = torch_version_at_least("2.5.99")
TORCH_VERSION_AT_LEAST_2_6 = torch_version_at_least("2.6.0")
TORCH_VERSION_AT_LEAST_2_5 = torch_version_at_least("2.5.0")
TORCH_VERSION_AT_LEAST_2_4 = torch_version_at_least("2.4.0")


# Note on HPU usage:
# There are two modes available for enabling auto-round on HPU:
# 1. Compile Mode
#   1) Use PyTorch version ≥ 2.4 (Intel® Gaudi® v1.18 or later)
#   2) Set `PT_HPU_LAZY_MODE=0` and `PT_ENABLE_INT64_SUPPORT=1`
#   The compile mode can speed up quantization process but still in experimental stage.
# 2. Lazy Mode (By default)


def is_hpu_lazy_mode():
    return os.getenv("PT_HPU_LAZY_MODE") != "0"


def _use_hpu_compile_mode():
    return TORCH_VERSION_AT_LEAST_2_4 and not is_hpu_lazy_mode()


def compile_func_on_hpu(func):
    if _use_hpu_compile_mode():
        return torch.compile(func, backend="hpu_backend")
    return func


def compile_func_on_cuda_or_cpu(func):
    return torch.compile(func)


def compile_func(fun, device):
    if "hpu" in str(device):
        return compile_func_on_hpu(fun)  ## use auto by default
    else:
        return compile_func_on_cuda_or_cpu(fun)


def is_numba_available():  # pragma: no cover
    """Check if Numba is available."""
    try:
        import numba

        return True
    except ImportError:
        return False


def _is_tbb_installed():  # pragma: no cover
    import importlib.metadata

    try:
        importlib.metadata.version("tbb")
        return True
    except importlib.metadata.PackageNotFoundError:
        return False


def _is_tbb_configured():  # pragma: no cover
    try:
        from numba.np.ufunc.parallel import _check_tbb_version_compatible

        # check if TBB is present and compatible
        _check_tbb_version_compatible()

        return True
    except ImportError as e:
        logger.warning_once(f"TBB not available: {e}")
        return False


def is_tbb_available():  # pragma: no cover
    """Check if TBB is available."""
    if not _is_tbb_installed():
        logger.warning_once("TBB is not installed, please install it with `pip install tbb`.")
        return False
    if not _is_tbb_configured():
        logger.warning_once(
            (
                "TBB is installed but not configured correctly. \n"
                "Please add the TBB library path to `LD_LIBRARY_PATH`, "
                "for example: `export LD_LIBRARY_PATH=$LD_LIBRARY_PATH:/usr/local/lib/`."
            )
        )
        return False
    return True


def can_pack_with_numba():  # pragma: no cover
    """Check if Numba and TBB are available for packing.

    To pack tensor with Numba, both Numba and TBB are required, and TBB should be configured correctly.
    """
    if not is_numba_available():
        logger.warning_once("Numba is not installed, please install it with `pip install numba`.")
        return False
    if not is_tbb_available():
        return False
    return True


def get_fp_layer_names(model, fp_layers):
    """Identifies and returns layers in the model to exclude from quantization.

    This function processes a comma-separated list of fully precision (FP) layers,
    matches them to the names of layers in the model, and returns a list of such
    layers to exclude from quantization.

    Args:
        model (torch.nn.Module): The model whose layers will be inspected.
        fp_layers (str): A comma-separated string of layer names to be excluded
            from quantization. Whitespace is ignored in this string.

    Returns:
        list: A list of layer names that match the specified FP layers or are
        subcomponents of those layers.
    """
    fp_layers = fp_layers.replace(" ", "").split(",")
    all_layer_names = []
    for n, m in model.named_modules():
        if isinstance(m, (torch.nn.Linear, transformers.modeling_utils.Conv1D)):
            all_layer_names.append(n)
    not_to_quantized_layers = []

    for fp_layer in fp_layers:
        if fp_layer == "":
            continue
        if fp_layer in all_layer_names:
            not_to_quantized_layers.append(fp_layer)
            continue
        if fp_layer[-1].isdigit():
            fp_layer = fp_layer + "."  ##tricky setting
        for name in all_layer_names:
            if fp_layer in name:
                not_to_quantized_layers.append(name)

    return not_to_quantized_layers


def check_awq_gemm_compatibility(model, bits, group_size, sym, layer_configs=None):
    """Checks if a model is compatible with the AutoAWQ GEMM kernel.

    Args:
        model: The model object to evaluate, typically a PyTorch model.
        bits (int): The number of bits for quantization (must be 4 for compatibility).
        group_size (int): The group size for quantization.
        sym (bool): Whether symmetric quantization is used (not utilized in the current function logic).
        layer_configs (dict, optional): A dictionary mapping layer names to configurations, where each
            configuration can specify a custom number of bits for the layer.

    Returns:
        tuple: A tuple containing:
            - bool: `True` if the model is compatible, `False` otherwise.
            - str: An error message describing why the model is incompatible, or an empty string if compatible.
    """
    if bits != 4:
        return False, f"AutoAWQ GEMM kernel only supports 4 bits"
    for n, m in model.named_modules():
        if isinstance(m, transformers.modeling_utils.Conv1D):
            return False, "AutoAWQ GEMM kernel does not support conv1d"

    layer_names = get_layer_names_in_block(model)
    for layer_name in layer_names:
        if layer_configs is not None and layer_name in layer_configs.keys() and layer_configs[layer_name].get("bits",
                                                                                                              bits) > 8:
            continue

        layer = get_module(model, layer_name)
        if layer.in_features % group_size != 0:
            return False, f"Layer {layer_name} in_features is not multiple of group_size {group_size}"
        if layer.out_features % (32 // bits) != 0:
            return False, f"Layer {layer_name} out_features is not multiple of 32 // bits"

    return True, ""


def get_device_and_parallelism(device):
    from auto_round.utils import detect_device
    devices = device.replace(" ", "").split(',')
    if all(s.isdigit() for s in devices) and len(devices) > 1 and torch.cuda.is_available():
        device = "cuda"
        parallelism = True
    elif all(s.isdigit() for s in devices) and len(devices) > 1 and torch.xpu.is_available():
        device = "xpu"
        parallelism = False
    # pragma: no cover
    elif device == "auto":
        device = detect_device(device)
        parallelism = True
    else:
        device = detect_device(device)
        parallelism = False
    return device, parallelism


def set_cuda_visible_devices(device):
    devices = device.replace(" ", "").split(',')
    if all(s.isdigit() for s in devices):
        if "CUDA_VISIBLE_DEVICES" in os.environ:
            current_visible_devices = os.environ["CUDA_VISIBLE_DEVICES"]
            current_visible_devices = current_visible_devices.split(',')
            indices = [int(device) for device in devices]
            try:
                pick_device = [current_visible_devices[i] for i in indices]
            except:
                raise ValueError(
                    "Invalid '--device' value: It must be smaller than the number of available devices."
                    " For example, with CUDA_VISIBLE_DEVICES=4,5, "
                    "--device 0,1 is valid, but --device 4,5 is not supported.")
            visible_devices = ','.join(pick_device)
            os.environ["CUDA_VISIBLE_DEVICES"] = visible_devices
        else:
            os.environ["CUDA_VISIBLE_DEVICES"] = device


def is_debug_mode():
    """Checks if the Python interpreter is running in debug mode.

    Returns:
        bool: True if debugging is enabled, False otherwise.
    """
    return sys.gettrace() is not None or sys.flags.debug == 1


def get_layer_features(layer):
    """Extracts input and output feature dimensions for supported layers."""
    if isinstance(layer, torch.nn.Linear):
        return layer.in_features, layer.out_features
    elif isinstance(layer, transformers.pytorch_utils.Conv1D):  # TODO: Verify correctness
        return layer.weight.shape[0], layer.weight.shape[1]
    return None, None  # Unsupported layer type


def _gguf_args_check(args):
    from auto_round.utils import logger
    from auto_round.export.export_to_gguf.config import GGUF_CONFIG

    formats = args.format.lower().replace(' ', '').split(",")
    formats = sorted(formats, key=lambda x: len(x))
    pattern = re.compile("q\d_k")
    pre_dq_format = ""
    for format in GGUF_CONFIG:
        if format in formats:
            try:
                from auto_round.export.export_to_gguf.convert import Model
            except:
                raise ImportError(
                    f"Please use the latest gguf-py for {format}, you can use the following command to install it:\n"
                    "git clone https://github.com/ggml-org/llama.cpp.git && cd llama.cpp/gguf-py && pip install .")
                sys.exit(-1)
            if re.search(pattern, format):
                if pre_dq_format and re.search(pattern, format).group() not in pre_dq_format:
                    logger.error(f"Cannot eport {pre_dq_format} and {format} at the same time.")
                    sys.exit(-1)
                else:
                    pre_dq_format = format

            if os.path.isdir(args.model):
                from pathlib import Path
                from auto_round.export.export_to_gguf.convert import Model
                hparams = Model.load_hparams(Path(args.model))
                model_architecture = hparams["architectures"][0]
                try:
                    model_class = Model.from_model_architecture(model_architecture)
                except NotImplementedError:
                    logger.error(f"Model {model_architecture} is not supported to export GGUF format")
                    sys.exit(1)

                if re.search(pattern, format) and ("hidden_size" in hparams and hparams["hidden_size"] % 256 != 0):
                    model_name = args.model.split('/')
                    model_name = model_name[-1] if model_name[-1] else model_name[-2]
                    hidden_size = hparams["hidden_size"]
                    logger.error(
                        f"Currently only support pure mode for format: {format}. "
                        f"{model_name} is not supported, cause hidden_size({hidden_size}) % 256 !=0")
                    sys.exit(-1)

            unsupport_list, reset_list = [], []
            gguf_config = GGUF_CONFIG[format]
            for k, v in gguf_config.items():
                if getattr(args, k) != v:
                    unsupport_list.append(f"{k}={getattr(args, k)}")
                    reset_list.append(f"{k}={v}")
                    setattr(args, k, v)
            if len(unsupport_list) > 0:
                logger.error(
                    f"format {format} does not support for {', '.join(unsupport_list)},"
                    f" reset to {', '.join(reset_list)}.")
            logger.info(f"export format {format}, sym = {not args.asym}, group_size = {args.group_size}")

            if re.search("q\d_1", format) and args.float_zp is None:
                logger.warning(f"set float_zp to true for {format}")
                args.float_zp = True
    return args


def _to_model_dtype(model, model_dtype):
    if model_dtype is not None:
        try:
            if model_dtype == "float16" or model_dtype == "fp16":
                model = model.to(torch.float16)
            elif model_dtype == "bfloat16" or model_dtype == "bfp16" or model_dtype == "bf16":
                model = model.to(torch.bfloat16)
            elif model_dtype == "float32" or model_dtype == "fp32":
                model = model.to(torch.float32)
        except:
            logger.error("please use more device to fit the device or just use one device")
            exit()
    return model


def llm_load_model(
        pretrained_model_name_or_path,
        torch_dtype="auto",
        use_auto_mapping=True,
        trust_remote_code=True,
        model_dtype=None,
        device="cpu",
        low_cpu_mem_mode=0,
        low_cpu_mem_tmp_dir=None,
        **kwargs):
    from transformers import AutoTokenizer, AutoModel, AutoModelForCausalLM

    is_glm = bool(re.search("chatglm", pretrained_model_name_or_path.lower()))
    low_cpu_mem_usage = False

    tokenizer = AutoTokenizer.from_pretrained(pretrained_model_name_or_path, trust_remote_code=trust_remote_code)

    model_cls = AutoModel if is_glm else AutoModelForCausalLM

    if low_cpu_mem_tmp_dir is None:
        low_cpu_mem_tmp_dir = "low_cpu_mem_tmp"
    if low_cpu_mem_mode == 2:
        from auto_round.low_cpu_mem.utils import load_model_with_hooks
        model = load_model_with_hooks(
            pretrained_model_name_or_path,
            model_cls,
            device=device,
            clean_weight=True,
            saved_path=low_cpu_mem_tmp_dir,
            torch_dtype=torch_dtype,
            trust_remote_code=trust_remote_code)
    elif low_cpu_mem_mode == 1:
        from auto_round.low_cpu_mem.utils import load_empty_model
        low_cpu_mem_usage = True
        model = load_empty_model(
            pretrained_model_name_or_path,
            model_cls,
            device=device,
            saved_path=low_cpu_mem_tmp_dir,
            torch_dtype=torch_dtype,
            trust_remote_code=trust_remote_code)
    else:
        if _use_hpu_compile_mode():
            model = model_cls.from_pretrained(
                pretrained_model_name_or_path, low_cpu_mem_usage=True, torch_dtype=torch_dtype,
                attn_implementation="eager",
                trust_remote_code=trust_remote_code, device_map="auto" if use_auto_mapping else None
            )
        else:
            model = model_cls.from_pretrained(
                pretrained_model_name_or_path, low_cpu_mem_usage=True, torch_dtype=torch_dtype,
                trust_remote_code=trust_remote_code, device_map="auto" if use_auto_mapping else None
            )

    model = model.eval()
    model = _to_model_dtype(model, model_dtype)

    return model, tokenizer, low_cpu_mem_usage


def mllm_load_model(
        pretrained_model_name_or_path,
        torch_dtype="auto",
        use_auto_mapping=True,
        trust_remote_code=True,
        model_dtype=None,
        **kwargs):
    import json
    import transformers
    from transformers import AutoProcessor, AutoTokenizer, AutoModelForCausalLM
    from huggingface_hub import HfApi, HfFileSystem

    if os.path.isdir(pretrained_model_name_or_path):
        config = json.load(open(os.path.join(pretrained_model_name_or_path, "config.json")))
    else:
        hf_file = HfFileSystem()
        config = json.load(hf_file.open(pretrained_model_name_or_path + "/config.json"))

    if "model_type" in config:
        model_type = config["model_type"]
    else:
        model_type = None

    processor, image_processor = None, None
    if "deepseek_vl_v2" == model_type:
        from deepseek_vl2.models import DeepseekVLV2Processor, DeepseekVLV2ForCausalLM  # pylint: disable=E0401
        processor = DeepseekVLV2Processor.from_pretrained(pretrained_model_name_or_path)
        tokenizer = processor.tokenizer
        model: DeepseekVLV2ForCausalLM = AutoModelForCausalLM.from_pretrained(
            pretrained_model_name_or_path,
            trust_remote_code=trust_remote_code,
            torch_dtype=torch_dtype,
            device_map="auto" if use_auto_mapping else None)
    else:
        architectures = config["architectures"][0]
        if architectures == "LlavaLlamaForCausalLM":
            from llava.model.builder import load_pretrained_model  # pylint: disable=E0401
            tokenizer, model, image_processor, _ = load_pretrained_model(
                pretrained_model_name_or_path,
                model_base=None,
                model_name=pretrained_model_name_or_path,
                torch_dtype=torch_dtype)
        else:
            if hasattr(transformers, architectures):
                cls = getattr(transformers, architectures)
            else:
                cls = AutoModelForCausalLM
            model = cls.from_pretrained(
                pretrained_model_name_or_path,
                trust_remote_code=trust_remote_code,
                torch_dtype=torch_dtype,
                device_map="auto" if use_auto_mapping else None)
            tokenizer = AutoTokenizer.from_pretrained(
                pretrained_model_name_or_path, trust_remote_code=trust_remote_code)
            processor = AutoProcessor.from_pretrained(
                pretrained_model_name_or_path, trust_remote_code=trust_remote_code)

    model = model.eval()
    model = _to_model_dtype(model, model_dtype)

    return model, processor, tokenizer, image_processor


def is_pure_text_model(model):
    """verify on: phi-3.5, Mistral-Small-3.1, gemma-3, qwen2-vl, """
    if hasattr(model, "config") and hasattr(model.config, "vision_config"):
        return False
    if hasattr(model.__class__, "main_input_name") and model.__class__.main_input_name != "input_ids":
        return False
    for module in model.modules():
        if hasattr(module.__class__, "main_input_name") and module.__class__.main_input_name != "input_ids":
            return False
        if "vision" in str(module.__class__).lower():
            return False
        if "image" in str(module.__class__).lower():
            return False
        if "img" in str(module.__class__).lower():
            return False
    return True


def reset_params(inputs):
    """
    Resets specific input parameters to avoid saving the key-value cache during fine-tuning.

    Args:
        inputs (dict): Dictionary of model inputs.

    Modifies:
        inputs (dict): Sets "use_cache" to False if the key is present.
    """
    if "use_cache" in inputs.keys():  # Not storing kv cache
        inputs['use_cache'] = False


def check_skippable_keywords(key):
    """
    Prints a reminder if a key is not stored during quantization fine-tuning.
    """
    skippable_cache_keys = ("past_key_value",)
    for cache_key in skippable_cache_keys:
        if cache_key not in key:
            return True
    return False


def init_cache(positional_inputs, inputs):
    """
    Initializes special model inputs by adding positional inputs if missing.

    Args:
        positional_inputs (list): List of positional inputs to add to inputs.
        inputs (dict): Dictionary of model inputs.

    Modifies:
        inputs (dict): Adds "positional_inputs" key if not present.
    """
    if "positional_inputs" not in inputs:  # for chatglm Series
        inputs["positional_inputs"] = []
    for idx, item in enumerate(positional_inputs):
        inputs["positional_inputs"] = to_device(positional_inputs)


def get_shared_keys(model):
    """
    Retrieves shared keys from the model's state dictionary.

    Args:
        model (torch.nn.Module): The model to retrieve shared keys from.

    Returns:
        tuple: tuple of shared keys.
    """
    shared_keys = shared_cache_keys
    shared_keys += SPECIAL_SHARED_CACHE_KEYS.get(model.__class__.__name__, ())
    return shared_keys


def get_model_dtype(model_dtype, default="auto"):
    if model_dtype is None or model_dtype == "auto":
        model_dtype = default
    elif model_dtype in ["bf16", "bfloat16"]:
        model_dtype = "bfloat16"
    elif model_dtype in ["f16", "float16", "fp16"]:
        model_dtype = "float16"
    elif model_dtype in ["f32", "float32", "fp32"]:
        model_dtype = "float32"
    else:
        logger.warning(f"Unable to identify model_dtype {model_dtype}, reset to default model_dtype {default}")
        model_dtype = default
    return model_dtype

<<<<<<< HEAD
def str2bool(v):
    import argparse
    if isinstance(v, bool):
        return v
    if v.lower() in ('yes', 'true', 't', 'y', '1'):
        return True
    elif v.lower() in ('no', 'false', 'f', 'n', '0'):
        return False
    else:
        raise argparse.ArgumentTypeError('Boolean value expected.')
=======

def filter_quantization_config(quantization_config):
    default_dict = {"amp": True, "batch_size": 8, "data_type": int, "dataset": "NeelNanda/pile-10k",
                    "enable_minmax_tuning": True, "enable_norm_bias_tuning": False, "enable_quanted_input": True,
                    "gradient_accumulate_steps": 1, "iters": 200, "low_gpu_mem_usage": False, "nsamples": 128,
                    "scale_dtype": "torch.float16", "seqlen": 2048}
    iters = quantization_config.get("iters", 200)

    default_dict["lr"] = 1.0 / iters if iters > 0 else 5e-3
    default_dict["minmax_lr"] = default_dict["lr"]

    for key in default_dict:
        if key in quantization_config and default_dict[key] == quantization_config[key]:
            quantization_config.pop(key)
    for k in list(quantization_config.keys()):
        if quantization_config[k] is None:
            quantization_config.pop(k)

    if quantization_config.get("act_bits", 16) >= 16:
        quantization_config.pop("act_bits", None)
        quantization_config.pop("act_data_type", None)
        quantization_config.pop("act_dynamic", None)
        quantization_config.pop("act_sym", None)
        quantization_config.pop("act_group_size", None)
>>>>>>> a45eadb3
<|MERGE_RESOLUTION|>--- conflicted
+++ resolved
@@ -1441,7 +1441,6 @@
         model_dtype = default
     return model_dtype
 
-<<<<<<< HEAD
 def str2bool(v):
     import argparse
     if isinstance(v, bool):
@@ -1452,7 +1451,6 @@
         return False
     else:
         raise argparse.ArgumentTypeError('Boolean value expected.')
-=======
 
 def filter_quantization_config(quantization_config):
     default_dict = {"amp": True, "batch_size": 8, "data_type": int, "dataset": "NeelNanda/pile-10k",
@@ -1476,5 +1474,4 @@
         quantization_config.pop("act_data_type", None)
         quantization_config.pop("act_dynamic", None)
         quantization_config.pop("act_sym", None)
-        quantization_config.pop("act_group_size", None)
->>>>>>> a45eadb3
+        quantization_config.pop("act_group_size", None)