--- conflicted
+++ resolved
@@ -607,9 +607,6 @@
 
 
 def is_local_path(path):
-<<<<<<< HEAD
-    return os.path.exists(path)
-=======
     """Checks if a given path exists locally.
 
     Args:
@@ -715,5 +712,4 @@
         seqlen = seqlen // 2
         bs = 1
 
-    return False, seqlen, bs
->>>>>>> 849cf9fe
+    return False, seqlen, bs