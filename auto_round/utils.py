# Copyright (c) 2023 Intel Corporation
#
# Licensed under the Apache License, Version 2.0 (the "License");
# you may not use this file except in compliance with the License.
# You may obtain a copy of the License at
#
#    http://www.apache.org/licenses/LICENSE-2.0
#
# Unless required by applicable law or agreed to in writing, software
# distributed under the License is distributed on an "AS IS" BASIS,
# WITHOUT WARRANTIES OR CONDITIONS OF ANY KIND, either express or implied.
# See the License for the specific language governing permissions and
# limitations under the License.

import copy
from collections import UserDict
import logging
logger = logging.getLogger("autoround")
logger.setLevel(logging.INFO)
fh = logging.StreamHandler()
fh_formatter = logging.Formatter('%(asctime)s %(levelname)s %(filename)s L%(lineno)d: %(message)s',
                                 "%Y-%m-%d %H:%M:%S")
fh.setFormatter(fh_formatter)
logger.addHandler(fh)

import torch
from torch.amp import autocast


def is_optimum_habana_available():
    import importlib

    from transformers.utils.import_utils import is_optimum_available

    return is_optimum_available() and importlib.util.find_spec("optimum.habana") != None


try:
    import habana_frameworks.torch.core as htcore
    import habana_frameworks.torch.hpu as hthpu

    if is_optimum_habana_available():
        is_hpu_available = True
    else:
        print(
            "Should install optimum-habana when the environment has habana frameworks"
        )
        is_hpu_available = False
except ImportError:
    is_hpu_available = False
    htcore = None


def round_ste(x: torch.Tensor):
    """Straight-Through Estimator for rounding.
    This function is adapted from omniquant.

    Args:
        x: torch.Tensor

    Returns:
        torch.Tensor
    """
    return (x.round() - x).detach() + x


def quant_weight_asym(
    weight, num_bits=4, v=0, min_scale=0, max_scale=0, scale_dtype=torch.float16
):
    """Quantizes and dequantizes weight asymmetrically.

    Args:
        weight: Tensor containing the weight to be quantized
        num_bits: Number of bits for quantization (e.g., 2, 3, 4, 8)
        v: Rounding value perturbation
        min_scale: Minimum scale coefficient for weight
        max_scale: Maximum scale coefficient for weight

    Returns:
        Quantized and dequantized weight, scale, zero-point
    """
    maxq = torch.tensor(2**num_bits - 1)
    zeros = torch.zeros(weight.shape[0], device=weight.device, dtype=scale_dtype)
    # zeros = torch.zeros(weight.shape[0], device=weight.device)
    if isinstance(min_scale, torch.Tensor):
        wmin_tmp = torch.minimum(weight.min(1)[0], zeros)
        wmax_tmp = torch.maximum(weight.max(1)[0], zeros)
        wmin_tmp *= min_scale + 1.0
        wmax_tmp *= max_scale + 1.0
        wmax = torch.maximum(wmax_tmp, wmin_tmp)
        wmin = torch.minimum(wmax_tmp, wmin_tmp)
    else:
        wmin = torch.minimum(weight.min(1)[0], zeros)
        wmax = torch.maximum(weight.max(1)[0], zeros)

    tmp = (wmin == 0) & (wmax == 0)
    wmin[tmp] = -1
    wmax[tmp] = +1
    scale = ((wmax - wmin) / maxq).to(scale_dtype)
    zp = round_ste(-wmin / scale)
    scale = scale.unsqueeze(dim=-1)
    zp = zp.unsqueeze(dim=-1)
    int_w = round_ste(weight / scale + v)
    q = torch.clamp(int_w + zp, 0, maxq)
    return scale * (q - zp), scale, zp


def quant_weight_sym(
    weight, num_bits=4, v=0, min_scale=0, max_scale=0, scale_dtype=torch.float16
):
    """Quantizes and dequantizes weight symmetrically.

    Args:
        weight: Tensor containing the weight to be quantized
        num_bits: Number of bits for quantization (e.g., 2, 3, 4, 8)
        v: Rounding value perturbation
        min_scale: Minimum scale coefficient for weight
        max_scale: Maximum scale coefficient for weight

    Returns:
        Quantized and dequantized weight, scale, zero-point
    """
    maxq = torch.tensor(2 ** num_bits - 1)
    zeros = torch.zeros(weight.shape[0], device=weight.device, dtype=scale_dtype)
    if isinstance(min_scale, torch.Tensor):
        wmin_tmp = torch.minimum(weight.min(1)[0], zeros)
        wmax_tmp = torch.maximum(weight.max(1)[0], zeros)
        wmin_tmp *= min_scale + 1.0
        wmax_tmp *= max_scale + 1.0
        wmax = torch.maximum(wmax_tmp, wmin_tmp)
        wmin = torch.minimum(wmax_tmp, wmin_tmp)
    else:
        wmin = torch.minimum(weight.min(1)[0], zeros)
        wmax = torch.maximum(weight.max(1)[0], zeros)
    wmax_new = torch.max(wmin.abs(), wmax)
    tmp = wmin < 0
    wmin_new = wmin.clone() ##must clone, otherwise inplace backward will occur
    if torch.any(tmp):
        wmin_new[tmp] = -wmax_new[tmp]

    tmp = (wmin_new == 0) & (wmax_new == 0)
    wmin_new[tmp] = -1
    wmax_new[tmp] = +1
    scale = ((wmax_new - wmin_new) / maxq).to(scale_dtype)

    scale = scale.unsqueeze(dim=-1)
    zp = torch.full_like(scale, (maxq + 1) / 2)

    int_w = round_ste(weight / scale + v)
    q = torch.clamp(int_w + zp, 0, maxq)
    return scale * (q - zp), scale, zp


def quant_weight_actor(
    weight, num_bits, scheme, v, min_scale, max_scale, scale_dtype=torch.float16
):
    """Quantizes and dequantizes weight symmetrically or asymmetrically .

    Args:
        weight: Tensor containing the weight to be quantized
        num_bits: Number of bits for quantization (e.g., 2, 3, 4, 8)
        scheme: Sym or asym
        v: Rounding value perturbation
        min_scale: Minimum scale coefficient for weight
        max_scale: Maximum scale coefficient for weight

    Returns:
        Quantized and dequantized weight, scale, zero-point
    """
    assert num_bits > 0, "num_bits should be larger than 0"
    if scheme == "sym":
        return quant_weight_sym(weight, num_bits, v, min_scale, max_scale, scale_dtype)
    else:
        return quant_weight_asym(weight, num_bits, v, min_scale, max_scale, scale_dtype)


def quant_weight(
<<<<<<< HEAD
    weight,
    num_bits=4,
    group_size=-1,
    scheme="asym",
    v=0,
    min_scale=0,
    max_scale=0,
    scale_dtype=torch.float16,
):
=======
        weight,
        num_bits=4,
        group_size=-1,
        scheme="asym",
        v=0,
        min_scale=0,
        max_scale=0, 
        scale_dtype=torch.float16):
>>>>>>> 3938d4ad
    """Quantizes and dequantizes weight, handing the group size issue .

    Args:
        weight: Tensor containing the weight to be quantized
        num_bits: Number of bits for quantization (e.g., 2, 3, 4, 8)
        group_size: The number of elements shares scale and zero point
        scheme: Sym or asym
        v: Rounding value perturbation
        min_scale: Minimum scale coefficient for weight
        max_scale: Maximum scale coefficient for weight

    Returns:
        Quantized and dequantized weight, scale, zero-point
    """
    if group_size == -1 or weight.shape[1] < group_size:
        return quant_weight_actor(
            weight,
            num_bits,
            scheme=scheme,
            v=v,
            min_scale=min_scale,
            max_scale=max_scale,
            scale_dtype=scale_dtype,
        )
    orig_shape = weight.shape
    if weight.shape[1] % group_size == 0:
        weight = weight.reshape(-1, group_size)
        if isinstance(v, torch.Tensor):
            v = v.reshape(-1, group_size)

        weight, scale, zp = quant_weight_actor(
            weight,
            num_bits,
            scheme=scheme,
            v=v,
            min_scale=min_scale,
            max_scale=max_scale,
            scale_dtype=scale_dtype,
        )
        weight = weight.reshape(orig_shape)
        scale = scale.reshape(weight.shape[0], -1)  ##only for linear, conv1d
        if zp is not None:
            zp = zp.reshape(weight.shape[0], -1)
        return weight, scale, zp

    else:
        pad_len = (
            weight.shape[1] + group_size - 1
        ) // group_size * group_size - weight.shape[1]
        weight_new = torch.nn.functional.pad(weight, (0, pad_len))
        v = torch.nn.functional.pad(v, (0, pad_len))
        weight_new = weight_new.reshape(-1, group_size)
        if isinstance(v, torch.Tensor):
            v = v.reshape(-1, group_size)
        weight_new, scale, zp = quant_weight_actor(
            weight_new,
            num_bits,
            scheme=scheme,
            v=v,
            min_scale=min_scale,
            max_scale=max_scale,
            scale_dtype=scale_dtype,
        )
        weight_new = weight_new.reshape(orig_shape[0], -1)

        weight_new = weight_new[:, :-pad_len]
        scale = scale.reshape(weight_new.shape[0], -1)  ##only for linear, conv1d
        if zp is not None:
            zp = zp.reshape(weight_new.shape[0], -1)
        return weight_new, scale, zp


def quant_weight_w_scale(weight, scale, zp, group_size=-1, device="cpu"):
    """Quant and dequant tensor with group size.

    Args:
        weight: input weight
        scale: scale
        zp: zero point
        group_size (int, optional): how many elements share one scale/zp. Defaults to -1.

    Returns:
        output: int weight.
    """
    scale = scale.to(device)
    if zp is not None:
        zp = zp.to(device)
    if group_size == -1:
        return (
            torch.round(weight / scale)
            if zp is None
            else torch.round(weight / scale + zp)
        )
    int_weight = torch.zeros(weight.shape).to(device)
    leng = weight.shape[1] // group_size
    tail_flag = False if weight.shape[1] % group_size == 0 else True
    for i in range(leng):
        int_weight_tmp = weight[:, i * group_size : (i + 1) * group_size] / scale[
            :, i
        ].unsqueeze(1)
        if zp is not None:
            int_weight_tmp += zp[:, i].unsqueeze(1)
        int_weight[:, i * group_size : (i + 1) * group_size] = torch.round(
            int_weight_tmp
        )
    if tail_flag:
        int_weight_tmp = weight[:, leng * group_size :] / scale[:, -1].unsqueeze(1)
        if zp is not None:
            int_weight_tmp += zp[:, -1].unsqueeze(1)
        int_weight[:, leng * group_size :] = torch.round(int_weight_tmp)
    return int_weight


def get_module(module, key):
    """Get module from model by key name.

    Args:
        module (torch.nn.Module): original model
        key (str): module name to be replaced
    """
    name_list = key.split(".")
    for name in name_list:
        if hasattr(module, name):
            module = getattr(module, name)
            module = module
    return module


def set_module(model, key, new_module):
    """Set new module into model by key name.

    Args:
        model (torch.nn.Module): original model
        key (str): module name to be replaced
        new_module (torch.nn.Module): new module to be inserted
    """
    module = model
    name_list = key.split(".")
    for name in name_list[:-1]:
        if hasattr(module, name):
            module = getattr(module, name)
        else:
            module = module
    setattr(module, name_list[-1], new_module)


def get_scale_shape(weight, group_size):
    """Computes the shape of the scale tensor for quantization based on the weight tensor and group size.

    Args:
      weight (torch.Tensor): The weight tensor of the layer.
      group_size (int): The size of the groups for quantization.

    Returns:
      The shape of the scale tensor to be used for quantization.
    """
    if group_size == -1 or weight.shape[1] < group_size:
        shape = weight.shape[0]
    else:
        shape = weight.shape[0] * ((weight.shape[1] + group_size - 1) // group_size)

    return shape


def move_input_to_device(input, device=torch.device("cpu")):
    """Moves input data to the specified device.

    Args:
    input: The input data to be moved.
    device: The target device.

    Returns:
    The input data on the specified device.
    """
    if isinstance(input, torch.Tensor):
        return input.to(device)
    if isinstance(input, dict) or isinstance(input, UserDict):
        for inp in input.keys():
            input[inp] = move_input_to_device(input[inp], device)
    elif isinstance(input, list) or isinstance(input, tuple):
        input_res = []
        for inp in input:
            input_res.append(move_input_to_device(inp, device))
        input = input_res
    return input


def check_is_cpu(device):
    """Check if the device is a CPU.

    Args:
        device: The device to be checked.

    Returns:
        bool: True if the device is a CPU, False otherwise.
    """
    return device == torch.device("cpu") or device == "cpu"


def get_block_names(model):
    """Get the block names for transformers-like networks.

    Args:
    model: The model.

    Returns:
    block_names: A list of block names.
    """
    block_names = []
    target_m = None
    for n, m in model.named_modules():
        if hasattr(type(m), "__name__") and "ModuleList" in type(m).__name__:
            target_m = (n, m)
            break  ## only find the first modulelist, may be not robust
    for n, m in target_m[1].named_children():
        block_names.append(target_m[0] + "." + n)
    return block_names


def collect_round_v(block):
    """Collects the round values for wrapped linear modules in the given block.

    Args:
    block: The input block.

    Returns:
    vs: A dictionary of round values for the wrapped linear modules.
    """
    vs = {}
    for n, m in block.named_modules():
        if hasattr(m, "orig_layer"):
            v = m.value.data
            vs[n] = copy.deepcopy(v)
    return vs


def collect_minmax_scale(block):
    """Collects the min-max scaling values for wrapped linear modules in the given block.

    Args:
    block: The input block.

    Returns:
    min_scales: A dictionary of minimum scaling values.
    max_scales: A dictionary of maximum scaling values.
    """
    min_scales = {}
    max_scales = {}
    for n, m in block.named_modules():
        if hasattr(m, "orig_layer"):
            min_scales[n] = copy.deepcopy(torch.clamp(m.min_scale.data, -1, 0))
            max_scales[n] = copy.deepcopy(torch.clamp(m.max_scale.data, -1, 0))
    return min_scales, max_scales


@torch.no_grad()
def get_batch_dim(input_others):
    """Gets the batch dimension based on the input positional inputs.

    Args:
    input_others: A dictionary containing input data.

    Returns:
    dim: The batch dimension.
    """
    dim = int(len(input_others["positional_inputs"]) > 0)
    return dim


def sampling_inputs(input_ids, input_others, indices, seqlen):
    """Samples inputs based on the given indices and sequence length.

    Args:
    input_ids: The input tensor containing IDs.
    input_others: A dictionary containing other input data.
    indices: The indices to sample from the input.
    seqlen: The sequence length.

    Returns:
    current_input_ids: The sampled input IDs.
    current_input_others: The sampled other input data.
    """
    if len(input_ids.shape) == 3:
        if int(len(input_others["positional_inputs"]) > 0):
            current_input_ids = input_ids[:, indices, :]
        else:
            current_input_ids = input_ids[indices, :, :]
    else:
        n_samples = input_ids.shape[0] // seqlen
        current_input_ids = input_ids.view(n_samples, seqlen, -1)
        current_input_ids = current_input_ids[indices, :, :]
        current_input_ids = current_input_ids.reshape(-1, input.shape[-1])

    current_input_others = {"positional_inputs": input_others["positional_inputs"]}
    for key in input_others.keys():
        if "attention_mask" in key or "alibi" in key:
            current_input_others[key] = None
            if input_others[key] is not None:
                current_input_others[key] = input_others[key][indices, ...]
        else:
            current_input_others[key] = input_others[key]

    return current_input_ids, current_input_others


def block_forward(
    block,
    input_ids,
    input_others,
    amp=False,
    amp_dtype=torch.float16,
    device=torch.device("cpu"),
):
    """Performs a forward pass through a block with the given inputs.

    Args:
    block: The block to perform the forward pass on.
    input_ids: The input IDs.
    input_others: A dictionary containing other input data.
    amp: A boolean indicating whether to use automatic mixed precision.
    amp_dtype: The data type for automatic mixed precision.
    device: The target device.

    Returns:
    output: The output of the forward pass.
    """
    if input_ids.device != device:
        # input_ids, input_others = move_to_device(input_ids, input_others, device)
        input_ids = move_input_to_device(input_ids, device)
        input_others = move_input_to_device(input_others, device)
    if "alibi" in input_others.keys():
        attention_mask = input_others["attention_mask"]
        alibi = input_others["alibi"]
        if alibi is not None:
            alibi = alibi.reshape(-1, alibi.shape[2], alibi.shape[3])
        if amp and not check_is_cpu(device):
            with autocast(device_type="cuda", dtype=amp_dtype):  # pragma: no cover
                output = block(
                    input_ids, attention_mask=attention_mask, alibi=alibi
                )  ##TODO is this correct for all models with alibi?
        elif amp and check_is_cpu(device):
            with torch.autocast(device_type="cpu", dtype=torch.bfloat16):
                output = block(input_ids, attention_mask=attention_mask, alibi=alibi)
        else:
            output = block(input_ids, attention_mask=attention_mask, alibi=alibi)
    else:
        input_tuple = input_others.pop("positional_inputs", None)
        if amp and not check_is_cpu(device):
            with autocast(device_type="cuda", dtype=amp_dtype):  # pragma: no cover
                output = block.forward(input_ids, *input_tuple, **input_others)
        elif amp and check_is_cpu(device):
            with torch.autocast(device_type="cpu", dtype=torch.bfloat16):
                output = block.forward(input_ids, *input_tuple, **input_others)
        else:
            output = block.forward(input_ids, *input_tuple, **input_others)
    if isinstance(output, list) or isinstance(output, tuple):
        output = output[0]
    return output


def check_to_quantized(config):
    if isinstance(config, dict):
        if (
            config["bits"] > 8
            or "fp" in config["data_type"]
            or "float" in config["data_type"]
        ):
            return False
        return True
    else:
        if config.bits > 8 or "fp" in config.data_type or "float" in config.data_type:
            return False
        return True<|MERGE_RESOLUTION|>--- conflicted
+++ resolved
@@ -175,17 +175,6 @@
 
 
 def quant_weight(
-<<<<<<< HEAD
-    weight,
-    num_bits=4,
-    group_size=-1,
-    scheme="asym",
-    v=0,
-    min_scale=0,
-    max_scale=0,
-    scale_dtype=torch.float16,
-):
-=======
         weight,
         num_bits=4,
         group_size=-1,
@@ -194,7 +183,6 @@
         min_scale=0,
         max_scale=0, 
         scale_dtype=torch.float16):
->>>>>>> 3938d4ad
     """Quantizes and dequantizes weight, handing the group size issue .
 
     Args:
