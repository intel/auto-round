# Copyright (c) 2023 Intel Corporation
#
# Licensed under the Apache License, Version 2.0 (the "License");
# you may not use this file except in compliance with the License.
# You may obtain a copy of the License at
#
#    http://www.apache.org/licenses/LICENSE-2.0
#
# Unless required by applicable law or agreed to in writing, software
# distributed under the License is distributed on an "AS IS" BASIS,
# WITHOUT WARRANTIES OR CONDITIONS OF ANY KIND, either express or implied.
# See the License for the specific language governing permissions and
# limitations under the License.

import collections.abc
import copy
import gc
import importlib
import json
import os
import re
import sys
from collections import UserDict
from dataclasses import asdict, fields
from enum import Enum
from functools import lru_cache
from pathlib import Path
from typing import Any, Callable, Tuple, Union

import cpuinfo
import torch
import transformers
from packaging import version
from torch.amp import autocast

from auto_round.export.export_to_gguf.config import GGML_QUANT_SIZES, GGUF_CONFIG, GGUF_INNER_CONFIG, QK_K, ModelType
from auto_round.logger import logger
from auto_round.schemes import QuantizationScheme, preset_name_to_scheme, get_gguf_scheme

SHARED_CACHE_KEYS = ("position_ids", "cache_position", "position_embeddings")

deepspeed_exists = False
if importlib.util.find_spec("deepspeed"):  # check if deepspeed is installed
    deepspeed_exists = True


class SupportedFormats:

    def __init__(self):
        self._support_format = (
            "auto_round",
            "auto_gptq",
            "auto_awq",
            "auto_round:auto_gptq",
            "auto_round:gptqmodel",
            "auto_round:auto_awq",
            "auto_round:llm_compressor",
            "itrex",
            "itrex_xpu",
            "fake",
            "llm_compressor",
        )
        self._gguf_format = tuple(sorted(GGUF_CONFIG.keys()))
        self._support_list = self._support_format + self._gguf_format

    def __contains__(self, key):
        return True if key in self._support_list else False

    def __str__(self):
        # Return "(%s)" % ', '.join(self._support_format + ("gguf:q*_0", "gguf:q*_1", "gguf:q*_k_s"))
        return "(%s)" % ", ".join(self._support_list)

    def __getitem__(self, key):
        return self._support_list[key]


SUPPORTED_DTYPES = ("int", "mx_fp", "fp", "nv_fp")
SUPPORTED_FORMATS = SupportedFormats()
SUPPORTED_LAYER_TYPES = (torch.nn.Linear, transformers.pytorch_utils.Conv1D)

# Changed to str as it relies on triton or others lib to load this
INNER_SUPPORTED_LAYER_TYPES = ("FP8Linear",)
# transformers.integrations.finegrained_fp8.FP8Linear
if deepspeed_exists:
    from deepspeed.module_inject import LinearAllreduce, LinearLayer

    SUPPORTED_LAYER_TYPES = SUPPORTED_LAYER_TYPES + (LinearLayer, LinearAllreduce)


def infer_bits_by_data_type(data_type: str):
    """Infer bits by data_type

    Args:
        data_type (str): data_type

    Returns:
        int: bits inferred by data_type, None means cannot infer correct bits by data_type
    """
    if data_type is None:
        return 16
    for supported_dtype in SUPPORTED_DTYPES:
        if data_type.startswith(supported_dtype) and len(data_type) > len(supported_dtype):
            ##first check the following two bits
            suc_2str = data_type[len(supported_dtype) : len(supported_dtype) + 2]
            if str.isdigit(suc_2str):
                return int(suc_2str)
            if str.isdigit(data_type[len(supported_dtype)]):
                return int(data_type[len(supported_dtype)])
    return None


class LazyImport(object):
    """Lazy import python module till use."""

    def __init__(self, module_name):
        """Init LazyImport object.

        Args:
            module_name (string): The name of module imported later
        """
        self.module_name = module_name
        self.module = None

    def __getattr__(self, name):
        """Get the attributes of the module by name."""
        try:
            self.module = importlib.import_module(self.module_name)
            mod = getattr(self.module, name)
        except:
            spec = importlib.util.find_spec(str(self.module_name + "." + name))
            mod = importlib.util.module_from_spec(spec)
            spec.loader.exec_module(mod)
        return mod

    def __call__(self, *args, **kwargs):
        """Call the function in that module."""
        function_name = self.module_name.split(".")[-1]
        module_name = self.module_name.split(f".{function_name}")[0]
        self.module = importlib.import_module(module_name)
        function = getattr(self.module, function_name)
        return function(*args, **kwargs)


auto_gptq = LazyImport("auto_gptq")
htcore = LazyImport("habana_frameworks.torch.core")


################ Check available sys.module to decide behavior #################
def is_package_available(package_name: str) -> bool:
    """Check if the package exists in the environment without importing.

    Args:
        package_name (str): package name
    """
    from importlib.util import find_spec

    package_spec = find_spec(package_name)
    return package_spec is not None


## check hpex
if is_package_available("habana_frameworks"):
    _hpex_available = True
    import habana_frameworks.torch.hpex  # pylint: disable=E0401
else:
    _hpex_available = False


@torch._dynamo.disable()
@lru_cache(None)
def is_hpex_available():
    return _hpex_available


def get_module(module, key):
    """Get module from model by key name.

    Args:
        module (torch.nn.Module): original model
        key (str): module name to be replaced
    """
    name_list = key.split(".")
    for name in name_list:
        module = getattr(module, name, None)
    return module


def set_module(model, key, new_module):
    """Set new module into model by key name.

    Args:
        model (torch.nn.Module): original model
        key (str): module name to be replaced
        new_module (torch.nn.Module): new module to be inserted
    """
    module = model
    name_list = key.split(".")
    for name in name_list[:-1]:
        if hasattr(module, name):
            module = getattr(module, name)
    setattr(module, name_list[-1], new_module)


def get_scale_shape(weight, group_size):
    """Computes the shape of the scale tensor for quantization based on the weight tensor and group size.

    Args:
      weight (torch.Tensor): The weight tensor of the layer.
      group_size (int): The size of the groups for quantization.

    Returns:
      The shape of the scale tensor to be used for quantization.
    """
    if group_size == 0:
        return 1
    elif group_size == -1 or weight.shape[1] < group_size:
        shape = weight.shape[0]
    else:
        shape = weight.shape[0] * ((weight.shape[1] + group_size - 1) // group_size)

    return shape


def unsupported_meta_device(model):
    """Checks if the model is a valid model for auto_round.

    Args:
    model: The model to be checked.

    Returns:
    bool: True if the model is valid, False otherwise.
    """
    target_device = None
    for param in model.parameters():
        if target_device is None:
            target_device = param.device
        if param.device != target_device:
            if param.device.type == "meta" or target_device.type == "meta":
                return True
    if target_device.type == "meta":
        if hasattr(model, "path"):
            return False
        else:
            return True
    return False


def to_device(input, device=torch.device("cpu")):
    """Moves input data to the specified device.

    Args:
    input: The input data to be moved.
    device: The target device.

    Returns:
    The input data on the specified device.
    """
    if input is None:
        return None
    if isinstance(input, torch.Tensor):
        return input.to(device)
    if isinstance(input, dict) or isinstance(input, UserDict):
        for inp in input.keys():
            input[inp] = to_device(input[inp], device)

    elif isinstance(input, list) or isinstance(input, tuple):
        if len(input) == 0:
            return input
        input_res = []
        for inp in input:
            input_res.append(to_device(inp, device))
        if isinstance(input, tuple):
            input_res = tuple(input_res)
        input = input_res

    return input


def mv_module_from_gpu(module, low_cpu_mem_usage=False):
    """Moves module from gpu to cpu or meta if low_cpu_mem_usage is true.

    Args:
    module: The module to be moved.
    low_cpu_mem_usage: Whether to use low CPU memory. If true, move module to meta.

    Returns:
    The module on the specified device.
    """
    if hasattr(module, "device"):
        target_device = "meta" if low_cpu_mem_usage else "cpu"
        if module.device.type == target_device:
            return module
        else:
            return module.to(target_device)
    else:
        if low_cpu_mem_usage:
            return module.to("meta")
        else:
            return module.to("cpu")


def to_dtype(input, dtype=torch.float32):
    """Moves input data to the specified data type.

    Args:
    input: The input data to be moved.
    dtype: The target data type.

    Returns:
    The input data on the specified data type.
    """
    if input is None:
        return None
    if isinstance(input, torch.Tensor):
        return input.to(dtype)
    if isinstance(input, dict) or isinstance(input, UserDict):
        for inp in input.keys():
            input[inp] = to_dtype(input[inp], dtype)

    elif isinstance(input, list) or isinstance(input, tuple):
        if len(input) == 0:
            return input
        input_res = []
        for inp in input:
            input_res.append(to_dtype(inp, dtype))
        if isinstance(input, tuple):
            input_res = tuple(input_res)
        input = input_res

    return input


def check_is_cpu(device):
    """Check if the device is a CPU.

    Args:
        device: The device to be checked.

    Returns:
        bool: True if the device is a CPU, False otherwise.
    """
    return device == torch.device("cpu") or device == "cpu"


def get_common_prefix(paths):
    # Split each path into components and find the common prefix
    split_paths = [path.split(".") for path in paths]
    common_prefix = split_paths[0]
    for path in split_paths[1:]:
        common_prefix = [comp for comp, other in zip(common_prefix, path) if comp == other]
    return ".".join(common_prefix)


def extract_block_names_to_str(quant_block_list):
    if not isinstance(quant_block_list, (list, tuple)):
        return None
    # Extract common prefix for each list
    prefixes = [get_common_prefix(blocks) for blocks in quant_block_list]
    # Join prefixes into a single string
    return ",".join(prefixes)


def find_matching_blocks(model, all_blocks, to_quant_block_names):
    """
    Find and return matching blocks in the model based on to_quant_block_names.

    Args:
        model: The model (not used in this specific function but kept for completeness).
        all_blocks: List of lists, where each inner list contains full block names in the model.
        to_quant_block_names: Comma-separated string of target block names to match.

    Returns:
        target_blocks: List of lists containing full paths of matching blocks in the model.
    """
    if not to_quant_block_names:
        return all_blocks
    to_quant_block_list = to_quant_block_names
    if isinstance(to_quant_block_names, list) or isinstance(to_quant_block_names, tuple):
        return to_quant_block_names
    if isinstance(to_quant_block_names, str):
        to_quant_block_list = [name.strip() for name in to_quant_block_names.split(",")]
    target_blocks = []
    for block_list in all_blocks:
        matched_sublist = []
        for name in to_quant_block_list:
            matches = [block for block in block_list if re.search(name, block)]
            if matches:
                matched_sublist.extend(matches)
        if matched_sublist:
            target_blocks.append(matched_sublist)
    if not target_blocks:
        raise ValueError(
            "No block names matched. Please check the input for to_quant_block_name,"
            "or set to_quant_block_name to None to automatically match quantizable blocks."
        )
    return target_blocks


def get_block_names(model, quant_vision=False):
    """Get the block names for transformers-like networks.

    Args:
    model: The model.

    Returns:
    block_names: A list whose elements are list of block's layer names
    """
    from auto_round.special_model_handler import SPECIAL_MULTIMODAL_BLOCK

    def _get_llm_block_names(model):
        block_names = []
        target_modules = []
        for n, m in model.named_modules():
            if hasattr(type(m), "__name__") and "ModuleList" in type(m).__name__:
                target_modules.append((n, m))
                break  ## only find the first modulelist, may be not robust
        for i, target_m in enumerate(target_modules):
            block_names.append([])
            for n, m in target_m[1].named_children():
                block_names[i].append(target_m[0] + "." + n)
        return block_names

    def _get_vlm_block_names(model, quant_vision=False):
        if (
            hasattr(model, "config")
            and hasattr(model.config, "model_type")
            and model.config.model_type in SPECIAL_MULTIMODAL_BLOCK.keys()
        ):
            return SPECIAL_MULTIMODAL_BLOCK.get(model.config.model_type)(model, quant_vision=quant_vision)
        block_names = []
        target_modules = []
        vision_blocks_tuple = ("vision", "visual", "image", "img")
        last_block_name = ""
        for n, m in model.named_modules():
            if hasattr(type(m), "__name__") and "ModuleList" in type(m).__name__:
                if quant_vision or all(key not in n.lower() for key in (vision_blocks_tuple)):
                    if last_block_name and last_block_name in n:
                        continue
                    target_modules.append((n, m))
                    last_block_name = n
        for i, target_m in enumerate(target_modules):
            block_names.append([])
            for n, m in target_m[1].named_children():
                block_names[i].append(target_m[0] + "." + n)
        return block_names

    if quant_vision or not is_pure_text_model(model):
        return _get_vlm_block_names(model, quant_vision=quant_vision)
    else:
        return _get_llm_block_names(model)


def collect_best_params(block):
    params = {}
    for n, m in block.named_modules():
        if hasattr(m, "orig_layer"):
            params[n] = {}
            for key in m.params.keys():
                params[n][key] = copy.deepcopy(m.params[key].data)
    return params


def block_forward(block, input_ids, input_others, amp=False, amp_dtype=torch.float16, device=torch.device("cpu")):
    """Performs a forward pass through a block with the given inputs.

    Args:
    block: The block to perform the forward pass on.
    input_ids: The input IDs.
    input_others: A dictionary containing other input data.
    amp: A boolean indicating whether to use automatic mixed precision.
    amp_dtype: The data type for automatic mixed precision.
    device: The target device.

    Returns:
    output: The output of the forward pass.
    """
    if input_ids.device != device:
        input_ids = to_device(input_ids, device)
        input_others = to_device(input_others, device)
    input_tuple = input_others.pop("positional_inputs", None)
    if "alibi" in input_others.keys() and input_others["alibi"] is not None:
        alibi = input_others["alibi"]
        input_others["alibi"] = alibi.reshape(-1, alibi.shape[2], alibi.shape[3])
    if amp:
        with autocast(device_type=device.split(":")[0], dtype=amp_dtype):  # pragma: no cover
            output = block(input_ids, *input_tuple, **input_others)
    else:
        output = block(input_ids, *input_tuple, **input_others)
    if isinstance(output, list) or isinstance(output, tuple):
        output = output[0]
    return output


def check_to_quantized(config):
    """Checks if the configuration is valid for quantization.

    Args:
        config (dict or object): The configuration to check. It can be either a
            dictionary with a 'bits' key or an object with a 'bits' attribute.

    Returns:
        bool: True if the configuration is valid for quantization (bits <= 8),
            False otherwise.
    """
    if isinstance(config, (dict, QuantizationScheme)):
        bits = int(config.get("bits", 16))
        act_bits = int(config.get("act_bits", 16))
    elif hasattr(config, "orig_layer"):
        bits = int(config.orig_layer.bits) if hasattr(config.orig_layer, "bits") else 16
        act_bits = int(config.orig_layer.act_bits) if hasattr(config.orig_layer, "act_bits") else 16
    else:
        bits = int(config.bits) if hasattr(config, "bits") else 16
        act_bits = int(config.act_bits) if hasattr(config, "act_bits") else 16

    return bits <= 8 or act_bits <= 8


def detect_device_count():
    """Detects the number of available computation devices.

    This function checks if CUDA is available. If it is, it returns the count
    of available CUDA devices. If not, it attempts to import the Habana
    device framework to return the count of Habana devices. If the import
    fails or no devices are found, it returns 0.

    Returns:
        int: The number of available devices (CUDA or Habana).
    """
    if torch.cuda.is_available():
        return torch.cuda.device_count()
    else:
        try:
            import habana_frameworks.torch.hpu as hthpu  # pylint: disable=E0401

            return hthpu.device_count()
        except ImportError:
            return 0


def detect_device(device: Union[str, int, torch.device] = None) -> str:
    """Detects the appropriate computation device.

    This function determines the device to use for computations. It can take
    a specific device index or default to 'auto'. The function checks for
    available devices in the following order: CUDA, Habana, and finally CPU.

    Args:
        device (str, int, or torch.device, optional): The desired device.
            If 'auto' or None, the function will determine the best device
            automatically.

    Returns:
        str: The device to use for computations, formatted as a string.
    """

    def is_valid_digit(s):
        try:
            num = int(s)
            return 0 <= num
        except:
            return False

    dev_idx = None
    if is_valid_digit(device):
        dev_idx = int(device)
        device = "auto"
    if isinstance(device, str) and "," in device:  # device is "0,1,2"
        device_list = [int(dev) for dev in device.split(",") if dev.isdigit()]
        dev_idx = device_list[0] if device_list else None
        device = "auto"
    if device is None or device == "auto":
        if torch.cuda.is_available():
            device = torch.device("cuda")
            # logger.info("Using GPU device")
        elif is_hpex_available():  # pragma: no cover
            device = torch.device("hpu")
            # logger.info("Using HPU device")
        elif torch.xpu.is_available():  # pragma: no cover
            device = torch.device("xpu")
        # Use CPU as a fallback
        else:
            device = torch.device("cpu")
            # logger.info("Using CPU device")
        if dev_idx is not None and str(device) != "cpu":
            device = str(device) + f":{dev_idx}"
        return str(device)
    elif isinstance(device, torch.device):
        device = str(device)
    elif isinstance(device, str):  ## for cuda:0
        if device == "tp":  # pragma: no cover
            # should not specify card, e.g., cuda:0
            if torch.cuda.is_available():
                device = "cuda"
            elif is_hpex_available():
                device = "hpu"
            else:
                device = "cpu"
        else:
            device = device
    return device


class CpuInfo(object):
    """Get CPU Info."""

    def __init__(self):
        """Get whether the cpu numerical format is bf16, the number of sockets, cores and cores per socket."""
        self._bf16 = False
        info = cpuinfo.get_cpu_info()
        if "arch" in info and "X86" in info["arch"]:
            cpuid = cpuinfo.CPUID()
            max_extension_support = cpuid.get_max_extension_support()
            if max_extension_support >= 7:
                eax = cpuid._run_asm(
                    b"\xb9\x01\x00\x00\x00",  # mov ecx, 1
                    b"\xb8\x07\x00\x00\x00" b"\x0f\xa2" b"\xc3",  # mov eax, 7  # cpuid  # ret
                )
                self._bf16 = bool(eax & (1 << 5))

    @property
    def bf16(self):
        """Get whether it is bf16."""
        return self._bf16


def is_local_path(path):
    """Checks if a given path exists locally.

    Args:
        path (str): The path to check.

    Returns:
        bool: True if the path exists locally, False otherwise.
    """
    format_list = (
        "json",
        "txt",
    )
    flag = None
    for x in format_list:
        flag = True if x in path else flag
    return flag and os.path.exists(path)


def convert_dtype_str2torch(str_dtype):
    """Converts a string dtype to its corresponding PyTorch dtype.

    Args:
        str_dtype (str): The string representation of the dtype.

    Returns:
        torch.dtype: The PyTorch dtype.

    Raises:
        ValueError: If the input str_dtype is unsupported.
    """
    if isinstance(str_dtype, torch.dtype) or str_dtype is None:
        return str_dtype
    if str_dtype == "int8":
        return torch.int8
    elif str_dtype == "fp32" or str_dtype == "float32" or str_dtype == "auto":
        return torch.float
    elif str_dtype == "fp16" or str_dtype == "float16":
        return torch.float16
    elif str_dtype == "bf16" or str_dtype == "bfloat16":
        return torch.bfloat16
    else:
        raise ValueError(f"Unsupported string dtype '{str_dtype}' for conversion to torch dtype.")


def convert_dtype_torch2str(dtype):
    """Converts a PyTorch dtype to its corresponding string representation.

    Args:
        dtype: PyTorch dtype or str. The dtype to convert.

    Returns:
        str: The string representation of the dtype.

    Raises:
        ValueError: If the input dtype is unsupported.
    """
    if isinstance(dtype, str) or dtype is None:
        return dtype
    if dtype == torch.int8:
        return "int8"
    elif dtype == torch.float:
        return "fp32"
    elif dtype == torch.float16:
        return "fp16"
    elif dtype == torch.bfloat16:
        return "bf16"
    elif isinstance(dtype, str) and dtype in ["int8", "fp32", "fp16", "bf16"]:
        return dtype
    else:
        raise ValueError(f"Unsupported PyTorch dtype '{dtype}' for conversion to string dtype.")


def convert_dtype_torch2str_hf(dtype):
    """Converts a PyTorch dtype to its corresponding huggingface string dtype, e.g. torch.float32 -> 'float32'.

    Args:
        dtype: PyTorch dtype or str. The dtype to convert.

    Returns:
         str: The string representation of the dtype.

    Raises:
        ValueError: If the input str_dtype is unsupported.
    """
    if dtype is None:
        return dtype
    if isinstance(dtype, str):
        if "float" not in dtype and "int" not in dtype:
            dtype = convert_dtype_str2torch(dtype)
        else:
            return dtype
    str_dtype = str(dtype)
    if "." not in str_dtype:
        raise ValueError(f"Unsupported pytorch dtype '{dtype}' for conversion to huggingface str dtype")
    str_dtype = str_dtype.split(".")[1]
    return str_dtype


def check_memory_availability(device, inputs, weight, org_seqlen, org_bs):
    """Checks the availability of memory on the specified device for processing inputs using a given weight tensor.

    Args:
        device (str): The device type ('cuda' for GPU or 'hpu' for HPU).
        inputs (torch.Tensor): Input tensor.
        weight (torch.Tensor): Weight tensor.
        org_seqlen (int): Original sequence length.
        org_bs (int): Original batch size.

    Returns:
        tuple: A tuple containing availability status (bool), modified sequence length (int),
               and modified batch size (int).
    """
    weight_memory = weight.numel() * weight.element_size()
    if "cuda" in device:
        current_gpu_index = torch.cuda.current_device()
        total_memory = torch.cuda.get_device_properties(current_gpu_index).total_memory
        used_memory = torch.cuda.memory_allocated(current_gpu_index)
        free_space = total_memory - used_memory
    elif "hpu" in device:  # pragma: no cover
        current_hpu_index = torch.hpu.current_device()
        free_space = torch.hpu.memory_reserved(current_hpu_index)
    else:
        return True, org_seqlen, org_bs

    free_space = free_space - weight_memory * 10  # for min_max_scale & grad usage
    seqlen = org_seqlen
    bs = org_bs
    in_feature = weight.shape[1]
    out_feature = weight.shape[0]
    while seqlen >= 128:
        input_size = bs * seqlen * in_feature
        output_size = bs * seqlen * out_feature
        input_output_memory = 2 * (input_size * inputs.element_size() + output_size * inputs.element_size())
        if input_output_memory < free_space:
            return True, seqlen, bs
        seqlen = seqlen // 2
        bs = 1

    return False, seqlen, bs


def get_layer_names_in_block(
    model: torch.nn.Module,
    supported_types=(torch.nn.Linear, transformers.pytorch_utils.Conv1D),
    quant_block_list: list = None,
    class_names: tuple = None,
) -> list[str]:
    """Retrieves the names of layers within each block of the model.

    Returns:
        list: A list of strings, where each string is the name of a layer
              within a block of the model.
    """
    if class_names is None:
        class_names = []
    for n, m in model.named_modules():
        if type(m) in supported_types or (class_names is not None and m.__class__.__name__ in class_names):
<<<<<<< HEAD
            m.backup_name = n
=======
            m.bk_tmp_name = n
>>>>>>> 7b8e280f
    layers_in_block = []
    if bool(quant_block_list):
        all_blocks = quant_block_list
    else:
        all_blocks = get_block_names(model)
    for block_names in all_blocks:
        for block_name in block_names:
            block = get_module(model, block_name)
            for n, m in block.named_modules():
<<<<<<< HEAD
                if hasattr(m, "backup_name"):
                    layers_in_block.append(m.backup_name)
                    delattr(m, "backup_name")
=======
                if hasattr(m, "bk_tmp_name"):
                    layers_in_block.append(m.bk_tmp_name)
                    delattr(m, "bk_tmp_name")

>>>>>>> 7b8e280f
    return layers_in_block


def is_autoround_exllamav2_available():
    """Checks if the AutoRound ExLlamaV2 kernels are available.

    Returns:
        bool:
            True if the AutoRound ExLlamaV2 kernels are available, False otherwise.
    """
    res = True
    try:
        from autoround_exllamav2_kernels import gemm_half_q_half, make_q_matrix
    except ImportError as e:
        res = False
    return res


def get_library_version(library_name):
    from packaging.version import Version

    python_version = Version(sys.version.split()[0])
    if python_version < Version("3.8"):
        import warnings

        warnings.filterwarnings("ignore", category=DeprecationWarning)
        import pkg_resources  # pylint: disable=E0401

        try:
            version = pkg_resources.get_distribution(library_name).version
            return version
        except pkg_resources.DistributionNotFound:
            return f"{library_name} is not installed"
    else:
        import importlib.metadata  # pylint: disable=E0401

        try:
            version = importlib.metadata.version(library_name)
            return version
        except importlib.metadata.PackageNotFoundError:
            return f"{library_name} is not installed"


def get_autogptq_packing_qlinear(backend, bits=4, group_size=128, sym=False):
    """
    Configures and returns a QuantLinear class based on the specified backend and parameters.

    Args:
        backend (str): The backend to be used for quantization. Supported values include "qigen", "triton", "marlin",
                       "exllama", and "cuda".
        bits (int, optional): The number of bits for quantization. Default is 4.
        group_size (int, optional): The group size for quantization. Default is 128.
        sym (bool, optional): Flag indicating whether to use symmetric quantization. Default is False.

    Returns:
        class: The dynamically imported QuantLinear class configured according to the specified parameters.
    """
    use_triton = True
    if bits not in [2, 4, 8]:
        use_triton = False
    disable_exllamav2 = True
    disable_exllamav1 = False
    disable_marlin = True
    use_qigen = False
    if "qigen" in backend:
        use_triton = False
        use_qigen = True
    elif "triton" in backend:
        use_triton = True
    elif "marlin" in backend and sym:
        use_triton = False
        disable_marlin = False
    elif "exllama" in backend:  ##need v1 code to export
        use_triton = True  ##same with triton
        disable_marlin = True
    elif "cuda" in backend:
        use_triton = False
        disable_marlin = True
        disable_exllamav2 = True
        disable_exllamav1 = True
    if use_triton:
        from auto_round.export.export_to_autogptq.qlinear_triton import QuantLinear

        return QuantLinear
    try:
        import auto_gptq  # pylint: disable=E0401
    except:
        logger.error(f"please install auto_gptq via 'pip install auto-gptq' to support exporting to {backend}")
        exit()

    from auto_gptq.utils.import_utils import dynamically_import_QuantLinear  # pylint: disable=E0401

    version = get_library_version("auto_gptq")
    from packaging.version import Version

    if Version(version) < Version("0.7.2"):
        QuantLinear = dynamically_import_QuantLinear(
            use_triton=use_triton,
            desc_act=False,
            group_size=group_size,
            bits=bits,
            disable_exllama=disable_exllamav1,
            disable_exllamav2=disable_exllamav2,
            use_qigen=use_qigen,
            disable_marlin=disable_marlin,
        )
    else:
        QuantLinear = dynamically_import_QuantLinear(  # pylint: disable=E1123
            use_triton=use_triton,
            desc_act=False,
            group_size=group_size,
            bits=bits,
            disable_exllama=disable_exllamav1,
            disable_exllamav2=disable_exllamav2,
            use_qigen=use_qigen,
            use_marlin=not disable_marlin,
        )
    return QuantLinear


def _clear_memory_for_cpu_and_cuda(tensor=None):
    if isinstance(tensor, list):
        for i in range(len(tensor)):
            tensor[i] = None
    if tensor is not None:
        del tensor
    gc.collect()
    if torch.cuda.is_available():
        torch.cuda.empty_cache()
    if torch.xpu.is_available():
        torch.xpu.empty_cache()


@torch._dynamo.disable()
def clear_memory(tensor=None):
    if is_hpex_available():
        # hpu does not have empty_cache
        return
    else:
        _clear_memory_for_cpu_and_cuda(tensor)


def compare_versions(v1, v2):
    return version.parse(v1) >= version.parse(v2)


def torch_version_at_least(version_string):
    return compare_versions(torch.__version__, version_string)


TORCH_VERSION_AT_LEAST_2_6_PRE_RELEASE = torch_version_at_least("2.5.99")
TORCH_VERSION_AT_LEAST_2_6 = torch_version_at_least("2.6.0")
TORCH_VERSION_AT_LEAST_2_5 = torch_version_at_least("2.5.0")
TORCH_VERSION_AT_LEAST_2_4 = torch_version_at_least("2.4.0")


# Note on HPU usage:
# There are two modes available for enabling auto-round on HPU:
# 1. Compile Mode
#   1) Use PyTorch version ≥ 2.4 (Intel® Gaudi® v1.18 or later)
#   2) Set `PT_HPU_LAZY_MODE=0` and `PT_ENABLE_INT64_SUPPORT=1`
#   The compile mode can speed up quantization process but still in experimental stage.
# 2. Lazy Mode (By default)


def is_hpu_lazy_mode():
    return os.getenv("PT_HPU_LAZY_MODE") != "0"


def _use_hpu_compile_mode():
    return TORCH_VERSION_AT_LEAST_2_4 and not is_hpu_lazy_mode()


def compile_func_on_hpu(func):
    if _use_hpu_compile_mode():
        return torch.compile(func, backend="hpu_backend")
    return func


def compile_func_on_cuda_or_cpu(func):
    return torch.compile(func)


def compile_func(
    fun: Union[torch.nn.Module, Callable], device: Union[torch.nn.Module, Callable]
) -> Union[torch.nn.Module, Callable]:
    """Compile function on the specified device."""
    if "hpu" in str(device):
        return compile_func_on_hpu(fun)  ## use auto by default
    else:
        return compile_func_on_cuda_or_cpu(fun)


def is_numba_available():  # pragma: no cover
    """Check if Numba is available."""
    try:
        import numba

        return True
    except ImportError:
        return False


def _is_tbb_installed():  # pragma: no cover
    import importlib.metadata

    try:
        importlib.metadata.version("tbb")
        return True
    except importlib.metadata.PackageNotFoundError:
        return False


def _is_tbb_configured():  # pragma: no cover
    try:
        from numba.np.ufunc.parallel import _check_tbb_version_compatible

        # check if TBB is present and compatible
        _check_tbb_version_compatible()

        return True
    except ImportError as e:
        logger.warning_once(f"TBB not available: {e}")
        return False


def is_tbb_available():  # pragma: no cover
    """Check if TBB is available."""
    if not _is_tbb_installed():
        logger.warning_once("TBB is not installed, please install it with `pip install tbb`.")
        return False
    if not _is_tbb_configured():
        logger.warning_once(
            (
                "TBB is installed but not configured correctly. \n"
                "Please add the TBB library path to `LD_LIBRARY_PATH`, "
                "for example: `export LD_LIBRARY_PATH=$LD_LIBRARY_PATH:/usr/local/lib/`."
            )
        )
        return False
    return True


def can_pack_with_numba():  # pragma: no cover
    """Check if Numba and TBB are available for packing.

    To pack tensor with Numba, both Numba and TBB are required, and TBB should be configured correctly.
    """
    if not is_numba_available():
        logger.warning_once("Numba is not installed, please install it with `pip install numba`.")
        return False
    if not is_tbb_available():
        return False
    return True


def get_fp_layer_names(model: torch.nn.Module, fp_layers: str):
    """Identifies and returns layers in the model to exclude from quantization.

    This function processes a comma-separated list of fully precision (FP) layers,
    matches them to the names of layers in the model, and returns a list of such
    layers to exclude from quantization.

    Args:
        model (torch.nn.Module): The model whose layers will be inspected.
        fp_layers (str): A comma-separated string of layer names to be excluded
            from quantization. Whitespace is ignored in this string.

    Returns:
        list: A list of layer names that match the specified FP layers or are
        subcomponents of those layers.
    """
    if not fp_layers:
        return []
    fp_layers = fp_layers.replace(" ", "").split(",")
    all_layer_names = []
    for n, m in model.named_modules():
        if type(m) in SUPPORTED_LAYER_TYPES:
            all_layer_names.append(n)
    not_to_quantized_layers = []

    for fp_layer in fp_layers:
        if fp_layer == "":
            continue
        if fp_layer in all_layer_names:
            not_to_quantized_layers.append(fp_layer)
            continue
        if fp_layer[-1].isdigit():
            fp_layer = fp_layer + "."  ##tricky setting
        for name in all_layer_names:
            if fp_layer in name:
                not_to_quantized_layers.append(name)

    return not_to_quantized_layers


def check_awq_gemm_compatibility(model, bits, group_size, sym, layer_configs=None):
    """Checks if a model is compatible with the AutoAWQ GEMM kernel.

    Args:
        model: The model object to evaluate, typically a PyTorch model.
        bits (int): The number of bits for quantization (must be 4 for compatibility).
        group_size (int): The group size for quantization.
        sym (bool): Whether symmetric quantization is used (not utilized in the current function logic).
        layer_configs (dict, optional): A dictionary mapping layer names to configurations, where each
            configuration can specify a custom number of bits for the layer.

    Returns:
        tuple: A tuple containing:
            - bool: `True` if the model is compatible, `False` otherwise.
            - str: An error message describing why the model is incompatible, or an empty string if compatible.
    """
    if bits != 4:
        return False, "AutoAWQ GEMM kernel only supports 4 bits"
    for n, m in model.named_modules():
        if type(m) == transformers.pytorch_utils.Conv1D:
            return False, "AutoAWQ GEMM kernel does not support conv1d"

    layer_names = get_layer_names_in_block(model)
    for layer_name in layer_names:
        if (
            layer_configs is not None
            and layer_name in layer_configs.keys()
            and layer_configs[layer_name].get("bits", bits) > 8
        ):
            continue

        layer = get_module(model, layer_name)
        if layer.in_features % group_size != 0:
            return False, f"Layer {layer_name} in_features is not multiple of group_size {group_size}"
        if layer.out_features % (32 // bits) != 0:
            return False, f"Layer {layer_name} out_features is not multiple of 32 // bits"

    return True, ""


def get_device_and_parallelism(device: Union[str, torch.device, int]) -> Tuple[str, bool]:
    if isinstance(device, str):
        devices = device.replace(" ", "").split(",")
    elif isinstance(device, int):
        devices = [str(device)]
    else:
        devices = [device]
    if all(s.isdigit() for s in devices) and len(devices) > 1 and torch.cuda.is_available():
        device = "cuda"
        parallelism = True
    elif all(s.isdigit() for s in devices) and len(devices) > 1 and torch.xpu.is_available():
        device = "xpu"
        parallelism = False
    # pragma: no cover
    elif device == "auto":
        device = detect_device(device)
        parallelism = True
    else:
        device = detect_device(device)
        parallelism = False
    return device, parallelism


def set_cuda_visible_devices(device):
    devices = device.replace(" ", "").split(",")
    if all(s.isdigit() for s in devices):
        if "CUDA_VISIBLE_DEVICES" in os.environ:
            current_visible_devices = os.environ["CUDA_VISIBLE_DEVICES"]
            current_visible_devices = current_visible_devices.split(",")
            indices = [int(device) for device in devices]
            try:
                pick_device = [current_visible_devices[i] for i in indices]
            except:
                raise ValueError(
                    "Invalid '--device' value: It must be smaller than the number of available devices."
                    " For example, with CUDA_VISIBLE_DEVICES=4,5, "
                    "--device 0,1 is valid, but --device 4,5 is not supported."
                )
            visible_devices = ",".join(pick_device)
            os.environ["CUDA_VISIBLE_DEVICES"] = visible_devices
        else:
            os.environ["CUDA_VISIBLE_DEVICES"] = device


def is_debug_mode():
    """Checks if the Python interpreter is running in debug mode.

    Returns:
        bool: True if debugging is enabled, False otherwise.
    """
    return sys.gettrace() is not None or sys.flags.debug == 1


def get_layer_features(layer):
    """Extracts input and output feature dimensions for supported layers."""
    if type(layer) == torch.nn.Linear:
        return layer.in_features, layer.out_features
    elif type(layer) == transformers.pytorch_utils.Conv1D:  # TODO: Verify correctness
        return layer.weight.shape[0], layer.weight.shape[1]
    elif isinstance(layer, torch.nn.Embedding):
        return layer.num_embeddings, layer.embedding_dim
    elif deepspeed_exists and type(layer) in (LinearLayer, LinearAllreduce):
        return layer.weight.shape[1], layer.weight.shape[0]  # (input_dim, output_dim)
    elif "FP8Linear" in layer.__class__.__name__:
        return layer.in_features, layer.out_features
    return None, None  # Unsupported layer type


def get_gguf_architecture(dir_model, model_type=ModelType.TEXT):
    from auto_round.export.export_to_gguf.convert_hf_to_gguf import (
        ModelBase,
        get_model_architecture,
    )

    is_mistral_format = False
    if isinstance(dir_model, str):
        dir_model = Path(dir_model)

    hparams = ModelBase.load_hparams(dir_model, is_mistral_format)
    if isinstance(hparams, dict):
        tmp_model_type = hparams["model_type"]
    else:
        tmp_model_type = hparams.model_type
    if "mistral" == tmp_model_type:
        is_mistral_format = True
        hparams = ModelBase.load_hparams(dir_model, is_mistral_format)
    if not is_mistral_format:
        model_class = get_model_architecture(hparams, model_type)
    elif model_type == ModelType.MMPROJ:
        assert hparams.get("vision_encoder") is not None, "This model does not support multimodal"
        model_class = "PixtralModel"
    else:
        model_class = "MistralModel"
    return model_class


def _gguf_args_check(args_or_ar, formats: list[str] = None, model_type=ModelType.TEXT):
    import argparse

    from auto_round.export.export_to_gguf.convert import download_convert_file
    from auto_round.utils import logger

    formats = sorted(formats, key=lambda x: len(x))
    export_gguf = False
    for f in formats:
        if f.startswith("gguf"):
            export_gguf = True

        if f.startswith("gguf") and f not in GGUF_CONFIG:
            logger.error(f"{f} is not supported, please check.")

    redownload = False
    if export_gguf:
        try:
            from auto_round.export.export_to_gguf.convert_hf_to_gguf import (  # pylint: disable=E0401
                ModelBase,
                ModelType,
                get_model_architecture,
            )

            if isinstance(args_or_ar.model, str):
                model_path = args_or_ar.model
            else:
                model_path = args_or_ar.model.name_or_path
            if not os.path.isdir(model_path):
                model_path = download_hf_model(model_path)
            model_architecture = get_gguf_architecture(model_path, model_type=ModelType.TEXT)
            if model_architecture not in ModelBase._model_classes[ModelType.TEXT]:
                logger.warning(
                    f"Current version of gguf export does not support for {model_architecture},"
                    " will re-download dependency file."
                )
                redownload = True
        except ModuleNotFoundError as e:
            if "convert_hf_to_gguf" in str(e):
                logger.warning("GGUF export dependency file is not found, download from github.")
                redownload = True
        except AttributeError as e:
            raise ImportError(
                "Please use the latest gguf-py, you can use the following command to install it:\n"
                "git clone https://github.com/ggml-org/llama.cpp.git && cd llama.cpp/gguf-py && pip install ."
            )
        download_convert_file(redownload)

        try:
            from auto_round.export.export_to_gguf.convert_hf_to_gguf import (  # pylint: disable=E0401
                ModelBase,
                ModelType,
            )
        except ImportError as e:
            raise ImportError(
                "Please use the latest gguf-py, you can use the following command to install it:\n"
                "git clone https://github.com/ggml-org/llama.cpp.git && cd llama.cpp/gguf-py && pip install ."
            )
        if isinstance(args_or_ar.model, str):
            model_path = args_or_ar.model
        else:
            model_path = args_or_ar.model.name_or_path
        if not os.path.isdir(model_path):
            model_path = download_hf_model(model_path)
        model_architecture = get_gguf_architecture(model_path, model_type=ModelType.TEXT)
        if model_architecture not in ModelBase._model_classes[ModelType.TEXT]:
            logger.error(f"Model {model_architecture} is not supported to export gguf format.")
            sys.exit(1)

    pattern = re.compile(r"q\d_k")
    pre_dq_format = ""
    unsupported_list, reset_list = [], []
    for format in GGUF_CONFIG:
        if format in formats:
            if format == "q6_k_s":
                logger.warning("Please note that q6_k_s is q6_k.")

            if re.search(pattern, format):
                if pre_dq_format and re.search(pattern, format).group() not in pre_dq_format:
                    logger.error(f"Cannot export {pre_dq_format} and {format} at the same time.")
                    sys.exit(-1)
                else:
                    pre_dq_format = format

            unsupported_list, reset_list = [], []
            gguf_config = GGUF_CONFIG[format]
            for k, v in gguf_config.items():
                if not hasattr(args_or_ar, k):
                    continue
                if k == "data_type":
                    if re.search(r"q\d_1", format) and len(formats) > 1:
                        v = "int"
                if k == "sym" and isinstance(args_or_ar, argparse.Namespace):
                    k = "asym"
                    v = not v
                if getattr(args_or_ar, k) != v:
                    unsupported_list.append(f"{k}={getattr(args_or_ar, k)}")
                    reset_list.append(f"{k}={v}")
                    setattr(args_or_ar, k, v)
            if len(unsupported_list) > 0:
                logger.info(
                    f"format {format} does not support for {', '.join(unsupported_list)},"
                    f" reset to {', '.join(reset_list)}."
                )
    # Removed obsolete commented-out block for improved readability and maintainability.
    return args_or_ar


def _to_model_dtype(model, model_dtype):
    if model_dtype is not None:
        try:
            if (model_dtype == "float16" or model_dtype == "fp16") and model.dtype != torch.float16:
                model = model.to(torch.float16)
            elif (
                model_dtype == "bfloat16" or model_dtype == "bfp16" or model_dtype == "bf16"
            ) and model.dtype != torch.bfloat16:
                model = model.to(torch.bfloat16)
            elif model_dtype == "float32" or model_dtype == "fp32" and model.dtype != torch.bfloat32:
                model = model.to(torch.float32)
        except:
            logger.error("please use more device to fit the device or just use one device")
            exit()
    return model


def set_fake_cuda_device_capability(func=None):
    if func is not None:
        torch.cuda.get_device_capability = func
        return func

    def fake_cuda():
        return 100, 1

    orig_func = torch.cuda.get_device_capability
    torch.cuda.get_device_capability = fake_cuda
    return orig_func


def _is_fp8_model(model: torch.nn.Module) -> bool:
    if not hasattr(model, "is_fp8"):
        return False
    else:
        return model.is_fp8


def _is_fp8_linear(module: torch.nn.Module) -> bool:
    if hasattr(module, "is_fp8_linear"):
        return module.is_fp8_linear
    if not (type(module) == torch.nn.Linear or module.__class__.__name__ == "FP8Linear"):
        return False
    if module.weight is None:
        return False
    if str(module.weight.dtype).startswith("torch.float8"):
        return True
    else:
        return False


def check_and_mark_fp8_model(model: torch.nn.Module) -> bool:
    if _is_fp8_model(model):
        return True
    for n, m in model.named_modules():
        if _is_fp8_linear(m):
            m.is_fp8_linear = True
            if not hasattr(model, "is_fp8"):
                model.is_fp8 = True
    if hasattr(model, "is_fp8"):
        return True
    return False


def llm_load_model(
    pretrained_model_name_or_path,
    trust_remote_code=True,
    model_dtype=None,
    device="cpu",
    low_cpu_mem_mode=0,
    low_cpu_mem_tmp_dir=None,
    **kwargs,
):
    from transformers import AutoModel, AutoModelForCausalLM, AutoTokenizer

    device_str, use_auto_mapping = get_device_and_parallelism(device)
    torch_dtype = "auto"
    if device_str is not None and "hpu" in device_str:
        torch_dtype = torch.bfloat16

    is_glm = bool(re.search("chatglm", pretrained_model_name_or_path.lower()))
    low_cpu_mem_usage = False

    tokenizer = AutoTokenizer.from_pretrained(pretrained_model_name_or_path, trust_remote_code=trust_remote_code)

    model_cls = AutoModel if is_glm else AutoModelForCausalLM
    if "deepseek" in pretrained_model_name_or_path.lower() and trust_remote_code:
        logger.warning("trust_remote_code is enabled by default, please ensure its correctness.")

    if low_cpu_mem_tmp_dir is None:
        low_cpu_mem_tmp_dir = "low_cpu_mem_tmp"
    if low_cpu_mem_mode == 2:
        from auto_round.low_cpu_mem.utils import load_model_with_hooks

        model = load_model_with_hooks(
            pretrained_model_name_or_path,
            model_cls,
            device=device,
            clean_weight=True,
            saved_path=low_cpu_mem_tmp_dir,
            torch_dtype=torch_dtype,
            trust_remote_code=trust_remote_code,
        )
    elif low_cpu_mem_mode == 1:
        from auto_round.low_cpu_mem.utils import load_empty_model

        low_cpu_mem_usage = True
        model = load_empty_model(
            pretrained_model_name_or_path,
            model_cls,
            device=device,
            saved_path=low_cpu_mem_tmp_dir,
            torch_dtype=torch_dtype,
            trust_remote_code=trust_remote_code,
        )
    else:
        if _use_hpu_compile_mode():
            model = model_cls.from_pretrained(
                pretrained_model_name_or_path,
                torch_dtype=torch_dtype,
                attn_implementation="eager",
                trust_remote_code=trust_remote_code,
                device_map="auto" if use_auto_mapping else None,
            )
        else:
            try:
                model = model_cls.from_pretrained(
                    pretrained_model_name_or_path,
                    torch_dtype=torch_dtype,
                    trust_remote_code=trust_remote_code,
                    device_map="auto" if use_auto_mapping else None,
                )
            except ValueError as e:
                if "FP8 quantized" in str(e):
                    orig_func = set_fake_cuda_device_capability()
                    model = model_cls.from_pretrained(
                        pretrained_model_name_or_path,
                        torch_dtype=torch_dtype,
                        trust_remote_code=trust_remote_code,
                        device_map="auto" if use_auto_mapping else None,
                    )
                    torch.cuda.get_device_capability = orig_func
                    logger.warning("the support for fp8 model as input is experimental, please use with caution.")
                else:
                    raise

            except OSError as e:
                logger.warning(
                    f"fail to load {pretrained_model_name_or_path}, set trust_remote_code to False and retry."
                )
                model = model_cls.from_pretrained(
                    pretrained_model_name_or_path,
                    torch_dtype=torch_dtype,
                    trust_remote_code=False,
                    device_map="auto" if use_auto_mapping else None,
                )

    model = model.eval()
    check_and_mark_fp8_model(model)
    model = _to_model_dtype(model, model_dtype)

    return model, tokenizer, low_cpu_mem_usage


def mllm_load_model(
    pretrained_model_name_or_path,
    device="cpu",
    torch_dtype="auto",
    use_auto_mapping=True,
    trust_remote_code=True,
    model_dtype=None,
    **kwargs,
):
    import transformers
    from huggingface_hub import HfApi, HfFileSystem, hf_hub_download
    from transformers import AutoModel, AutoModelForCausalLM, AutoProcessor, AutoTokenizer

    device_str, use_auto_mapping = get_device_and_parallelism(device)
    torch_dtype = "auto"
    if device_str is not None and "hpu" in device_str:
        torch_dtype = torch.bfloat16
    if os.path.isdir(pretrained_model_name_or_path):
        config = json.load(open(os.path.join(pretrained_model_name_or_path, "config.json")))
    else:
        from huggingface_hub import hf_hub_download, list_repo_files

        file_list = list_repo_files(pretrained_model_name_or_path)
        if "config.json" in file_list:
            # Load plain JSON
            config_path = hf_hub_download(pretrained_model_name_or_path, "config.json")
            with open(config_path, "r", encoding="utf-8") as f:
                config = json.load(f)
        elif "config.json.gz" in file_list:
            # Load gzipped JSON
            import gzip

            config_path = hf_hub_download(pretrained_model_name_or_path, "config.json.gz")
            with gzip.open(config_path, "rt", encoding="utf-8") as f:
                config = json.load(f)
        else:
            raise FileNotFoundError(f"No config.json or config.json.gz found for {pretrained_model_name_or_path}")

    if "model_type" in config:
        model_type = config["model_type"]
    else:
        model_type = None

    processor, image_processor = None, None
    if "deepseek_vl_v2" == model_type:
        from deepseek_vl2.models import DeepseekVLV2ForCausalLM, DeepseekVLV2Processor  # pylint: disable=E0401

        processor = DeepseekVLV2Processor.from_pretrained(pretrained_model_name_or_path)
        tokenizer = processor.tokenizer
        model: DeepseekVLV2ForCausalLM = AutoModelForCausalLM.from_pretrained(
            pretrained_model_name_or_path,
            trust_remote_code=trust_remote_code,
            torch_dtype=torch_dtype,
            device_map="auto" if use_auto_mapping else None,
        )
    else:
        architectures = config["architectures"][0]
        if architectures == "LlavaLlamaForCausalLM":
            from llava.model.builder import load_pretrained_model  # pylint: disable=E0401

            tokenizer, model, image_processor, _ = load_pretrained_model(
                pretrained_model_name_or_path,
                model_base=None,
                model_name=pretrained_model_name_or_path,
                torch_dtype=torch_dtype,
            )
        else:
            if architectures.endswith("Model") and hasattr(
                transformers, n := architectures.replace("Model", "ForConditionalGeneration")
            ):
                cls = getattr(transformers, n)
            elif hasattr(transformers, architectures):
                cls = getattr(transformers, architectures)
            else:
                cls = AutoModelForCausalLM
            try:
                model = cls.from_pretrained(
                    pretrained_model_name_or_path,
                    trust_remote_code=trust_remote_code,
                    torch_dtype=torch_dtype,
                    device_map="auto" if use_auto_mapping else None,
                )
            except ValueError as e:
                if "FP8 quantized" in str(e):
                    orig_func = set_fake_cuda_device_capability()
                    model = cls.from_pretrained(
                        pretrained_model_name_or_path,
                        trust_remote_code=trust_remote_code,
                        torch_dtype=torch_dtype,
                        device_map="auto" if use_auto_mapping else None,
                    )
                    torch.cuda.get_device_capability = orig_func
                    logger.warning("the support for fp8 model as input is experimental, please use with caution.")
                else:
                    raise

            if "Mistral-Small-3.2" in pretrained_model_name_or_path:
                from mistral_common.tokens.tokenizers.mistral import MistralTokenizer  # pylint: disable=E0401

                if os.path.isdir(pretrained_model_name_or_path):
                    tokenizer = MistralTokenizer.from_file(os.path.join(pretrained_model_name_or_path, "tekken.json"))
                else:
                    tokenizer = MistralTokenizer.from_hf_hub(pretrained_model_name_or_path)
            else:
                tokenizer = AutoTokenizer.from_pretrained(
                    pretrained_model_name_or_path, trust_remote_code=trust_remote_code
                )
                processor = AutoProcessor.from_pretrained(
                    pretrained_model_name_or_path, trust_remote_code=trust_remote_code
                )
            try:
                from transformers import AutoImageProcessor

                image_processor = AutoImageProcessor.from_pretrained(
                    pretrained_model_name_or_path, trust_remote_code=trust_remote_code
                )
            except Exception as e:
                pass

    model = model.eval()
    check_and_mark_fp8_model(model)
    model = _to_model_dtype(model, model_dtype)

    return model, processor, tokenizer, image_processor


def is_pure_text_model(model):
    """verify on: phi-3.5, Mistral-Small-3.1, gemma-3, qwen2-vl,"""
    if hasattr(model, "config") and hasattr(model.config, "vision_config"):
        return False
    if hasattr(model.__class__, "main_input_name") and model.__class__.main_input_name != "input_ids":
        return False
    for module in model.modules():
        if hasattr(module.__class__, "main_input_name") and module.__class__.main_input_name != "input_ids":
            return False
        if "vision" in str(module.__class__).lower():
            return False
        if "image" in str(module.__class__).lower():
            return False
        if "img" in str(module.__class__).lower():
            return False
    return True


def reset_params(inputs):
    """
    Resets specific input parameters to avoid saving the key-value cache during fine-tuning.

    Args:
        inputs (dict): Dictionary of model inputs.

    Modifies:
        inputs (dict): Sets "use_cache" to False if the key is present.
    """
    if "use_cache" in inputs.keys():  # Not storing kv cache
        inputs["use_cache"] = False


def check_skippable_keywords(key):
    """
    Prints a reminder if a key is not stored during quantization fine-tuning.
    """
    skippable_cache_keys = ("past_key_value",)
    for cache_key in skippable_cache_keys:
        if cache_key not in key:
            return True
    return False


def init_cache(positional_inputs, inputs):
    """
    Initializes special model inputs by adding positional inputs if missing.

    Args:
        positional_inputs (list): List of positional inputs to add to inputs.
        inputs (dict): Dictionary of model inputs.

    Modifies:
        inputs (dict): Adds "positional_inputs" key if not present.
    """
    if "positional_inputs" not in inputs:  # for chatglm Series
        inputs["positional_inputs"] = []
    for idx, item in enumerate(positional_inputs):
        inputs["positional_inputs"] = to_device(positional_inputs)


def get_shared_keys(model):
    """
    Retrieves shared keys from the model's state dictionary.

    Args:
        model (torch.nn.Module): The model to retrieve shared keys from.

    Returns:
        tuple: tuple of shared keys.
    """
    from auto_round.special_model_handler import SPECIAL_SHARED_CACHE_KEYS

    shared_keys = SHARED_CACHE_KEYS
    shared_keys += SPECIAL_SHARED_CACHE_KEYS.get(model.__class__.__name__, ())
    return shared_keys


def get_model_dtype(model_dtype, default="auto"):
    if model_dtype is None or model_dtype == "auto":
        model_dtype = default
    elif model_dtype in ["bf16", "bfloat16"]:
        model_dtype = "bfloat16"
    elif model_dtype in ["f16", "float16", "fp16"]:
        model_dtype = "float16"
    elif model_dtype in ["f32", "float32", "fp32"]:
        model_dtype = "float32"
    else:
        logger.warning(f"Unable to identify model_dtype {model_dtype}, reset to default model_dtype {default}")
        model_dtype = default
    return model_dtype


def str2bool(v):
    import argparse

    if isinstance(v, bool):
        return v
    if v.lower() in ("yes", "true", "t", "y", "1"):
        return True
    elif v.lower() in ("no", "false", "f", "n", "0"):
        return False
    else:
        raise argparse.ArgumentTypeError("Boolean value expected.")


def filter_quantization_config(quantization_config):
    default_dict = {
        "amp": True,
        "batch_size": 8,
        "data_type": int,
        "dataset": "NeelNanda/pile-10k",
        "enable_minmax_tuning": True,
        "enable_norm_bias_tuning": False,
        "enable_quanted_input": True,
        "gradient_accumulate_steps": 1,
        "iters": 200,
        "low_gpu_mem_usage": False,
        "nsamples": 128,
        "scale_dtype": "torch.float16",
        "seqlen": 2048,
    }
    iters = quantization_config.get("iters", 200)

    default_dict["lr"] = 1.0 / iters if iters > 0 else 5e-3
    default_dict["minmax_lr"] = default_dict["lr"]

    for key in default_dict:
        if key in quantization_config and default_dict[key] == quantization_config[key]:
            quantization_config.pop(key)
    for k in list(quantization_config.keys()):
        if quantization_config[k] is None:
            quantization_config.pop(k)

    if quantization_config.get("act_bits", 16) >= 16:
        quantization_config.pop("act_bits", None)
        quantization_config.pop("act_data_type", None)
        quantization_config.pop("act_dynamic", None)
        quantization_config.pop("act_sym", None)
        quantization_config.pop("act_group_size", None)


def check_start_with_block_name(name: str, block_name_to_quantize: list):
    """
    Checks if the given layer name starts with any of the block names to be quantized.

    Args:
        name (str): The name of the layer.
        block_name_to_quantize (list): A list of block names to check against.

    Returns:
        bool: True if the layer name starts with any of the block names, False otherwise.
    """
    for block_name in block_name_to_quantize:
        if name.startswith(block_name):
            return True
    return False


def check_seqlen_compatible(input_seqlen, tokenizer=None, model=None):
    """
    Check whether the input sequence length is within the limits defined
    by the tokenizer and the model configuration.

    Args:
        input_seqlen (int): The length of the input sequence.
        tokenizer: Optional, a HuggingFace tokenizer object.
        model: Optional, a HuggingFace model object.

    Returns:
        ValueError: if the input length is not valid, riase Error.
    """
    if model is not None and hasattr(model, "config"):
        model_config = model.config
        if hasattr(model_config, "max_position_embeddings") and input_seqlen > model_config.max_position_embeddings:
            raise ValueError(
                f"seqlen({input_seqlen}) exceeds model.config.max_position_embeddings("
                f"{model_config.max_position_embeddings}). Please lowering '--seqlen'"
            )
    if tokenizer is not None and hasattr(tokenizer, "model_max_length") and input_seqlen > tokenizer.model_max_length:
        raise ValueError(
            f"seqlen({input_seqlen}) exceeds tokenizer.model_max_length({tokenizer.model_max_length}). "
            "Please oncider Consider lowering the '--seqlen' or increasing tokenizer.model_max_length."
        )


def _use_more_bits(i_layer: int, n_layer: int):
    return (i_layer < n_layer // 8) or (i_layer >= 7 * n_layer // 8) or ((i_layer - n_layer // 8) % 3 == 2)


def _get_digital_in_layer_name(layer_name):
    pattern = re.compile(r"([a-zA-Z]+\.){1,}(\d+)")
    res = re.search(pattern, layer_name)
    if res:
        return int(res[2])
    else:
        return None


def _search_gguf_type(gguf_type):
    if gguf_type in GGUF_INNER_CONFIG:
        return gguf_type
    pattern = re.compile("gguf:q([0-9]{1,})_[01k]")
    bits = re.search(pattern, gguf_type)
    if not bits:
        raise KeyError(f"{gguf_type} is not a correct gguf type, please check")

    for suffix in ["_k", "_0", "_1"]:
        if gguf_type.endswith(suffix):
            continue
        if (tmp_type := re.sub("_[01k]", suffix, gguf_type)) in GGUF_INNER_CONFIG:
            return tmp_type
    return None


def _gguf_type_fallback(gguf_type):
    if gguf_type in ("gguf:q2_k", "gguf:q3_k", "gguf:q4_k"):
        gguf_type = "gguf:q5_0"
    elif gguf_type == "gguf:q5_k":
        gguf_type = "gguf:q5_0"
    elif gguf_type == "gguf:q6_k":
        gguf_type = "gguf:q8_0"
    return gguf_type


##https://github.com/ggml-org/llama.cpp/blob/9e31bec4fd53634c9e5b04650488a09a055f5dab/src/llama-quant.cpp#L129
def get_layer_config_by_gguf_format(layer_config, target_gguf_format: str, model, model_type=ModelType.TEXT):
    # # TODO: support for other format later
    # target_gguf_format = next((fmt for fmt in gguf_format if fmt != "fake"), None)

    import gguf  # pylint: disable=E0401

    # from auto_round.export.export_to_gguf.convert import ModelBase, get_model_architecture
    convert_hf_to_gguf = LazyImport("auto_round.export.export_to_gguf.convert_hf_to_gguf")

    model_architecture = convert_hf_to_gguf.get_model_architecture(
        hparams=model.config.to_dict(), model_type=model_type
    )
    try:
        model_class = convert_hf_to_gguf.ModelBase.from_model_architecture(model_architecture, model_type=model_type)
    except NotImplementedError:
        return layer_config, {}

    n_layer = None
    for name in ["n_layers", "num_hidden_layers", "n_layer", "num_layers"]:
        sub_attr = "text_config" if model_type == ModelType.TEXT else "vision_config"
        if hasattr(model.config, name):
            n_layer = getattr(model.config, name)
            break
        if hasattr(model.config, sub_attr):
            if hasattr(getattr(model.config, sub_attr), name):
                n_layer = getattr(getattr(model.config, sub_attr), name)
                break
    if n_layer is None:
        return layer_config, {}

    tensor_map = gguf.get_tensor_name_map(model_class.model_arch, n_layer)

    def _set_config(config, target_config):
        for k, v in target_config.items():
            if isinstance(config, dict):
                config[k] = v
            else:
                setattr(config, k, v)
        return config

    gguf_format_config = {}
    lm_head_name = get_lm_head_name(model)
    inner_gguf_format = GGUF_CONFIG[target_gguf_format]["mostly"]
    # ggml_type =  getattr(gguf.GGMLQuantizationType,inner_gguf_format.split(":")[-1].upper())
    block_size = GGML_QUANT_SIZES[inner_gguf_format.split(":")[-1].lower()][0]
    tie_word_embeddings = True
    if hasattr(model, "config") and hasattr(model.config, "tie_word_embeddings"):
        tie_word_embeddings = model.config.tie_word_embeddings

    n_gqa = 1
    if (
        hasattr(model, "config")
        and hasattr(model.config, "num_attention_heads")
        and hasattr(model.config, "num_key_value_heads")
    ):
        n_gqa = model.config.num_attention_heads // model.config.num_key_value_heads
    n_expert = 0
    for name in ["num_experts", "num_local_experts", "n_routed_experts"]:
        if hasattr(model.config, name):
            n_expert = getattr(model.config, name)

    i_attention_wv = 0
    i_ffn_down = 0
    layer_config_copy = copy.deepcopy(layer_config)
    target_bits = None
    if inner_gguf_format.startswith("gguf:q") and len(inner_gguf_format) >= 7 and (inner_gguf_format[6]).isdigit():
        target_bits = int(inner_gguf_format[6])

    for layer_name, config in layer_config_copy.items():
        if not check_to_quantized(config):
            continue
        new_type = GGUF_CONFIG[target_gguf_format]["mostly"]
        layer = get_module(model, layer_name)
        if type(layer) == transformers.pytorch_utils.Conv1D:
            input_features = layer.weight.shape[0]
        else:
            input_features = layer.weight.shape[-1]
        i_layer = _get_digital_in_layer_name(layer_name)

        if lm_head_name is not None and layer_name == lm_head_name:
            target_bits = int(re.search("gguf:q([0-9]{1,})_[01k]", GGUF_CONFIG[target_gguf_format]["lm_head"]).group(1))
        if isinstance(layer, torch.nn.Embedding):
            target_bits = int(
                re.search("gguf:q([0-9]{1,})_[01k]", GGUF_CONFIG[target_gguf_format]["embedding"]).group(1)
            )

        gguf_name = tensor_map.get_name(layer_name)
        bits_index = 6
        if config.get("fixed_by_user", False):
            if "bits" not in config:
                logger.warning(
                    f"Setting layer_config requires providing bits, {layer_name} has not bits,"
                    f" using bits={target_bits} instead."
                )
                new_type = new_type[:bits_index] + target_bits + new_type[bits_index + 1 :]
            else:
                config_tmp = config.copy()
                scheme_keys = [f.name for f in fields(QuantizationScheme)]
                for key in config.keys():
                    if key not in scheme_keys:
                        config_tmp.pop(key, None)
                matched_scheme = get_gguf_scheme(QuantizationScheme.from_dict(config_tmp)) # check matched
                if not matched_scheme:
                    if config.get("super_group_size", None) is not None:
                        new_type = new_type[:bits_index] + str(config["bits"]) + "_k"
                    if config.get("super_group_size", None) is None or new_type not in GGUF_INNER_CONFIG:
                        if config.get("sym", True):
                            new_type = new_type[:bits_index] + str(config["bits"]) + "_0"
                            if new_type not in GGUF_INNER_CONFIG:
                                new_type = new_type[:bits_index] + str(config["bits"]) + "_1"
                        if not config.get("sym", True):
                            new_type = new_type[:bits_index] + str(config["bits"]) + "_1"
                            if new_type not in GGUF_INNER_CONFIG:
                                new_type = new_type[:bits_index] + str(config["bits"]) + "_0"
                    if new_type not in GGUF_INNER_CONFIG:
                        raise ValueError(f"the setting in layer_config {layer_name} "
                                         f"could not match any supported gguf format, please have a check.")
                    else:
                        logger.warning_once(f"the setting in layer_config {layer_name} "
                                            f"could not match any supported gguf format, reset to {new_type}")
                new_type = new_type[:bits_index] + str(config["bits"]) + new_type[bits_index + 1 :]
            new_type = _search_gguf_type(new_type)
            if new_type is None:
                raise ValueError(f"invalid bit setting for {layer_name}")
        elif target_bits is not None and "bits" in config and config["bits"] != target_bits:
            new_type = new_type[:bits_index] + str(config["bits"]) + new_type[bits_index + 1 :]
            new_type = _search_gguf_type(new_type)
            if new_type is None:
                raise ValueError(f"invalid bit setting for {layer_name}")
        elif lm_head_name is not None and layer_name == lm_head_name and not tie_word_embeddings:
            if gguf.MODEL_ARCH.FALCON == model_class.model_arch or input_features % block_size != 0:
                new_type = "gguf:q8_0"
            elif "lm_head" in GGUF_CONFIG[target_gguf_format]:
                new_type = GGUF_CONFIG[target_gguf_format]["lm_head"]
            elif new_type != "gguf:q8_0":
                new_type = "gguf:q6_k"
        elif lm_head_name is not None and layer_name == lm_head_name and tie_word_embeddings:
            pass
        elif isinstance(layer, torch.nn.Embedding):
            if "embedding" in GGUF_CONFIG[target_gguf_format]:
                new_type = GGUF_CONFIG[target_gguf_format]["embedding"]
        elif gguf_name is None:
            pass
        # attn_v
        elif "attn_v" in gguf_name:
            if target_gguf_format == "gguf:q2_k":
                new_type = "gguf:q4_k" if n_gqa >= 4 else "gguf:q3_k"
            elif target_gguf_format == "gguf:q2_k_s" and n_gqa >= 4:
                new_type = "gguf:q4_k"
            elif target_gguf_format == "gguf:q3_k_m":
                new_type = "gguf:q5_k" if i_attention_wv < 2 else "gguf:q4_k"
            elif target_gguf_format == "gguf:q3_k_l":
                new_type = "gguf:q5_k"
            elif (target_gguf_format == "gguf:q4_k_m" or target_gguf_format == "gguf:q5_k_m") and _use_more_bits(
                i_layer, n_layer
            ):
                new_type = "gguf:q6_k"
            elif target_gguf_format == "gguf:q4_k_s" and i_attention_wv < 4:
                new_type = "gguf:q5_k"
            ##TODO check which models are be grouped into to LLM_TYPE_70B
            # if (qs.model.type == LLM_TYPE_70B) {
            # // In the 70B model we have 8 heads sharing the same attn_v weights.
            # As a result, the attn_v.weight tensor is
            # // 8x smaller compared to attn_q.weight.Hence, we can get a nice boost in quantization accuracy with
            # // nearly negligible increase in model size by quantizing this tensor with more bits:
            #     if
            # (new_type == GGML_TYPE_Q3_K | | new_type == GGML_TYPE_Q4_K)
            # new_type = GGML_TYPE_Q5_K;
            # }
            if n_expert == 8:
                new_type = "gguf:q8_k"
            i_attention_wv += 1

        elif "attn_k" in gguf_name:
            if n_expert == 8:
                new_type = "gguf:q8_0"
        # ffn_down
        elif "ffn_down" in gguf_name:
            if target_gguf_format == "gguf:q2_k":
                new_type = "gguf:q3_k"
            elif target_gguf_format == "gguf:q2_k_s":
                if i_layer < n_layer / 8:
                    new_type = "gguf:q4_k"
            elif target_gguf_format == "gguf:q3_k_m":
                if i_layer < n_layer / 16:
                    new_type = "gguf:q5_k"
                elif gguf.MODEL_ARCH.FALCON == model_class.model_arch or _use_more_bits(i_layer, n_layer):
                    new_type = "gguf:q4_k"
                else:
                    new_type = "gguf:q3_k"
            elif target_gguf_format == "gguf:q3_k_l":
                if gguf.MODEL_ARCH.FALCON == model_class.model_arch:
                    new_type = "gguf:q4_k"
                else:
                    new_type = "gguf:q5_k"
            elif target_gguf_format == "gguf:q4_k_m":
                if gguf.MODEL_ARCH.FALCON == model_class.model_arch:
                    if i_layer < n_layer // 16:
                        new_type = "gguf:q6_k"
                    elif _use_more_bits(i_layer, n_layer):
                        new_type = "gguf:q5_k"
                    else:
                        new_type = "gguf:q4_k"
                else:
                    if _use_more_bits(i_layer, n_layer):
                        new_type = "gguf:q6_k"
            elif target_gguf_format == "gguf:q5_k_m" and _use_more_bits(i_layer, n_layer):
                new_type = "gguf:q6_k"
            elif (
                target_gguf_format == "gguf:q4_k_s"
                and model_class.model_arch != gguf.MODEL_ARCH.FALCON
                and i_layer < n_layer / 8
            ):
                new_type = "gguf:q5_k"
            elif (target_gguf_format == "gguf:q4_0" or target_gguf_format == "gguf:q5_0") and i_layer < n_layer / 8:
                if target_gguf_format == "gguf:q4_0":
                    new_type = "gguf:q4_1"
                else:
                    new_type = "gguf:q5_1"
            i_ffn_down += 1

        # attn_output
        elif "attn_output" in gguf_name:
            if gguf.MODEL_ARCH.FALCON != model_class.model_arch:
                if n_expert == 8:
                    if target_gguf_format in (
                        "gguf:q2_k",
                        "gguf:q3_k_s",
                        "gguf:q3_k_m",
                        "gguf:q4_k_s",
                        "gguf:q4_k_m",
                        "gguf:q5_k",
                    ):
                        new_type = "gguf:q5_k"
                    elif target_gguf_format == "gguf:q2_k":
                        new_type = "gguf:q3_k"
                    elif target_gguf_format == "gguf:q3_k_m":
                        new_type = "gguf:q4_k"
                    elif target_gguf_format == "gguf:q3_k_l":
                        new_type = "gguf:q5_k"
            else:
                if target_gguf_format == "gguf:q3_k_l":
                    new_type = "gguf:q4_k"
        # attn_qkv
        elif "attn_qkv" in gguf_name:
            if target_gguf_format in ("gguf:q3_k_m", "gguf:q3_k_l"):
                new_type = "gguf:q4_k"
            elif target_gguf_format == "gguf:q4_k_m":
                new_type = "gguf:q5_k"
            elif target_gguf_format == "gguf:q5_k_m":
                new_type = "gguf:q5_k"
        new_block_size = GGML_QUANT_SIZES[new_type.split(":")[-1].lower()][0]
        if input_features % new_block_size != 0:
            new_type = _gguf_type_fallback(new_type)
            new_block_size = GGML_QUANT_SIZES[new_type.split(":")[-1].lower()][0]
            if input_features % new_block_size != 0:
                new_type = "gguf:bf16"
            logger.warning(
                f"fallback {layer_name} to {new_type}, "
                f"because input_features({input_features}) % block_size({block_size}) != 0"
            )
        # for deepseek v2
        if layer_name.endswith("kv_b_proj") and new_type.endswith("_k") and "Deepseek" in model.config.architectures[0]:
            fallback = False

            # calc if need fallback
            qk_nope_head_dim = model.config.qk_nope_head_dim
            kv_b_shape = get_module(model, layer_name).weight.shape

            if (
                qk_nope_head_dim < QK_K
                or qk_nope_head_dim % QK_K != 0
                or kv_b_shape[-1] < QK_K
                or kv_b_shape[-1] % QK_K != 0
            ):
                fallback = True
            if fallback:
                tmp_type = _gguf_type_fallback(new_type)
                logger.warning_once(
                    f"self_attn.kv_b_proj does not support the use of {new_type}, replace it with {tmp_type}"
                )
                new_type = tmp_type

        target_config = GGUF_INNER_CONFIG[new_type]

        _set_config(layer_config[layer_name], target_config)
        _set_config(layer, target_config)
        gguf_format_config[layer_name] = new_type

    return layer_config, gguf_format_config


def get_lm_head_name(model):
    block_names = get_block_names(model, True)
    last_name = None
    for n, m in model.named_modules():
        if any(m.children()):
            continue
        last_name = n
    for l in block_names:
        if last_name in l:
            last_name = None
            break
    return last_name


def get_gguf_qtype_by_layer_config(layer_config):
    import gguf  # pylint: disable=E0401

    if layer_config["bits"] >= 16:
        return None
    bits = layer_config["bits"]
    super_bits = layer_config.get("super_bits", None)
    sym = layer_config["sym"]
    group_size = layer_config.get("group_size", None)
    super_group_size = layer_config.get("super_group_size", None)
    if bits == 2 and super_bits == 4 and not sym and group_size == 16 and super_group_size == 16:
        return gguf.GGMLQuantizationType.Q2_K
    if bits == 3 and super_bits == 6 and sym and group_size == 16 and super_group_size == 16:
        return gguf.GGMLQuantizationType.Q3_K
    if bits == 4:
        if super_bits is not None and super_bits == 6 and not sym and group_size == 32 and super_group_size == 8:
            return gguf.GGMLQuantizationType.Q4_K
        if super_bits is None and sym and group_size == 32:
            return gguf.GGMLQuantizationType.Q4_0
        if super_bits is None and not sym and group_size == 32:
            return gguf.GGMLQuantizationType.Q4_1
    if bits == 5:
        if super_bits == 6 and not sym and group_size == 32 and super_group_size == 8:
            return gguf.GGMLQuantizationType.Q5_K
        if super_bits is None and sym and group_size == 32:
            return gguf.GGMLQuantizationType.Q5_0
        if super_bits is None and not sym and group_size == 32:
            return gguf.GGMLQuantizationType.Q5_1
    if bits == 6 and super_bits == 8 and group_size == 16 and super_group_size == 16:
        return gguf.GGMLQuantizationType.Q6_K
    if bits == 8 and sym and group_size == 32:
        return gguf.GGMLQuantizationType.Q8_0
    raise ValueError("Unknown layer config")


def flatten_list(nested_list):
    flattened = []
    for item in nested_list:
        if isinstance(item, (list, tuple)):
            flattened.extend(flatten_list(item))
        else:
            flattened.append(item)
    return flattened


def clean_module_parameter(submodule, parameter):
    if submodule is None:
        return
    is_buffer = parameter in submodule._buffers
    with torch.no_grad():
        if is_buffer:
            submodule._buffers[parameter] = None
        else:
            submodule._parameters[parameter] = None


def get_reciprocal(tensor):
    if torch.dtype is torch.float16:
        tensor = torch.sign(tensor) * torch.clamp(torch.abs(tensor), min=1e-5)
    else:
        tensor = torch.where(torch.abs(tensor) < 1e-30, 0, tensor)
    return torch.where(tensor != 0, 1 / tensor, torch.zeros_like(tensor))


def check_need_act_calibration(
    is_act_dynamic: Union[bool, None], act_data_type: Union[str, None] = None, act_bits: int = 16
) -> bool:
    if act_bits > 8:
        return False
    # None is dynamic
    if is_act_dynamic is not None and not is_act_dynamic:
        return True
    if act_data_type is not None and "static" in act_data_type:
        return True
    return False


def pad_weight(weight: torch.Tensor, block_size: list) -> Tuple[torch.Tensor, int, int]:
    """Pads a matrix to make its dimensions multiples of block_size."""
    M, N = weight.shape[-2:]
    block_size_m, block_size_n = block_size
    pad_M = (block_size_m - M % block_size_m) % block_size_m
    pad_N = (block_size_n - N % block_size_n) % block_size_n

    if pad_M == 0 and pad_N == 0:
        return weight, M, N  # No padding needed
    padded_weight = torch.nn.functional.pad(weight, (0, pad_N, 0, pad_M), mode="constant", value=0)
    return padded_weight, M, N  # Return original dimensions for unpadding


def unpad_weight(weight: torch.Tensor, original_M: int, original_N: int, keep_first_dim: bool = False) -> torch.Tensor:
    """Removes padding from the matrix to restore its original shape."""
    if (weight.shape[-2] == original_M) and (weight.shape[-1] == original_N):
        return weight
    if keep_first_dim:
        return weight[:, :original_M, :original_N]
    else:
        return weight[:original_M, :original_N]


def pad_block_fp8_weight_naive(
    weight: torch.Tensor, weight_scale: torch.Tensor, block_size: list
) -> Tuple[torch.Tensor, int, int]:
    assert len(block_size) == 2

    block_size_m, block_size_n = block_size
    weight_scale_m, weight_scale_n = weight_scale.shape[-2:]

    weight, orig_M, orig_N = pad_weight(weight, block_size)
    M, N = weight.shape[-2:]

    assert weight_scale_m == M // block_size_m
    assert weight_scale_n == N // block_size_n

    return weight, orig_M, orig_N


def dequant_block_fp8_weight(weight: torch.Tensor, weight_scale: torch.Tensor, block_size: list) -> torch.Tensor:
    dtype = torch.bfloat16
    if weight_scale is None:
        return weight
    assert len(block_size) == 2

    weight, orig_M, orig_N = pad_block_fp8_weight_naive(weight, weight_scale, block_size)

    weight_shape_len = len(weight.shape)

    block_size_m, block_size_n = block_size

    # mul scale
    if weight_shape_len == 2:
        weight_scale_m, weight_scale_n = weight_scale.shape
        weight_scale = weight_scale.view(weight_scale_m, 1, weight_scale_n, 1)
        weight = weight.view(weight_scale_m, block_size_m, weight_scale_n, block_size_n)
        dequant_weight = weight.to(dtype) * weight_scale.to(dtype)
        dequant_weight = dequant_weight.view(weight_scale_m * block_size_m, weight_scale_n * block_size_n)
        keep_first_dim = False
    elif weight_shape_len == 3:
        fd, weight_scale_m, weight_scale_n = weight_scale.shape
        weight_scale = weight_scale.view(fd, weight_scale_m, 1, weight_scale_n, 1)
        weight = weight.view(fd, weight_scale_m, block_size_m, weight_scale_n, block_size_n)
        dequant_weight = weight.to(dtype) * weight_scale.to(dtype)
        dequant_weight = dequant_weight.view(fd, weight_scale_m * block_size_m, weight_scale_n * block_size_n)
        keep_first_dim = True
    else:
        raise ValueError("Only support original weight shape is either 2 or 3")

    dequant_weight = unpad_weight(dequant_weight, orig_M, orig_N, keep_first_dim=keep_first_dim)

    return dequant_weight


def convert_fp8_layer_to_linear(layer, dtype=torch.bfloat16):
    """ """
    new_layer = torch.nn.Linear(layer.in_features, layer.out_features, bias=layer.bias is not None, dtype=dtype)
    if layer.bias is not None:
        new_layer.bias.data.copy_(layer.bias.data.to(dtype=dtype))
    scheme_keys = (f.name for f in fields(QuantizationScheme))
    keys = tuple(scheme_keys) + ("tmp_name", "scale_dtype")
    for key in keys:
        setattr(new_layer, key, getattr(layer, key, None))

    if layer.__class__.__name__ == "CompressedLinear":
        dq_weight = layer.compressor.decompress_module(layer)
    else:
        weight_scale = layer.weight_scale if hasattr(layer, "weight_scale") else layer.weight_scale_inv
        dq_weight = dequant_block_fp8_weight(layer.weight, weight_scale, layer.block_size)
    new_layer.weight.data.copy_(dq_weight.to(dtype=dtype))
    return new_layer


def convert_fp8_model_to_16b_model(model, dtype=torch.bfloat16):
    """
    Convert a model with FP8 quantized layers to a model with 16-bit linear layers.
    This is useful for compatibility with other frameworks or for further processing.
    """
    cnt = 0
    for n, m in model.named_modules():
        if m.__class__.__name__ == "FP8Linear":
            new_module = convert_fp8_layer_to_linear(m, dtype=dtype)
            set_module(model, n, new_module)
            cnt += 1
            if cnt % 10 == 0:  # Tricky setting
                clear_memory()
    return model


def out_of_vram(error_msg):
    error_msg = str(error_msg)
    # CUDA
    if "CUDA out of memory" in error_msg:
        return True
    # gaudi
    if "MODULE:PT_DEVMEM" in error_msg:
        return True
    # XPU
    if "UR_RESULT_ERROR_OUT_OF_DEVICE_MEMORY" in error_msg:
        return True
    # ROCM
    if "HIP out of memory. Tried to allocate" in error_msg:
        return True
    return False


def download_hf_model(repo_id, cache_dir=None, repo_type=None, revision=None):
    """Download hugging face model from hf hub."""
    from huggingface_hub.constants import DEFAULT_REVISION, HUGGINGFACE_HUB_CACHE
    from huggingface_hub.file_download import REGEX_COMMIT_HASH, repo_folder_name

    if cache_dir is None:
        cache_dir = HUGGINGFACE_HUB_CACHE
    if revision is None:
        revision = DEFAULT_REVISION
    if repo_type is None:
        repo_type = "model"
    storage_folder = os.path.join(cache_dir, repo_folder_name(repo_id=repo_id, repo_type=repo_type))
    commit_hash = None
    if REGEX_COMMIT_HASH.match(revision):
        commit_hash = revision
    else:
        ref_path = os.path.join(storage_folder, "refs", revision)
        if os.path.exists(ref_path):
            with open(ref_path) as f:
                commit_hash = f.read()
    if storage_folder and commit_hash:
        pointer_path = os.path.join(storage_folder, "snapshots", commit_hash)
        if os.path.isdir(pointer_path):
            return pointer_path
    else:  # pragma: no cover
        from huggingface_hub import snapshot_download

        model_path = snapshot_download(repo_id)
        return model_path


def is_moe(module: torch.nn.Module) -> bool:
    """Returns whether the module is an MOE layer."""
    return any(
        key in type(module).__name__.lower()
        for key in [
            "MixtralSparseMoeBlock".lower(),
            "ArcticMoE".lower(),
            "DbrxFFN".lower(),
            "MoELayer".lower(),
            "PhimoeSparseMoeBlock".lower(),
            "DeepseekMoE".lower(),
            "DeepseekV2MoE".lower(),
            "DeepseekV3MoE".lower(),
            "Qwen2MoeSparseMoeBlock".lower(),
            "Qwen3MoeSparseMoeBlock".lower(),
        ]
    )


# please refer to https://github.com/NVIDIA/TensorRT-Model-Optimizer
# /blob/4c611e47a60084a86e1de7e48690a692a1b8170c/modelopt/torch/export/layer_utils.py#L976
def get_expert_linear_names(module: torch.nn.Module) -> list[str]:
    """Get the list of linear names for the experts."""

    def module_match_name_list(module, name_list):
        """Check if the module name matches any of the names in the list.

        e.g. module_match_name_list(QuantQwen3MoeSparseMoeBlock, ['Qwen3MoeSparseMoeBlock']) -> True

        """
        return any(name.lower() in type(module).__name__.lower() for name in name_list)

    if module_match_name_list(
        module, ["Qwen2MoeSparseMoeBlock", "Qwen3MoeSparseMoeBlock", "DeepseekMoE", "DeepseekV2MoE", "DeepseekV3MoE"]
    ):
        return ["gate_proj", "down_proj", "up_proj"]
    elif module_match_name_list(module, ["MixtralMoeSparseMoeBlock"]):
        return ["linear_fc1", "linear_fc2"]
    elif module_match_name_list(module, ["DBRXMoeSparseMoeBlock"]):
        return ["w1_linear", "w2_linear", "v1_linear"]
    else:
        # assuming w1, w2, w3 by default
        return ["w1", "w2", "w3"]


def get_nested_attr(module, attr_name: str):
    """Recursively get nested attribute (e.g., 'orig_layer.act_max')."""
    attrs = attr_name.split(".")
    for attr in attrs:
        if not hasattr(module, attr):
            return None
        module = getattr(module, attr)
    return module


def set_nested_attr(module, attr_name: str, value):
    """Recursively set nested attribute (e.g., 'orig_layer.act_max' = value)."""
    attrs = attr_name.split(".")
    for attr in attrs[:-1]:
        if not hasattr(module, attr):
            raise AttributeError(f"{module} has no attribute '{attr}'")
        module = getattr(module, attr)
    setattr(module, attrs[-1], value)


def set_amax_for_uncalibrated_experts(
    experts: torch.nn.Module, set_amax_value: float | None = None, attr_name="act_max"
):
    """Set amax of uncalibrated experts to a given value or the max of existing amax value from other experts.

    Args:
        experts: a list of experts
        set_amax_value: set amax value to the given value.
                        If None, set amax value to the max of existing amax value from other experts.

    Returns:
        uncalibrated_experts: a list of uncalibrated experts
    """
    uncalibrated_experts = []
    # get the max amax value from all experts
    if set_amax_value is None:
        amax_values = [
            get_nested_attr(module, attr_name) for module in experts if get_nested_attr(module, attr_name) is not None
        ]
        if len(amax_values) == 0:
            return uncalibrated_experts
        # Flatten all tensors to 1D before concatenation
        flat_values = [t.reshape(-1) for t in amax_values]
        all_values = torch.cat(flat_values)
        set_amax_value = torch.max(all_values)

    for module in experts:
        if get_nested_attr(module, attr_name) is None:
            logger.warning_once(
                "Missing amax value of expert layers."
                "This typically occurs in MoE models when certain experts are not activated during calibration. "
                "Consider increasing your calibration dataset size to ensure all experts are exercised."
            )
            # Use float32 dtype explicitly to ensure we create a floating point tensor
            if not isinstance(set_amax_value, torch.Tensor):
                set_amax_value = torch.tensor(set_amax_value, dtype=torch.float32)
            set_nested_attr(module, attr_name, set_amax_value)
            # uncalibrated_experts.append(module)


# Please refer to: https://github.com/NVIDIA/TensorRT-Model-Optimizer/blob/
# 4c611e47a60084a86e1de7e48690a692a1b8170c/modelopt/torch/export/unified_export_hf.py#L195-L207
def set_amax_for_all_moe_layers(model: torch.nn.Module, layer_name=None, attr_name="act_max"):
    if layer_name is not None:
        parts = layer_name.split(".")
        if "experts" not in parts:
            raise ValueError
        idx = parts.index("experts")
        moe_name = ".".join(parts[:idx])
        model = get_module(model, moe_name)
    # Handle input quantizers of experts that are not calibrated
    for name, sub_module in model.named_modules():
        if not (is_moe(sub_module) and hasattr(sub_module, "experts")):
            continue
        expert_linear_names = get_expert_linear_names(sub_module)
        for linear_name in expert_linear_names:
            if isinstance(sub_module.experts, collections.abc.Iterable):
                # For other MoE models (like Mixtral) with iterable experts
                try:
                    set_amax_for_uncalibrated_experts(
                        [getattr(expert, linear_name) for expert in sub_module.experts], attr_name=attr_name
                    )
                except AttributeError as e:
                    # Provide more helpful debugging information
                    expert_types = list(set(type(expert).__name__ for expert in sub_module.experts))
                    raise AttributeError(
                        f"Failed to access attribute '{linear_name}' on experts. "
                        f"MoE module type: {type(sub_module).__name__}, "
                        f"Expert types: {expert_types}, "
                        f"Expected linear names: {expert_linear_names}. "
                        f"This suggests the get_expert_linear_names function may need "
                        f"to be updated for this model architecture. "
                        f"Original error: {e}"
                    ) from e
            else:
                # Unsupported MoE model structure
                raise NotImplementedError(
                    f"MoE model with experts type '{type(sub_module.experts).__name__}' is not supported in export."
                    f"Please file an issue or add support for this model architecture."
                )


class BackendDataType(str, Enum):
    STANDARD_FP = "fp"
    MX_FP = "mx_fp"
    NV_FP = "nv_fp"


def is_standard_fp(backend):
    backend = backend.lower()
    return BackendDataType.STANDARD_FP in backend and not is_mx_fp(backend) and not is_nv_fp(backend)


def is_mx_fp(backend):
    backend = backend.lower()
    return BackendDataType.MX_FP in backend


def is_nv_fp(backend):
    backend = backend.lower()
    return BackendDataType.NV_FP in backend


def _is_weight_fp8_activation_static_fp8(
    bit: int, group_size: int, sym: bool, data_type: str, act_dynamic: bool
) -> bool:
    return bit == 8 and group_size == -1 and sym and data_type == "fp" and not act_dynamic


def is_wfp8afp8(ar):
    if (
        ("fp8" in ar.act_data_type or ("fp" in ar.act_data_type and ar.act_bits == 8))
        and ("fp8" in ar.data_type or ("fp" in ar.data_type and ar.bits == 8))
        and is_standard_fp(ar.act_data_type)
        and is_standard_fp(ar.data_type)
    ):
        return True
    else:
        return False


def is_static_wfp8afp8(ar_or_format: Union[str, Callable]) -> bool:
    if isinstance(ar_or_format, str):
        return "fp8_static" in ar_or_format
    if ar_or_format.act_dynamic:
        return False
    if is_wfp8afp8(ar_or_format):
        return True
    return False


def bytes_to_gigabytes(bytes) -> int:
    """
    Converts bytes to gigabytes.

    Args:
        bytes (int): The number of bytes.

    Returns:
        int: The equivalent number of gigabytes.
    """
    return bytes / 1024 / 1024 / 1024


def get_device_memory(i: int = 0) -> int:
    """
    Gets the available memory on the specified device.

    Args:
        i (int, optional): Device index. Defaults to 0.

    Returns:
        int: Available memory in gigabytes.
    """
    if torch.cuda.is_available():
        total_memory = bytes_to_gigabytes(torch.cuda.get_device_properties(i).total_memory)
    elif torch.xpu.is_available():
        raise RuntimeError("XPU does not support device_map='auto' currently.")
    else:
        raise RuntimeError("No supported device found (CUDA or XPU).")
    return total_memory


def estimate_tuning_block_mem(block: torch.nn.Module, input_ids: list[torch.Tensor]) -> tuple[float, float]:
    """
    Calculates the memory consumption of a specific block in the model.

    Args:
        block (torch.nn.Module): The block of the model to analyze.
        input_ids (list[torch.Tensor]): A list of input tensors for the block.

    Returns:
        tuple: A tuple containing the following:
            - block_memory (float): The memory consumption (in GB) of the block's linear layers.
            - input_output_memory (float): The memory consumption (in GB) for input and output
                tensors of the block.
    """
    # Calculate all block parameters memory
    total_param_mem = 0
    for name, module in block.named_modules():
        if check_to_quantized(module):
            param_size = module.weight.nbytes
            total_param_mem += param_size
    block_memory = total_param_mem / 1024**3  # Convert to GB

    # Assuming bfloat16 or float32, input and output
    input_output_memory = 2 * sum(tensor.nbytes for tensor in input_ids) / 1024**3

    return block_memory, input_output_memory


def get_max_vram(ratio: float = 0.9) -> dict:
    max_memory = {}
    if torch.cuda.is_available():  # NVIDIA CUDA
        num_devices = torch.cuda.device_count()
        for i in range(num_devices):
            total_mem = torch.cuda.get_device_properties(i).total_memory
            max_mem_gb = int(total_mem / 1024**3 * ratio)
            max_memory[i] = f"{max_mem_gb}GiB"
    elif torch.xpu.is_available():  # TODO need verification
        num_devices = torch.xpu.device_count()
        for i in range(num_devices):
            total_mem = torch.xpu.get_device_properties(i).total_memory
            max_mem_gb = int(total_mem / 1024**3 * ratio)
            max_memory[i] = f"{max_mem_gb}GiB"

    else:
        raise RuntimeError("No CUDA or XPU devices found.")
    return max_memory


def _get_packing_device(device: str | torch.device | None = "auto") -> torch.device:
    """
    Selects the packing device.
    - "auto": choose best available (CUDA > XPU > CPU).
    - str: parsed by torch.device (e.g., "cuda:2", "cpu").
    - torch.device: returned as-is.
    - None: treated as "auto".

    Args:
        device: Target device spec ("auto", "cuda:0", "xpu:0", "cpu", or torch.device).

    Returns:
        torch.device: The resolved device.
    """
    if device is None or (isinstance(device, str) and device.lower() == "auto"):
        if torch.cuda.is_available():
            return torch.device("cuda:0")
        if hasattr(torch, "xpu") and torch.xpu.is_available():
            return torch.device("xpu:0")
        return torch.device("cpu")

    if isinstance(device, torch.device):
        return device

    if isinstance(device, str):
        try:
            return torch.device(device)
        except Exception as e:
            raise ValueError(f"Invalid device string: {device}") from e

    raise TypeError(f"Unsupported device type: {type(device)} ({device})")


# Adapted from https://github.com/vllm-project/llm-compressor/blob/
# 5b3ddff74cae9651f24bef15d3255c4ee053fc60/src/llmcompressor/pytorch/model_load/helpers.py#L144
def copy_python_files_from_model_cache(model, save_path: str):
    config = model.config
    cache_path = None
    if hasattr(config, "_name_or_path"):
        import os
        import shutil

        from huggingface_hub import hf_hub_download
        from transformers import TRANSFORMERS_CACHE
        from transformers.utils import http_user_agent

        cache_path = config._name_or_path
        if not os.path.exists(cache_path):
            user_agent = http_user_agent()
            config_file_path = hf_hub_download(
                repo_id=cache_path,
                filename="config.json",
                cache_dir=TRANSFORMERS_CACHE,
                force_download=False,
                user_agent=user_agent,
            )
            cache_path = os.path.sep.join(config_file_path.split(os.path.sep)[:-1])

        for file in os.listdir(cache_path):
            full_file_name = os.path.join(cache_path, file)
            if file.endswith(".py") and os.path.isfile(full_file_name):
                logger.debug(f"Transferring {full_file_name} to {save_path}")
                shutil.copy(full_file_name, save_path)


def is_mllm_model(model_or_path: Union[str, torch.nn.Module]):
    MM_KEYS = [
        "multi_modal_projector",
        "vision_tower",
        "multimodal_projector",
        "thinker",
        "visual",
        "audio",
        "talker",
        "token2wav",
        "vision_model",
        "audio_tower",
        "vision_encoder",
        "vision_language_adapter",
        "patch_merger",
        "pre_mm_projector_norm",
        "vision",
    ]

    model_path = model_or_path if isinstance(model_or_path, str) else model_or_path.name_or_path
    if not os.path.isdir(model_path):
        model_path = download_hf_model(model_path)

    if isinstance(model_path, str):
        if os.path.exists(os.path.join(model_path, "preprocessor_config.json")):
            return True
        if os.path.exists(os.path.join(model_path, "processor_config.json")):
            return True
        with open(os.path.join(model_path, "config.json")) as f:
            config = json.load(f)
        for key in config.keys():
            if any([k in key for k in MM_KEYS]):
                return True

    if isinstance(model_or_path, torch.nn.Module):
        for name, module in model_or_path.named_modules():
            if any([k in name for k in MM_KEYS]):
                return True

    return False


def set_layer_config(
    model: torch.nn.Module,
    layer_config: dict[str, Union[str, dict, "QuantizationScheme"]],
    default_scheme: Union[str, "QuantizationScheme"],
    default_scale_dtype: torch.dtype | str,
    supported_types: tuple,
    inner_supported_types: tuple,
    quant_block_list=None,
    fp_layers: str = "",
    quant_lm_head: bool = False,
    enable_gguf_official_mixed: bool = True,
    is_mllm: bool = False,
) -> tuple[dict, bool]:
    """
    Normalize, validate, and expand layer-specific quantization configs.
    Returns (final_layer_config, has_quant_layer_outside_block)
    """

    from auto_round.schemes import get_gguf_scheme

    # ---- helpers -------------------------------------------------
    def dispatch_layer_config(layer_config: dict[str, dict]) -> None:
        """Assign scheme values as attributes to matched modules."""
        for layer_name, scheme in layer_config.items():
            module = get_module(model, layer_name)
            for attr, value in scheme.items():
                setattr(module, attr, value)

    def normalize_item(item: Union[str, dict, "QuantizationScheme"], layer_name: str) -> dict:
        """Convert config entry into dict and validate keys."""
        if isinstance(item, str):
            config = asdict(preset_name_to_scheme(item.upper()))
        elif isinstance(item, QuantizationScheme):
            config = asdict(item)
        elif isinstance(item, dict):
            invalid = set(item) - set(scheme_keys)
            if invalid:
                raise ValueError(
                    f"Invalid keys {invalid} in layer_config for '{layer_name}'. " f"Allowed keys: {scheme_keys}"
                )
            config = dict(item)
        else:
            raise TypeError(
                f"Unsupported type for layer_config[{layer_name}]: {type(item)}. "
                f"Expected str, dict, or QuantizationScheme."
            )
        # Clean up
        config = {k: v for k, v in config.items() if v is not None}
        config["fixed_by_user"] = True
        return config

    # ---- main logic ----------------------------------------------
    scheme_keys = tuple(f.name for f in fields(QuantizationScheme)) + ("scale_dtype",)
    layer_config = copy.deepcopy(layer_config) or {}

    # 1. fp_layers -> force 16
    for name in get_fp_layer_names(model, fp_layers):
        layer_config[name] = {
            "bits": 16,
            "act_bits": 16,
            "data_type": "float",
            "act_data_type": "float",
            "fixed_by_user": True,
        }

    # 2. normalize
    layer_config = {k: normalize_item(v, k) for k, v in layer_config.items()}

    # 3. infer missing bits
    for cfg in layer_config.values():
        if "data_type" in cfg and "bits" not in cfg:
            if (b := infer_bits_by_data_type(cfg["data_type"])) is not None:
                cfg["bits"] = b
        if "act_data_type" in cfg and "act_bits" not in cfg:
            if (b := infer_bits_by_data_type(cfg["act_data_type"])) is not None:
                cfg["act_bits"] = b

    # 4. fill defaults
    if isinstance(default_scheme,str):
        default_dict = asdict(preset_name_to_scheme(default_scheme.upper()))
    else:
        default_dict = asdict(default_scheme)
    default_dict["scale_dtype"] = default_scale_dtype
    for cfg in layer_config.values():
        for key in scheme_keys:
            cfg.setdefault(key, default_dict.copy().get(key))

    # 5. collect supported modules
    gguf_name = get_gguf_scheme(default_scheme)
    if gguf_name and torch.nn.Embedding not in supported_types:
        supported_types = (*supported_types, torch.nn.Embedding)

    all_layer_names, embedding_layer_names = [], []
    all_module_names = []
    for n, m in model.named_modules():
        all_module_names.append(n)
        # cleanup stale attributes
        for key in scheme_keys:
            if hasattr(m, key):
                delattr(m, key)
        if type(m) not in supported_types and m.__class__.__name__ not in inner_supported_types:
            continue
        all_layer_names.append(n)
        if isinstance(m, torch.nn.Embedding):
            embedding_layer_names.append(n)

    # 6. expand regex configs
    for name in list(layer_config.keys()):
        if name in all_layer_names:
            continue
        if name in all_module_names:
            logger.warning_once(f"the type of `{name}` is not supported in your scheme, ignore it for now.")
            continue
        regex = re.compile(name)
        matched = [ln for ln in all_layer_names if regex.search(ln)]
        if not matched:
            raise ValueError(f"Invalid '{name}' in layer_config, no match found.")
        val = layer_config.pop(name)
        for match in matched:
            layer_config[match] = val

    # 7. lm_head
    lm_head_name = get_lm_head_name(model)
    tie_word_embeddings = False
    if hasattr(model, "config") and hasattr(model.config, "tie_word_embeddings"):
        tie_word_embeddings = model.config.tie_word_embeddings

    if quant_lm_head and tie_word_embeddings:
        quant_lm_head = False
        logger.warning(
            "reset `quant_lm_head` to false as quantizing " "lm_head with tied weights has not been supported currently"
        )

    if lm_head_name not in layer_config and quant_lm_head:
        layer_config[lm_head_name] = default_dict.copy()

    # 8. enforce shape divisibility for int weight-only
    if default_dict["data_type"] == "int" and default_dict["act_bits"] >= 16 and not gguf_name:
        for n, m in model.named_modules():
            if type(m) in supported_types or m.__class__.__name__ in inner_supported_types:
                if m.weight.shape[0] % 32 or m.weight.shape[1] % 32:
                    layer_config.setdefault(n, default_dict.copy())
                    layer_config[n].update({"bits": 16, "data_type": "fp", "fixed_by_user": True})
                    logger.warning_once(f"{n} skipped quantization (shape not divisible by 32).")

    # 9. block layers: mark as in_blocks=True
    for name in get_layer_names_in_block(model, supported_types, quant_block_list, inner_supported_types):
        if name not in layer_config:
            layer_config[name] = default_dict.copy()
            layer_config[name]["fixed_by_user"] = False
        layer_config[name]["in_blocks"] = True

    # ---- restore: ensure missing in_blocks are set to False and compute flag ----
    has_qlayer_outside_block = False
    for cfg in layer_config.values():
        if "in_blocks" not in cfg:
            cfg["in_blocks"] = False
        # mark layer outside block
        if not cfg["in_blocks"] and check_to_quantized(cfg):
            has_qlayer_outside_block = True

    # 10. GGUF handling
    if not gguf_name:
        dispatch_layer_config(layer_config)
        return layer_config, has_qlayer_outside_block

    # embed + lm_head defaults for gguf
    if lm_head_name not in layer_config and not tie_word_embeddings:
        cfg = GGUF_INNER_CONFIG[GGUF_CONFIG[gguf_name.lower()]["lm_head"]]
        cfg = {**cfg, "fixed_by_user": False, "scale_dtype": default_scale_dtype}
        layer_config[lm_head_name] = cfg
        has_qlayer_outside_block = True
    for emd_name in embedding_layer_names:
        if emd_name in layer_config:
            continue
        cfg = GGUF_INNER_CONFIG[GGUF_CONFIG[gguf_name.lower()]["embedding"]]
        cfg = {**cfg, "fixed_by_user": False, "scale_dtype": default_scale_dtype}
        layer_config[emd_name] = cfg

    if enable_gguf_official_mixed:
        model_type = ModelType.MMPROJ if is_mllm else ModelType.TEXT
        layer_config, _ = get_layer_config_by_gguf_format(layer_config, gguf_name.lower(), model, model_type)

    dispatch_layer_config(layer_config)
    return layer_config, has_qlayer_outside_block<|MERGE_RESOLUTION|>--- conflicted
+++ resolved
@@ -781,11 +781,7 @@
         class_names = []
     for n, m in model.named_modules():
         if type(m) in supported_types or (class_names is not None and m.__class__.__name__ in class_names):
-<<<<<<< HEAD
-            m.backup_name = n
-=======
             m.bk_tmp_name = n
->>>>>>> 7b8e280f
     layers_in_block = []
     if bool(quant_block_list):
         all_blocks = quant_block_list
@@ -795,16 +791,9 @@
         for block_name in block_names:
             block = get_module(model, block_name)
             for n, m in block.named_modules():
-<<<<<<< HEAD
-                if hasattr(m, "backup_name"):
-                    layers_in_block.append(m.backup_name)
-                    delattr(m, "backup_name")
-=======
                 if hasattr(m, "bk_tmp_name"):
                     layers_in_block.append(m.bk_tmp_name)
                     delattr(m, "bk_tmp_name")
-
->>>>>>> 7b8e280f
     return layers_in_block
 
 
