--- conflicted
+++ resolved
@@ -2052,10 +2052,7 @@
         return True
     if act_data_type is not None and "static" in act_data_type:
         return True
-<<<<<<< HEAD
-=======
     return False
-
 
 def out_of_vram(error_msg):
     error_msg = str(error_msg)
@@ -2071,5 +2068,4 @@
     # ROCM
     if "HIP out of memory. Tried to allocate" in error_msg:
         return True
->>>>>>> 61800412
     return False