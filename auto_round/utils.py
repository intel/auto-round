# Copyright (c) 2023 Intel Corporation
#
# Licensed under the Apache License, Version 2.0 (the "License");
# you may not use this file except in compliance with the License.
# You may obtain a copy of the License at
#
#    http://www.apache.org/licenses/LICENSE-2.0
#
# Unless required by applicable law or agreed to in writing, software
# distributed under the License is distributed on an "AS IS" BASIS,
# WITHOUT WARRANTIES OR CONDITIONS OF ANY KIND, either express or implied.
# See the License for the specific language governing permissions and
# limitations under the License.

import copy
import logging
import os
import sys
import subprocess
from collections import UserDict
import re
import cpuinfo
import psutil
import torch
from torch.amp import autocast

from functools import lru_cache
from packaging import version
import gc
from auto_round.special_model_handler import SPECIAL_MULTIMODAL_BLOCK, SPECIAL_SHARED_CACHE_KEYS
import transformers
from auto_round.export.export_to_gguf.config import GGUF_CONFIG, GGML_QUANT_SIZES, GGUF_INNER_CONFIG, QK_K, ModelType

SHARED_CACHE_KEYS = ("position_ids", "cache_position", "position_embeddings")


class SupportedFormats:
    def __init__(self):
        self._support_format = (
            "auto_round", "auto_gptq", "auto_awq", "auto_round:auto_gptq", "auto_round:gptqmodel",
            "auto_round:auto_awq", "itrex", "itrex_xpu", "fake")
        self._gguf_format = tuple(sorted(GGUF_CONFIG.keys()))
        self._support_list = self._support_format + self._gguf_format

    def __contains__(self, key):
        return True if key in self._support_list else False

    def __str__(self):
        ##return "(%s)" % ', '.join(self._support_format + ("gguf:q*_0", "gguf:q*_1", "gguf:q*_k_s"))
        return "(%s)" % ', '.join(self._support_list)

    def __getitem__(self, key):
        return self._support_list[key]


SUPPORTED_FORMATS = SupportedFormats()

SUPPORTED_LAYER_TYPES = (torch.nn.Linear, transformers.pytorch_utils.Conv1D)

SUPPORTED_DTYPES = ("int", "mx_fp", "fp", "nv_fp")


def infer_bits_by_data_type(data_type: str):
    for supported_dtype in SUPPORTED_DTYPES:
        if data_type.startswith(supported_dtype) and len(data_type) > len(supported_dtype):
            ##first check the following two bits
            suc_2str = data_type[len(supported_dtype):len(supported_dtype) + 2]
            if str.isdigit(suc_2str):
                return int(suc_2str)
            if str.isdigit(data_type[len(supported_dtype)]):
                return int(data_type[len(supported_dtype)])
    return 16


@lru_cache(None)
def warning_once(self, msg: str):
    self.warning(msg)


class AutoRoundFormatter(logging.Formatter):
    grey = "\x1b[38;20m"
    yellow = "\x1b[33;1m"
    red = "\x1b[31;20m"
    bold_red = "\x1b[31;1m"
    reset = "\x1b[0m"
    _format = "%(asctime)s %(levelname)s %(filename)s L%(lineno)d: %(message)s"

    FORMATS = {
        logging.DEBUG: grey + _format + reset,
        logging.INFO: grey + _format + reset,
        logging.WARNING: yellow + _format + reset,
        logging.ERROR: bold_red + _format + reset,
        logging.CRITICAL: bold_red + _format + reset
    }

    def format(self, record):
        log_fmt = self.FORMATS.get(record.levelno)
        formatter = logging.Formatter(log_fmt, "%Y-%m-%d %H:%M:%S")
        return formatter.format(record)


logging.Logger.warning_once = warning_once
logger = logging.getLogger("autoround")
logger.setLevel(logging.INFO)
logger.propagate = False
fh = logging.StreamHandler()
fh.setFormatter(AutoRoundFormatter())
logger.addHandler(fh)

import importlib
import transformers


class LazyImport(object):
    """Lazy import python module till use."""

    def __init__(self, module_name):
        """Init LazyImport object.

        Args:
           module_name (string): The name of module imported later
        """
        self.module_name = module_name
        self.module = None

    def __getattr__(self, name):
        """Get the attributes of the module by name."""
        try:
            self.module = importlib.import_module(self.module_name)
            mod = getattr(self.module, name)
        except:
            spec = importlib.util.find_spec(str(self.module_name + "." + name))
            mod = importlib.util.module_from_spec(spec)
            spec.loader.exec_module(mod)
        return mod

    def __call__(self, *args, **kwargs):
        """Call the function in that module."""
        function_name = self.module_name.split(".")[-1]
        module_name = self.module_name.split(f".{function_name}")[0]
        self.module = importlib.import_module(module_name)
        function = getattr(self.module, function_name)
        return function(*args, **kwargs)


auto_gptq = LazyImport("auto_gptq")
htcore = LazyImport("habana_frameworks.torch.core")


def is_optimum_habana_available():
    from transformers.utils.import_utils import is_optimum_available

    return is_optimum_available() and importlib.util.find_spec("optimum.habana") is not None


def get_module(module, key):
    """Get module from model by key name.

    Args:
        module (torch.nn.Module): original model
        key (str): module name to be replaced
    """
    name_list = key.split(".")
    for name in name_list:
        module = getattr(module, name, None)
    return module


def set_module(model, key, new_module):
    """Set new module into model by key name.

    Args:
        model (torch.nn.Module): original model
        key (str): module name to be replaced
        new_module (torch.nn.Module): new module to be inserted
    """
    module = model
    name_list = key.split(".")
    for name in name_list[:-1]:
        if hasattr(module, name):
            module = getattr(module, name)
    setattr(module, name_list[-1], new_module)


def get_scale_shape(weight, group_size):
    """Computes the shape of the scale tensor for quantization based on the weight tensor and group size.

    Args:
      weight (torch.Tensor): The weight tensor of the layer.
      group_size (int): The size of the groups for quantization.

    Returns:
      The shape of the scale tensor to be used for quantization.
    """
    if group_size == 0:
        return (1)
    elif group_size == -1 or weight.shape[1] < group_size:
        shape = weight.shape[0]
    else:
        shape = weight.shape[0] * ((weight.shape[1] + group_size - 1) // group_size)

    return shape


def unsupport_meta_device(model):
    """Checks if the model is a valid model for auto_round.

    Args:
    model: The model to be checked.

    Returns:
    bool: True if the model is valid, False otherwise. 
    """
    target_device = None
    for param in model.parameters():
        if target_device is None:
            target_device = param.device
        if param.device != target_device:
            if param.device.type == 'meta' or target_device.type == 'meta':
                return True
    if target_device.type == 'meta':
        if hasattr(model, "path"):
            return False
        else:
            return True
    return False


def to_device(input, device=torch.device("cpu")):
    """Moves input data to the specified device.

    Args:
    input: The input data to be moved.
    device: The target device.

    Returns:
    The input data on the specified device.
    """
    if input is None:
        return None
    if isinstance(input, torch.Tensor):
        return input.to(device)
    if isinstance(input, dict) or isinstance(input, UserDict):
        for inp in input.keys():
            input[inp] = to_device(input[inp], device)

    elif isinstance(input, list) or isinstance(input, tuple):
        if len(input) == 0:
            return input
        input_res = []
        for inp in input:
            input_res.append(to_device(inp, device))
        if isinstance(input, tuple):
            input_res = tuple(input_res)
        input = input_res

    return input


def mv_module_from_gpu(module, low_cpu_mem_usage=False):
    """Moves module from gpu to cpu or meta if low_cpu_mem_usage is true.

    Args:
    module: The module to be moved.
    low_cpu_mem_usage: Whether to use low CPU memory. If true, move module to meta.

    Returns:
    The module on the specified device.
    """
    if hasattr(module, "device"):
        target_device = "meta" if low_cpu_mem_usage else "cpu"
        if module.device.type == target_device:
            return module
        else:
            return module.to(target_device)
    else:
        if low_cpu_mem_usage:
            return module.to('meta')
        else:
            return module.to('cpu')


def to_dtype(input, dtype=torch.float32):
    """Moves input data to the specified data type.

    Args:
    input: The input data to be moved.
    dtype: The target data type.

    Returns:
    The input data on the specified data type.
    """
    if input is None:
        return None
    if isinstance(input, torch.Tensor):
        return input.to(dtype)
    if isinstance(input, dict) or isinstance(input, UserDict):
        for inp in input.keys():
            input[inp] = to_dtype(input[inp], dtype)

    elif isinstance(input, list) or isinstance(input, tuple):
        if len(input) == 0:
            return input
        input_res = []
        for inp in input:
            input_res.append(to_dtype(inp, dtype))
        if isinstance(input, tuple):
            input_res = tuple(input_res)
        input = input_res

    return input


def check_is_cpu(device):
    """Check if the device is a CPU.

    Args:
        device: The device to be checked.

    Returns:
        bool: True if the device is a CPU, False otherwise.
    """
    return device == torch.device("cpu") or device == "cpu"


def get_common_prefix(paths):
    # Split each path into components and find the common prefix
    split_paths = [path.split('.') for path in paths]
    common_prefix = split_paths[0]
    for path in split_paths[1:]:
        common_prefix = [comp for comp, other in zip(common_prefix, path) if comp == other]
    return '.'.join(common_prefix)


def extract_block_names_to_str(quant_block_list):
    if not isinstance(quant_block_list, (list, tuple)):
        return None
    # Extract common prefix for each list
    prefixes = [get_common_prefix(blocks) for blocks in quant_block_list]
    # Join prefixes into a single string
    return ','.join(prefixes)


def find_matching_blocks(model, all_blocks, to_quant_block_names):
    """
    Find and return matching blocks in the model based on to_quant_block_names.
    
    Args:
        model: The model (not used in this specific function but kept for completeness).
        all_blocks: List of lists, where each inner list contains full block names in the model.
        to_quant_block_names: Comma-separated string of target block names to match.
    
    Returns:
        target_blocks: List of lists containing full paths of matching blocks in the model.
    """
    if not to_quant_block_names:
        return all_blocks
    to_quant_block_list = to_quant_block_names
    if isinstance(to_quant_block_names, list) or isinstance(to_quant_block_names, tuple):
        return to_quant_block_names
    if isinstance(to_quant_block_names, str):
        to_quant_block_list = [name.strip() for name in to_quant_block_names.split(",")]
    target_blocks = []
    for block_list in all_blocks:
        matched_sublist = []
        for name in to_quant_block_list:
            matches = [block for block in block_list if re.search(name, block)]
            if matches:
                matched_sublist.extend(matches)
        if matched_sublist:
            target_blocks.append(matched_sublist)
    if not target_blocks:
        raise ValueError("No block names matched. Please check the input for to_quant_block_name," \
                         "or set to_quant_block_name to None to automatically match quantizable blocks.")
    return target_blocks


def get_block_names(model, quant_vision=False):
    """Get the block names for transformers-like networks.

    Args:
    model: The model.

    Returns:
    block_names: A list whose elements are list of block's layer names
    """

    def _get_llm_block_names(model):
        block_names = []
        target_modules = []
        for n, m in model.named_modules():
            if hasattr(type(m), "__name__") and "ModuleList" in type(m).__name__:
                target_modules.append((n, m))
                break  ## only find the first modulelist, may be not robust
        for i, target_m in enumerate(target_modules):
            block_names.append([])
            for n, m in target_m[1].named_children():
                block_names[i].append(target_m[0] + "." + n)
        return block_names

    def _get_vlm_block_names(model, quant_vision=False):
        if hasattr(model, "config") and model.config.model_type in SPECIAL_MULTIMODAL_BLOCK.keys():
            return SPECIAL_MULTIMODAL_BLOCK.get(model.config.model_type)(model, quant_vision=quant_vision)
        block_names = []
        target_modules = []
        vision_blocks_tuple = ("vision", "visual", "image", "img")
        last_block_name = ""
        for n, m in model.named_modules():
            if hasattr(type(m), "__name__") and "ModuleList" in type(m).__name__:
                if quant_vision or all(key not in n.lower() for key in (vision_blocks_tuple)):
                    if last_block_name and last_block_name in n:
                        continue
                    target_modules.append((n, m))
                    last_block_name = n
        for i, target_m in enumerate(target_modules):
            block_names.append([])
            for n, m in target_m[1].named_children():
                block_names[i].append(target_m[0] + "." + n)
        return block_names

    if quant_vision or not is_pure_text_model(model):
        return _get_vlm_block_names(model, quant_vision=quant_vision)
    else:
        return _get_llm_block_names(model)


def collect_best_params(block):
    params = {}
    for n, m in block.named_modules():
        if hasattr(m, "orig_layer"):
            params[n] = {}
            for key in m.params.keys():
                params[n][key] = copy.deepcopy(m.params[key].data)
    return params


def block_forward(block, input_ids, input_others, amp=False, amp_dtype=torch.float16, device=torch.device("cpu")):
    """Performs a forward pass through a block with the given inputs.

    Args:
    block: The block to perform the forward pass on.
    input_ids: The input IDs.
    input_others: A dictionary containing other input data.
    amp: A boolean indicating whether to use automatic mixed precision.
    amp_dtype: The data type for automatic mixed precision.
    device: The target device.

    Returns:
    output: The output of the forward pass.
    """
    if input_ids.device != device:
        input_ids = to_device(input_ids, device)
        input_others = to_device(input_others, device)
    input_tuple = input_others.pop("positional_inputs", None)
    if "alibi" in input_others.keys() and input_others["alibi"] is not None:
        alibi = input_others["alibi"]
        input_others["alibi"] = alibi.reshape(-1, alibi.shape[2], alibi.shape[3])
    if amp:
        with autocast(device_type=device.split(":")[0], dtype=amp_dtype):  # pragma: no cover
            output = block(input_ids, *input_tuple, **input_others)
    else:
        output = block(input_ids, *input_tuple, **input_others)
    if isinstance(output, list) or isinstance(output, tuple):
        output = output[0]
    return output


def check_to_quantized(config):
    """Checks if the configuration is valid for quantization.

    Args:
        config (dict or object): The configuration to check. It can be either a
            dictionary with a 'bits' key or an object with a 'bits' attribute.

    Returns:
        bool: True if the configuration is valid for quantization (bits <= 8),
            False otherwise.
    """
    from auto_round.wrapper import WrapperWALayer
    if isinstance(config, dict):
        bits = int(config.get("bits", 16))
        act_bits = int(config.get("act_bits", 16))
    if isinstance(config, WrapperWALayer):
        bits = int(config.orig_layer.bits) if hasattr(config.orig_layer, "bits") else 16
        act_bits = int(config.orig_layer.act_bits) if hasattr(config.orig_layer, "act_bits") else 16
    else:
        bits = int(config.bits) if hasattr(config, "bits") else 16
        act_bits = int(config.act_bits) if hasattr(config, "act_bits") else 16

    return bits <= 8 or act_bits <= 8


def detect_device_count():
    """Detects the number of available computation devices.

    This function checks if CUDA is available. If it is, it returns the count
    of available CUDA devices. If not, it attempts to import the Habana
    device framework to return the count of Habana devices. If the import
    fails or no devices are found, it returns 0.

    Returns:
        int: The number of available devices (CUDA or Habana).
    """
    if torch.cuda.is_available():
        return torch.cuda.device_count()
    else:
        try:
            import habana_frameworks.torch.hpu as hthpu  # pylint: disable=E0401
            return hthpu.device_count()
        except ImportError:
            return 0


def detect_device(device=None):
    """Detects the appropriate computation device.

    This function determines the device to use for computations. It can take
    a specific device index or default to 'auto'. The function checks for
    available devices in the following order: CUDA, Habana, and finally CPU.

    Args:
        device (str, int, or torch.device, optional): The desired device.
            If 'auto' or None, the function will determine the best device
            automatically.

    Returns:
        str: The device to use for computations, formatted as a string.
    """

    def is_valid_digit(s):
        try:
            num = int(s)
            return 0 <= num
        except:
            return False

    dev_idx = None
    if is_valid_digit(device):
        dev_idx = int(device)
        device = "auto"
    if device is None or device == "auto":
        if torch.cuda.is_available():
            device = torch.device("cuda")
            # logger.info("Using GPU device")
        elif is_optimum_habana_available():  # pragma: no cover
            device = torch.device("hpu")
            # logger.info("Using HPU device")
        elif torch.xpu.is_available():  # pragma: no cover
            device = torch.device("xpu")
        # Use CPU as a fallback
        else:
            device = torch.device("cpu")
            # logger.info("Using CPU device")
        if dev_idx is not None and str(device) != "cpu":
            device = str(device) + f":{dev_idx}"
        return str(device)
    elif isinstance(device, torch.device):
        device = str(device)
    return device


class CpuInfo(object):
    """Get CPU Info."""

    def __init__(self):
        """Get whether the cpu numerical format is bf16, the number of sockets, cores and cores per socket."""
        self._bf16 = False
        self._vnni = False
        info = cpuinfo.get_cpu_info()
        if "arch" in info and "X86" in info["arch"]:
            cpuid = cpuinfo.CPUID()
            max_extension_support = cpuid.get_max_extension_support()
            if max_extension_support >= 7:
                ecx = cpuid._run_asm(
                    b"\x31\xC9",  # xor ecx, ecx
                    b"\xB8\x07\x00\x00\x00" b"\x0f\xa2" b"\x89\xC8" b"\xC3",  # mov eax, 7  # cpuid  # mov ax, cx  # ret
                )
                self._vnni = bool(ecx & (1 << 11))
                eax = cpuid._run_asm(
                    b"\xB9\x01\x00\x00\x00",  # mov ecx, 1
                    b"\xB8\x07\x00\x00\x00" b"\x0f\xa2" b"\xC3",  # mov eax, 7  # cpuid  # ret
                )
                self._bf16 = bool(eax & (1 << 5))
        if "arch" in info and "ARM" in info["arch"]:  # pragma: no cover
            self._sockets = 1
        else:
            self._sockets = self.get_number_of_sockets()
        self._cores = psutil.cpu_count(logical=False)
        self._cores_per_socket = int(self._cores / self._sockets)

    @property
    def bf16(self):
        """Get whether it is bf16."""
        return self._bf16

    @property
    def vnni(self):
        """Get whether it is vnni."""
        return self._vnni

    @property
    def cores_per_socket(self):
        """Get the cores per socket."""
        return self._cores_per_socket

    def get_number_of_sockets(self) -> int:
        """Get number of sockets in platform."""
        cmd = "cat /proc/cpuinfo | grep 'physical id' | sort -u | wc -l"
        if psutil.WINDOWS:
            cmd = r'wmic cpu get DeviceID | C:\Windows\System32\find.exe /C "CPU"'
        elif psutil.MACOS:  # pragma: no cover
            cmd = "sysctl -n machdep.cpu.core_count"

        with subprocess.Popen(
                args=cmd,
                shell=True,
                stdout=subprocess.PIPE,
                stderr=subprocess.STDOUT,
                universal_newlines=False,
        ) as proc:
            proc.wait()
            if proc.stdout:
                for line in proc.stdout:
                    return int(line.decode("utf-8", errors="ignore").strip())
        return 0


def is_local_path(path):
    """Checks if a given path exists locally.

    Args:
        path (str): The path to check.

    Returns:
        bool: True if the path exists locally, False otherwise.
    """
    format_list = ("json", "txt",)
    flag = None
    for x in format_list:
        flag = True if x in path else flag
    return flag and os.path.exists(path)


def convert_dtype_str2torch(str_dtype):
    """Converts a string dtype to its corresponding PyTorch dtype.

    Args:
        str_dtype (str): The string representation of the dtype.

    Returns:
        torch.dtype: The PyTorch dtype.

    Raises:
        ValueError: If the input str_dtype is unsupported.
    """
    if isinstance(str_dtype, torch.dtype) or str_dtype is None:
        return str_dtype
    if str_dtype == "int8":
        return torch.int8
    elif str_dtype == "fp32" or str_dtype == "float32" or str_dtype == "auto":
        return torch.float
    elif str_dtype == "fp16" or str_dtype == "float16":
        return torch.float16
    elif str_dtype == "bf16" or str_dtype == "bfloat16":
        return torch.bfloat16
    else:
        raise ValueError(f"Unsupported string dtype '{str_dtype}' for conversion to torch dtype.")


def convert_dtype_torch2str(dtype):
    """Converts a PyTorch dtype to its corresponding string representation.

    Args:
        dtype: PyTorch dtype or str. The dtype to convert.

    Returns:
        str: The string representation of the dtype.

    Raises:
        ValueError: If the input dtype is unsupported.
    """
    if isinstance(dtype, str) or dtype is None:
        return dtype
    if dtype == torch.int8:
        return "int8"
    elif dtype == torch.float:
        return "fp32"
    elif dtype == torch.float16:
        return "fp16"
    elif dtype == torch.bfloat16:
        return "bf16"
    elif isinstance(dtype, str) and dtype in ["int8", "fp32", "fp16", "bf16"]:
        return dtype
    else:
        raise ValueError(f"Unsupported PyTorch dtype '{dtype}' for conversion to string dtype.")


def convert_dtype_torch2str_hf(dtype):
    """Converts a PyTorch dtype to its corresponding huggingface string dtype, e.g. torch.float32 -> 'float32'.

    Args:
        dtype: PyTorch dtype or str. The dtype to convert.

    Returns:
         str: The string representation of the dtype.

    Raises:
        ValueError: If the input str_dtype is unsupported.
    """
    if dtype is None:
        return dtype
    if isinstance(dtype, str):
        if "float" not in dtype and "int" not in dtype:
            dtype = convert_dtype_str2torch(dtype)
        else:
            return dtype
    str_dtype = str(dtype)
    if "." not in str_dtype:
        raise ValueError(f"Unsupported pytorch dtype '{dtype}' for conversion to huggingface str dtype")
    str_dtype = str_dtype.split(".")[1]
    return str_dtype


def check_memory_availability(device, inputs, weight, org_seqlen, org_bs):
    """Checks the availability of memory on the specified device for processing inputs using a given weight tensor.

    Args:
        device (str): The device type ('cuda' for GPU or 'hpu' for HPU).
        inputs (torch.Tensor): Input tensor.
        weight (torch.Tensor): Weight tensor.
        org_seqlen (int): Original sequence length.
        org_bs (int): Original batch size.

    Returns:
        tuple: A tuple containing availability status (bool), modified sequence length (int),
               and modified batch size (int).
    """
    weight_memory = weight.numel() * weight.element_size()
    if "cuda" in device:
        current_gpu_index = torch.cuda.current_device()
        total_memory = torch.cuda.get_device_properties(current_gpu_index).total_memory
        used_memory = torch.cuda.memory_allocated(current_gpu_index)
        free_space = total_memory - used_memory
    elif "hpu" in device:  # pragma: no cover
        current_hpu_index = torch.hpu.current_device()
        free_space = torch.hpu.memory_reserved(current_hpu_index)
    else:
        return True, org_seqlen, org_bs

    free_space = free_space - weight_memory * 10  # for min_max_scale & grad usage
    seqlen = org_seqlen
    bs = org_bs
    in_feature = weight.shape[1]
    out_feature = weight.shape[0]
    while seqlen >= 128:
        input_size = bs * seqlen * in_feature
        output_size = bs * seqlen * out_feature
        input_output_memory = 2 * (input_size * inputs.element_size() + output_size * inputs.element_size())
        if input_output_memory < free_space:
            return True, seqlen, bs
        seqlen = seqlen // 2
        bs = 1

    return False, seqlen, bs


def get_layer_names_in_block(model, supported_types=(torch.nn.Linear,
                                                     transformers.pytorch_utils.Conv1D), quant_block_list=None):
    """Retrieves the names of layers within each block of the model.

    Returns:
        list: A list of strings, where each string is the name of a layer
              within a block of the model.
    """
    for n, m in model.named_modules():
        if isinstance(m, supported_types):
            m.tmp_name = n
    layers_in_block = []
    if bool(quant_block_list):
        all_blocks = quant_block_list
    else:
        all_blocks = get_block_names(model)
    for block_names in all_blocks:
        for block_name in block_names:
            block = get_module(model, block_name)
            for n, m in block.named_modules():
                if hasattr(m, "tmp_name"):
                    layers_in_block.append(m.tmp_name)
    return layers_in_block


def is_autoround_exllamav2_available():
    """Checks if the AutoRound ExLlamaV2 kernels are available.

    Returns:
        bool:
            True if the AutoRound ExLlamaV2 kernels are available, False otherwise.
    """
    res = True
    try:
        from autoround_exllamav2_kernels import gemm_half_q_half, make_q_matrix
    except ImportError as e:
        res = False
    return res


@lru_cache(None)
def is_hpu_supported():  # pragma: no cover
    try:
        import habana_frameworks.torch.core as htcore  # pylint: disable=E0401
    except ImportError as e:
        return False
    return True


def get_library_version(library_name):
    from packaging.version import Version
    python_vesion = Version(sys.version.split()[0])
    if python_vesion < Version("3.8"):
        import warnings
        warnings.filterwarnings('ignore', category=DeprecationWarning)
        import pkg_resources  # pylint: disable=E0401
        try:
            version = pkg_resources.get_distribution(library_name).version
            return version
        except pkg_resources.DistributionNotFound:
            return f"{library_name} is not installed"
    else:
        import importlib.metadata  # pylint: disable=E0401
        try:
            version = importlib.metadata.version(library_name)
            return version
        except importlib.metadata.PackageNotFoundError:
            return f"{library_name} is not installed"


def get_autogptq_packing_qlinear(backend, bits=4, group_size=128, sym=False):
    """
    Configures and returns a QuantLinear class based on the specified backend and parameters.

    Args:
        backend (str): The backend to be used for quantization. Supported values include "qigen", "triton", "marlin",
                       "exllama", and "cuda".
        bits (int, optional): The number of bits for quantization. Default is 4.
        group_size (int, optional): The group size for quantization. Default is 128.
        sym (bool, optional): Flag indicating whether to use symmetric quantization. Default is False.

    Returns:
        class: The dynamically imported QuantLinear class configured according to the specified parameters.
    """
    use_triton = True
    if bits not in [2, 4, 8]:
        use_triton = False
    disable_exllamav2 = True
    disable_exllamav1 = False
    disable_marlin = True
    use_qigen = False
    if "qigen" in backend:
        use_triton = False
        use_qigen = True
    elif "triton" in backend:
        use_triton = True
    elif "marlin" in backend and sym:
        use_triton = False
        disable_marlin = False
    elif "exllama" in backend:  ##need v1 code to export
        use_triton = True  ##same with triton
        disable_marlin = True
    elif "cuda" in backend:
        use_triton = False
        disable_marlin = True
        disable_exllamav2 = True
        disable_exllamav1 = True
    if use_triton:
        from auto_round.export.export_to_autogptq.qlinear_triton import QuantLinear
        return QuantLinear
    try:
        import auto_gptq  # pylint: disable=E0401
    except:
        logger.error(f"please install auto_gptq via 'pip install auto-gptq' to support exporting to {backend}")
        exit()

    from auto_gptq.utils.import_utils import dynamically_import_QuantLinear  # pylint: disable=E0401
    version = get_library_version("auto_gptq")
    from packaging.version import Version
    if Version(version) < Version("0.7.2"):
        QuantLinear = dynamically_import_QuantLinear(
            use_triton=use_triton,
            desc_act=False,
            group_size=group_size,
            bits=bits,
            disable_exllama=disable_exllamav1,
            disable_exllamav2=disable_exllamav2,
            use_qigen=use_qigen,
            disable_marlin=disable_marlin,
        )
    else:
        QuantLinear = dynamically_import_QuantLinear(  # pylint: disable=E1123
            use_triton=use_triton,
            desc_act=False,
            group_size=group_size,
            bits=bits,
            disable_exllama=disable_exllamav1,
            disable_exllamav2=disable_exllamav2,
            use_qigen=use_qigen,
            use_marlin=not disable_marlin,
        )
    return QuantLinear


def _clear_memory_for_cpu_and_cuda(tensor=None):
    if isinstance(tensor, list):
        for i in range(len(tensor)):
            tensor[i] = None
    if tensor is not None:
        del tensor
    gc.collect()
    if torch.cuda.is_available():
        torch.cuda.empty_cache()
    if torch.xpu.is_available():
        torch.xpu.empty_cache()


def clear_memory(tensor=None):
    if is_hpu_supported():
        # hpu does not have empty_cache
        return
    else:
        _clear_memory_for_cpu_and_cuda(tensor)


def compare_versions(v1, v2):
    return version.parse(v1) >= version.parse(v2)


def torch_version_at_least(version_string):
    return compare_versions(torch.__version__, version_string)


TORCH_VERSION_AT_LEAST_2_6_PRE_RELEASE = torch_version_at_least("2.5.99")
TORCH_VERSION_AT_LEAST_2_6 = torch_version_at_least("2.6.0")
TORCH_VERSION_AT_LEAST_2_5 = torch_version_at_least("2.5.0")
TORCH_VERSION_AT_LEAST_2_4 = torch_version_at_least("2.4.0")


# Note on HPU usage:
# There are two modes available for enabling auto-round on HPU:
# 1. Compile Mode
#   1) Use PyTorch version ≥ 2.4 (Intel® Gaudi® v1.18 or later)
#   2) Set `PT_HPU_LAZY_MODE=0` and `PT_ENABLE_INT64_SUPPORT=1`
#   The compile mode can speed up quantization process but still in experimental stage.
# 2. Lazy Mode (By default)


def is_hpu_lazy_mode():
    return os.getenv("PT_HPU_LAZY_MODE") != "0"


def _use_hpu_compile_mode():
    return TORCH_VERSION_AT_LEAST_2_4 and not is_hpu_lazy_mode()


def compile_func_on_hpu(func):
    if _use_hpu_compile_mode():
        return torch.compile(func, backend="hpu_backend")
    return func


def compile_func_on_cuda_or_cpu(func):
    return torch.compile(func)


def compile_func(fun, device):
    if "hpu" in str(device):
        return compile_func_on_hpu(fun)  ## use auto by default
    else:
        return compile_func_on_cuda_or_cpu(fun)


def is_numba_available():  # pragma: no cover
    """Check if Numba is available."""
    try:
        import numba

        return True
    except ImportError:
        return False


def _is_tbb_installed():  # pragma: no cover
    import importlib.metadata

    try:
        importlib.metadata.version("tbb")
        return True
    except importlib.metadata.PackageNotFoundError:
        return False


def _is_tbb_configured():  # pragma: no cover
    try:
        from numba.np.ufunc.parallel import _check_tbb_version_compatible

        # check if TBB is present and compatible
        _check_tbb_version_compatible()

        return True
    except ImportError as e:
        logger.warning_once(f"TBB not available: {e}")
        return False


def is_tbb_available():  # pragma: no cover
    """Check if TBB is available."""
    if not _is_tbb_installed():
        logger.warning_once("TBB is not installed, please install it with `pip install tbb`.")
        return False
    if not _is_tbb_configured():
        logger.warning_once(
            (
                "TBB is installed but not configured correctly. \n"
                "Please add the TBB library path to `LD_LIBRARY_PATH`, "
                "for example: `export LD_LIBRARY_PATH=$LD_LIBRARY_PATH:/usr/local/lib/`."
            )
        )
        return False
    return True


def can_pack_with_numba():  # pragma: no cover
    """Check if Numba and TBB are available for packing.

    To pack tensor with Numba, both Numba and TBB are required, and TBB should be configured correctly.
    """
    if not is_numba_available():
        logger.warning_once("Numba is not installed, please install it with `pip install numba`.")
        return False
    if not is_tbb_available():
        return False
    return True


def get_fp_layer_names(model, fp_layers):
    """Identifies and returns layers in the model to exclude from quantization.

    This function processes a comma-separated list of fully precision (FP) layers,
    matches them to the names of layers in the model, and returns a list of such
    layers to exclude from quantization.

    Args:
        model (torch.nn.Module): The model whose layers will be inspected.
        fp_layers (str): A comma-separated string of layer names to be excluded
            from quantization. Whitespace is ignored in this string.

    Returns:
        list: A list of layer names that match the specified FP layers or are
        subcomponents of those layers.
    """
    fp_layers = fp_layers.replace(" ", "").split(",")
    all_layer_names = []
    for n, m in model.named_modules():
        if isinstance(m, (torch.nn.Linear, transformers.pytorch_utils.Conv1D)):
            all_layer_names.append(n)
    not_to_quantized_layers = []

    for fp_layer in fp_layers:
        if fp_layer == "":
            continue
        if fp_layer in all_layer_names:
            not_to_quantized_layers.append(fp_layer)
            continue
        if fp_layer[-1].isdigit():
            fp_layer = fp_layer + "."  ##tricky setting
        for name in all_layer_names:
            if fp_layer in name:
                not_to_quantized_layers.append(name)

    return not_to_quantized_layers


def check_awq_gemm_compatibility(model, bits, group_size, sym, layer_configs=None):
    """Checks if a model is compatible with the AutoAWQ GEMM kernel.

    Args:
        model: The model object to evaluate, typically a PyTorch model.
        bits (int): The number of bits for quantization (must be 4 for compatibility).
        group_size (int): The group size for quantization.
        sym (bool): Whether symmetric quantization is used (not utilized in the current function logic).
        layer_configs (dict, optional): A dictionary mapping layer names to configurations, where each
            configuration can specify a custom number of bits for the layer.

    Returns:
        tuple: A tuple containing:
            - bool: `True` if the model is compatible, `False` otherwise.
            - str: An error message describing why the model is incompatible, or an empty string if compatible.
    """
    if bits != 4:
        return False, f"AutoAWQ GEMM kernel only supports 4 bits"
    for n, m in model.named_modules():
        if isinstance(m, transformers.pytorch_utils.Conv1D):
            return False, "AutoAWQ GEMM kernel does not support conv1d"

    layer_names = get_layer_names_in_block(model)
    for layer_name in layer_names:
        if layer_configs is not None and layer_name in layer_configs.keys() and layer_configs[layer_name].get("bits",
                                                                                                              bits) > 8:
            continue

        layer = get_module(model, layer_name)
        if layer.in_features % group_size != 0:
            return False, f"Layer {layer_name} in_features is not multiple of group_size {group_size}"
        if layer.out_features % (32 // bits) != 0:
            return False, f"Layer {layer_name} out_features is not multiple of 32 // bits"

    return True, ""


def get_device_and_parallelism(device):
    from auto_round.utils import detect_device
    devices = device.replace(" ", "").split(',')
    if all(s.isdigit() for s in devices) and len(devices) > 1 and torch.cuda.is_available():
        device = "cuda"
        parallelism = True
    elif all(s.isdigit() for s in devices) and len(devices) > 1 and torch.xpu.is_available():
        device = "xpu"
        parallelism = False
    # pragma: no cover
    elif device == "auto":
        device = detect_device(device)
        parallelism = True
    else:
        device = detect_device(device)
        parallelism = False
    return device, parallelism


def set_cuda_visible_devices(device):
    devices = device.replace(" ", "").split(',')
    if all(s.isdigit() for s in devices):
        if "CUDA_VISIBLE_DEVICES" in os.environ:
            current_visible_devices = os.environ["CUDA_VISIBLE_DEVICES"]
            current_visible_devices = current_visible_devices.split(',')
            indices = [int(device) for device in devices]
            try:
                pick_device = [current_visible_devices[i] for i in indices]
            except:
                raise ValueError(
                    "Invalid '--device' value: It must be smaller than the number of available devices."
                    " For example, with CUDA_VISIBLE_DEVICES=4,5, "
                    "--device 0,1 is valid, but --device 4,5 is not supported.")
            visible_devices = ','.join(pick_device)
            os.environ["CUDA_VISIBLE_DEVICES"] = visible_devices
        else:
            os.environ["CUDA_VISIBLE_DEVICES"] = device


def is_debug_mode():
    """Checks if the Python interpreter is running in debug mode.

    Returns:
        bool: True if debugging is enabled, False otherwise.
    """
    return sys.gettrace() is not None or sys.flags.debug == 1


def get_layer_features(layer):
    """Extracts input and output feature dimensions for supported layers."""
    if isinstance(layer, torch.nn.Linear):
        return layer.in_features, layer.out_features
    elif isinstance(layer, transformers.pytorch_utils.Conv1D):  # TODO: Verify correctness
        return layer.weight.shape[0], layer.weight.shape[1]
    elif isinstance(layer, torch.nn.Embedding):
        return layer.num_embeddings, layer.embedding_dim
    return None, None  # Unsupported layer type


def _gguf_args_check(args_or_ar, format_str=None, model_type=ModelType.TEXT):
    from auto_round.utils import logger
    import argparse

    if format_str is None:
        args_or_ar.format = args_or_ar.format.replace("q*_", f"q{args_or_ar.bits}_")
        format_str = args_or_ar.format
    else:
        format_str = format_str.replace("q*_", f"q{args_or_ar.bits}_")
    formats = format_str.lower().replace(' ', '').split(",")
    formats = sorted(formats, key=lambda x: len(x))
    for f in formats:
        if f.startswith("gguf") and f not in GGUF_CONFIG:
            logger.error(f"{f} is not supported, please check.")
    pattern = re.compile("q\d_k")
    pre_dq_format = ""
    unsupport_list, reset_list = [], []
    for format in GGUF_CONFIG:
        if format in formats:
            if format == "q6_k_s":
                logger.warning("Please note that q6_k_s is q6_k.")
            try:
                from auto_round.export.export_to_gguf.convert import ModelBase
            except:
                raise ImportError(
                    f"Please use the latest gguf-py for {format}, you can use the following command to install it:\n"
                    "git clone https://github.com/ggml-org/llama.cpp.git && cd llama.cpp/gguf-py && pip install .")
            if re.search(pattern, format):
                if pre_dq_format and re.search(pattern, format).group() not in pre_dq_format:
                    logger.error(f"Cannot export {pre_dq_format} and {format} at the same time.")
                    sys.exit(-1)
                else:
                    pre_dq_format = format

            if isinstance(args_or_ar.model, str) and os.path.isdir(args_or_ar.model):
                from pathlib import Path
                from auto_round.export.export_to_gguf.convert import ModelBase
                hparams = ModelBase.load_hparams(Path(args_or_ar.model))
                model_architecture = hparams["architectures"][0]
                try:
                    model_class = ModelBase.from_model_architecture(model_architecture, model_type=model_type)
                except NotImplementedError:
                    logger.error(f"Model {model_architecture} is not supported to export GGUF format")
                    sys.exit(1)

                if re.search(pattern, format) and ("hidden_size" in hparams and hparams["hidden_size"] % QK_K != 0):
                    model_name = args_or_ar.model.split('/')
                    model_name = model_name[-1] if model_name[-1] else model_name[-2]
                    hidden_size = hparams["hidden_size"]
                    logger.error(
                        f"Currently only support pure mode for format: {format}. "
                        f"{model_name} is not supported, cause hidden_size({hidden_size}) % 256 !=0")
                    sys.exit(-1)

            unsupport_list, reset_list = [], []
            gguf_config = GGUF_CONFIG[format]
            for k, v in gguf_config.items():
                if not hasattr(args_or_ar, k):
                    continue
                if k == "data_type":
                    if re.search("q\d_1", format) and len(formats) > 1:
                        v = "int"
                if k == "sym" and isinstance(args_or_ar, argparse.Namespace):
                    k = "asym"
                    v = not v
                if getattr(args_or_ar, k) != v:
                    unsupport_list.append(f"{k}={getattr(args_or_ar, k)}")
                    reset_list.append(f"{k}={v}")
                    setattr(args_or_ar, k, v)
            if len(unsupport_list) > 0:
                logger.info(
                    f"format {format} does not support for {', '.join(unsupport_list)},"
                    f" reset to {', '.join(reset_list)}.")
# Removed obsolete commented-out block for improved readability and maintainability.
    return args_or_ar


def _to_model_dtype(model, model_dtype):
    if model_dtype is not None:
        try:
            if model_dtype == "float16" or model_dtype == "fp16":
                model = model.to(torch.float16)
            elif model_dtype == "bfloat16" or model_dtype == "bfp16" or model_dtype == "bf16":
                model = model.to(torch.bfloat16)
            elif model_dtype == "float32" or model_dtype == "fp32":
                model = model.to(torch.float32)
        except:
            logger.error("please use more device to fit the device or just use one device")
            exit()
    return model


def llm_load_model(
        pretrained_model_name_or_path,
        torch_dtype="auto",
        use_auto_mapping=True,
        trust_remote_code=True,
        model_dtype=None,
        device="cpu",
        low_cpu_mem_mode=0,
        low_cpu_mem_tmp_dir=None,
        **kwargs):
    from transformers import AutoTokenizer, AutoModel, AutoModelForCausalLM

    is_glm = bool(re.search("chatglm", pretrained_model_name_or_path.lower()))
    low_cpu_mem_usage = False

    tokenizer = AutoTokenizer.from_pretrained(pretrained_model_name_or_path, trust_remote_code=trust_remote_code)

    model_cls = AutoModel if is_glm else AutoModelForCausalLM

    if low_cpu_mem_tmp_dir is None:
        low_cpu_mem_tmp_dir = "low_cpu_mem_tmp"
    if low_cpu_mem_mode == 2:
        from auto_round.low_cpu_mem.utils import load_model_with_hooks
        model = load_model_with_hooks(
            pretrained_model_name_or_path,
            model_cls,
            device=device,
            clean_weight=True,
            saved_path=low_cpu_mem_tmp_dir,
            torch_dtype=torch_dtype,
            trust_remote_code=trust_remote_code)
    elif low_cpu_mem_mode == 1:
        from auto_round.low_cpu_mem.utils import load_empty_model
        low_cpu_mem_usage = True
        model = load_empty_model(
            pretrained_model_name_or_path,
            model_cls,
            device=device,
            saved_path=low_cpu_mem_tmp_dir,
            torch_dtype=torch_dtype,
            trust_remote_code=trust_remote_code)
    else:
        if _use_hpu_compile_mode():
            model = model_cls.from_pretrained(
                pretrained_model_name_or_path, torch_dtype=torch_dtype,
                attn_implementation="eager",
                trust_remote_code=trust_remote_code, device_map="auto" if use_auto_mapping else None
            )
        else:
            try:
                model = model_cls.from_pretrained(
                    pretrained_model_name_or_path, torch_dtype=torch_dtype,
                    trust_remote_code=trust_remote_code, device_map="auto" if use_auto_mapping else None
                )
            except OSError as e:
                logger.warning(
                    f"fail to load {pretrained_model_name_or_path}, set trust_remote_code to False and retry.")
                model = model_cls.from_pretrained(
                    pretrained_model_name_or_path,
                    torch_dtype=torch_dtype,
                    trust_remote_code=False,
                    device_map="auto" if use_auto_mapping else None)

    model = model.eval()
    model = _to_model_dtype(model, model_dtype)

    return model, tokenizer, low_cpu_mem_usage


def mllm_load_model(
        pretrained_model_name_or_path,
        torch_dtype="auto",
        use_auto_mapping=True,
        trust_remote_code=True,
        model_dtype=None,
        **kwargs):
    import json
    import transformers
    from transformers import AutoProcessor, AutoTokenizer, AutoModelForCausalLM, AutoModel
    from huggingface_hub import HfApi, hf_hub_download, HfFileSystem

    if os.path.isdir(pretrained_model_name_or_path):
        config = json.load(open(os.path.join(pretrained_model_name_or_path, "config.json")))
    else:
        from huggingface_hub import hf_hub_download, list_repo_files
        file_list = list_repo_files(pretrained_model_name_or_path)
        if "config.json" in file_list:
            # Load plain JSON
            config_path = hf_hub_download(pretrained_model_name_or_path, "config.json")
            with open(config_path, "r", encoding="utf-8") as f:
                config = json.load(f)
        elif "config.json.gz" in file_list:
            # Load gzipped JSON
            import gzip
            config_path = hf_hub_download(pretrained_model_name_or_path, "config.json.gz")
            with gzip.open(config_path, "rt", encoding="utf-8") as f:
                config = json.load(f)
        else:
            raise FileNotFoundError(f"No config.json or config.json.gz found for {pretrained_model_name_or_path}")

    if "model_type" in config:
        model_type = config["model_type"]
    else:
        model_type = None

    processor, image_processor = None, None
    if "deepseek_vl_v2" == model_type:
        from deepseek_vl2.models import DeepseekVLV2Processor, DeepseekVLV2ForCausalLM  # pylint: disable=E0401
        processor = DeepseekVLV2Processor.from_pretrained(pretrained_model_name_or_path)
        tokenizer = processor.tokenizer
        model: DeepseekVLV2ForCausalLM = AutoModelForCausalLM.from_pretrained(
            pretrained_model_name_or_path,
            trust_remote_code=trust_remote_code,
            torch_dtype=torch_dtype,
            device_map="auto" if use_auto_mapping else None)
    else:
        architectures = config["architectures"][0]
        if architectures == "LlavaLlamaForCausalLM":
            from llava.model.builder import load_pretrained_model  # pylint: disable=E0401
            tokenizer, model, image_processor, _ = load_pretrained_model(
                pretrained_model_name_or_path,
                model_base=None,
                model_name=pretrained_model_name_or_path,
                torch_dtype=torch_dtype)
        else:
            if architectures.endswith("Model") \
                    and hasattr(transformers, n := architectures.replace("Model", "ForConditionalGeneration")):
                cls = getattr(transformers, n)
            elif hasattr(transformers, architectures):
                cls = getattr(transformers, architectures)
            else:
                cls = AutoModelForCausalLM
            model = cls.from_pretrained(
                pretrained_model_name_or_path,
                trust_remote_code=trust_remote_code,
                torch_dtype=torch_dtype,
                device_map="auto" if use_auto_mapping else None)
            tokenizer = AutoTokenizer.from_pretrained(
                pretrained_model_name_or_path, trust_remote_code=trust_remote_code)
            processor = AutoProcessor.from_pretrained(
                pretrained_model_name_or_path, trust_remote_code=trust_remote_code)
            try:
                from transformers import AutoImageProcessor
                image_processor = AutoImageProcessor.from_pretrained(
                    pretrained_model_name_or_path, trust_remote_code=trust_remote_code)
            except Exception as e:
                pass

    model = model.eval()
    model = _to_model_dtype(model, model_dtype)

    return model, processor, tokenizer, image_processor


def is_pure_text_model(model):
    """verify on: phi-3.5, Mistral-Small-3.1, gemma-3, qwen2-vl, """
    if hasattr(model, "config") and hasattr(model.config, "vision_config"):
        return False
    if hasattr(model.__class__, "main_input_name") and model.__class__.main_input_name != "input_ids":
        return False
    for module in model.modules():
        if hasattr(module.__class__, "main_input_name") and module.__class__.main_input_name != "input_ids":
            return False
        if "vision" in str(module.__class__).lower():
            return False
        if "image" in str(module.__class__).lower():
            return False
        if "img" in str(module.__class__).lower():
            return False
    return True


def reset_params(inputs):
    """
    Resets specific input parameters to avoid saving the key-value cache during fine-tuning.

    Args:
        inputs (dict): Dictionary of model inputs.

    Modifies:
        inputs (dict): Sets "use_cache" to False if the key is present.
    """
    if "use_cache" in inputs.keys():  # Not storing kv cache
        inputs['use_cache'] = False


def check_skippable_keywords(key):
    """
    Prints a reminder if a key is not stored during quantization fine-tuning.
    """
    skippable_cache_keys = ("past_key_value",)
    for cache_key in skippable_cache_keys:
        if cache_key not in key:
            return True
    return False


def init_cache(positional_inputs, inputs):
    """
    Initializes special model inputs by adding positional inputs if missing.

    Args:
        positional_inputs (list): List of positional inputs to add to inputs.
        inputs (dict): Dictionary of model inputs.

    Modifies:
        inputs (dict): Adds "positional_inputs" key if not present.
    """
    if "positional_inputs" not in inputs:  # for chatglm Series
        inputs["positional_inputs"] = []
    for idx, item in enumerate(positional_inputs):
        inputs["positional_inputs"] = to_device(positional_inputs)


def get_shared_keys(model):
    """
    Retrieves shared keys from the model's state dictionary.

    Args:
        model (torch.nn.Module): The model to retrieve shared keys from.

    Returns:
        tuple: tuple of shared keys.
    """
    shared_keys = SHARED_CACHE_KEYS
    shared_keys += SPECIAL_SHARED_CACHE_KEYS.get(model.__class__.__name__, ())
    return shared_keys


def get_model_dtype(model_dtype, default="auto"):
    if model_dtype is None or model_dtype == "auto":
        model_dtype = default
    elif model_dtype in ["bf16", "bfloat16"]:
        model_dtype = "bfloat16"
    elif model_dtype in ["f16", "float16", "fp16"]:
        model_dtype = "float16"
    elif model_dtype in ["f32", "float32", "fp32"]:
        model_dtype = "float32"
    else:
        logger.warning(f"Unable to identify model_dtype {model_dtype}, reset to default model_dtype {default}")
        model_dtype = default
    return model_dtype


def str2bool(v):
    import argparse
    if isinstance(v, bool):
        return v
    if v.lower() in ('yes', 'true', 't', 'y', '1'):
        return True
    elif v.lower() in ('no', 'false', 'f', 'n', '0'):
        return False
    else:
        raise argparse.ArgumentTypeError('Boolean value expected.')


def filter_quantization_config(quantization_config):
    default_dict = {"amp": True, "batch_size": 8, "data_type": int, "dataset": "NeelNanda/pile-10k",
                    "enable_minmax_tuning": True, "enable_norm_bias_tuning": False, "enable_quanted_input": True,
                    "gradient_accumulate_steps": 1, "iters": 200, "low_gpu_mem_usage": False, "nsamples": 128,
                    "scale_dtype": "torch.float16", "seqlen": 2048}
    iters = quantization_config.get("iters", 200)

    default_dict["lr"] = 1.0 / iters if iters > 0 else 5e-3
    default_dict["minmax_lr"] = default_dict["lr"]

    for key in default_dict:
        if key in quantization_config and default_dict[key] == quantization_config[key]:
            quantization_config.pop(key)
    for k in list(quantization_config.keys()):
        if quantization_config[k] is None:
            quantization_config.pop(k)

    if quantization_config.get("act_bits", 16) >= 16:
        quantization_config.pop("act_bits", None)
        quantization_config.pop("act_data_type", None)
        quantization_config.pop("act_dynamic", None)
        quantization_config.pop("act_sym", None)
        quantization_config.pop("act_group_size", None)


def check_start_with_block_name(name: str, block_name_to_quantize: list):
    """
    Checks if the given layer name starts with any of the block names to be quantized.

    Args:
        name (str): The name of the layer.
        block_name_to_quantize (list): A list of block names to check against.

    Returns:
        bool: True if the layer name starts with any of the block names, False otherwise.
    """
    for block_name in block_name_to_quantize:
        if name.startswith(block_name):
            return True
    return False


def check_seqlen_compatible(input_seqlen, tokenizer=None, model=None):
    """
    Check whether the input sequence length is within the limits defined
    by the tokenizer and the model configuration.

    Args:
        input_seqlen (int): The length of the input sequence.
        tokenizer: Optional, a HuggingFace tokenizer object.
        model: Optional, a HuggingFace model object.

    Returns:
        ValueError: if the input length is not valid, riase Error.
    """
    if model is not None and hasattr(model, 'config'):
        model_config = model.config
        if hasattr(model_config, 'max_position_embeddings') and input_seqlen > model_config.max_position_embeddings:
            raise ValueError(f"seqlen({input_seqlen}) exceeds model.config.max_position_embeddings(" \
                             f"{model_config.max_position_embeddings}). Please lowering '--seqlen'")
    if tokenizer is not None and hasattr(tokenizer, 'model_max_length') and input_seqlen > tokenizer.model_max_length:
        raise ValueError(f"seqlen({input_seqlen}) exceeds tokenizer.model_max_length({tokenizer.model_max_length}). " \
                         "Please oncider Consider lowering the '--seqlen' or increasing tokenizer.model_max_length.")


def _use_more_bits(i_layer: int, n_layer: int):
    return (i_layer < n_layer // 8) or (i_layer >= 7 * n_layer // 8) or ((i_layer - n_layer // 8) % 3 == 2)


def _get_digital_in_layer_name(layer_name):
    pattern = re.compile("([a-zA-Z]+\.){1,}(\d+)")
    res = re.search(pattern, layer_name)
    if res:
        return int(res[2])
    else:
        return None

def _search_gguf_type(gguf_type):
    if gguf_type in GGUF_INNER_CONFIG:
        return gguf_type
    pattern = re.compile("gguf:q([0-9]{1,})_[01k]")
    bits = re.search(pattern, gguf_type)
    if not bits:
        raise KeyError(f"{gguf_type} is not a correct gguf type, please check")

    for suffix in ["_k", "_0", "_1"]:
        if gguf_type.endswith(suffix):
            continue
        if (tmp_type := re.sub("_[01k]", suffix, gguf_type)) in GGUF_INNER_CONFIG:
            return tmp_type
    return None

def _gguf_type_fallback(gguf_type):
    if gguf_type in ("gguf:q2_k", "gguf:q3_k", "gguf:q4_k"):
        gguf_type = "gguf:q5_0"
    elif gguf_type == "gguf:q5_k":
        gguf_type = "gguf:q5_0"
    elif gguf_type == "gguf:q6_k":
        gguf_type = "gguf:q8_0"
    return gguf_type

##https://github.com/ggml-org/llama.cpp/blob/9e31bec4fd53634c9e5b04650488a09a055f5dab/src/llama-quant.cpp#L129
def get_layer_config_by_gguf_format(layer_config, gguf_format, model, model_type=ModelType.TEXT):
    # TODO: support for other format later
    target_gguf_format = next((fmt for fmt in gguf_format if fmt != "fake"), None)

    import gguf  # pylint: disable=E0401
    from auto_round.export.export_to_gguf.convert import ModelBase, get_model_architecture
    model_architecture = get_model_architecture(hparams=model.config.to_dict(), model_type=model_type)
    try:
        model_class = ModelBase.from_model_architecture(model_architecture, model_type=model_type)
    except NotImplementedError:
        return layer_config, {}

    n_layer = None
    for name in ["n_layers", "num_hidden_layers", "n_layer", "num_layers"]:
        sub_attr = "text_config" if model_type == ModelType.TEXT else "vision_config"
        if hasattr(model.config, name):
            n_layer = getattr(model.config, name)
            break
        if hasattr(model.config, sub_attr):
            if hasattr(getattr(model.config, sub_attr), name):
                n_layer = getattr(getattr(model.config, sub_attr), name)
                break
    if n_layer is None:
        return layer_config, {}

    tensor_map = gguf.get_tensor_name_map(model_class.model_arch, n_layer)

    def _set_config(config, target_config):
        for k, v in target_config.items():
            if isinstance(config, dict):
                config[k] = v
            else:
                setattr(config, k, v)
        return config

    gguf_format_config = {}
    lm_head_name = get_lm_head_name(model)
    inner_gguf_format = GGUF_CONFIG[target_gguf_format]["mostly"]
    # ggml_type =  getattr(gguf.GGMLQuantizationType,inner_gguf_format.split(":")[-1].upper())
    block_size = GGML_QUANT_SIZES[inner_gguf_format.split(":")[-1].lower()][0]
    tie_word_embeddings = True
    if hasattr(model, "config") and hasattr(model.config, "tie_word_embeddings"):
        tie_word_embeddings = model.config.tie_word_embeddings

    n_gqa = 1
    if hasattr(model, "config") and hasattr(model.config, "num_attention_heads") and hasattr(model.config,
                                                                                             "num_key_value_heads"):
        n_gqa = model.config.num_attention_heads // model.config.num_key_value_heads
    n_expert = 0
    for name in ["num_experts", "num_local_experts", "n_routed_experts"]:
        if hasattr(model.config, name):
            n_expert = getattr(model.config, name)

    i_attention_wv = 0
    i_ffn_down = 0
    layer_config_copy = copy.deepcopy(layer_config)
    target_bits = None
    if inner_gguf_format.startswith("gguf:q") and len(inner_gguf_format) >= 7 and (inner_gguf_format[6]).isdigit():
        target_bits = int(inner_gguf_format[6])

    for layer_name, config in layer_config_copy.items():
        if not check_to_quantized(config):
            continue
        new_type = GGUF_CONFIG[target_gguf_format]["mostly"]
        layer = get_module(model, layer_name)
        if isinstance(layer, transformers.pytorch_utils.Conv1D):
            input_features = layer.weight.shape[0]
        else:
            input_features = layer.weight.shape[-1]
        i_layer = _get_digital_in_layer_name(layer_name)

        if lm_head_name is not None and layer_name == lm_head_name:
            target_bits = int(re.search("gguf:q([0-9]{1,})_[01k]", GGUF_CONFIG[target_gguf_format]['lm_head']).group(1))
        if isinstance(layer, torch.nn.Embedding):
            target_bits = int(
                re.search("gguf:q([0-9]{1,})_[01k]", GGUF_CONFIG[target_gguf_format]['embedding']).group(1))

        gguf_name = tensor_map.get_name(layer_name)
        bits_index = 6
        if config.get("fixed_by_user", False):
            if "bits" not in config:
                logger.warning(
                    f"Setting layer_config requires providing bits, {layer_name} has not bits,"
                    f" using bits={target_bits} instead.")
                new_type = new_type[:bits_index] + target_bits + new_type[bits_index + 1:]
            else:
                new_type = new_type[:bits_index] + str(config["bits"]) + new_type[bits_index + 1:]
            new_type = _search_gguf_type(new_type)
            if new_type is None:
                raise ValueError(f"invalid bit setting for {layer_name}")
        elif (target_bits is not None and
                "bits" in config and config["bits"] != target_bits):
            new_type = new_type[:bits_index] + str(config["bits"]) + new_type[bits_index + 1:]
            new_type = _search_gguf_type(new_type)
            if new_type is None:
                raise ValueError(f"invalid bit setting for {layer_name}")
        elif lm_head_name is not None and layer_name == lm_head_name and not tie_word_embeddings:
            if gguf.MODEL_ARCH.FALCON == model_class.model_arch or input_features % block_size != 0:
                new_type = "gguf:q8_0"
            elif "lm_head" in GGUF_CONFIG[target_gguf_format]:
                new_type = GGUF_CONFIG[target_gguf_format]["lm_head"]
            elif new_type != "gguf:q8_0":
                new_type = "gguf:q6_k"
        elif lm_head_name is not None and layer_name == lm_head_name and tie_word_embeddings:
            pass
        elif isinstance(layer, torch.nn.Embedding):
            if "embedding" in GGUF_CONFIG[target_gguf_format]:
                new_type = GGUF_CONFIG[target_gguf_format]["embedding"]
        elif gguf_name is None:
            pass
        # attn_v
        elif "attn_v" in gguf_name:
            if target_gguf_format == "gguf:q2_k":
                new_type = "gguf:q4_k" if n_gqa >= 4 else "gguf:q3_k"
            elif target_gguf_format == "gguf:q2_k_s" and n_gqa >= 4:
                new_type = "gguf:q4_k"
            elif target_gguf_format == "gguf:q3_k_m":
                new_type = "gguf:q5_k" if i_attention_wv < 2 else "gguf:q4_k"
            elif target_gguf_format == "gguf:q3_k_l":
                new_type = "gguf:q5_k"
            elif (target_gguf_format == "gguf:q4_k_m" or target_gguf_format == "gguf:q5_k_m") and _use_more_bits(
                    i_layer, n_layer):
                new_type = "gguf:q6_k"
            elif target_gguf_format == "gguf:q4_k_s" and i_attention_wv < 4:
                new_type = "gguf:q5_k"
            ##TODO check which models are be grouped into to LLM_TYPE_70B
            # if (qs.model.type == LLM_TYPE_70B) {
            # // In the 70B model we have 8 heads sharing the same attn_v weights.
            # As a result, the attn_v.weight tensor is
            # // 8x smaller compared to attn_q.weight.Hence, we can get a nice boost in quantization accuracy with
            # // nearly negligible increase in model size by quantizing this tensor with more bits:
            #     if
            # (new_type == GGML_TYPE_Q3_K | | new_type == GGML_TYPE_Q4_K)
            # new_type = GGML_TYPE_Q5_K;
            # }
            if n_expert == 8:
                new_type = "gguf:q8_k"
            i_attention_wv += 1

        elif "attn_k" in gguf_name:
            if n_expert == 8:
                new_type = "gguf:q8_0"
        # ffn_down
        elif "ffn_down" in gguf_name:
            if target_gguf_format == "gguf:q2_k":
                new_type = "gguf:q3_k"
            elif target_gguf_format == "gguf:q2_k_s":
                if i_layer < n_layer / 8:
                    new_type = "gguf:q4_k"
            elif target_gguf_format == "gguf:q3_k_m":
                if i_layer < n_layer / 16:
                    new_type = "gguf:q5_k"
                elif gguf.MODEL_ARCH.FALCON == model_class.model_arch or _use_more_bits(i_layer, n_layer):
                    new_type = "gguf:q4_k"
                else:
                    new_type = "gguf:q3_k"
            elif target_gguf_format == "gguf:q3_k_l":
                if gguf.MODEL_ARCH.FALCON == model_class.model_arch:
                    new_type = "gguf:q4_k"
                else:
                    new_type = "gguf:q5_k"
            elif target_gguf_format == "gguf:q4_k_m":
                if gguf.MODEL_ARCH.FALCON == model_class.model_arch:
                    if i_layer < n_layer // 16:
                        new_type = "gguf:q6_k"
                    elif _use_more_bits(i_layer, n_layer):
                        new_type = "gguf:q5_k"
                    else:
                        new_type = "gguf:q4_k"
                else:
                    if _use_more_bits(i_layer, n_layer):
                        new_type = "gguf:q6_k"
            elif target_gguf_format == "gguf:q5_k_m" and _use_more_bits(i_layer, n_layer):
                new_type = "gguf:q6_k"
            elif (target_gguf_format == "gguf:q4_k_s" and
                  model_class.model_arch != gguf.MODEL_ARCH.FALCON and i_layer < n_layer / 8):
                new_type = "gguf:q5_k"
            elif (target_gguf_format == "gguf:q4_0" or target_gguf_format == "gguf:q5_0") and i_layer < n_layer / 8:
                if target_gguf_format == "gguf:q4_0":
                    new_type = "gguf:q4_1"
                else:
                    new_type = "gguf:q5_1"
            i_ffn_down += 1

        # attn_output
        elif "attn_output" in gguf_name:
            if gguf.MODEL_ARCH.FALCON != model_class.model_arch:
                if n_expert == 8:
                    if target_gguf_format in ("gguf:q2_k", "gguf:q3_k_s", "gguf:q3_k_m", "gguf:q4_k_s", "gguf:q4_k_m",
                                              "gguf:q5_k"):
                        new_type = "gguf:q5_k"
                    elif target_gguf_format == "gguf:q2_k":
                        new_type = "gguf:q3_k"
                    elif target_gguf_format == "gguf:q3_k_m":
                        new_type = "gguf:q4_k"
                    elif target_gguf_format == "gguf:q3_k_l":
                        new_type = "gguf:q5_k"
            else:
                if target_gguf_format == "gguf:q3_k_l":
                    new_type = "gguf:q4_k"
        # attn_qkv
        elif "attn_qkv" in gguf_name:
            if target_gguf_format in ("gguf:q3_k_m", "gguf:q3_k_l"):
                new_type = "gguf:q4_k"
            elif target_gguf_format == "gguf:q4_k_m":
                new_type = "gguf:q5_k"
            elif target_gguf_format == "gguf:q5_k_m":
                new_type = "gguf:q5_k"
        new_block_size = GGML_QUANT_SIZES[new_type.split(":")[-1].lower()][0]
        if input_features % new_block_size != 0:
            new_type = _gguf_type_fallback(new_type)
            new_block_size = GGML_QUANT_SIZES[new_type.split(":")[-1].lower()][0]
            if input_features % new_block_size != 0:
                new_type = "gguf:bf16"
            logger.warning(
                f"fallback {layer_name} to {new_type}, "
                f"because input_features({input_features}) % block_size({block_size}) != 0")
        # for deepseek v2
        if layer_name.endswith("kv_b_proj") and new_type.endswith("_k") \
            and 'Deepseek' in model.config.architectures[0]:
            fallback = False

            # calc if need fallback
            qk_nope_head_dim = model.config.qk_nope_head_dim
            kv_b_shape = get_module(model, layer_name).weight.shape

            if qk_nope_head_dim < QK_K or qk_nope_head_dim % QK_K != 0 \
                or kv_b_shape[-1] < QK_K or kv_b_shape[-1] % QK_K != 0:
                fallback = True
            if fallback:
                tmp_type = _gguf_type_fallback(new_type)
                logger.warning_once(
                    f"self_attn.kv_b_proj does not support the use of {new_type}, replace it with {tmp_type}")
                new_type = tmp_type

        target_config = GGUF_INNER_CONFIG[new_type]

        _set_config(layer_config[layer_name], target_config)
        _set_config(layer, target_config)
        gguf_format_config[layer_name] = new_type

    return layer_config, gguf_format_config


def get_lm_head_name(model):
    block_names = get_block_names(model, True)
    last_name = None
    for n, m in model.named_modules():
        if any(m.children()):
            continue
        last_name = n
    for l in block_names:
        if last_name in l:
            last_name = None
            break
    return last_name


def get_gguf_qtype_by_layer_config(layer_config):
    import gguf  # pylint: disable=E0401
    if layer_config['bits'] >= 16:
        return None
    bits = layer_config['bits']
    super_bits = layer_config.get("super_bits", None)
    sym = layer_config["sym"]
    group_size = layer_config.get("group_size", None)
    super_group_size = layer_config.get("super_group_size", None)
    if bits == 2 and super_bits == 4 and not sym and group_size == 16 and super_group_size == 16:
        return gguf.GGMLQuantizationType.Q2_K
    if bits == 3 and super_bits == 6 and sym and group_size == 16 and super_group_size == 16:
        return gguf.GGMLQuantizationType.Q3_K
    if bits == 4:
        if super_bits is not None and super_bits == 6 and not sym and group_size == 32 and super_group_size == 8:
            return gguf.GGMLQuantizationType.Q4_K
        if super_bits is None and sym and group_size == 32:
            return gguf.GGMLQuantizationType.Q4_0
        if super_bits is None and not sym and group_size == 32:
            return gguf.GGMLQuantizationType.Q4_1
    if bits == 5:
        if super_bits == 6 and not sym and group_size == 32 and super_group_size == 8:
            return gguf.GGMLQuantizationType.Q5_K
        if super_bits is None and sym and group_size == 32:
            return gguf.GGMLQuantizationType.Q5_0
        if super_bits is None and not sym and group_size == 32:
            return gguf.GGMLQuantizationType.Q5_1
    if bits == 6 and super_bits == 8 and group_size == 16 and super_group_size == 16:
        return gguf.GGMLQuantizationType.Q6_K
    if bits == 8 and sym and group_size == 32:
        return gguf.GGMLQuantizationType.Q8_0
    raise ValueError(f"Unknown layer config")

def flatten_list(nested_list):
    flattened = []
    for item in nested_list:
        if isinstance(item, (list, tuple)):
            flattened.extend(flatten_list(item))
        else:
            flattened.append(item)
    return flattened

def clean_module_parameter(submodule, parameter):
    if submodule is None:
        return
    is_buffer = parameter in submodule._buffers
    with torch.no_grad():
        if is_buffer:
            submodule._buffers[parameter] = None
        else:
            submodule._parameters[parameter] = None

<<<<<<< HEAD
def get_named_children(model, pre=[]):
    """Get all the name and children of given model."""
    module_list = []
    if len(list(model.children())) == 0:
        return [(".".join(pre), model)]
    for name, module in model.named_children():
        module_list += get_named_children(module, pre=pre + [name])
    return module_list

def register_per_layer_to_device(model, device):
    def forward_pre_hook(module, input):
        module = module.to(device)
    
    def forward_hook(module, input, output):
        module = mv_module_from_gpu(module)
        clear_memory()
    
    hook_handels = []
    for n, m in get_named_children(model):
        hook = m.register_forward_pre_hook(forward_pre_hook)
        hook_handels.append(hook)
        hook = m.register_forward_hook(forward_hook)
        hook_handels.append(hook)

    return hook_handels    
        
=======
def get_reciprocal(tensor):
    if torch.dtype is torch.float16:
        tensor =  torch.sign(tensor) * torch.clamp(torch.abs(tensor), min=1e-5)
    else:
        tensor = torch.where(torch.abs(tensor) < 1e-30, 0, tensor)
    return  torch.where(tensor != 0, 1 / tensor, torch.zeros_like(tensor))
>>>>>>> 5a07e4a7
<|MERGE_RESOLUTION|>--- conflicted
+++ resolved
@@ -1934,38 +1934,9 @@
         else:
             submodule._parameters[parameter] = None
 
-<<<<<<< HEAD
-def get_named_children(model, pre=[]):
-    """Get all the name and children of given model."""
-    module_list = []
-    if len(list(model.children())) == 0:
-        return [(".".join(pre), model)]
-    for name, module in model.named_children():
-        module_list += get_named_children(module, pre=pre + [name])
-    return module_list
-
-def register_per_layer_to_device(model, device):
-    def forward_pre_hook(module, input):
-        module = module.to(device)
-    
-    def forward_hook(module, input, output):
-        module = mv_module_from_gpu(module)
-        clear_memory()
-    
-    hook_handels = []
-    for n, m in get_named_children(model):
-        hook = m.register_forward_pre_hook(forward_pre_hook)
-        hook_handels.append(hook)
-        hook = m.register_forward_hook(forward_hook)
-        hook_handels.append(hook)
-
-    return hook_handels    
-        
-=======
 def get_reciprocal(tensor):
     if torch.dtype is torch.float16:
         tensor =  torch.sign(tensor) * torch.clamp(torch.abs(tensor), min=1e-5)
     else:
         tensor = torch.where(torch.abs(tensor) < 1e-30, 0, tensor)
-    return  torch.where(tensor != 0, 1 / tensor, torch.zeros_like(tensor))
->>>>>>> 5a07e4a7
+    return  torch.where(tensor != 0, 1 / tensor, torch.zeros_like(tensor))