# Copyright (c) 2023 Intel Corporation
#
# Licensed under the Apache License, Version 2.0 (the "License");
# you may not use this file except in compliance with the License.
# You may obtain a copy of the License at
#
#    http://www.apache.org/licenses/LICENSE-2.0
#
# Unless required by applicable law or agreed to in writing, software
# distributed under the License is distributed on an "AS IS" BASIS,
# WITHOUT WARRANTIES OR CONDITIONS OF ANY KIND, either express or implied.
# See the License for the specific language governing permissions and
# limitations under the License.

import collections.abc
import copy
import gc
import importlib
import json
import logging
import os
import re
import sys
from collections import UserDict
from enum import Enum
from functools import lru_cache
from typing import Any, Callable, Tuple, Union

import cpuinfo
import torch
import transformers
from packaging import version
from torch.amp import autocast

from auto_round.export.export_to_gguf.config import GGML_QUANT_SIZES, GGUF_CONFIG, GGUF_INNER_CONFIG, QK_K, ModelType

SHARED_CACHE_KEYS = ("position_ids", "cache_position", "position_embeddings")

deepspeed_exists = False
if importlib.util.find_spec("deepspeed"):  # check if deepspeed is installed
    deepspeed_exists = True


class SupportedFormats:

    def __init__(self):
        self._support_format = (
            "auto_round",
            "auto_gptq",
            "auto_awq",
            "auto_round:auto_gptq",
            "auto_round:gptqmodel",
            "auto_round:auto_awq",
            "itrex",
            "itrex_xpu",
            "fake",
            "llmcompressor",
        )
        self._gguf_format = tuple(sorted(GGUF_CONFIG.keys()))
        self._support_list = self._support_format + self._gguf_format

    def __contains__(self, key):
        return True if key in self._support_list else False

    def __str__(self):
        ##return "(%s)" % ', '.join(self._support_format + ("gguf:q*_0", "gguf:q*_1", "gguf:q*_k_s"))
        return "(%s)" % ", ".join(self._support_list)

    def __getitem__(self, key):
        return self._support_list[key]


SUPPORTED_DTYPES = ("int", "mx_fp", "fp", "nv_fp")
SUPPORTED_FORMATS = SupportedFormats()
SUPPORTED_LAYER_TYPES = (torch.nn.Linear, transformers.pytorch_utils.Conv1D)

##changed to str as it relies triton or others lib to load this
INNER_SUPPORTED_LAYER_TYPES = ("FP8Linear",)
# INNER_SUPPORTED_LAYER_TYPES = (transformers.integrations.finegrained_fp8.FP8Linear,)

if deepspeed_exists:
    from deepspeed.module_inject import LinearAllreduce, LinearLayer

    SUPPORTED_LAYER_TYPES = SUPPORTED_LAYER_TYPES + (LinearLayer, LinearAllreduce)


def infer_bits_by_data_type(data_type: str):
    """Infer bits by data_type

    Args:
        data_type (str): data_type

    Returns:
        int: bits inferred by data_type, None means cannot infer correct bits by data_type
    """
    if data_type is None:
        return 16
    for supported_dtype in SUPPORTED_DTYPES:
        if data_type.startswith(supported_dtype) and len(data_type) > len(supported_dtype):
            ##first check the following two bits
            suc_2str = data_type[len(supported_dtype) : len(supported_dtype) + 2]
            if str.isdigit(suc_2str):
                return int(suc_2str)
            if str.isdigit(data_type[len(supported_dtype)]):
                return int(data_type[len(supported_dtype)])
    return None


@lru_cache(None)
def warning_once(self, msg: str):
    self.warning(msg)


class AutoRoundFormatter(logging.Formatter):
    grey = "\x1b[38;20m"
    yellow = "\x1b[33;1m"
    red = "\x1b[31;20m"
    bold_red = "\x1b[31;1m"
    reset = "\x1b[0m"
    _format = "%(asctime)s %(levelname)s %(filename)s L%(lineno)d: %(message)s"

    FORMATS = {
        logging.DEBUG: grey + _format + reset,
        logging.INFO: grey + _format + reset,
        logging.WARNING: yellow + _format + reset,
        logging.ERROR: bold_red + _format + reset,
        logging.CRITICAL: bold_red + _format + reset,
    }

    def format(self, record):
        log_fmt = self.FORMATS.get(record.levelno)
        formatter = logging.Formatter(log_fmt, "%Y-%m-%d %H:%M:%S")
        return formatter.format(record)


logging.Logger.warning_once = warning_once
logger = logging.getLogger("autoround")
logger.setLevel(logging.INFO)
logger.propagate = False
fh = logging.StreamHandler()
fh.setFormatter(AutoRoundFormatter())
logger.addHandler(fh)


class LazyImport(object):
    """Lazy import python module till use."""

    def __init__(self, module_name):
        """Init LazyImport object.

        Args:
           module_name (string): The name of module imported later
        """
        self.module_name = module_name
        self.module = None

    def __getattr__(self, name):
        """Get the attributes of the module by name."""
        try:
            self.module = importlib.import_module(self.module_name)
            mod = getattr(self.module, name)
        except:
            spec = importlib.util.find_spec(str(self.module_name + "." + name))
            mod = importlib.util.module_from_spec(spec)
            spec.loader.exec_module(mod)
        return mod

    def __call__(self, *args, **kwargs):
        """Call the function in that module."""
        function_name = self.module_name.split(".")[-1]
        module_name = self.module_name.split(f".{function_name}")[0]
        self.module = importlib.import_module(module_name)
        function = getattr(self.module, function_name)
        return function(*args, **kwargs)


auto_gptq = LazyImport("auto_gptq")
htcore = LazyImport("habana_frameworks.torch.core")


@torch._dynamo.disable()
@lru_cache(None)
def is_optimum_habana_available():
    from transformers.utils.import_utils import is_optimum_available

    return is_optimum_available() and importlib.util.find_spec("optimum.habana") is not None


def get_module(module, key):
    """Get module from model by key name.

    Args:
        module (torch.nn.Module): original model
        key (str): module name to be replaced
    """
    name_list = key.split(".")
    for name in name_list:
        module = getattr(module, name, None)
    return module


def set_module(model, key, new_module):
    """Set new module into model by key name.

    Args:
        model (torch.nn.Module): original model
        key (str): module name to be replaced
        new_module (torch.nn.Module): new module to be inserted
    """
    module = model
    name_list = key.split(".")
    for name in name_list[:-1]:
        if hasattr(module, name):
            module = getattr(module, name)
    setattr(module, name_list[-1], new_module)


def get_scale_shape(weight, group_size):
    """Computes the shape of the scale tensor for quantization based on the weight tensor and group size.

    Args:
      weight (torch.Tensor): The weight tensor of the layer.
      group_size (int): The size of the groups for quantization.

    Returns:
      The shape of the scale tensor to be used for quantization.
    """
    if group_size == 0:
        return 1
    elif group_size == -1 or weight.shape[1] < group_size:
        shape = weight.shape[0]
    else:
        shape = weight.shape[0] * ((weight.shape[1] + group_size - 1) // group_size)

    return shape


def unsupport_meta_device(model):
    """Checks if the model is a valid model for auto_round.

    Args:
    model: The model to be checked.

    Returns:
    bool: True if the model is valid, False otherwise.
    """
    target_device = None
    for param in model.parameters():
        if target_device is None:
            target_device = param.device
        if param.device != target_device:
            if param.device.type == "meta" or target_device.type == "meta":
                return True
    if target_device.type == "meta":
        if hasattr(model, "path"):
            return False
        else:
            return True
    return False


def to_device(input, device=torch.device("cpu")):
    """Moves input data to the specified device.

    Args:
    input: The input data to be moved.
    device: The target device.

    Returns:
    The input data on the specified device.
    """
    if input is None:
        return None
    if isinstance(input, torch.Tensor):
        return input.to(device)
    if isinstance(input, dict) or isinstance(input, UserDict):
        for inp in input.keys():
            input[inp] = to_device(input[inp], device)

    elif isinstance(input, list) or isinstance(input, tuple):
        if len(input) == 0:
            return input
        input_res = []
        for inp in input:
            input_res.append(to_device(inp, device))
        if isinstance(input, tuple):
            input_res = tuple(input_res)
        input = input_res

    return input


def mv_module_from_gpu(module, low_cpu_mem_usage=False):
    """Moves module from gpu to cpu or meta if low_cpu_mem_usage is true.

    Args:
    module: The module to be moved.
    low_cpu_mem_usage: Whether to use low CPU memory. If true, move module to meta.

    Returns:
    The module on the specified device.
    """
    if hasattr(module, "device"):
        target_device = "meta" if low_cpu_mem_usage else "cpu"
        if module.device.type == target_device:
            return module
        else:
            return module.to(target_device)
    else:
        if low_cpu_mem_usage:
            return module.to("meta")
        else:
            return module.to("cpu")


def to_dtype(input, dtype=torch.float32):
    """Moves input data to the specified data type.

    Args:
    input: The input data to be moved.
    dtype: The target data type.

    Returns:
    The input data on the specified data type.
    """
    if input is None:
        return None
    if isinstance(input, torch.Tensor):
        return input.to(dtype)
    if isinstance(input, dict) or isinstance(input, UserDict):
        for inp in input.keys():
            input[inp] = to_dtype(input[inp], dtype)

    elif isinstance(input, list) or isinstance(input, tuple):
        if len(input) == 0:
            return input
        input_res = []
        for inp in input:
            input_res.append(to_dtype(inp, dtype))
        if isinstance(input, tuple):
            input_res = tuple(input_res)
        input = input_res

    return input


def check_is_cpu(device):
    """Check if the device is a CPU.

    Args:
        device: The device to be checked.

    Returns:
        bool: True if the device is a CPU, False otherwise.
    """
    return device == torch.device("cpu") or device == "cpu"


def get_common_prefix(paths):
    # Split each path into components and find the common prefix
    split_paths = [path.split(".") for path in paths]
    common_prefix = split_paths[0]
    for path in split_paths[1:]:
        common_prefix = [comp for comp, other in zip(common_prefix, path) if comp == other]
    return ".".join(common_prefix)


def extract_block_names_to_str(quant_block_list):
    if not isinstance(quant_block_list, (list, tuple)):
        return None
    # Extract common prefix for each list
    prefixes = [get_common_prefix(blocks) for blocks in quant_block_list]
    # Join prefixes into a single string
    return ",".join(prefixes)


def find_matching_blocks(model, all_blocks, to_quant_block_names):
    """
    Find and return matching blocks in the model based on to_quant_block_names.

    Args:
        model: The model (not used in this specific function but kept for completeness).
        all_blocks: List of lists, where each inner list contains full block names in the model.
        to_quant_block_names: Comma-separated string of target block names to match.

    Returns:
        target_blocks: List of lists containing full paths of matching blocks in the model.
    """
    if not to_quant_block_names:
        return all_blocks
    to_quant_block_list = to_quant_block_names
    if isinstance(to_quant_block_names, list) or isinstance(to_quant_block_names, tuple):
        return to_quant_block_names
    if isinstance(to_quant_block_names, str):
        to_quant_block_list = [name.strip() for name in to_quant_block_names.split(",")]
    target_blocks = []
    for block_list in all_blocks:
        matched_sublist = []
        for name in to_quant_block_list:
            matches = [block for block in block_list if re.search(name, block)]
            if matches:
                matched_sublist.extend(matches)
        if matched_sublist:
            target_blocks.append(matched_sublist)
    if not target_blocks:
        raise ValueError(
            "No block names matched. Please check the input for to_quant_block_name,"
            "or set to_quant_block_name to None to automatically match quantizable blocks."
        )
    return target_blocks


def get_block_names(model, quant_vision=False):
    """Get the block names for transformers-like networks.

    Args:
    model: The model.

    Returns:
    block_names: A list whose elements are list of block's layer names
    """
    from auto_round.special_model_handler import SPECIAL_MULTIMODAL_BLOCK

    def _get_llm_block_names(model):
        block_names = []
        target_modules = []
        for n, m in model.named_modules():
            if hasattr(type(m), "__name__") and "ModuleList" in type(m).__name__:
                target_modules.append((n, m))
                break  ## only find the first modulelist, may be not robust
        for i, target_m in enumerate(target_modules):
            block_names.append([])
            for n, m in target_m[1].named_children():
                block_names[i].append(target_m[0] + "." + n)
        return block_names

    def _get_vlm_block_names(model, quant_vision=False):
        if hasattr(model, "config") and model.config.model_type in SPECIAL_MULTIMODAL_BLOCK.keys():
            return SPECIAL_MULTIMODAL_BLOCK.get(model.config.model_type)(model, quant_vision=quant_vision)
        block_names = []
        target_modules = []
        vision_blocks_tuple = ("vision", "visual", "image", "img")
        last_block_name = ""
        for n, m in model.named_modules():
            if hasattr(type(m), "__name__") and "ModuleList" in type(m).__name__:
                if quant_vision or all(key not in n.lower() for key in (vision_blocks_tuple)):
                    if last_block_name and last_block_name in n:
                        continue
                    target_modules.append((n, m))
                    last_block_name = n
        for i, target_m in enumerate(target_modules):
            block_names.append([])
            for n, m in target_m[1].named_children():
                block_names[i].append(target_m[0] + "." + n)
        return block_names

    if quant_vision or not is_pure_text_model(model):
        return _get_vlm_block_names(model, quant_vision=quant_vision)
    else:
        return _get_llm_block_names(model)


def collect_best_params(block):
    params = {}
    for n, m in block.named_modules():
        if hasattr(m, "orig_layer"):
            params[n] = {}
            for key in m.params.keys():
                params[n][key] = copy.deepcopy(m.params[key].data)
    return params


def block_forward(block, input_ids, input_others, amp=False, amp_dtype=torch.float16, device=torch.device("cpu")):
    """Performs a forward pass through a block with the given inputs.

    Args:
    block: The block to perform the forward pass on.
    input_ids: The input IDs.
    input_others: A dictionary containing other input data.
    amp: A boolean indicating whether to use automatic mixed precision.
    amp_dtype: The data type for automatic mixed precision.
    device: The target device.

    Returns:
    output: The output of the forward pass.
    """
    if input_ids.device != device:
        input_ids = to_device(input_ids, device)
        input_others = to_device(input_others, device)
    input_tuple = input_others.pop("positional_inputs", None)
    if "alibi" in input_others.keys() and input_others["alibi"] is not None:
        alibi = input_others["alibi"]
        input_others["alibi"] = alibi.reshape(-1, alibi.shape[2], alibi.shape[3])
    if amp:
        with autocast(device_type=device.split(":")[0], dtype=amp_dtype):  # pragma: no cover
            output = block(input_ids, *input_tuple, **input_others)
    else:
        output = block(input_ids, *input_tuple, **input_others)
    if isinstance(output, list) or isinstance(output, tuple):
        output = output[0]
    return output


def check_to_quantized(config):
    """Checks if the configuration is valid for quantization.

    Args:
        config (dict or object): The configuration to check. It can be either a
            dictionary with a 'bits' key or an object with a 'bits' attribute.

    Returns:
        bool: True if the configuration is valid for quantization (bits <= 8),
            False otherwise.
    """
    if isinstance(config, dict):
        bits = int(config.get("bits", 16))
        act_bits = int(config.get("act_bits", 16))
    elif hasattr(config, "orig_layer"):
        bits = int(config.orig_layer.bits) if hasattr(config.orig_layer, "bits") else 16
        act_bits = int(config.orig_layer.act_bits) if hasattr(config.orig_layer, "act_bits") else 16
    else:
        bits = int(config.bits) if hasattr(config, "bits") else 16
        act_bits = int(config.act_bits) if hasattr(config, "act_bits") else 16

    return bits <= 8 or act_bits <= 8


def detect_device_count():
    """Detects the number of available computation devices.

    This function checks if CUDA is available. If it is, it returns the count
    of available CUDA devices. If not, it attempts to import the Habana
    device framework to return the count of Habana devices. If the import
    fails or no devices are found, it returns 0.

    Returns:
        int: The number of available devices (CUDA or Habana).
    """
    if torch.cuda.is_available():
        return torch.cuda.device_count()
    else:
        try:
            import habana_frameworks.torch.hpu as hthpu  # pylint: disable=E0401

            return hthpu.device_count()
        except ImportError:
            return 0


def detect_device(device=None):
    """Detects the appropriate computation device.

    This function determines the device to use for computations. It can take
    a specific device index or default to 'auto'. The function checks for
    available devices in the following order: CUDA, Habana, and finally CPU.

    Args:
        device (str, int, or torch.device, optional): The desired device.
            If 'auto' or None, the function will determine the best device
            automatically.

    Returns:
        str: The device to use for computations, formatted as a string.
    """

    def is_valid_digit(s):
        try:
            num = int(s)
            return 0 <= num
        except:
            return False

    dev_idx = None
    if is_valid_digit(device):
        dev_idx = int(device)
        device = "auto"
    if device is None or device == "auto":
        if torch.cuda.is_available():
            device = torch.device("cuda")
            # logger.info("Using GPU device")
        elif is_optimum_habana_available():  # pragma: no cover
            device = torch.device("hpu")
            # logger.info("Using HPU device")
        elif torch.xpu.is_available():  # pragma: no cover
            device = torch.device("xpu")
        # Use CPU as a fallback
        else:
            device = torch.device("cpu")
            # logger.info("Using CPU device")
        if dev_idx is not None and str(device) != "cpu":
            device = str(device) + f":{dev_idx}"
        return str(device)
    elif isinstance(device, torch.device):
        device = str(device)
    elif isinstance(device, str):  ## for cuda:0
        device = device
    return device


class CpuInfo(object):
    """Get CPU Info."""

    def __init__(self):
        """Get whether the cpu numerical format is bf16, the number of sockets, cores and cores per socket."""
        self._bf16 = False
        info = cpuinfo.get_cpu_info()
        if "arch" in info and "X86" in info["arch"]:
            cpuid = cpuinfo.CPUID()
            max_extension_support = cpuid.get_max_extension_support()
            if max_extension_support >= 7:
                eax = cpuid._run_asm(
                    b"\xb9\x01\x00\x00\x00",  # mov ecx, 1
                    b"\xb8\x07\x00\x00\x00" b"\x0f\xa2" b"\xc3",  # mov eax, 7  # cpuid  # ret
                )
                self._bf16 = bool(eax & (1 << 5))

    @property
    def bf16(self):
        """Get whether it is bf16."""
        return self._bf16


def is_local_path(path):
    """Checks if a given path exists locally.

    Args:
        path (str): The path to check.

    Returns:
        bool: True if the path exists locally, False otherwise.
    """
    format_list = (
        "json",
        "txt",
    )
    flag = None
    for x in format_list:
        flag = True if x in path else flag
    return flag and os.path.exists(path)


def convert_dtype_str2torch(str_dtype):
    """Converts a string dtype to its corresponding PyTorch dtype.

    Args:
        str_dtype (str): The string representation of the dtype.

    Returns:
        torch.dtype: The PyTorch dtype.

    Raises:
        ValueError: If the input str_dtype is unsupported.
    """
    if isinstance(str_dtype, torch.dtype) or str_dtype is None:
        return str_dtype
    if str_dtype == "int8":
        return torch.int8
    elif str_dtype == "fp32" or str_dtype == "float32" or str_dtype == "auto":
        return torch.float
    elif str_dtype == "fp16" or str_dtype == "float16":
        return torch.float16
    elif str_dtype == "bf16" or str_dtype == "bfloat16":
        return torch.bfloat16
    else:
        raise ValueError(f"Unsupported string dtype '{str_dtype}' for conversion to torch dtype.")


def convert_dtype_torch2str(dtype):
    """Converts a PyTorch dtype to its corresponding string representation.

    Args:
        dtype: PyTorch dtype or str. The dtype to convert.

    Returns:
        str: The string representation of the dtype.

    Raises:
        ValueError: If the input dtype is unsupported.
    """
    if isinstance(dtype, str) or dtype is None:
        return dtype
    if dtype == torch.int8:
        return "int8"
    elif dtype == torch.float:
        return "fp32"
    elif dtype == torch.float16:
        return "fp16"
    elif dtype == torch.bfloat16:
        return "bf16"
    elif isinstance(dtype, str) and dtype in ["int8", "fp32", "fp16", "bf16"]:
        return dtype
    else:
        raise ValueError(f"Unsupported PyTorch dtype '{dtype}' for conversion to string dtype.")


def convert_dtype_torch2str_hf(dtype):
    """Converts a PyTorch dtype to its corresponding huggingface string dtype, e.g. torch.float32 -> 'float32'.

    Args:
        dtype: PyTorch dtype or str. The dtype to convert.

    Returns:
         str: The string representation of the dtype.

    Raises:
        ValueError: If the input str_dtype is unsupported.
    """
    if dtype is None:
        return dtype
    if isinstance(dtype, str):
        if "float" not in dtype and "int" not in dtype:
            dtype = convert_dtype_str2torch(dtype)
        else:
            return dtype
    str_dtype = str(dtype)
    if "." not in str_dtype:
        raise ValueError(f"Unsupported pytorch dtype '{dtype}' for conversion to huggingface str dtype")
    str_dtype = str_dtype.split(".")[1]
    return str_dtype


def check_memory_availability(device, inputs, weight, org_seqlen, org_bs):
    """Checks the availability of memory on the specified device for processing inputs using a given weight tensor.

    Args:
        device (str): The device type ('cuda' for GPU or 'hpu' for HPU).
        inputs (torch.Tensor): Input tensor.
        weight (torch.Tensor): Weight tensor.
        org_seqlen (int): Original sequence length.
        org_bs (int): Original batch size.

    Returns:
        tuple: A tuple containing availability status (bool), modified sequence length (int),
               and modified batch size (int).
    """
    weight_memory = weight.numel() * weight.element_size()
    if "cuda" in device:
        current_gpu_index = torch.cuda.current_device()
        total_memory = torch.cuda.get_device_properties(current_gpu_index).total_memory
        used_memory = torch.cuda.memory_allocated(current_gpu_index)
        free_space = total_memory - used_memory
    elif "hpu" in device:  # pragma: no cover
        current_hpu_index = torch.hpu.current_device()
        free_space = torch.hpu.memory_reserved(current_hpu_index)
    else:
        return True, org_seqlen, org_bs

    free_space = free_space - weight_memory * 10  # for min_max_scale & grad usage
    seqlen = org_seqlen
    bs = org_bs
    in_feature = weight.shape[1]
    out_feature = weight.shape[0]
    while seqlen >= 128:
        input_size = bs * seqlen * in_feature
        output_size = bs * seqlen * out_feature
        input_output_memory = 2 * (input_size * inputs.element_size() + output_size * inputs.element_size())
        if input_output_memory < free_space:
            return True, seqlen, bs
        seqlen = seqlen // 2
        bs = 1

    return False, seqlen, bs


def get_layer_names_in_block(
    model, supported_types=(torch.nn.Linear, transformers.pytorch_utils.Conv1D), quant_block_list=None, class_names=None
):
    """Retrieves the names of layers within each block of the model.

    Returns:
        list: A list of strings, where each string is the name of a layer
              within a block of the model.
    """
    if class_names is None:
        class_names = []
    for n, m in model.named_modules():
        if isinstance(m, supported_types) or (class_names is not None and m.__class__.__name__ in class_names):
            m.tmp_name = n
    layers_in_block = []
    if bool(quant_block_list):
        all_blocks = quant_block_list
    else:
        all_blocks = get_block_names(model)
    for block_names in all_blocks:
        for block_name in block_names:
            block = get_module(model, block_name)
            for n, m in block.named_modules():
                if hasattr(m, "tmp_name"):
                    layers_in_block.append(m.tmp_name)
    return layers_in_block


def is_autoround_exllamav2_available():
    """Checks if the AutoRound ExLlamaV2 kernels are available.

    Returns:
        bool:
            True if the AutoRound ExLlamaV2 kernels are available, False otherwise.
    """
    res = True
    try:
        from autoround_exllamav2_kernels import gemm_half_q_half, make_q_matrix
    except ImportError as e:
        res = False
    return res


@lru_cache(None)
def is_hpu_supported():  # pragma: no cover
    try:
        import habana_frameworks.torch.core as htcore  # pylint: disable=E0401
    except ImportError as e:
        return False
    return True


def get_library_version(library_name):
    from packaging.version import Version

    python_vesion = Version(sys.version.split()[0])
    if python_vesion < Version("3.8"):
        import warnings

        warnings.filterwarnings("ignore", category=DeprecationWarning)
        import pkg_resources  # pylint: disable=E0401

        try:
            version = pkg_resources.get_distribution(library_name).version
            return version
        except pkg_resources.DistributionNotFound:
            return f"{library_name} is not installed"
    else:
        import importlib.metadata  # pylint: disable=E0401

        try:
            version = importlib.metadata.version(library_name)
            return version
        except importlib.metadata.PackageNotFoundError:
            return f"{library_name} is not installed"


def get_autogptq_packing_qlinear(backend, bits=4, group_size=128, sym=False):
    """
    Configures and returns a QuantLinear class based on the specified backend and parameters.

    Args:
        backend (str): The backend to be used for quantization. Supported values include "qigen", "triton", "marlin",
                       "exllama", and "cuda".
        bits (int, optional): The number of bits for quantization. Default is 4.
        group_size (int, optional): The group size for quantization. Default is 128.
        sym (bool, optional): Flag indicating whether to use symmetric quantization. Default is False.

    Returns:
        class: The dynamically imported QuantLinear class configured according to the specified parameters.
    """
    use_triton = True
    if bits not in [2, 4, 8]:
        use_triton = False
    disable_exllamav2 = True
    disable_exllamav1 = False
    disable_marlin = True
    use_qigen = False
    if "qigen" in backend:
        use_triton = False
        use_qigen = True
    elif "triton" in backend:
        use_triton = True
    elif "marlin" in backend and sym:
        use_triton = False
        disable_marlin = False
    elif "exllama" in backend:  ##need v1 code to export
        use_triton = True  ##same with triton
        disable_marlin = True
    elif "cuda" in backend:
        use_triton = False
        disable_marlin = True
        disable_exllamav2 = True
        disable_exllamav1 = True
    if use_triton:
        from auto_round.export.export_to_autogptq.qlinear_triton import QuantLinear

        return QuantLinear
    try:
        import auto_gptq  # pylint: disable=E0401
    except:
        logger.error(f"please install auto_gptq via 'pip install auto-gptq' to support exporting to {backend}")
        exit()

    from auto_gptq.utils.import_utils import dynamically_import_QuantLinear  # pylint: disable=E0401

    version = get_library_version("auto_gptq")
    from packaging.version import Version

    if Version(version) < Version("0.7.2"):
        QuantLinear = dynamically_import_QuantLinear(
            use_triton=use_triton,
            desc_act=False,
            group_size=group_size,
            bits=bits,
            disable_exllama=disable_exllamav1,
            disable_exllamav2=disable_exllamav2,
            use_qigen=use_qigen,
            disable_marlin=disable_marlin,
        )
    else:
        QuantLinear = dynamically_import_QuantLinear(  # pylint: disable=E1123
            use_triton=use_triton,
            desc_act=False,
            group_size=group_size,
            bits=bits,
            disable_exllama=disable_exllamav1,
            disable_exllamav2=disable_exllamav2,
            use_qigen=use_qigen,
            use_marlin=not disable_marlin,
        )
    return QuantLinear


def _clear_memory_for_cpu_and_cuda(tensor=None):
    if isinstance(tensor, list):
        for i in range(len(tensor)):
            tensor[i] = None
    if tensor is not None:
        del tensor
    gc.collect()
    if torch.cuda.is_available():
        torch.cuda.empty_cache()
    if torch.xpu.is_available():
        torch.xpu.empty_cache()


@torch._dynamo.disable()
def clear_memory(tensor=None):
    if is_hpu_supported():
        # hpu does not have empty_cache
        return
    else:
        _clear_memory_for_cpu_and_cuda(tensor)


def compare_versions(v1, v2):
    return version.parse(v1) >= version.parse(v2)


def torch_version_at_least(version_string):
    return compare_versions(torch.__version__, version_string)


TORCH_VERSION_AT_LEAST_2_6_PRE_RELEASE = torch_version_at_least("2.5.99")
TORCH_VERSION_AT_LEAST_2_6 = torch_version_at_least("2.6.0")
TORCH_VERSION_AT_LEAST_2_5 = torch_version_at_least("2.5.0")
TORCH_VERSION_AT_LEAST_2_4 = torch_version_at_least("2.4.0")


# Note on HPU usage:
# There are two modes available for enabling auto-round on HPU:
# 1. Compile Mode
#   1) Use PyTorch version ≥ 2.4 (Intel® Gaudi® v1.18 or later)
#   2) Set `PT_HPU_LAZY_MODE=0` and `PT_ENABLE_INT64_SUPPORT=1`
#   The compile mode can speed up quantization process but still in experimental stage.
# 2. Lazy Mode (By default)


def is_hpu_lazy_mode():
    return os.getenv("PT_HPU_LAZY_MODE") != "0"


def _use_hpu_compile_mode():
    return TORCH_VERSION_AT_LEAST_2_4 and not is_hpu_lazy_mode()


def compile_func_on_hpu(func):
    if _use_hpu_compile_mode():
        return torch.compile(func, backend="hpu_backend")
    return func


def compile_func_on_cuda_or_cpu(func):
    return torch.compile(func)


def compile_func(
    fun: Union[torch.nn.Module, Callable], device: Union[torch.nn.Module, Callable]
) -> Union[torch.nn.Module, Callable]:
    """Compile function on the specified device."""
    if "hpu" in str(device):
        return compile_func_on_hpu(fun)  ## use auto by default
    else:
        return compile_func_on_cuda_or_cpu(fun)


def is_numba_available():  # pragma: no cover
    """Check if Numba is available."""
    try:
        import numba

        return True
    except ImportError:
        return False


def _is_tbb_installed():  # pragma: no cover
    import importlib.metadata

    try:
        importlib.metadata.version("tbb")
        return True
    except importlib.metadata.PackageNotFoundError:
        return False


def _is_tbb_configured():  # pragma: no cover
    try:
        from numba.np.ufunc.parallel import _check_tbb_version_compatible

        # check if TBB is present and compatible
        _check_tbb_version_compatible()

        return True
    except ImportError as e:
        logger.warning_once(f"TBB not available: {e}")
        return False


def is_tbb_available():  # pragma: no cover
    """Check if TBB is available."""
    if not _is_tbb_installed():
        logger.warning_once("TBB is not installed, please install it with `pip install tbb`.")
        return False
    if not _is_tbb_configured():
        logger.warning_once(
            (
                "TBB is installed but not configured correctly. \n"
                "Please add the TBB library path to `LD_LIBRARY_PATH`, "
                "for example: `export LD_LIBRARY_PATH=$LD_LIBRARY_PATH:/usr/local/lib/`."
            )
        )
        return False
    return True


def can_pack_with_numba():  # pragma: no cover
    """Check if Numba and TBB are available for packing.

    To pack tensor with Numba, both Numba and TBB are required, and TBB should be configured correctly.
    """
    if not is_numba_available():
        logger.warning_once("Numba is not installed, please install it with `pip install numba`.")
        return False
    if not is_tbb_available():
        return False
    return True


def get_fp_layer_names(model, fp_layers):
    """Identifies and returns layers in the model to exclude from quantization.

    This function processes a comma-separated list of fully precision (FP) layers,
    matches them to the names of layers in the model, and returns a list of such
    layers to exclude from quantization.

    Args:
        model (torch.nn.Module): The model whose layers will be inspected.
        fp_layers (str): A comma-separated string of layer names to be excluded
            from quantization. Whitespace is ignored in this string.

    Returns:
        list: A list of layer names that match the specified FP layers or are
        subcomponents of those layers.
    """
    fp_layers = fp_layers.replace(" ", "").split(",")
    all_layer_names = []
    for n, m in model.named_modules():
        if isinstance(m, (torch.nn.Linear, transformers.pytorch_utils.Conv1D)):
            all_layer_names.append(n)
    not_to_quantized_layers = []

    for fp_layer in fp_layers:
        if fp_layer == "":
            continue
        if fp_layer in all_layer_names:
            not_to_quantized_layers.append(fp_layer)
            continue
        if fp_layer[-1].isdigit():
            fp_layer = fp_layer + "."  ##tricky setting
        for name in all_layer_names:
            if fp_layer in name:
                not_to_quantized_layers.append(name)

    return not_to_quantized_layers


def check_awq_gemm_compatibility(model, bits, group_size, sym, layer_configs=None):
    """Checks if a model is compatible with the AutoAWQ GEMM kernel.

    Args:
        model: The model object to evaluate, typically a PyTorch model.
        bits (int): The number of bits for quantization (must be 4 for compatibility).
        group_size (int): The group size for quantization.
        sym (bool): Whether symmetric quantization is used (not utilized in the current function logic).
        layer_configs (dict, optional): A dictionary mapping layer names to configurations, where each
            configuration can specify a custom number of bits for the layer.

    Returns:
        tuple: A tuple containing:
            - bool: `True` if the model is compatible, `False` otherwise.
            - str: An error message describing why the model is incompatible, or an empty string if compatible.
    """
    if bits != 4:
        return False, "AutoAWQ GEMM kernel only supports 4 bits"
    for n, m in model.named_modules():
        if isinstance(m, transformers.pytorch_utils.Conv1D):
            return False, "AutoAWQ GEMM kernel does not support conv1d"

    layer_names = get_layer_names_in_block(model)
    for layer_name in layer_names:
        if (
            layer_configs is not None
            and layer_name in layer_configs.keys()
            and layer_configs[layer_name].get("bits", bits) > 8
        ):
            continue

        layer = get_module(model, layer_name)
        if layer.in_features % group_size != 0:
            return False, f"Layer {layer_name} in_features is not multiple of group_size {group_size}"
        if layer.out_features % (32 // bits) != 0:
            return False, f"Layer {layer_name} out_features is not multiple of 32 // bits"

    return True, ""


def get_device_and_parallelism(device: Union[str, torch.device, int]) -> Tuple[str, bool]:
    if isinstance(device, str):
        devices = device.replace(" ", "").split(",")
    elif isinstance(device, int):
        devices = [str(device)]
    else:
        devices = [device]
    if all(s.isdigit() for s in devices) and len(devices) > 1 and torch.cuda.is_available():
        device = "cuda"
        parallelism = True
    elif all(s.isdigit() for s in devices) and len(devices) > 1 and torch.xpu.is_available():
        device = "xpu"
        parallelism = False
    # pragma: no cover
    elif device == "auto":
        device = detect_device(device)
        parallelism = True
    else:
        device = detect_device(device)
        parallelism = False
    return device, parallelism


def set_cuda_visible_devices(device):
    devices = device.replace(" ", "").split(",")
    if all(s.isdigit() for s in devices):
        if "CUDA_VISIBLE_DEVICES" in os.environ:
            current_visible_devices = os.environ["CUDA_VISIBLE_DEVICES"]
            current_visible_devices = current_visible_devices.split(",")
            indices = [int(device) for device in devices]
            try:
                pick_device = [current_visible_devices[i] for i in indices]
            except:
                raise ValueError(
                    "Invalid '--device' value: It must be smaller than the number of available devices."
                    " For example, with CUDA_VISIBLE_DEVICES=4,5, "
                    "--device 0,1 is valid, but --device 4,5 is not supported."
                )
            visible_devices = ",".join(pick_device)
            os.environ["CUDA_VISIBLE_DEVICES"] = visible_devices
        else:
            os.environ["CUDA_VISIBLE_DEVICES"] = device


def is_debug_mode():
    """Checks if the Python interpreter is running in debug mode.

    Returns:
        bool: True if debugging is enabled, False otherwise.
    """
    return sys.gettrace() is not None or sys.flags.debug == 1


def get_layer_features(layer):
    """Extracts input and output feature dimensions for supported layers."""
    if isinstance(layer, torch.nn.Linear):
        return layer.in_features, layer.out_features
    elif isinstance(layer, transformers.pytorch_utils.Conv1D):  # TODO: Verify correctness
        return layer.weight.shape[0], layer.weight.shape[1]
    elif isinstance(layer, torch.nn.Embedding):
        return layer.num_embeddings, layer.embedding_dim
    elif deepspeed_exists and isinstance(layer, (LinearLayer, LinearAllreduce)):
        return layer.weight.shape[1], layer.weight.shape[0]  # (input_dim, output_dim)
    return None, None  # Unsupported layer type


def get_gguf_architecture(dir_model, model_type=ModelType.TEXT):
    from auto_round.export.export_to_gguf.convert_hf_to_gguf import (
        ModelBase,
        get_model_architecture,
    )

    is_mistral_format = False

    hparams = ModelBase.load_hparams(dir_model, is_mistral_format)
    if isinstance(hparams, dict):
        tmp_model_type = hparams["model_type"]
    else:
        tmp_model_type = hparams.model_type
    if "mistral" == tmp_model_type:
        is_mistral_format = True
        hparams = ModelBase.load_hparams(dir_model, is_mistral_format)
    if not is_mistral_format:
        model_class = get_model_architecture(hparams, model_type)
    elif model_type == ModelType.MMPROJ:
        assert hparams.get("vision_encoder") is not None, "This model does not support multimodal"
        model_class = "PixtralModel"
    else:
        model_class = "MistralModel"
    return model_class


def _gguf_args_check(args_or_ar, format_str=None, model_type=ModelType.TEXT):
    import argparse

    from auto_round.export.export_to_gguf.convert import download_convert_file
    from auto_round.utils import logger

    if format_str is None:
        args_or_ar.format = args_or_ar.format.replace("q*_", f"q{args_or_ar.bits}_")
        format_str = args_or_ar.format
    else:
        format_str = format_str.replace("q*_", f"q{args_or_ar.bits}_")
    formats = format_str.lower().replace(" ", "").split(",")
    formats = sorted(formats, key=lambda x: len(x))
    export_gguf = False
    for f in formats:
        if f.startswith("gguf"):
            export_gguf = True

        if f.startswith("gguf") and f not in GGUF_CONFIG:
            logger.error(f"{f} is not supported, please check.")

    redownload = False
    if export_gguf:
        try:
            from auto_round.export.export_to_gguf.convert_hf_to_gguf import (  # pylint: disable=E0401
                ModelBase,
                ModelType,
                get_model_architecture,
            )

            if isinstance(args_or_ar.model, str):
                model_path = args_or_ar.model
            else:
                model_path = args_or_ar.model.name_or_path
            if not os.path.isdir(model_path):
                model_path = download_hf_model(model_path)
            model_architecture = get_gguf_architecture(model_path, model_type=ModelType.TEXT)
            if model_architecture not in ModelBase._model_classes[ModelType.TEXT]:
                logger.warning(
                    f"Current version of gguf export does not support for {model_architecture},"
                    " will re-download dependency file."
                )
                redownload = True
        except ModuleNotFoundError as e:
            if "convert_hf_to_gguf" in str(e):
                logger.warning("GGUF export dependency file is not found, download from github.")
                redownload = True
        except AttributeError as e:
            raise ImportError(
                "Please use the latest gguf-py, you can use the following command to install it:\n"
                "git clone https://github.com/ggml-org/llama.cpp.git && cd llama.cpp/gguf-py && pip install ."
            )
        download_convert_file(redownload)

        try:
            from auto_round.export.export_to_gguf.convert_hf_to_gguf import (  # pylint: disable=E0401
                ModelBase,
                ModelType,
            )
        except ImportError as e:
            raise ImportError(
                "Please use the latest gguf-py, you can use the following command to install it:\n"
                "git clone https://github.com/ggml-org/llama.cpp.git && cd llama.cpp/gguf-py && pip install ."
            )
        if isinstance(args_or_ar.model, str):
            model_path = args_or_ar.model
        else:
            model_path = args_or_ar.model.name_or_path
        if not os.path.isdir(model_path):
            model_path = download_hf_model(model_path)
        model_architecture = get_gguf_architecture(model_path, model_type=ModelType.TEXT)
        if model_architecture not in ModelBase._model_classes[ModelType.TEXT]:
            logger.error(f"Model {model_architecture} is not supported to export gguf format.")
            sys.exit(1)

    pattern = re.compile(r"q\d_k")
    pre_dq_format = ""
    unsupport_list, reset_list = [], []
    for format in GGUF_CONFIG:
        if format in formats:
            if format == "q6_k_s":
                logger.warning("Please note that q6_k_s is q6_k.")

            if re.search(pattern, format):
                if pre_dq_format and re.search(pattern, format).group() not in pre_dq_format:
                    logger.error(f"Cannot export {pre_dq_format} and {format} at the same time.")
                    sys.exit(-1)
                else:
                    pre_dq_format = format

            unsupport_list, reset_list = [], []
            gguf_config = GGUF_CONFIG[format]
            for k, v in gguf_config.items():
                if not hasattr(args_or_ar, k):
                    continue
                if k == "data_type":
                    if re.search(r"q\d_1", format) and len(formats) > 1:
                        v = "int"
                if k == "sym" and isinstance(args_or_ar, argparse.Namespace):
                    k = "asym"
                    v = not v
                if getattr(args_or_ar, k) != v:
                    unsupport_list.append(f"{k}={getattr(args_or_ar, k)}")
                    reset_list.append(f"{k}={v}")
                    setattr(args_or_ar, k, v)
            if len(unsupport_list) > 0:
                logger.info(
                    f"format {format} does not support for {', '.join(unsupport_list)},"
                    f" reset to {', '.join(reset_list)}."
                )
    # Removed obsolete commented-out block for improved readability and maintainability.
    return args_or_ar


def _to_model_dtype(model, model_dtype):
    if model_dtype is not None:
        try:
            if (model_dtype == "float16" or model_dtype == "fp16") and model.dtype != torch.float16:
                model = model.to(torch.float16)
            elif (
                model_dtype == "bfloat16" or model_dtype == "bfp16" or model_dtype == "bf16"
            ) and model.dtype != torch.bfloat16:
                model = model.to(torch.bfloat16)
            elif model_dtype == "float32" or model_dtype == "fp32" and model.dtype != torch.bfloat32:
                model = model.to(torch.float32)
        except:
            logger.error("please use more device to fit the device or just use one device")
            exit()
    return model


def set_fake_cuda_device_capability(func=None):
    if func is not None:
        torch.cuda.get_device_capability = func
        return func

    def fake_cuda():
        return 100, 1

    orig_func = torch.cuda.get_device_capability
    torch.cuda.get_device_capability = fake_cuda
    return orig_func


def check_and_mark_fp8_model(model: torch.nn.Module) -> bool:
    if hasattr(model, "is_fp8"):
        return model.is_fp8
    for n, m in model.named_modules():
        if isinstance(m, torch.nn.Linear) and str(m.weight.dtype).startswith("torch.float8"):
            m.is_fp8_linear = True
            if not hasattr(model, "is_fp8"):
                logger.warning("the support for fp8 model as input is experimental, please use with caution.")
                model.is_fp8 = True
    if hasattr(model, "is_fp8"):
        return True
    return False


def llm_load_model(
    pretrained_model_name_or_path,
    trust_remote_code=True,
    model_dtype=None,
    device="cpu",
    low_cpu_mem_mode=0,
    low_cpu_mem_tmp_dir=None,
    **kwargs,
):
    from transformers import AutoModel, AutoModelForCausalLM, AutoTokenizer

    device_str, use_auto_mapping = get_device_and_parallelism(device)
    torch_dtype = "auto"
    if device_str is not None and "hpu" in device_str:
        torch_dtype = torch.bfloat16

    is_glm = bool(re.search("chatglm", pretrained_model_name_or_path.lower()))
    low_cpu_mem_usage = False

    tokenizer = AutoTokenizer.from_pretrained(pretrained_model_name_or_path, trust_remote_code=trust_remote_code)

    model_cls = AutoModel if is_glm else AutoModelForCausalLM

    if low_cpu_mem_tmp_dir is None:
        low_cpu_mem_tmp_dir = "low_cpu_mem_tmp"
    if low_cpu_mem_mode == 2:
        from auto_round.low_cpu_mem.utils import load_model_with_hooks

        model = load_model_with_hooks(
            pretrained_model_name_or_path,
            model_cls,
            device=device,
            clean_weight=True,
            saved_path=low_cpu_mem_tmp_dir,
            torch_dtype=torch_dtype,
            trust_remote_code=trust_remote_code,
        )
    elif low_cpu_mem_mode == 1:
        from auto_round.low_cpu_mem.utils import load_empty_model

        low_cpu_mem_usage = True
        model = load_empty_model(
            pretrained_model_name_or_path,
            model_cls,
            device=device,
            saved_path=low_cpu_mem_tmp_dir,
            torch_dtype=torch_dtype,
            trust_remote_code=trust_remote_code,
        )
    else:
        if _use_hpu_compile_mode():
            model = model_cls.from_pretrained(
                pretrained_model_name_or_path,
                torch_dtype=torch_dtype,
                attn_implementation="eager",
                trust_remote_code=trust_remote_code,
                device_map="auto" if use_auto_mapping else None,
            )
        else:
            try:
                model = model_cls.from_pretrained(
                    pretrained_model_name_or_path,
                    torch_dtype=torch_dtype,
                    trust_remote_code=trust_remote_code,
                    device_map="auto" if use_auto_mapping else None,
                )
            except ValueError as e:
                if "FP8 quantized" in str(e):
                    orig_func = set_fake_cuda_device_capability()
                    model = model_cls.from_pretrained(
                        pretrained_model_name_or_path,
                        torch_dtype=torch_dtype,
                        trust_remote_code=trust_remote_code,
                        device_map="auto" if use_auto_mapping else None,
                    )
                    torch.cuda.get_device_capability = orig_func
                    model.is_fp8 = True  ##tricky setting
                    logger.warning("the support for fp8 model as input is experimental, please use with caution.")

            except OSError as e:
                logger.warning(
                    f"fail to load {pretrained_model_name_or_path}, set trust_remote_code to False and retry."
                )
                model = model_cls.from_pretrained(
                    pretrained_model_name_or_path,
                    torch_dtype=torch_dtype,
                    trust_remote_code=False,
                    device_map="auto" if use_auto_mapping else None,
                )

    model = model.eval()
    check_and_mark_fp8_model(model)
    model = _to_model_dtype(model, model_dtype)

    return model, tokenizer, low_cpu_mem_usage


def mllm_load_model(
    pretrained_model_name_or_path,
    device="cpu",
    torch_dtype="auto",
    use_auto_mapping=True,
    trust_remote_code=True,
    model_dtype=None,
    **kwargs,
):
    import transformers
    from huggingface_hub import HfApi, HfFileSystem, hf_hub_download
    from transformers import AutoModel, AutoModelForCausalLM, AutoProcessor, AutoTokenizer

    device_str, use_auto_mapping = get_device_and_parallelism(device)
    torch_dtype = "auto"
    if device_str is not None and "hpu" in device_str:
        torch_dtype = torch.bfloat16
    if os.path.isdir(pretrained_model_name_or_path):
        config = json.load(open(os.path.join(pretrained_model_name_or_path, "config.json")))
    else:
        from huggingface_hub import hf_hub_download, list_repo_files

        file_list = list_repo_files(pretrained_model_name_or_path)
        if "config.json" in file_list:
            # Load plain JSON
            config_path = hf_hub_download(pretrained_model_name_or_path, "config.json")
            with open(config_path, "r", encoding="utf-8") as f:
                config = json.load(f)
        elif "config.json.gz" in file_list:
            # Load gzipped JSON
            import gzip

            config_path = hf_hub_download(pretrained_model_name_or_path, "config.json.gz")
            with gzip.open(config_path, "rt", encoding="utf-8") as f:
                config = json.load(f)
        else:
            raise FileNotFoundError(f"No config.json or config.json.gz found for {pretrained_model_name_or_path}")

    if "model_type" in config:
        model_type = config["model_type"]
    else:
        model_type = None

    processor, image_processor = None, None
    if "deepseek_vl_v2" == model_type:
        from deepseek_vl2.models import DeepseekVLV2ForCausalLM, DeepseekVLV2Processor  # pylint: disable=E0401

        processor = DeepseekVLV2Processor.from_pretrained(pretrained_model_name_or_path)
        tokenizer = processor.tokenizer
        model: DeepseekVLV2ForCausalLM = AutoModelForCausalLM.from_pretrained(
            pretrained_model_name_or_path,
            trust_remote_code=trust_remote_code,
            torch_dtype=torch_dtype,
            device_map="auto" if use_auto_mapping else None,
        )
    else:
        architectures = config["architectures"][0]
        if architectures == "LlavaLlamaForCausalLM":
            from llava.model.builder import load_pretrained_model  # pylint: disable=E0401

            tokenizer, model, image_processor, _ = load_pretrained_model(
                pretrained_model_name_or_path,
                model_base=None,
                model_name=pretrained_model_name_or_path,
                torch_dtype=torch_dtype,
            )
        else:
            if architectures.endswith("Model") and hasattr(
                transformers, n := architectures.replace("Model", "ForConditionalGeneration")
            ):
                cls = getattr(transformers, n)
            elif hasattr(transformers, architectures):
                cls = getattr(transformers, architectures)
            else:
                cls = AutoModelForCausalLM
            try:
                model = cls.from_pretrained(
                    pretrained_model_name_or_path,
                    trust_remote_code=trust_remote_code,
                    torch_dtype=torch_dtype,
                    device_map="auto" if use_auto_mapping else None,
                )
            except ValueError as e:
                if "FP8 quantized" in str(e):
                    orig_func = set_fake_cuda_device_capability()
                    model = cls.from_pretrained(
                        pretrained_model_name_or_path,
                        trust_remote_code=trust_remote_code,
                        torch_dtype=torch_dtype,
                        device_map="auto" if use_auto_mapping else None,
                    )
                    torch.cuda.get_device_capability = orig_func
                    model.is_fp8 = True  ##tricky setting
                    logger.warning("the support for fp8 model as input is experimental, please use with caution.")

            if "Mistral-Small-3.2" in pretrained_model_name_or_path:
                from mistral_common.tokens.tokenizers.mistral import MistralTokenizer  # pylint: disable=E0401

                if os.path.isdir(pretrained_model_name_or_path):
                    tokenizer = MistralTokenizer.from_file(os.path.join(pretrained_model_name_or_path, "tekken.json"))
                else:
                    tokenizer = MistralTokenizer.from_hf_hub(pretrained_model_name_or_path)
            else:
                tokenizer = AutoTokenizer.from_pretrained(
                    pretrained_model_name_or_path, trust_remote_code=trust_remote_code
                )
                processor = AutoProcessor.from_pretrained(
                    pretrained_model_name_or_path, trust_remote_code=trust_remote_code
                )
            try:
                from transformers import AutoImageProcessor

                image_processor = AutoImageProcessor.from_pretrained(
                    pretrained_model_name_or_path, trust_remote_code=trust_remote_code
                )
            except Exception as e:
                pass

    model = model.eval()
    check_and_mark_fp8_model(model)
    model = _to_model_dtype(model, model_dtype)

    return model, processor, tokenizer, image_processor


def is_pure_text_model(model):
    """verify on: phi-3.5, Mistral-Small-3.1, gemma-3, qwen2-vl,"""
    if hasattr(model, "config") and hasattr(model.config, "vision_config"):
        return False
    if hasattr(model.__class__, "main_input_name") and model.__class__.main_input_name != "input_ids":
        return False
    for module in model.modules():
        if hasattr(module.__class__, "main_input_name") and module.__class__.main_input_name != "input_ids":
            return False
        if "vision" in str(module.__class__).lower():
            return False
        if "image" in str(module.__class__).lower():
            return False
        if "img" in str(module.__class__).lower():
            return False
    return True


def reset_params(inputs):
    """
    Resets specific input parameters to avoid saving the key-value cache during fine-tuning.

    Args:
        inputs (dict): Dictionary of model inputs.

    Modifies:
        inputs (dict): Sets "use_cache" to False if the key is present.
    """
    if "use_cache" in inputs.keys():  # Not storing kv cache
        inputs["use_cache"] = False


def check_skippable_keywords(key):
    """
    Prints a reminder if a key is not stored during quantization fine-tuning.
    """
    skippable_cache_keys = ("past_key_value",)
    for cache_key in skippable_cache_keys:
        if cache_key not in key:
            return True
    return False


def init_cache(positional_inputs, inputs):
    """
    Initializes special model inputs by adding positional inputs if missing.

    Args:
        positional_inputs (list): List of positional inputs to add to inputs.
        inputs (dict): Dictionary of model inputs.

    Modifies:
        inputs (dict): Adds "positional_inputs" key if not present.
    """
    if "positional_inputs" not in inputs:  # for chatglm Series
        inputs["positional_inputs"] = []
    for idx, item in enumerate(positional_inputs):
        inputs["positional_inputs"] = to_device(positional_inputs)


def get_shared_keys(model):
    """
    Retrieves shared keys from the model's state dictionary.

    Args:
        model (torch.nn.Module): The model to retrieve shared keys from.

    Returns:
        tuple: tuple of shared keys.
    """
    from auto_round.special_model_handler import SPECIAL_SHARED_CACHE_KEYS

    shared_keys = SHARED_CACHE_KEYS
    shared_keys += SPECIAL_SHARED_CACHE_KEYS.get(model.__class__.__name__, ())
    return shared_keys


def get_model_dtype(model_dtype, default="auto"):
    if model_dtype is None or model_dtype == "auto":
        model_dtype = default
    elif model_dtype in ["bf16", "bfloat16"]:
        model_dtype = "bfloat16"
    elif model_dtype in ["f16", "float16", "fp16"]:
        model_dtype = "float16"
    elif model_dtype in ["f32", "float32", "fp32"]:
        model_dtype = "float32"
    else:
        logger.warning(f"Unable to identify model_dtype {model_dtype}, reset to default model_dtype {default}")
        model_dtype = default
    return model_dtype


def str2bool(v):
    import argparse

    if isinstance(v, bool):
        return v
    if v.lower() in ("yes", "true", "t", "y", "1"):
        return True
    elif v.lower() in ("no", "false", "f", "n", "0"):
        return False
    else:
        raise argparse.ArgumentTypeError("Boolean value expected.")


def filter_quantization_config(quantization_config):
    default_dict = {
        "amp": True,
        "batch_size": 8,
        "data_type": int,
        "dataset": "NeelNanda/pile-10k",
        "enable_minmax_tuning": True,
        "enable_norm_bias_tuning": False,
        "enable_quanted_input": True,
        "gradient_accumulate_steps": 1,
        "iters": 200,
        "low_gpu_mem_usage": False,
        "nsamples": 128,
        "scale_dtype": "torch.float16",
        "seqlen": 2048,
    }
    iters = quantization_config.get("iters", 200)

    default_dict["lr"] = 1.0 / iters if iters > 0 else 5e-3
    default_dict["minmax_lr"] = default_dict["lr"]

    for key in default_dict:
        if key in quantization_config and default_dict[key] == quantization_config[key]:
            quantization_config.pop(key)
    for k in list(quantization_config.keys()):
        if quantization_config[k] is None:
            quantization_config.pop(k)

    if quantization_config.get("act_bits", 16) >= 16:
        quantization_config.pop("act_bits", None)
        quantization_config.pop("act_data_type", None)
        quantization_config.pop("act_dynamic", None)
        quantization_config.pop("act_sym", None)
        quantization_config.pop("act_group_size", None)


def check_start_with_block_name(name: str, block_name_to_quantize: list):
    """
    Checks if the given layer name starts with any of the block names to be quantized.

    Args:
        name (str): The name of the layer.
        block_name_to_quantize (list): A list of block names to check against.

    Returns:
        bool: True if the layer name starts with any of the block names, False otherwise.
    """
    for block_name in block_name_to_quantize:
        if name.startswith(block_name):
            return True
    return False


def check_seqlen_compatible(input_seqlen, tokenizer=None, model=None):
    """
    Check whether the input sequence length is within the limits defined
    by the tokenizer and the model configuration.

    Args:
        input_seqlen (int): The length of the input sequence.
        tokenizer: Optional, a HuggingFace tokenizer object.
        model: Optional, a HuggingFace model object.

    Returns:
        ValueError: if the input length is not valid, riase Error.
    """
    if model is not None and hasattr(model, "config"):
        model_config = model.config
        if hasattr(model_config, "max_position_embeddings") and input_seqlen > model_config.max_position_embeddings:
            raise ValueError(
                f"seqlen({input_seqlen}) exceeds model.config.max_position_embeddings("
                f"{model_config.max_position_embeddings}). Please lowering '--seqlen'"
            )
    if tokenizer is not None and hasattr(tokenizer, "model_max_length") and input_seqlen > tokenizer.model_max_length:
        raise ValueError(
            f"seqlen({input_seqlen}) exceeds tokenizer.model_max_length({tokenizer.model_max_length}). "
            "Please oncider Consider lowering the '--seqlen' or increasing tokenizer.model_max_length."
        )


def _use_more_bits(i_layer: int, n_layer: int):
    return (i_layer < n_layer // 8) or (i_layer >= 7 * n_layer // 8) or ((i_layer - n_layer // 8) % 3 == 2)


def _get_digital_in_layer_name(layer_name):
    pattern = re.compile(r"([a-zA-Z]+\.){1,}(\d+)")
    res = re.search(pattern, layer_name)
    if res:
        return int(res[2])
    else:
        return None


def _search_gguf_type(gguf_type):
    if gguf_type in GGUF_INNER_CONFIG:
        return gguf_type
    pattern = re.compile("gguf:q([0-9]{1,})_[01k]")
    bits = re.search(pattern, gguf_type)
    if not bits:
        raise KeyError(f"{gguf_type} is not a correct gguf type, please check")

    for suffix in ["_k", "_0", "_1"]:
        if gguf_type.endswith(suffix):
            continue
        if (tmp_type := re.sub("_[01k]", suffix, gguf_type)) in GGUF_INNER_CONFIG:
            return tmp_type
    return None


def _gguf_type_fallback(gguf_type):
    if gguf_type in ("gguf:q2_k", "gguf:q3_k", "gguf:q4_k"):
        gguf_type = "gguf:q5_0"
    elif gguf_type == "gguf:q5_k":
        gguf_type = "gguf:q5_0"
    elif gguf_type == "gguf:q6_k":
        gguf_type = "gguf:q8_0"
    return gguf_type


##https://github.com/ggml-org/llama.cpp/blob/9e31bec4fd53634c9e5b04650488a09a055f5dab/src/llama-quant.cpp#L129
def get_layer_config_by_gguf_format(layer_config, gguf_format, model, model_type=ModelType.TEXT):
    # TODO: support for other format later
    target_gguf_format = next((fmt for fmt in gguf_format if fmt != "fake"), None)

    import gguf  # pylint: disable=E0401

    # from auto_round.export.export_to_gguf.convert import ModelBase, get_model_architecture
    convert_hf_to_gguf = LazyImport("auto_round.export.export_to_gguf.convert_hf_to_gguf")

    model_architecture = convert_hf_to_gguf.get_model_architecture(
        hparams=model.config.to_dict(), model_type=model_type
    )
    try:
        model_class = convert_hf_to_gguf.ModelBase.from_model_architecture(model_architecture, model_type=model_type)
    except NotImplementedError:
        return layer_config, {}

    n_layer = None
    for name in ["n_layers", "num_hidden_layers", "n_layer", "num_layers"]:
        sub_attr = "text_config" if model_type == ModelType.TEXT else "vision_config"
        if hasattr(model.config, name):
            n_layer = getattr(model.config, name)
            break
        if hasattr(model.config, sub_attr):
            if hasattr(getattr(model.config, sub_attr), name):
                n_layer = getattr(getattr(model.config, sub_attr), name)
                break
    if n_layer is None:
        return layer_config, {}

    tensor_map = gguf.get_tensor_name_map(model_class.model_arch, n_layer)

    def _set_config(config, target_config):
        for k, v in target_config.items():
            if isinstance(config, dict):
                config[k] = v
            else:
                setattr(config, k, v)
        return config

    gguf_format_config = {}
    lm_head_name = get_lm_head_name(model)
    inner_gguf_format = GGUF_CONFIG[target_gguf_format]["mostly"]
    # ggml_type =  getattr(gguf.GGMLQuantizationType,inner_gguf_format.split(":")[-1].upper())
    block_size = GGML_QUANT_SIZES[inner_gguf_format.split(":")[-1].lower()][0]
    tie_word_embeddings = True
    if hasattr(model, "config") and hasattr(model.config, "tie_word_embeddings"):
        tie_word_embeddings = model.config.tie_word_embeddings

    n_gqa = 1
    if (
        hasattr(model, "config")
        and hasattr(model.config, "num_attention_heads")
        and hasattr(model.config, "num_key_value_heads")
    ):
        n_gqa = model.config.num_attention_heads // model.config.num_key_value_heads
    n_expert = 0
    for name in ["num_experts", "num_local_experts", "n_routed_experts"]:
        if hasattr(model.config, name):
            n_expert = getattr(model.config, name)

    i_attention_wv = 0
    i_ffn_down = 0
    layer_config_copy = copy.deepcopy(layer_config)
    target_bits = None
    if inner_gguf_format.startswith("gguf:q") and len(inner_gguf_format) >= 7 and (inner_gguf_format[6]).isdigit():
        target_bits = int(inner_gguf_format[6])

    for layer_name, config in layer_config_copy.items():
        if not check_to_quantized(config):
            continue
        new_type = GGUF_CONFIG[target_gguf_format]["mostly"]
        layer = get_module(model, layer_name)
        if isinstance(layer, transformers.pytorch_utils.Conv1D):
            input_features = layer.weight.shape[0]
        else:
            input_features = layer.weight.shape[-1]
        i_layer = _get_digital_in_layer_name(layer_name)

        if lm_head_name is not None and layer_name == lm_head_name:
            target_bits = int(re.search("gguf:q([0-9]{1,})_[01k]", GGUF_CONFIG[target_gguf_format]["lm_head"]).group(1))
        if isinstance(layer, torch.nn.Embedding):
            target_bits = int(
                re.search("gguf:q([0-9]{1,})_[01k]", GGUF_CONFIG[target_gguf_format]["embedding"]).group(1)
            )

        gguf_name = tensor_map.get_name(layer_name)
        bits_index = 6
        if config.get("fixed_by_user", False):
            if "bits" not in config:
                logger.warning(
                    f"Setting layer_config requires providing bits, {layer_name} has not bits,"
                    f" using bits={target_bits} instead."
                )
                new_type = new_type[:bits_index] + target_bits + new_type[bits_index + 1 :]
            else:
                new_type = new_type[:bits_index] + str(config["bits"]) + new_type[bits_index + 1 :]
            new_type = _search_gguf_type(new_type)
            if new_type is None:
                raise ValueError(f"invalid bit setting for {layer_name}")
        elif target_bits is not None and "bits" in config and config["bits"] != target_bits:
            new_type = new_type[:bits_index] + str(config["bits"]) + new_type[bits_index + 1 :]
            new_type = _search_gguf_type(new_type)
            if new_type is None:
                raise ValueError(f"invalid bit setting for {layer_name}")
        elif lm_head_name is not None and layer_name == lm_head_name and not tie_word_embeddings:
            if gguf.MODEL_ARCH.FALCON == model_class.model_arch or input_features % block_size != 0:
                new_type = "gguf:q8_0"
            elif "lm_head" in GGUF_CONFIG[target_gguf_format]:
                new_type = GGUF_CONFIG[target_gguf_format]["lm_head"]
            elif new_type != "gguf:q8_0":
                new_type = "gguf:q6_k"
        elif lm_head_name is not None and layer_name == lm_head_name and tie_word_embeddings:
            pass
        elif isinstance(layer, torch.nn.Embedding):
            if "embedding" in GGUF_CONFIG[target_gguf_format]:
                new_type = GGUF_CONFIG[target_gguf_format]["embedding"]
        elif gguf_name is None:
            pass
        # attn_v
        elif "attn_v" in gguf_name:
            if target_gguf_format == "gguf:q2_k":
                new_type = "gguf:q4_k" if n_gqa >= 4 else "gguf:q3_k"
            elif target_gguf_format == "gguf:q2_k_s" and n_gqa >= 4:
                new_type = "gguf:q4_k"
            elif target_gguf_format == "gguf:q3_k_m":
                new_type = "gguf:q5_k" if i_attention_wv < 2 else "gguf:q4_k"
            elif target_gguf_format == "gguf:q3_k_l":
                new_type = "gguf:q5_k"
            elif (target_gguf_format == "gguf:q4_k_m" or target_gguf_format == "gguf:q5_k_m") and _use_more_bits(
                i_layer, n_layer
            ):
                new_type = "gguf:q6_k"
            elif target_gguf_format == "gguf:q4_k_s" and i_attention_wv < 4:
                new_type = "gguf:q5_k"
            ##TODO check which models are be grouped into to LLM_TYPE_70B
            # if (qs.model.type == LLM_TYPE_70B) {
            # // In the 70B model we have 8 heads sharing the same attn_v weights.
            # As a result, the attn_v.weight tensor is
            # // 8x smaller compared to attn_q.weight.Hence, we can get a nice boost in quantization accuracy with
            # // nearly negligible increase in model size by quantizing this tensor with more bits:
            #     if
            # (new_type == GGML_TYPE_Q3_K | | new_type == GGML_TYPE_Q4_K)
            # new_type = GGML_TYPE_Q5_K;
            # }
            if n_expert == 8:
                new_type = "gguf:q8_k"
            i_attention_wv += 1

        elif "attn_k" in gguf_name:
            if n_expert == 8:
                new_type = "gguf:q8_0"
        # ffn_down
        elif "ffn_down" in gguf_name:
            if target_gguf_format == "gguf:q2_k":
                new_type = "gguf:q3_k"
            elif target_gguf_format == "gguf:q2_k_s":
                if i_layer < n_layer / 8:
                    new_type = "gguf:q4_k"
            elif target_gguf_format == "gguf:q3_k_m":
                if i_layer < n_layer / 16:
                    new_type = "gguf:q5_k"
                elif gguf.MODEL_ARCH.FALCON == model_class.model_arch or _use_more_bits(i_layer, n_layer):
                    new_type = "gguf:q4_k"
                else:
                    new_type = "gguf:q3_k"
            elif target_gguf_format == "gguf:q3_k_l":
                if gguf.MODEL_ARCH.FALCON == model_class.model_arch:
                    new_type = "gguf:q4_k"
                else:
                    new_type = "gguf:q5_k"
            elif target_gguf_format == "gguf:q4_k_m":
                if gguf.MODEL_ARCH.FALCON == model_class.model_arch:
                    if i_layer < n_layer // 16:
                        new_type = "gguf:q6_k"
                    elif _use_more_bits(i_layer, n_layer):
                        new_type = "gguf:q5_k"
                    else:
                        new_type = "gguf:q4_k"
                else:
                    if _use_more_bits(i_layer, n_layer):
                        new_type = "gguf:q6_k"
            elif target_gguf_format == "gguf:q5_k_m" and _use_more_bits(i_layer, n_layer):
                new_type = "gguf:q6_k"
            elif (
                target_gguf_format == "gguf:q4_k_s"
                and model_class.model_arch != gguf.MODEL_ARCH.FALCON
                and i_layer < n_layer / 8
            ):
                new_type = "gguf:q5_k"
            elif (target_gguf_format == "gguf:q4_0" or target_gguf_format == "gguf:q5_0") and i_layer < n_layer / 8:
                if target_gguf_format == "gguf:q4_0":
                    new_type = "gguf:q4_1"
                else:
                    new_type = "gguf:q5_1"
            i_ffn_down += 1

        # attn_output
        elif "attn_output" in gguf_name:
            if gguf.MODEL_ARCH.FALCON != model_class.model_arch:
                if n_expert == 8:
                    if target_gguf_format in (
                        "gguf:q2_k",
                        "gguf:q3_k_s",
                        "gguf:q3_k_m",
                        "gguf:q4_k_s",
                        "gguf:q4_k_m",
                        "gguf:q5_k",
                    ):
                        new_type = "gguf:q5_k"
                    elif target_gguf_format == "gguf:q2_k":
                        new_type = "gguf:q3_k"
                    elif target_gguf_format == "gguf:q3_k_m":
                        new_type = "gguf:q4_k"
                    elif target_gguf_format == "gguf:q3_k_l":
                        new_type = "gguf:q5_k"
            else:
                if target_gguf_format == "gguf:q3_k_l":
                    new_type = "gguf:q4_k"
        # attn_qkv
        elif "attn_qkv" in gguf_name:
            if target_gguf_format in ("gguf:q3_k_m", "gguf:q3_k_l"):
                new_type = "gguf:q4_k"
            elif target_gguf_format == "gguf:q4_k_m":
                new_type = "gguf:q5_k"
            elif target_gguf_format == "gguf:q5_k_m":
                new_type = "gguf:q5_k"
        new_block_size = GGML_QUANT_SIZES[new_type.split(":")[-1].lower()][0]
        if input_features % new_block_size != 0:
            new_type = _gguf_type_fallback(new_type)
            new_block_size = GGML_QUANT_SIZES[new_type.split(":")[-1].lower()][0]
            if input_features % new_block_size != 0:
                new_type = "gguf:bf16"
            logger.warning(
                f"fallback {layer_name} to {new_type}, "
                f"because input_features({input_features}) % block_size({block_size}) != 0"
            )
        # for deepseek v2
        if layer_name.endswith("kv_b_proj") and new_type.endswith("_k") and "Deepseek" in model.config.architectures[0]:
            fallback = False

            # calc if need fallback
            qk_nope_head_dim = model.config.qk_nope_head_dim
            kv_b_shape = get_module(model, layer_name).weight.shape

            if (
                qk_nope_head_dim < QK_K
                or qk_nope_head_dim % QK_K != 0
                or kv_b_shape[-1] < QK_K
                or kv_b_shape[-1] % QK_K != 0
            ):
                fallback = True
            if fallback:
                tmp_type = _gguf_type_fallback(new_type)
                logger.warning_once(
                    f"self_attn.kv_b_proj does not support the use of {new_type}, replace it with {tmp_type}"
                )
                new_type = tmp_type

        target_config = GGUF_INNER_CONFIG[new_type]

        _set_config(layer_config[layer_name], target_config)
        _set_config(layer, target_config)
        gguf_format_config[layer_name] = new_type

    return layer_config, gguf_format_config


def get_lm_head_name(model):
    block_names = get_block_names(model, True)
    last_name = None
    for n, m in model.named_modules():
        if any(m.children()):
            continue
        last_name = n
    for l in block_names:
        if last_name in l:
            last_name = None
            break
    return last_name


def get_gguf_qtype_by_layer_config(layer_config):
    import gguf  # pylint: disable=E0401

    if layer_config["bits"] >= 16:
        return None
    bits = layer_config["bits"]
    super_bits = layer_config.get("super_bits", None)
    sym = layer_config["sym"]
    group_size = layer_config.get("group_size", None)
    super_group_size = layer_config.get("super_group_size", None)
    if bits == 2 and super_bits == 4 and not sym and group_size == 16 and super_group_size == 16:
        return gguf.GGMLQuantizationType.Q2_K
    if bits == 3 and super_bits == 6 and sym and group_size == 16 and super_group_size == 16:
        return gguf.GGMLQuantizationType.Q3_K
    if bits == 4:
        if super_bits is not None and super_bits == 6 and not sym and group_size == 32 and super_group_size == 8:
            return gguf.GGMLQuantizationType.Q4_K
        if super_bits is None and sym and group_size == 32:
            return gguf.GGMLQuantizationType.Q4_0
        if super_bits is None and not sym and group_size == 32:
            return gguf.GGMLQuantizationType.Q4_1
    if bits == 5:
        if super_bits == 6 and not sym and group_size == 32 and super_group_size == 8:
            return gguf.GGMLQuantizationType.Q5_K
        if super_bits is None and sym and group_size == 32:
            return gguf.GGMLQuantizationType.Q5_0
        if super_bits is None and not sym and group_size == 32:
            return gguf.GGMLQuantizationType.Q5_1
    if bits == 6 and super_bits == 8 and group_size == 16 and super_group_size == 16:
        return gguf.GGMLQuantizationType.Q6_K
    if bits == 8 and sym and group_size == 32:
        return gguf.GGMLQuantizationType.Q8_0
    raise ValueError("Unknown layer config")


def flatten_list(nested_list):
    flattened = []
    for item in nested_list:
        if isinstance(item, (list, tuple)):
            flattened.extend(flatten_list(item))
        else:
            flattened.append(item)
    return flattened


def clean_module_parameter(submodule, parameter):
    if submodule is None:
        return
    is_buffer = parameter in submodule._buffers
    with torch.no_grad():
        if is_buffer:
            submodule._buffers[parameter] = None
        else:
            submodule._parameters[parameter] = None


def get_reciprocal(tensor):
    if torch.dtype is torch.float16:
        tensor = torch.sign(tensor) * torch.clamp(torch.abs(tensor), min=1e-5)
    else:
        tensor = torch.where(torch.abs(tensor) < 1e-30, 0, tensor)
    return torch.where(tensor != 0, 1 / tensor, torch.zeros_like(tensor))


def check_need_act_calibration(
    is_act_dynamic: Union[bool, None], act_data_type: Union[str, None] = None, act_bits: int = 16
) -> bool:
    if act_bits > 8:
        return False
<<<<<<< HEAD
    # None is dynamic
    if is_act_dynamic == False:  # pylint: disable=E0401 E712
=======
    if is_act_dynamic == False:  ## None is dynamic
>>>>>>> d73f3aac
        return True
    if act_data_type is not None and "static" in act_data_type:
        return True
    return False


def pad_weight(weight: torch.Tensor, block_size: list) -> Tuple[torch.Tensor, int, int]:
    """Pads a matrix to make its dimensions multiples of block_size."""
    M, N = weight.shape[-2:]
    block_size_m, block_size_n = block_size
    pad_M = (block_size_m - M % block_size_m) % block_size_m
    pad_N = (block_size_n - N % block_size_n) % block_size_n

    if pad_M == 0 and pad_N == 0:
        return weight, M, N  # No padding needed
    padded_weight = torch.nn.functional.pad(weight, (0, pad_N, 0, pad_M), mode="constant", value=0)
    return padded_weight, M, N  # Return original dimensions for unpadding


def unpad_weight(weight: torch.Tensor, original_M: int, original_N: int, keep_first_dim: bool = False) -> torch.Tensor:
    """Removes padding from the matrix to restore its original shape."""
    if (weight.shape[-2] == original_M) and (weight.shape[-1] == original_N):
        return weight
    if keep_first_dim:
        return weight[:, :original_M, :original_N]
    else:
        return weight[:original_M, :original_N]


def pad_block_fp8_weight_naive(
    weight: torch.Tensor, weight_scale: torch.Tensor, block_size: list
) -> Tuple[torch.Tensor, int, int]:
    assert len(block_size) == 2

    block_size_m, block_size_n = block_size
    weight_scale_m, weight_scale_n = weight_scale.shape[-2:]

    weight, orig_M, orig_N = pad_weight(weight, block_size)
    M, N = weight.shape[-2:]

    assert weight_scale_m == M // block_size_m
    assert weight_scale_n == N // block_size_n

    return weight, orig_M, orig_N


def dequant_block_fp8_weight(weight: torch.Tensor, weight_scale: torch.Tensor, block_size: list) -> torch.Tensor:
    dtype = torch.bfloat16
    if weight_scale is None:
        return weight
    assert len(block_size) == 2

    weight, orig_M, orig_N = pad_block_fp8_weight_naive(weight, weight_scale, block_size)

    weight_shape_len = len(weight.shape)

    block_size_m, block_size_n = block_size

    # mul scale
    if weight_shape_len == 2:
        weight_scale_m, weight_scale_n = weight_scale.shape
        weight_scale = weight_scale.view(weight_scale_m, 1, weight_scale_n, 1)
        weight = weight.view(weight_scale_m, block_size_m, weight_scale_n, block_size_n)
        dequant_weight = weight.to(dtype) * weight_scale.to(dtype)
        dequant_weight = dequant_weight.view(weight_scale_m * block_size_m, weight_scale_n * block_size_n)
        keep_first_dim = False
    elif weight_shape_len == 3:
        fd, weight_scale_m, weight_scale_n = weight_scale.shape
        weight_scale = weight_scale.view(fd, weight_scale_m, 1, weight_scale_n, 1)
        weight = weight.view(fd, weight_scale_m, block_size_m, weight_scale_n, block_size_n)
        dequant_weight = weight.to(dtype) * weight_scale.to(dtype)
        dequant_weight = dequant_weight.view(fd, weight_scale_m * block_size_m, weight_scale_n * block_size_n)
        keep_first_dim = True
    else:
        raise ValueError("Only support original weight shape is either 2 or 3")

    dequant_weight = unpad_weight(dequant_weight, orig_M, orig_N, keep_first_dim=keep_first_dim)

    return dequant_weight


def convert_fp8_layer_to_linear(layer, dtype=torch.bfloat16):
    """ """
    new_layer = torch.nn.Linear(layer.in_features, layer.out_features, bias=layer.bias is not None, dtype=dtype)
    if layer.bias is not None:
        new_layer.bias.data.copy_(layer.bias.data.to(dtype=dtype))

    keys = get_quant_keys() + ["tmp_name"]
    for key in keys:
        setattr(new_layer, key, getattr(layer, key, None))

    if layer.__class__.__name__ == "CompressedLinear":
        dq_weight = layer.compressor.decompress_module(layer)
    else:
        weight_scale = layer.weight_scale if hasattr(layer, "weight_scale") else layer.weight_scale_inv
        dq_weight = dequant_block_fp8_weight(layer.weight, weight_scale, layer.block_size)
    new_layer.weight.data.copy_(dq_weight.to(dtype=dtype))
    return new_layer


def convert_fp8_model_to_16b_model(model, dtype=torch.bfloat16):
    """
    Convert a model with FP8 quantized layers to a model with 16-bit linear layers.
    This is useful for compatibility with other frameworks or for further processing.
    """
    for n, m in model.named_modules():
        if m.__class__.__name__ == "FP8Linear":
            new_module = convert_fp8_layer_to_linear(m, dtype=dtype)
            set_module(model, n, new_module)
    return model


def get_quant_keys():
    keys = [
        "bits",
        "group_size",
        "sym",
        "data_type",
        "scale_dtype",
        "act_bits",
        "act_group_size",
        "act_sym",
        "act_dynamic",
        "act_data_type",
        "super_bits",
        "super_group_size",
    ]
    return keys


def out_of_vram(error_msg):
    error_msg = str(error_msg)
    # CUDA
    if "CUDA out of memory" in error_msg:
        return True
    # gaudi
    if "MODULE:PT_DEVMEM" in error_msg:
        return True
    # XPU
    if "UR_RESULT_ERROR_OUT_OF_DEVICE_MEMORY" in error_msg:
        return True
    # ROCM
    if "HIP out of memory. Tried to allocate" in error_msg:
        return True
    return False


def download_hf_model(repo_id, cache_dir=None, repo_type=None, revision=None):
    """Download hugging face model from hf hub."""
    from huggingface_hub.constants import DEFAULT_REVISION, HUGGINGFACE_HUB_CACHE
    from huggingface_hub.file_download import REGEX_COMMIT_HASH, repo_folder_name
    from huggingface_hub.utils import EntryNotFoundError

    if cache_dir is None:
        cache_dir = HUGGINGFACE_HUB_CACHE
    if revision is None:
        revision = DEFAULT_REVISION
    if repo_type is None:
        repo_type = "model"
    storage_folder = os.path.join(cache_dir, repo_folder_name(repo_id=repo_id, repo_type=repo_type))
    commit_hash = None
    if REGEX_COMMIT_HASH.match(revision):
        commit_hash = revision
    else:
        ref_path = os.path.join(storage_folder, "refs", revision)
        if os.path.exists(ref_path):
            with open(ref_path) as f:
                commit_hash = f.read()
    if storage_folder and commit_hash:
        pointer_path = os.path.join(storage_folder, "snapshots", commit_hash)
        if os.path.isdir(pointer_path):
            return pointer_path
    else:  # pragma: no cover
        from huggingface_hub import snapshot_download

        model_path = snapshot_download(repo_id)
        return model_path


def is_moe(module: torch.nn.Module) -> bool:
    """Returns whether the module is an MOE layer."""
    return any(
        key in type(module).__name__.lower()
        for key in [
            "MixtralSparseMoeBlock".lower(),
            "ArcticMoE".lower(),
            "DbrxFFN".lower(),
            "MoELayer".lower(),
            "PhimoeSparseMoeBlock".lower(),
            "DeepseekMoE".lower(),
            "DeepseekV2MoE".lower(),
            "DeepseekV3MoE".lower(),
            "Qwen2MoeSparseMoeBlock".lower(),
            "Qwen3MoeSparseMoeBlock".lower(),
        ]
    )


# please refer to https://github.com/NVIDIA/TensorRT-Model-Optimizer
# /blob/4c611e47a60084a86e1de7e48690a692a1b8170c/modelopt/torch/export/layer_utils.py#L976
def get_expert_linear_names(module: torch.nn.Module) -> list[str]:
    """Get the list of linear names for the experts."""

    def module_match_name_list(module, name_list):
        """Check if the module name matches any of the names in the list.

        e.g. module_match_name_list(QuantQwen3MoeSparseMoeBlock, ['Qwen3MoeSparseMoeBlock']) -> True

        """
        return any(name.lower() in type(module).__name__.lower() for name in name_list)

    if module_match_name_list(
        module, ["Qwen2MoeSparseMoeBlock", "Qwen3MoeSparseMoeBlock", "DeepseekMoE", "DeepseekV2MoE", "DeepseekV3MoE"]
    ):
        return ["gate_proj", "down_proj", "up_proj"]
    elif module_match_name_list(module, ["MixtralMoeSparseMoeBlock"]):
        return ["linear_fc1", "linear_fc2"]
    elif module_match_name_list(module, ["DBRXMoeSparseMoeBlock"]):
        return ["w1_linear", "w2_linear", "v1_linear"]
    else:
        # assuing w1, w2, w3 by default
        return ["w1", "w2", "w3"]


def get_nested_attr(module, attr_name: str):
    """Recursively get nested attribute (e.g., 'orig_layer.act_max')."""
    attrs = attr_name.split(".")
    for attr in attrs:
        if not hasattr(module, attr):
            return None
        module = getattr(module, attr)
    return module


def set_nested_attr(module, attr_name: str, value):
    """Recursively set nested attribute (e.g., 'orig_layer.act_max' = value)."""
    attrs = attr_name.split(".")
    for attr in attrs[:-1]:
        if not hasattr(module, attr):
            raise AttributeError(f"{module} has no attribute '{attr}'")
        module = getattr(module, attr)
    setattr(module, attrs[-1], value)


def set_amax_for_uncalibrated_experts(
    experts: torch.nn.Module, set_amax_value: float | None = None, attr_name="act_max"
):
    """Set amax of uncalibrated experts to a given value or the max of existing amax value from other experts.

    Args:
        experts: a list of experts
        set_amax_value: set amax value to the given value.
                        If None, set amax value to the max of existing amax value from other experts.

    Returns:
        uncalibrated_experts: a list of uncalibrated experts
    """
    uncalibrated_experts = []
    # get the max amax value from all experts
    if set_amax_value is None:
        amax_values = [
            get_nested_attr(module, attr_name) for module in experts if get_nested_attr(module, attr_name) is not None
        ]
        if len(amax_values) == 0:
            return uncalibrated_experts
        # Flatten all tensors to 1D before concatenation
        flat_values = [t.reshape(-1) for t in amax_values]
        all_values = torch.cat(flat_values)
        set_amax_value = torch.max(all_values)

    for module in experts:
        if get_nested_attr(module, attr_name) is None:
            logger.warning_once(
                "Missing amax value of expert layers."
                "This typically occurs in MoE models when certain experts are not activated during calibration. "
                "Consider increasing your calibration dataset size to ensure all experts are exercised."
            )
            # Use float32 dtype explicitly to ensure we create a floating point tensor
            if not isinstance(set_amax_value, torch.Tensor):
                set_amax_value = torch.tensor(set_amax_value, dtype=torch.float32)
            set_nested_attr(module, attr_name, set_amax_value)
            # uncalibrated_experts.append(module)


# Please refer to: https://github.com/NVIDIA/TensorRT-Model-Optimizer/blob/
# 4c611e47a60084a86e1de7e48690a692a1b8170c/modelopt/torch/export/unified_export_hf.py#L195-L207
def set_amax_for_all_moe_layers(model: torch.nn.Module, layer_name=None, attr_name="act_max"):
    if layer_name is not None:
        parts = layer_name.split(".")
        if "experts" not in parts:
            raise ValueError
        idx = parts.index("experts")
        moe_name = ".".join(parts[:idx])
        model = get_module(model, moe_name)
    # Handle input quantizers of experts that are not calibrated
    for name, sub_module in model.named_modules():
        if not (is_moe(sub_module) and hasattr(sub_module, "experts")):
            continue
        expert_linear_names = get_expert_linear_names(sub_module)
        for linear_name in expert_linear_names:
            if isinstance(sub_module.experts, collections.abc.Iterable):
                # For other MoE models (like Mixtral) with iterable experts
                try:
                    set_amax_for_uncalibrated_experts(
                        [getattr(expert, linear_name) for expert in sub_module.experts], attr_name=attr_name
                    )
                except AttributeError as e:
                    # Provide more helpful debugging information
                    expert_types = list(set(type(expert).__name__ for expert in sub_module.experts))
                    raise AttributeError(
                        f"Failed to access attribute '{linear_name}' on experts. "
                        f"MoE module type: {type(sub_module).__name__}, "
                        f"Expert types: {expert_types}, "
                        f"Expected linear names: {expert_linear_names}. "
                        f"This suggests the get_expert_linear_names function may need "
                        f"to be updated for this model architecture. "
                        f"Original error: {e}"
                    ) from e
            else:
                # Unsupported MoE model structure
                raise NotImplementedError(
                    f"MoE model with experts type '{type(sub_module.experts).__name__}' is not supported in export."
                    f"Please file an issue or add support for this model architecture."
                )


class BackendDataType(str, Enum):
    STANDARD_FP = "fp"
    MX_FP = "mx_fp"
    NV_FP = "nv_fp"


def is_standard_fp(backend):
    return BackendDataType.STANDARD_FP in backend and not is_mx_fp(backend) and not is_nv_fp(backend)


def is_mx_fp(backend):
    return BackendDataType.MX_FP in backend


def is_nv_fp(backend):
    return BackendDataType.NV_FP in backend


def is_wfp8afp8(ar):
    if ("fp8" in ar.act_data_type or ("fp" in ar.act_data_type and ar.act_bits == 8)) and (
        "fp8" in ar.data_type or ("fp" in ar.data_type and ar.bits == 8)
    ):
        return True
    else:
        return False


def is_static_wfp8afp8(ar):
    if ar.act_dynamic:
        return False
    if is_wfp8afp8(ar):
        return True
    return False<|MERGE_RESOLUTION|>--- conflicted
+++ resolved
@@ -2178,12 +2178,8 @@
 ) -> bool:
     if act_bits > 8:
         return False
-<<<<<<< HEAD
     # None is dynamic
     if is_act_dynamic == False:  # pylint: disable=E0401 E712
-=======
-    if is_act_dynamic == False:  ## None is dynamic
->>>>>>> d73f3aac
         return True
     if act_data_type is not None and "static" in act_data_type:
         return True
