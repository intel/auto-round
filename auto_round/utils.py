--- conflicted
+++ resolved
@@ -2527,7 +2527,6 @@
     return BackendDataType.NV_FP in backend
 
 
-<<<<<<< HEAD
 def is_static_afp8(ar):
     return not ar.act_dynamic and "fp8" in ar.act_data_type
 
@@ -2556,7 +2555,8 @@
         ar.act_dynamic,
     )
     return _is_weight_fp8_activation_static_fp8(bits, group_size, sym, data_type, act_dynamic)
-=======
+
+
 def is_wfp8afp8(ar):
     if ("fp8" in ar.act_data_type or ("fp" in ar.act_data_type and ar.act_bits == 8)) and (
         "fp8" in ar.data_type or ("fp" in ar.data_type and ar.bits == 8)
@@ -2571,5 +2571,4 @@
         return False
     if is_wfp8afp8(ar):
         return True
-    return False
->>>>>>> bf58cf97
+    return False