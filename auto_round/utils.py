# Copyright (c) 2023 Intel Corporation
#
# Licensed under the Apache License, Version 2.0 (the "License");
# you may not use this file except in compliance with the License.
# You may obtain a copy of the License at
#
#    http://www.apache.org/licenses/LICENSE-2.0
#
# Unless required by applicable law or agreed to in writing, software
# distributed under the License is distributed on an "AS IS" BASIS,
# WITHOUT WARRANTIES OR CONDITIONS OF ANY KIND, either express or implied.
# See the License for the specific language governing permissions and
# limitations under the License.

import copy
import logging
import os
import sys
import subprocess
from collections import UserDict

# for cpu usage
import cpuinfo
import numpy as np
import psutil
import torch
from torch.amp import autocast

from functools import lru_cache
from packaging import version
<<<<<<< HEAD

from .special_model_handler import shareable_keywords
=======
import gc
>>>>>>> 4f228717

@lru_cache(None)
def warning_once(self, msg: str):
    self.warning(msg)


logging.Logger.warning_once = warning_once
logger = logging.getLogger("autoround")
logger.setLevel(logging.INFO)
logger.propagate = False
fh = logging.StreamHandler()
fh_formatter = logging.Formatter("%(asctime)s %(levelname)s %(filename)s L%(lineno)d: %(message)s", "%Y-%m-%d %H:%M:%S")
fh.setFormatter(fh_formatter)
logger.addHandler(fh)

import importlib
import transformers


class LazyImport(object):
    """Lazy import python module till use."""

    def __init__(self, module_name):
        """Init LazyImport object.

        Args:
           module_name (string): The name of module imported later
        """
        self.module_name = module_name
        self.module = None

    def __getattr__(self, name):
        """Get the attributes of the module by name."""
        try:
            self.module = importlib.import_module(self.module_name)
            mod = getattr(self.module, name)
        except:
            spec = importlib.util.find_spec(str(self.module_name + "." + name))
            mod = importlib.util.module_from_spec(spec)
            spec.loader.exec_module(mod)
        return mod

    def __call__(self, *args, **kwargs):
        """Call the function in that module."""
        function_name = self.module_name.split(".")[-1]
        module_name = self.module_name.split(f".{function_name}")[0]
        self.module = importlib.import_module(module_name)
        function = getattr(self.module, function_name)
        return function(*args, **kwargs)


auto_gptq = LazyImport("auto_gptq")
htcore = LazyImport("habana_frameworks.torch.core")


def is_optimum_habana_available():
    from transformers.utils.import_utils import is_optimum_available

    return is_optimum_available() and importlib.util.find_spec("optimum.habana") is not None


def get_module(module, key):
    """Get module from model by key name.

    Args:
        module (torch.nn.Module): original model
        key (str): module name to be replaced
    """
    name_list = key.split(".")
    for name in name_list:
        module = getattr(module, name, None)
    return module


def set_module(model, key, new_module):
    """Set new module into model by key name.

    Args:
        model (torch.nn.Module): original model
        key (str): module name to be replaced
        new_module (torch.nn.Module): new module to be inserted
    """
    module = model
    name_list = key.split(".")
    for name in name_list[:-1]:
        if hasattr(module, name):
            module = getattr(module, name)
    setattr(module, name_list[-1], new_module)


def get_scale_shape(weight, group_size):
    """Computes the shape of the scale tensor for quantization based on the weight tensor and group size.

    Args:
      weight (torch.Tensor): The weight tensor of the layer.
      group_size (int): The size of the groups for quantization.

    Returns:
      The shape of the scale tensor to be used for quantization.
    """
    if group_size == -1 or weight.shape[1] < group_size:
        shape = weight.shape[0]
    else:
        shape = weight.shape[0] * ((weight.shape[1] + group_size - 1) // group_size)

    return shape


def unsupport_meta_device(model):
    """Checks if the model is a valid model for auto_round.

    Args:
    model: The model to be checked.

    Returns:
    bool: True if the model is valid, False otherwise. 
    """
    target_device = None
    for param in model.parameters():
        if target_device is None:
            target_device = param.device
        if param.device != target_device:
            if param.device.type == 'meta' or target_device.type == 'meta':
                return True
    if target_device.type == 'meta':
        if hasattr(model, "path"):
            return False
        else:
            return True
    return False


def to_device(input, device=torch.device("cpu")):
    """Moves input data to the specified device.

    Args:
    input: The input data to be moved.
    device: The target device.

    Returns:
    The input data on the specified device.
    """
    if input is None:
        return None
    if isinstance(input, torch.Tensor):
        return input.to(device)
    if isinstance(input, dict) or isinstance(input, UserDict):
        for inp in input.keys():
            input[inp] = to_device(input[inp], device)

    elif isinstance(input, list) or isinstance(input, tuple):
        if len(input) == 0:
            return input
        input_res = []
        for inp in input:
            input_res.append(to_device(inp, device))
        if isinstance(input, tuple):
            input_res = tuple(input_res)
        input = input_res

    return input


def mv_module_from_gpu(module, low_cpu_mem_usage=False):
    """Moves module from gpu to cpu or meta if low_cpu_mem_usage is true.

    Args:
    module: The module to be moved.
    low_cpu_mem_usage: Whether to use low CPU memory. If true, move module to meta.

    Returns:
    The module on the specified device.
    """
    if hasattr(module, "device"):
        target_device = "meta" if low_cpu_mem_usage else "cpu"
        if module.device.type == target_device:
            return module
        else:
            return module.to(target_device)
    else:
        if low_cpu_mem_usage:
            return module.to('meta')
        else:
            return module.to('cpu')


def to_dtype(input, dtype=torch.float32):
    """Moves input data to the specified data type.

    Args:
    input: The input data to be moved.
    dtype: The target data type.

    Returns:
    The input data on the specified data type.
    """
    if input is None:
        return None
    if isinstance(input, torch.Tensor):
        return input.to(dtype)
    if isinstance(input, dict) or isinstance(input, UserDict):
        for inp in input.keys():
            input[inp] = to_dtype(input[inp], dtype)

    elif isinstance(input, list) or isinstance(input, tuple):
        if len(input) == 0:
            return input
        input_res = []
        for inp in input:
            input_res.append(to_dtype(inp, dtype))
        if isinstance(input, tuple):
            input_res = tuple(input_res)
        input = input_res

    return input


def check_is_cpu(device):
    """Check if the device is a CPU.

    Args:
        device: The device to be checked.

    Returns:
        bool: True if the device is a CPU, False otherwise.
    """
    return device == torch.device("cpu") or device == "cpu"


def validate_modules(module_names):
    """
    Test a list of modules' validity.

    Args:
    modules (list of str): List of strings to be validated.

    Returns:
    bool: True if all modules have equal length or not dependent, otherwise False.
    """
    if not bool(module_names):  # pragma: no cover
        raise ValueError(f"Empty modules")
    if len(module_names) < 2:
        return True
    split_modules = [s.split('.') for s, _ in module_names]
    lengths = [len(parts) for parts in split_modules]
    if len(set(lengths)) == 1:  # pragma: no cover
        return True
    max_length = max(lengths)
    min_length = min(lengths)
    longest_module = next(s for s in split_modules if len(s) == max_length)
    shortest_module = next(s for s in split_modules if len(s) == min_length)
    shortest_module = '.'.join(shortest_module)
    longest_module = '.'.join(longest_module)
    # Check if the shortest name is a substring of the longest name
    if shortest_module in longest_module:  # pragma: no cover
        raise ValueError(f"Invalid modules, at least two modules detected" \
                         " as dependent, {shortest_module} and {longest_module}")
    return True


def get_block_names(model):
    """Get the block names for transformers-like networks.

    Args:
    model: The model.

    Returns:
    block_names: A list whose elements are list of block's layer names
    """
    block_names = []
    target_modules = []
    for n, m in model.named_modules():
        if hasattr(type(m), "__name__") and "ModuleList" in type(m).__name__:
            target_modules.append((n, m))
            break  ## only find the first modulelist, may be not robust
    for i, target_m in enumerate(target_modules):
        block_names.append([])
        for n, m in target_m[1].named_children():
            block_names[i].append(target_m[0] + "." + n)
    return block_names


def get_multimodal_block_names(model, quant_vision=False):
    """Get the multimodal model block names for transformers-like networks.

    Args:
    model: The model.

    Returns:
    block_names: A list whose elements are list of block's layer names
    """
    block_names = []
    target_modules = []
    Vison_blocks_tuple = ("vision", "visual",)
    for n, m in model.named_modules():
        if hasattr(type(m), "__name__") and "ModuleList" in type(m).__name__:
            if quant_vision or all(key not in n.lower() for key in (Vison_blocks_tuple)):
                target_modules.append((n, m))
    validate_modules(target_modules)
    for i, target_m in enumerate(target_modules):
        block_names.append([])
        for n, m in target_m[1].named_children():
            block_names[i].append(target_m[0] + "." + n)
    return block_names


def collect_best_params(block):
    params = {}
    for n, m in block.named_modules():
        if hasattr(m, "orig_layer"):
            params[n] = {}
            for key in m.params.keys():
                params[n][key] = copy.deepcopy(m.params[key].data)
    return params


@torch.no_grad()
def sampling_inputs(input_ids, input_others, indices, seqlen,
                    input_dim=0):
    """Samples inputs based on the given indices and sequence length.

    Args:
    input_ids: The list of input tensor containing  input_ids.
    input_others: A dictionary containing other input data.
    indices: The indices to sample from the input.
    seqlen: The sequence length.

    Returns:
    current_input_ids: The sampled input IDs.
    current_input_others: The sampled other input data.
    """
    current_input_ids = [input_ids[i] for i in indices]
    current_input_ids = torch.cat(current_input_ids, dim=input_dim)
    current_input_others = {"positional_inputs": input_others["positional_inputs"]}
    for key in input_others.keys():
<<<<<<< HEAD
        if "positional_inputs" in key:
            continue
        if (key not in shareable_keywords or len(indices) == 1) \
                and not isinstance(input_others[key], (str, bool, type(None))):
=======
        if not share_attention_mask_flag and ("attention_mask" in key or "alibi" in key) \
                or (not_share_position_ids_flag and ("position_ids" in key or \
                                                     "cache_position" in key or "position_embeddings" in key)) \
                or (not_share_rotary_pos_emb_flag and ("rotary_pos_emb" in key or 'cu_seqlens' in key)) \
                or "cross_attention_states" in key:
>>>>>>> 4f228717
            current_input_others[key] = None
            if input_others[key] is not None:
                current_input_others[key] = [input_others[key][i] for i in indices]
                if len(indices) == 1:
                    current_input_others[key] = current_input_others[key][0]
                else:
                    try:
                        current_input_others[key] = torch.cat(current_input_others[key], dim=0)
                    except TypeError as err:
                        logger.warning_once("Please check the model cache inputs or try setting batch_size to 1.")
        else:
            current_input_others[key] = input_others[key]

    return current_input_ids, current_input_others


def block_forward(block, input_ids, input_others, amp=False, amp_dtype=torch.float16, device=torch.device("cpu")):
    """Performs a forward pass through a block with the given inputs.

    Args:
    block: The block to perform the forward pass on.
    input_ids: The input IDs.
    input_others: A dictionary containing other input data.
    amp: A boolean indicating whether to use automatic mixed precision.
    amp_dtype: The data type for automatic mixed precision.
    device: The target device.

    Returns:
    output: The output of the forward pass.
    """
    if input_ids.device != device:
        input_ids = to_device(input_ids, device)
        input_others = to_device(input_others, device)
    input_tuple = input_others.pop("positional_inputs", None)
    if "alibi" in input_others.keys() and input_others["alibi"] is not None:
        alibi = input_others["alibi"]
        input_others["alibi"] = alibi.reshape(-1, alibi.shape[2], alibi.shape[3])
    if amp:
        with autocast(device_type=device.split(":")[0], dtype=amp_dtype):  # pragma: no cover
            output = block(input_ids, *input_tuple, **input_others)
    else:
        output = block(input_ids, *input_tuple, **input_others)
    if isinstance(output, list) or isinstance(output, tuple):
        output = output[0]
    return output


def check_to_quantized(config):
    """Checks if the configuration is valid for quantization.

    Args:
        config (dict or object): The configuration to check. It can be either a
            dictionary with a 'bits' key or an object with a 'bits' attribute.

    Returns:
        bool: True if the configuration is valid for quantization (bits <= 8),
            False otherwise.
    """
    if isinstance(config, dict):
        if config["bits"] > 8:
            return False
        return True
    else:
        if config.bits > 8:
            return False
        return True


def detect_device_count():
    """Detects the number of available computation devices.

    This function checks if CUDA is available. If it is, it returns the count
    of available CUDA devices. If not, it attempts to import the Habana
    device framework to return the count of Habana devices. If the import
    fails or no devices are found, it returns 0.

    Returns:
        int: The number of available devices (CUDA or Habana).
    """
    if torch.cuda.is_available():
        return torch.cuda.device_count()
    else:
        try:
            import habana_frameworks.torch.hpu as hthpu  # pylint: disable=E0401
            return hthpu.device_count()
        except ImportError:
            return 0


def detect_device(device=None):
    """Detects the appropriate computation device.

    This function determines the device to use for computations. It can take
    a specific device index or default to 'auto'. The function checks for
    available devices in the following order: CUDA, Habana, and finally CPU.

    Args:
        device (str, int, or torch.device, optional): The desired device.
            If 'auto' or None, the function will determine the best device
            automatically.

    Returns:
        str: The device to use for computations, formatted as a string.
    """

    def is_valid_digit(s):
        try:
            num = int(s)
            return 0 <= num
        except:
            return False

    dev_idx = None
    if is_valid_digit(device):
        dev_idx = int(device)
        device = "auto"
    if device is None or device == "auto":
        if torch.cuda.is_available():
            device = torch.device("cuda")
            logger.info("Using GPU device")
        elif is_optimum_habana_available():  # pragma: no cover
            device = torch.device("hpu")
            logger.info("Using HPU device")
        # Use CPU as a fallback
        else:
            device = torch.device("cpu")
            logger.info("Using CPU device")
        if dev_idx is not None and str(device) != "cpu":
            device = str(device) + f":{dev_idx}"
        return str(device)
    elif isinstance(device, torch.device):
        device = str(device)
    return device


class CpuInfo(object):
    """Get CPU Info."""

    def __init__(self):
        """Get whether the cpu numerical format is bf16, the number of sockets, cores and cores per socket."""
        self._bf16 = False
        self._vnni = False
        info = cpuinfo.get_cpu_info()
        if "arch" in info and "X86" in info["arch"]:
            cpuid = cpuinfo.CPUID()
            max_extension_support = cpuid.get_max_extension_support()
            if max_extension_support >= 7:
                ecx = cpuid._run_asm(
                    b"\x31\xC9",  # xor ecx, ecx
                    b"\xB8\x07\x00\x00\x00" b"\x0f\xa2" b"\x89\xC8" b"\xC3",  # mov eax, 7  # cpuid  # mov ax, cx  # ret
                )
                self._vnni = bool(ecx & (1 << 11))
                eax = cpuid._run_asm(
                    b"\xB9\x01\x00\x00\x00",  # mov ecx, 1
                    b"\xB8\x07\x00\x00\x00" b"\x0f\xa2" b"\xC3",  # mov eax, 7  # cpuid  # ret
                )
                self._bf16 = bool(eax & (1 << 5))
        if "arch" in info and "ARM" in info["arch"]:  # pragma: no cover
            self._sockets = 1
        else:
            self._sockets = self.get_number_of_sockets()
        self._cores = psutil.cpu_count(logical=False)
        self._cores_per_socket = int(self._cores / self._sockets)

    @property
    def bf16(self):
        """Get whether it is bf16."""
        return self._bf16

    @property
    def vnni(self):
        """Get whether it is vnni."""
        return self._vnni

    @property
    def cores_per_socket(self):
        """Get the cores per socket."""
        return self._cores_per_socket

    def get_number_of_sockets(self) -> int:
        """Get number of sockets in platform."""
        cmd = "cat /proc/cpuinfo | grep 'physical id' | sort -u | wc -l"
        if psutil.WINDOWS:
            cmd = r'wmic cpu get DeviceID | C:\Windows\System32\find.exe /C "CPU"'
        elif psutil.MACOS:  # pragma: no cover
            cmd = "sysctl -n machdep.cpu.core_count"

        with subprocess.Popen(
                args=cmd,
                shell=True,
                stdout=subprocess.PIPE,
                stderr=subprocess.STDOUT,
                universal_newlines=False,
        ) as proc:
            proc.wait()
            if proc.stdout:
                for line in proc.stdout:
                    return int(line.decode("utf-8", errors="ignore").strip())
        return 0


def is_local_path(path):
    """Checks if a given path exists locally.

    Args:
        path (str): The path to check.

    Returns:
        bool: True if the path exists locally, False otherwise.
    """
    format_list = ("json", "txt",)
    flag = None
    for x in format_list:
        flag = True if x in path else flag
    return flag and os.path.exists(path)


def convert_dtype_str2torch(str_dtype):
    """Converts a string dtype to its corresponding PyTorch dtype.

    Args:
        str_dtype (str): The string representation of the dtype.

    Returns:
        torch.dtype: The PyTorch dtype.

    Raises:
        AssertionError: If the input str_dtype is unsupported.
    """
    if isinstance(str_dtype, torch.dtype) or str_dtype is None:
        return str_dtype
    if str_dtype == "int8":
        return torch.int8
    elif str_dtype == "fp32" or str_dtype == "float32" or str_dtype == "auto":
        return torch.float
    elif str_dtype == "fp16" or str_dtype == "float16":
        return torch.float16
    elif str_dtype == "bf16" or str_dtype == "bfloat16":
        return torch.bfloat16
    else:
        assert False, "Unsupported str dtype {} to torch dtype".format(str_dtype)


def convert_dtype_torch2str(dtype):
    """Converts a PyTorch dtype to its corresponding string representation.

    Args:
        dtype: PyTorch dtype or str. The dtype to convert.

    Returns:
        str: The string representation of the dtype.

    Raises:
        AssertionError: If the input dtype is unsupported.
    """
    if isinstance(dtype, str) or dtype is None:
        return dtype
    if dtype == torch.int8:
        return "int8"
    elif dtype == torch.float:
        return "fp32"
    elif dtype == torch.float16:
        return "fp16"
    elif dtype == torch.bfloat16:
        return "bf16"
    elif isinstance(dtype, str) and dtype in ["int8", "fp32", "fp16", "bf16"]:
        return dtype
    else:
        assert False, "Unsupported pytorch dtype {} to str dtype".format(dtype)


def convert_dtype_torch2str_hf(dtype):
    """Converts a PyTorch dtype to its corresponding huggingface string dtype, e.g. torch.float32 -> 'float32'.

    Args:
        dtype: PyTorch dtype or str. The dtype to convert.

    Returns:
         str: The string representation of the dtype.

    Raises:
        AssertionError: If the input str_dtype is unsupported.
    """
    if dtype is None:
        return dtype
    if isinstance(dtype, str):
        if "float" not in dtype and "int" not in dtype:
            dtype = convert_dtype_str2torch(dtype)
        else:
            return dtype
    str_dtype = str(dtype)
    if "." not in str_dtype:
        assert False, "Unsupported pytorch dtype {} to huggingface str dtype".format(dtype)
    str_dtype = str_dtype.split(".")[1]
    return str_dtype


def check_memory_availability(device, inputs, weight, org_seqlen, org_bs):
    """Checks the availability of memory on the specified device for processing inputs using a given weight tensor.

    Args:
        device (str): The device type ('cuda' for GPU or 'hpu' for HPU).
        inputs (torch.Tensor): Input tensor.
        weight (torch.Tensor): Weight tensor.
        org_seqlen (int): Original sequence length.
        org_bs (int): Original batch size.

    Returns:
        tuple: A tuple containing availability status (bool), modified sequence length (int),
               and modified batch size (int).
    """
    weight_memory = weight.numel() * weight.element_size()
    if "cuda" in device:
        current_gpu_index = torch.cuda.current_device()
        total_memory = torch.cuda.get_device_properties(current_gpu_index).total_memory
        used_memory = torch.cuda.memory_allocated(current_gpu_index)
        free_space = total_memory - used_memory
    elif "hpu" in device:  # pragma: no cover
        current_hpu_index = torch.hpu.current_device()
        free_space = torch.hpu.memory_reserved(current_hpu_index)
    else:
        return True, org_seqlen, org_bs

    free_space = free_space - weight_memory * 10  # for min_max_scale & grad usage
    seqlen = org_seqlen
    bs = org_bs
    in_feature = weight.shape[1]
    out_feature = weight.shape[0]
    while seqlen >= 128:
        input_size = bs * seqlen * in_feature
        output_size = bs * seqlen * out_feature
        input_output_memory = 2 * (input_size * inputs.element_size() + output_size * inputs.element_size())
        if input_output_memory < free_space:
            return True, seqlen, bs
        seqlen = seqlen // 2
        bs = 1

    return False, seqlen, bs


def get_layer_names_in_block(model, supported_types=[torch.nn.Linear,
                                                     transformers.modeling_utils.Conv1D], quant_block_list=None):
    """Retrieves the names of layers within each block of the model.

    Returns:
        list: A list of strings, where each string is the name of a layer
              within a block of the model.
    """
    for n, m in model.named_modules():
        if isinstance(m, tuple(supported_types)):
            m.tmp_name = n
    layers_in_block = []
    if bool(quant_block_list):
        all_blocks = quant_block_list
    else:
        all_blocks = get_block_names(model)
    for block_names in all_blocks:
        for block_name in block_names:
            block = get_module(model, block_name)
            for n, m in block.named_modules():
                if hasattr(m, "tmp_name"):
                    layers_in_block.append(m.tmp_name)
    for n, m in model.named_modules():
        if hasattr(m, "tmp_name"):
            delattr(m, "tmp_name")
    return layers_in_block


def is_autoround_exllamav2_available():
    """Checks if the AutoRound ExLlamaV2 kernels are available.

    Returns:
        bool:
            True if the AutoRound ExLlamaV2 kernels are available, False otherwise.
    """
    res = True
    try:
        from autoround_exllamav2_kernels import gemm_half_q_half, make_q_matrix
    except ImportError as e:
        res = False
    return res


def is_hpu_supported():  # pragma: no cover
    try:
        import subprocess
        import habana_frameworks.torch.core as htcore  # pylint: disable=E0401
        hqt_version = subprocess.check_output(['pip', 'show', \
                                               'habana_quantization_toolkit']).decode().split('\n')[1].split(': ')[1]
        assert (hqt_version >= "1.17")
    except ImportError as e:
        return False
    return True


def get_library_version(library_name):
    from packaging.version import Version
    python_vesion = Version(sys.version.split()[0])
    if python_vesion < Version("3.8"):
        import warnings
        warnings.filterwarnings('ignore', category=DeprecationWarning)
        import pkg_resources  # pylint: disable=E0401
        try:
            version = pkg_resources.get_distribution(library_name).version
            return version
        except pkg_resources.DistributionNotFound:
            return f"{library_name} is not installed"
    else:
        import importlib.metadata  # pylint: disable=E0401
        try:
            version = importlib.metadata.version(library_name)
            return version
        except importlib.metadata.PackageNotFoundError:
            return f"{library_name} is not installed"


def get_autogptq_packing_qlinear(backend, bits=4, group_size=128, sym=False):
    """
    Configures and returns a QuantLinear class based on the specified backend and parameters.

    Args:
        backend (str): The backend to be used for quantization. Supported values include "qigen", "triton", "marlin",
                       "exllama", and "cuda".
        bits (int, optional): The number of bits for quantization. Default is 4.
        group_size (int, optional): The group size for quantization. Default is 128.
        sym (bool, optional): Flag indicating whether to use symmetric quantization. Default is False.

    Returns:
        class: The dynamically imported QuantLinear class configured according to the specified parameters.
    """
    use_triton = True
    if bits not in [2, 4, 8]:
        use_triton = False
    disable_exllamav2 = True
    disable_exllamav1 = False
    disable_marlin = True
    use_qigen = False
    if "qigen" in backend:
        use_triton = False
        use_qigen = True
    elif "triton" in backend:
        use_triton = True
    elif "marlin" in backend and sym:
        use_triton = False
        disable_marlin = False
    elif "exllama" in backend:  ##need v1 code to export
        use_triton = True  ##same with triton
        disable_marlin = True
    elif "cuda" in backend:
        use_triton = False
        disable_marlin = True
        disable_exllamav2 = True
        disable_exllamav1 = True
    if use_triton:
        from auto_round.export.export_to_autogptq.qlinear_triton import QuantLinear
        return QuantLinear
    try:
        import auto_gptq  # pylint: disable=E0401
    except:
        logger.error(f"please install auto_gptq via 'pip install auto-gptq' to support exporting to {backend}")
        exit()

    from auto_gptq.utils.import_utils import dynamically_import_QuantLinear  # pylint: disable=E0401
    version = get_library_version("auto_gptq")
    from packaging.version import Version
    if Version(version) <= Version("0.7.1"):
        QuantLinear = dynamically_import_QuantLinear(
            use_triton=use_triton,
            desc_act=False,
            group_size=group_size,
            bits=bits,
            disable_exllama=disable_exllamav1,
            disable_exllamav2=disable_exllamav2,
            use_qigen=use_qigen,
            disable_marlin=disable_marlin,
        )
    else:
        QuantLinear = dynamically_import_QuantLinear(  # pylint: disable=E1123
            use_triton=use_triton,
            desc_act=False,
            group_size=group_size,
            bits=bits,
            disable_exllama=disable_exllamav1,
            disable_exllamav2=disable_exllamav2,
            use_qigen=use_qigen,
            use_marlin=not disable_marlin,
        )
    return QuantLinear
<<<<<<< HEAD
=======


def clear_memory(tensor=None):
    if tensor is not None:
        del tensor
    gc.collect()
    torch.cuda.empty_cache()
>>>>>>> 4f228717
<|MERGE_RESOLUTION|>--- conflicted
+++ resolved
@@ -28,12 +28,8 @@
 
 from functools import lru_cache
 from packaging import version
-<<<<<<< HEAD
-
 from .special_model_handler import shareable_keywords
-=======
 import gc
->>>>>>> 4f228717
 
 @lru_cache(None)
 def warning_once(self, msg: str):
@@ -369,18 +365,10 @@
     current_input_ids = torch.cat(current_input_ids, dim=input_dim)
     current_input_others = {"positional_inputs": input_others["positional_inputs"]}
     for key in input_others.keys():
-<<<<<<< HEAD
         if "positional_inputs" in key:
             continue
         if (key not in shareable_keywords or len(indices) == 1) \
                 and not isinstance(input_others[key], (str, bool, type(None))):
-=======
-        if not share_attention_mask_flag and ("attention_mask" in key or "alibi" in key) \
-                or (not_share_position_ids_flag and ("position_ids" in key or \
-                                                     "cache_position" in key or "position_embeddings" in key)) \
-                or (not_share_rotary_pos_emb_flag and ("rotary_pos_emb" in key or 'cu_seqlens' in key)) \
-                or "cross_attention_states" in key:
->>>>>>> 4f228717
             current_input_others[key] = None
             if input_others[key] is not None:
                 current_input_others[key] = [input_others[key][i] for i in indices]
@@ -869,8 +857,6 @@
             use_marlin=not disable_marlin,
         )
     return QuantLinear
-<<<<<<< HEAD
-=======
 
 
 def clear_memory(tensor=None):
@@ -878,4 +864,3 @@
         del tensor
     gc.collect()
     torch.cuda.empty_cache()
->>>>>>> 4f228717
