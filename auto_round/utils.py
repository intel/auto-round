--- conflicted
+++ resolved
@@ -24,12 +24,11 @@
 from collections import UserDict
 from enum import Enum
 from functools import lru_cache
-<<<<<<< HEAD
+
 from typing import Any, Callable, Dict, Tuple, Union
-=======
+
 from pathlib import Path
-from typing import Any, Callable, Tuple, Union
->>>>>>> ab55a973
+
 
 import cpuinfo
 import torch
