--- conflicted
+++ resolved
@@ -1265,7 +1265,7 @@
 
     return args
 
-<<<<<<< HEAD
+
 def _to_model_dtype(model, model_dtype):
     if model_dtype != None:
         try:
@@ -1397,7 +1397,7 @@
     model = _to_model_dtype(model, model_dtype)
 
     return model, processor, tokenizer, image_processor
-=======
+
 def is_pure_text_model(model):
     """verify on: phi-3.5, Mistral-Small-3.1, gemma-3, qwen2-vl, """
     if hasattr(model,"config") and hasattr(model.config, "vision_config"):
@@ -1414,4 +1414,3 @@
         if "img" in str(module.__class__).lower():
             return False
     return True 
->>>>>>> ee890b2c
