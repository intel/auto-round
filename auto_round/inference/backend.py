# Copyright (c) 2024 Intel Corporation
#
# Licensed under the Apache License, Version 2.0 (the "License");
# you may not use this file except in compliance with the License.
# You may obtain a copy of the License at
#
#    http://www.apache.org/licenses/LICENSE-2.0
#
# Unless required by applicable law or agreed to in writing, software
# distributed under the License is distributed on an "AS IS" BASIS,
# WITHOUT WARRANTIES OR CONDITIONS OF ANY KIND, either express or implied.
# See the License for the specific language governing permissions and
# limitations under the License.

import functools
from dataclasses import dataclass, field
from typing import Any, Optional

from transformers.utils.versions import require_version

import auto_round_extension.cuda.gptqmodel_marlin
from auto_round import schemes as ar_schemes
from auto_round.experimental import qmodules as ar_qmodules
from auto_round.logger import logger
from auto_round.schemes import QuantizationScheme
from auto_round.utils import get_library_version

BackendInfos = {}

import cpuinfo


def get_cpu_manufacturer():
    cpu_info = cpuinfo.get_cpu_info()
    if "brand_raw" in cpu_info and "intel" in cpu_info["brand_raw"].lower():
        return "intel"
    else:
        return "others"


@dataclass
class BackendInfo:
    """Stores configuration details for various backend formats.

    Attributes:
        device: A list of strings representing the devices the backend supports
            (e.g., 'cuda', 'cpu').
        sym: A list of booleans indicating whether the backend supports symmetric
            quantization (True if symmetric, False if not).
        packing_format: A string representing the packing format used by the backend
            (e.g., 'triton', 'qbits').
        bits: A list of integers specifying the bit-widths supported by the backend
            (e.g., [2, 4, 8]).
        group_size: An optional list of integers specifying the group size for
            quantization. Defaults to None.
        priority: An integer representing the backend's priority, where higher values
            indicate higher priority. Defaults to 0.
        checkers: A list of check functions (e.g., validation methods)
            used to verify whether the backend supports certain features. Defaults to
            an empty list.
        alias: An optional list of strings representing alternative names for the
            backend. Defaults to None.
    """

    device: list[str]  # TODO change to tuple
    sym: list[bool]
    packing_format: list[str]
    bits: list[int]
    dtype: list[str] = None
    group_size: Optional[list[int]] = None
    priority: int = 0  ##higher is better
    checkers: list[Any] = field(default_factory=list)
    alias: Optional[list[str]] = None
    requirements: Optional[list[str]] = None
    # TODO(Yi): Add more fields for activation dtype, group size, etc.


def feature_multiply_checker(in_feature, out_feature, config, in_feature_multiplier, out_feature_multiplier=None):
    if out_feature_multiplier is None:
        out_feature_multiplier = in_feature_multiplier
    return in_feature % in_feature_multiplier == 0 and out_feature % out_feature_multiplier == 0


def feature_multiply_checker_group_size(
    in_feature, out_feature, config, in_feature_multiplier, out_feature_multiplier=None
):
    group_size = config["group_size"]
    if out_feature_multiplier is None:
        out_feature_multiplier = in_feature_multiplier
    return (
        in_feature % in_feature_multiplier == 0
        and out_feature % out_feature_multiplier == 0
        and in_feature % group_size == 0
    )


feature_multiply_checker_32 = functools.partial(feature_multiply_checker, in_feature_multiplier=32)
in_output_feature_multiply_checker_32 = functools.partial(
    feature_multiply_checker, in_feature_multiplier=32, out_feature_multiplier=32
)

exllamav2_feature_checker = functools.partial(
    feature_multiply_checker_group_size, in_feature_multiplier=32, out_feature_multiplier=32
)

gptqmodel_marlin_feature_checker = functools.partial(
    feature_multiply_checker_group_size, in_feature_multiplier=1, out_feature_multiplier=64
)


def fp8_static_scheme_checker(
    in_feature: int,
    out_feature: int,
    config: QuantizationScheme,
    in_feature_multiplier: Optional[int] = None,
    out_feature_multiplier: Optional[int] = None,
):
    from auto_round.schemes import FP8_STATIC

    return config == FP8_STATIC


def _scheme_checker_common(config1: QuantizationScheme, config2: QuantizationScheme):
    SCHEME_CHECK_ATTRS = ["bits", "group_size", "sym", "data_type", "act_bits", "act_group_size", "act_sym"]

    for attr in SCHEME_CHECK_ATTRS:
        if getattr(config1, attr) != getattr(config2, attr):
            logger.debug(
                f"Scheme check failed on attribute {attr}: {getattr(config1, attr)} != {getattr(config2, attr)}"
            )
            return False
    return True


def mxfp8_scheme_checker(
    in_feature: int,
    out_feature: int,
    config: QuantizationScheme,
    in_feature_multiplier: Optional[int] = None,
    out_feature_multiplier: Optional[int] = None,
):
    return _scheme_checker_common(config, ar_schemes.MXFP8)


def mxfp4_scheme_checker(
    in_feature: int,
    out_feature: int,
    config: QuantizationScheme,
    in_feature_multiplier: Optional[int] = None,
    out_feature_multiplier: Optional[int] = None,
):
    return _scheme_checker_common(config, ar_schemes.MXFP4)


<<<<<<< HEAD
def nvfp4_scheme_checker(
    in_feature: int,
    out_feature: int,
    config: QuantizationScheme,
    in_feature_multiplier: Optional[int] = None,
    out_feature_multiplier: Optional[int] = None,
):
    return _scheme_checker_common(config, ar_schemes.NVFP4)

=======
GPTQ_FORMAT = ["auto_round:auto_gptq"]  # zp+-1
GPTQ_FORMAT_NO_ZP = ["auto_round", "auto_round:gptqmodel"]
AWQ_FORMAT = ["auto_round:auto_awq"]
LLM_COMPRESSOR_FORMAT = ["auto_round:llm_compressor"]
>>>>>>> 162424de

BackendInfos["auto_gptq:exllamav2"] = BackendInfo(
    device=["cuda"],
    sym=[True, False],
    packing_format=GPTQ_FORMAT,
    bits=[4],
    priority=5,
    dtype=["float16"],
    # 16, 384,768 accuracy issue
    group_size=[-1, 32, 64, 128, 256, 512, 1024, 2048],
    checkers=[exllamav2_feature_checker],
    alias=["gptq", "auto_gptq", "exllamav2", "gptq:exllamav2", "auto_gptq:exllamav2"],
    requirements=["torch<2.6.0", "auto-gptq>=0.7.1"],
)

BackendInfos["auto_gptq:tritonv2"] = BackendInfo(
    device=["cuda"],
    sym=[True, False],
    packing_format=GPTQ_FORMAT,
    bits=[2, 4, 8],
    group_size=None,
    dtype=["float16"],
    priority=0,
    checkers=[exllamav2_feature_checker],
    alias=["auto_gptq:tritonv2"],
    requirements=["torch<2.6.0", "auto-gptq>=0.7.1", "triton>=2.0"],
)

BackendInfos["auto_gptq:cuda"] = BackendInfo(
    device=["cuda"],
    sym=[True, False],
    packing_format=GPTQ_FORMAT,
    bits=[2, 3, 4, 8],
    group_size=None,
    priority=1,
    checkers=[exllamav2_feature_checker],
    dtype=["float16"],
    alias=["auto_gptq:cuda"],
    requirements=[
        "torch<2.6.0",
        "auto-gptq>=0.7.1",
    ],
)

# FP8 static quant
# Weight: FP8, per-channel, may be extended to per-tensor in future
# Activation: FP8, per-tensor
BackendInfos["auto_round:torch_fp8_static"] = BackendInfo(
    device=["xpu", "cuda", "cpu"],
    packing_format=["auto_round:fp8_static"],
    sym=[True],
    dtype=["float32", "float16", "bfloat16"],
    bits=[8],
    priority=0,
    checkers=[fp8_static_scheme_checker],
    alias=["auto_round", "torch"],
    requirements=["auto-round>0.6.0"],
)

# MXFP8
BackendInfos["auto_round:torch_mxfp8"] = BackendInfo(
    device=["xpu", "cuda", "cpu"],
    packing_format=LLM_COMPRESSOR_FORMAT,
    sym=[True],
    dtype=["float32", "float16", "bfloat16"],
    bits=[8],
    priority=0,
    checkers=[mxfp8_scheme_checker],
<<<<<<< HEAD
    alias=["auto_round:llm_compressor"],
=======
    alias=["auto_round", "torch"],
>>>>>>> 162424de
    requirements=["auto-round>0.7.0"],
)

# MXFP4
BackendInfos["auto_round:torch_mxfp4"] = BackendInfo(
    device=["xpu", "cuda", "cpu"],
    packing_format=LLM_COMPRESSOR_FORMAT,
    sym=[True],
    dtype=["float32", "float16", "bfloat16"],
    bits=[4],
    priority=0,
    checkers=[mxfp4_scheme_checker],
    alias=["auto_round", "torch"],
    requirements=["auto-round>0.7.0"],
)

<<<<<<< HEAD
# NVFP4

BackendInfos["auto_round:nvfp4"] = BackendInfo(
    device=["xpu", "cuda", "cpu"],
    packing_format="",
    sym=[True],
    dtype=["float32", "float16", "bfloat16"],
    bits=[4],
    priority=0,
    checkers=[nvfp4_scheme_checker],
    alias=["auto_round:llm_compressor"],
    requirements=["auto-round>0.7.0"],
=======
BackendInfos["auto_round:tritonv2"] = BackendInfo(
    device=["cuda", "xpu"],
    sym=[True, False],
    packing_format=GPTQ_FORMAT_NO_ZP,
    dtype=["float16", "bfloat16"],
    bits=[2, 4, 8],
    priority=2,
    checkers=[feature_multiply_checker_32],
    alias=["auto_round", "tritonv2", "triton"],
    requirements=["triton>=2.0", "auto-round>=0.5.0"],
>>>>>>> 162424de
)

BackendInfos["auto_round:tritonv2_zp"] = BackendInfo(
    device=["cuda", "xpu"],
    sym=[True],
    packing_format=GPTQ_FORMAT,
    dtype=["float16", "bfloat16"],
    bits=[2, 4, 8],
    priority=2,
    checkers=[feature_multiply_checker_32],
    alias=["tritonv2", "tritonv2_zp", "triton"],
    requirements=["triton>=2.0", "auto-round>=0.5.0"],
)

BackendInfos["auto_round:torch"] = BackendInfo(
    device=["cuda", "xpu", "cpu"],
    sym=[True, False],
    packing_format=GPTQ_FORMAT_NO_ZP,
    dtype=["float16", "bfloat16"],
    bits=[2, 3, 4, 8],
    priority=0,
    checkers=[exllamav2_feature_checker],
    alias=["auto_round", "torch"],
    requirements=["auto-round>=0.5.1"],
)


BackendInfos["auto_round:torch_zp"] = BackendInfo(
    device=["cuda", "xpu", "cpu"],
    sym=[True],
    packing_format=GPTQ_FORMAT,
    dtype=["float16", "bfloat16"],
    bits=[2, 3, 4, 8],
    priority=0,
    checkers=[exllamav2_feature_checker],
    alias=["torch", "torch_zp"],
    requirements=["auto-round>=0.5.1"],
)

BackendInfos["gptqmodel:marlin"] = BackendInfo(
    device=["cuda"],
    sym=[True],
    packing_format=GPTQ_FORMAT_NO_ZP,
    bits=[4, 8],
    group_size=[-1, 32, 64, 128],
    dtype=["float16", "bfloat16"],
    priority=6,
    checkers=[gptqmodel_marlin_feature_checker],
    alias=["marlin", "gptqmodel"],
    requirements=["gptqmodel>=2.0"],
)

BackendInfos["gptqmodel:marlin_zp"] = BackendInfo(
    device=["cuda"],
    sym=[True],
    packing_format=GPTQ_FORMAT,
    bits=[4, 8],
    group_size=[-1, 32, 64, 128],
    dtype=["float16", "bfloat16"],
    priority=6,
    checkers=[gptqmodel_marlin_feature_checker],
    alias=["marlin", "gptqmodel"],
    requirements=["gptqmodel>=2.0"],
)

BackendInfos["gptqmodel:exllamav2"] = BackendInfo(
    device=["cuda"],
    sym=[True, False],
    packing_format=GPTQ_FORMAT,
    bits=[4],
    group_size=[-1, 32, 64, 128],  ##16 seems has accuracy issue
    dtype=["float16", "bfloat16"],
    priority=5,
    checkers=[exllamav2_feature_checker],
    alias=["exllamav2"],
    requirements=["gptqmodel>=2.0"],
)

BackendInfos["auto_awq:gemm"] = BackendInfo(
    device=["cuda"],
    sym=[True, False],  # Actually it is GEMM
    packing_format=AWQ_FORMAT,
    bits=[4],
    group_size=None,
    priority=5,
    dtype=["float16"],
    alias=["auto_awq:gemm", "awq", "awq:gemm", "auto_awq"],
    requirements=["autoawq"],
)

BackendInfos["qbits"] = BackendInfo(
    device=["cpu"],
    sym=[True, False],
    packing_format=GPTQ_FORMAT_NO_ZP,
    bits=[2, 4, 8],
    group_size=None,
    priority=1,
    checkers=[],
    alias=["itrex", "qbits"],
    dtype=["float16", "bfloat16"],
    requirements=["torch<2.7.0", "intel-extension-for-transformers"],
)

BackendInfos["qbits_zp"] = BackendInfo(
    device=["cpu"],
    sym=[True, False],
    packing_format=GPTQ_FORMAT,
    bits=[2, 4, 8],
    group_size=None,
    dtype=["float16", "bfloat16"],
    priority=1,
    checkers=[],
    alias=["itrex", "qbits"],
    requirements=["torch<2.7.0", "intel-extension-for-transformers"],
)


BackendInfos["qbits_awq"] = BackendInfo(
    device=["cpu"],
    sym=[True, False],
    packing_format=AWQ_FORMAT,
    bits=[2, 4, 8],
    group_size=None,
    dtype=["float16", "bfloat16"],
    priority=1,
    checkers=[],
    alias=["itrex", "qbits"],
    requirements=["torch<2.7.0", "intel-extension-for-transformers"],
)
BackendInfos["ipex_gptq"] = BackendInfo(
    device=["cpu", "xpu"],
    sym=[True, False],
    packing_format=GPTQ_FORMAT,
    bits=[4],
    group_size=None,
    priority=5,
    checkers=[],
    dtype=["float16", "bfloat16"],
    alias=["ipex"],
    requirements=["intel-extension-for-pytorch>=2.5"],
)

BackendInfos["ipex_awq"] = BackendInfo(
    device=["cpu", "xpu"],
    sym=[True, False],
    packing_format=AWQ_FORMAT,
    bits=[4],
    group_size=None,
    priority=5,
    checkers=[],
    dtype=["float16", "bfloat16"],
    alias=["ipex"],
    requirements=["intel-extension-for-pytorch>=2.5"],
)
BackendInfos["hpu"] = BackendInfo(
    device=["hpu"],
    sym=[True, False],
    packing_format=GPTQ_FORMAT_NO_ZP,
    bits=[4],
    dtype=["bfloat16"],
    alias=["hpu"],
    priority=0,
)

BackendInfos["hpu_zp"] = BackendInfo(
    device=["hpu"],
    sym=[True, False],
    packing_format=GPTQ_FORMAT,
    bits=[4],
    dtype=["bfloat16"],
    alias=["hpu"],
    priority=0,
)


def check_compatible(
    backend_name: str,
    device: str,
    config: dict,
    packing_format: str,
    in_features: int,
    out_features: int,
    check_requirements=True,
):
    """Checks if the given configuration is compatible with the specified backend.

    Args:
        backend_name (str): The name of the backend to check compatibility for.
        device (str): The device on which the backend operates (e.g., 'cuda', 'cpu').
        config(dict): scheme
        packing_format (str): The packing format used by the backend (e.g., 'triton').
        in_features (int): The number of input features for the model layer.
        out_features (int): The number of output features for the model layer.
        check_requirements (bool): Whether check the requirement

    Returns:
        bool: True if the configuration is compatible with the backend, False otherwise.

    Raises:
        KeyError: If the backend_name is not found in BackendInfos.

    Compatibility checks:
    - Device must match one of the backend's supported devices.
    - Bit-width must be supported by the backend.
    - If group_size is required by the backend, it must match.
    - Symmetric or asymmetric quantization must be supported.
    - If the packing format matches exactly, all feature checks must pass.
    - If the packing format does not match, it must be convertible.
    """
    backend = BackendInfos[backend_name]
    bits, group_size, sym = config["bits"], config["group_size"], config["sym"]
    # Check if device is supported by the backend
    if device not in backend.device:
        return False

    # Check if bit-width is supported
    if bits not in backend.bits:
        return False

    # Check if group_size is valid (if required by backend)
    if backend.group_size is not None and group_size not in backend.group_size:
        return False

    # Check if symmetric/asymmetric quantization is supported
    if sym not in backend.sym:
        return False

    # Check if the format is convertible when packing formats differ
    if packing_format in backend.packing_format:
        pass
    else:
        return False

    for check in backend.checkers:
        if not check(in_features, out_features, config):
            return False

    if check_requirements and backend.requirements is not None:
        for requirement in backend.requirements:
            if isinstance(requirement, str):
                try:
                    require_version(requirement)
                except ImportError:
                    return False
            else:
                res, _ = requirement()
                return res

    return True


def dynamic_import_inference_linear(backend, config):
    """Dynamically imports and returns the appropriate QuantLinear class based on the given backend.

    This function dynamically loads the correct `QuantLinear` class based on the backend and quantization
    configuration (e.g., qbits, marlin, hpu, gptq, awq, auto_round). It imports specific modules or raises
    errors if the required packages are not installed or the environment is not set up.

    Args:
        backend (str):
            The backend to be used for quantization (e.g., 'qbits', 'marlin', 'hpu', 'gptq', 'awq', 'auto_round').
        bits (int):
            The number of bits to be used for quantization.
        group_size (Optional[int]):
            The size of the quantization group (if applicable).
        sym (bool):
            Whether symmetric quantization is required.

    Returns:
        class:
            The dynamically imported QuantLinear class that corresponds to the given backend configuration.

    Raises:
        ImportError:
            If required modules are missing for a backend (e.g., Intel Extension, GPTQ, auto_awq).
    """
    bits, group_size, sym = config["bits"], config["group_size"], config["sym"]

    if "torch_fp8_static" in backend:
        return ar_qmodules.WeightFP8ActFP8StaticQuantLinear
    if "torch_mxfp8" in backend:
        return ar_qmodules.MXFP8QuantLinear
    if "torch_mxfp4" in backend:
        return ar_qmodules.MXFP4QuantLinear
    if AutoRoundFormat.NVFP4.value in backend:
        return ar_qmodules.NVFP4QuantLinear

    if "qbits" in backend:
        try:
            from intel_extension_for_transformers import qbits  # pylint: disable=E0401
        except Exception as e:
            raise ImportError(
                "Please install Intel Extension for Transformers via 'pip install "
                "intel-extension-for-transformers' to inference on X86 CPU"
            )
        if "zp" in backend:
            import auto_round_extension.qbits.qlinear_qbits_gptq as qlinear_qbits_gptq

            return qlinear_qbits_gptq.QuantLinear
        elif "awq" in backend:
            import auto_round_extension.qbits.qbits_awq as qlinear_qbits_awq

            return qlinear_qbits_awq.QuantLinear
        else:  # auto_round must be at the end
            import auto_round_extension.qbits.qlinear_qbits as qlinear_qbits_autoround

            return qlinear_qbits_autoround.QuantLinear
    if "ipex_gptq" in backend:
        from auto_round_extension.ipex.qlinear_ipex_gptq import QuantLinear

        return QuantLinear

    if "ipex_awq" in backend:
        from auto_round_extension.ipex.qlinear_ipex_awq import QuantLinear

        return QuantLinear

    if "hpu" in backend:
        try:
            import habana_frameworks.torch.hpu  # pylint: disable=E0401
        except ImportError:
            raise ImportError("Please setup hpu environment before using hpu backend")

        if "zp" in backend:
            from auto_round_extension.hpu.qlinear_hpu_gptq import QuantLinear as QuantLinear_gptq

            return QuantLinear_gptq
        else:  # auto_round must be at the end
            from auto_round_extension.hpu.qlinear_hpu import QuantLinear

            return QuantLinear
    if "gptqmodel" in backend:
        return get_gptqmodel_infer_linear(backend, bits, group_size, sym)

    if "gptq" in backend and "gptqmodel" not in backend:
        return get_autogptq_infer_linear(backend, bits, group_size, sym)

    if "awq" in backend:
        try:
            from awq.modules.linear import WQLinear_GEMM  # pylint: disable=E0401
        except ImportError:
            raise ImportError(
                "autoawq is required. Please install it by 'pip install autoawq' to support auto_awq format."
            )
        return WQLinear_GEMM

    if backend == "auto_round:tritonv2":
        from auto_round_extension.triton.qlinear_tritonv2 import QuantLinear

        return QuantLinear

    if backend == "auto_round:tritonv2_zp":
        from auto_round_extension.triton.qlinear_tritonv2_zp import QuantLinear

        return QuantLinear

    if backend == "auto_round:torch":
        from auto_round_extension.torch.qlinear_torch import QuantLinear

        return QuantLinear

    if backend == "auto_round:torch_zp":
        from auto_round_extension.torch.qlinear_torch_zp import QuantLinear

        return QuantLinear

    raise ValueError(f"unsupported backend {backend}, please set it to `auto` and retry")


def get_gptqmodel_infer_linear(backend, bits=4, group_size=128, sym=False):
    import torch

    dtype = torch.get_default_dtype()
    if dtype != torch.float32:
        torch.set_default_dtype(torch.float32)
    import gptqmodel  # pylint: disable=E0401

    torch.set_default_dtype(dtype)

    if "marlin" in backend:
        return auto_round_extension.cuda.gptqmodel_marlin.get_marlin_layer()
        # return gptqmodel.nn_modules.qlinear.marlin.MarlinQuantLinear
    elif "exllamav2" in backend:
        return gptqmodel.nn_modules.qlinear.exllamav2.ExllamaV2QuantLinear
    elif "tritonv2" in backend:
        return gptqmodel.nn_modules.qlinear.tritonv2.TritonV2QuantLinear
    elif "torch" in backend:
        return gptqmodel.nn_modules.qlinear.torch.TorchQuantLinear
    else:
        raise ValueError(f"Unsupported {backend}")


def get_autogptq_infer_linear(backend, bits=4, group_size=128, sym=False):
    """Returns the appropriate QuantLinear class based on backend configuration.

    This function selects and dynamically imports the `QuantLinear` class according to the specified backend
    and its features, such as using Triton, ExLlama, Marlin, or Qigen for quantization.

    Args:
        backend (str):
            The backend to be used for quantization (e.g., 'triton', 'qigen', 'marlin', 'exllamav2').
        bits (int, optional):
            The number of bits used for quantization. Default is 4.
        group_size (int, optional):
            The group size for quantization. Default is 128.
        sym (bool, optional):
            Whether symmetric quantization is enabled. Default is False.

    Returns:
        class:
            The dynamically imported QuantLinear class for the given configuration.

    Raises:
        ImportError:
            If required packages or backends are not installed.
    """
    use_triton = False
    disable_exllamav2 = False
    disable_exllamav1 = False
    disable_marlin = True
    use_qigen = False
    use_tritonv2 = False

    # Determine backend configurations based on input string
    if "qigen" in backend:
        use_qigen = True
    elif "triton" in backend:
        use_triton = True
    elif "tritonv2" in backend:
        use_triton = False
        use_tritonv2 = True
    elif "marlin" in backend:
        use_triton = False
        disable_marlin = False
    elif "exllamav2" in backend:
        use_triton = False
        disable_exllamav2 = False
        disable_marlin = True
    elif "exllamav1" in backend:
        use_triton = False
        disable_marlin = True
    elif "cuda" in backend:
        use_triton = False
        disable_marlin = True
        disable_exllamav2 = True
        disable_exllamav1 = True

    from auto_gptq.utils.import_utils import dynamically_import_QuantLinear  # pylint: disable=E0401

    version = get_library_version("auto_gptq")
    from packaging.version import Version

    # Import the appropriate QuantLinear based on the version of auto_gptq
    if Version(version) < Version("0.7.2"):
        QuantLinear = dynamically_import_QuantLinear(
            use_triton=use_triton,
            desc_act=False,
            group_size=group_size,
            bits=bits,
            disable_exllama=disable_exllamav1,
            disable_exllamav2=disable_exllamav2,
            use_qigen=use_qigen,
            disable_marlin=disable_marlin,
        )
    else:
        QuantLinear = dynamically_import_QuantLinear(  # pylint: disable=E1123
            use_triton=use_triton,
            desc_act=False,
            group_size=group_size,
            bits=bits,
            disable_exllama=disable_exllamav1,
            disable_exllamav2=disable_exllamav2,
            use_qigen=use_qigen,
            use_marlin=not disable_marlin,
            use_tritonv2=use_tritonv2,
        )

    return QuantLinear


def find_backend(backend: str, orig_backend: str = None):
    """
    Finds the matching backend key based on the target backend name or its aliases.

    Args:
        backend (str): Name or alias of the target backend.
        orig_backend (str, optional): Original backend name to check compatibility. Defaults to None.

    Returns:
        str or None: Matching backend key if found and compatible; otherwise, None.
    """
    logger.trace(f"Finding backend for target: {backend}, original: {orig_backend}")

    matched_keys = [
        key for key, info in BackendInfos.items() if key == backend or (info.alias and backend in info.alias)
    ]

    if not matched_keys:
        return None

    if orig_backend is None:
        return matched_keys[0] if len(matched_keys) >= 1 else None

    orig_info = BackendInfos[orig_backend]

    for key in matched_keys:
        target_info = BackendInfos[key]
        if (
            target_info.packing_format == orig_info.packing_format
            or orig_info.packing_format in target_info.convertable_format
        ):
            return key

    raise ValueError(f"{backend} is not compatible with {orig_backend}. " f"Please set `backend` to `auto` and retry.")


def get_all_compatible_backend(
    device: str, packing_format: str, config: dict, in_features: int, out_features: int
) -> list[str]:
    # Find compatible backends
    compatible_backends = [
        key
        for key in BackendInfos.keys()
        if check_compatible(key, device, config, packing_format, in_features, out_features, check_requirements=False)
    ]

    # Return the first compatible backend or an empty list if none found
    return compatible_backends


def get_layer_backend(
    device: str, backend: str, packing_format: str, config: dict, in_features: int, out_features: int
) -> str:
    """Selects the most suitable backend for the layer based on compatibility and priority.

    This function first checks if the specified backend supports the layer with the provided configuration.
    If not, it iterates through other available backends,
    checking compatibility and returning the one with the highest priority.

    Args:
        device (str):
            The device on which the layer will run, e.g., 'cpu', 'cuda'.
        backend (str):
            The target backend to be used for this layer."auto","triton","gptqmodel", etc,
        packing_format (str):
            The original backend from which packing format information is retrieved.
        config (dict): Layer config.
        in_features (int):
            The number of input features for the layer.
        out_features (int):
            The number of output features for the layer.

    Returns:
        str:
            The selected backend that is compatible with the layer configuration.

    Raises:
        ValueError:
            If the specified backend is not supported.
            If no compatible backend is found for the given layer configuration.
    """

    backends = []
    if backend == "auto":
        backends = BackendInfos.keys()
    else:
        for key in BackendInfos.keys():
            if backend == key or (BackendInfos[key].alias and backend in BackendInfos[key].alias):
                backends.append(key)

    # Find and store other compatible backends
    supported_backends = []
    for key in backends:
        if check_compatible(key, device, config, packing_format, in_features, out_features):
            logger.trace(f"Backend {key} is compatible")
            supported_backends.append(key)

    # Raise an error if no compatible backends are found
    if len(supported_backends) == 0:
        supported_backends_need_package = get_all_compatible_backend(
            device, packing_format, config, in_features, out_features
        )

        if len(supported_backends_need_package) > 0:
            supported_backends_need_package = sorted(
                supported_backends_need_package,
                key=lambda support_backend: BackendInfos[support_backend].priority,
                reverse=True,
            )
            backend_info = BackendInfos[supported_backends_need_package[0]]
            process_requirement(backend_info.requirements, target_device=device)

        return ""

    # Sort the compatible backends by priority and return the one with the highest priority
    supported_backends = sorted(
        supported_backends, key=lambda support_backend: BackendInfos[support_backend].priority, reverse=True
    )

    return supported_backends[0]


def get_highest_priority_backend(bits, sym, group_size, device, packing_format):
    supported_backends = []
    for key in BackendInfos.keys():
        backend = BackendInfos[key]
        # Check if device is supported by the backend
        if device not in backend.device:
            continue

        # Check if bit-width is supported
        if bits not in backend.bits:
            continue

        # Check if group_size is valid (if required by backend)
        if backend.group_size is not None and group_size not in backend.group_size:
            continue

        # Check if symmetric/asymmetric quantization is supported
        if sym not in backend.sym:
            continue

        # Check if the format is convertible when packing formats differ
        if packing_format in backend.packing_format:
            pass
        else:
            continue
        supported_backends.append(key)

    if len(supported_backends) > 0:

        supported_backends = sorted(
            supported_backends, key=lambda support_backend: BackendInfos[support_backend].priority, reverse=True
        )
        return supported_backends[0]
    else:
        return None


def process_requirement(requirements: list, target_device="cuda", logger_level="error"):
    def log(message):
        (logger.warning if logger_level != "error" else logger.error)(message)

    def build_pip_commands(gptq_req, other_reqs):
        commands = []

        if gptq_req:
            commands.append(f"pip install -v '{gptq_req}' --no-build-isolation")
            try:
                require_version("numpy<2.0")
            except:
                commands.append("pip install 'numpy<2.0'")

        if other_reqs:
            other_str = " ".join(other_reqs)
            commands.append(f"pip install {other_str}")

        return commands

    # Filter requirements
    missing_requirements = []
    for req in requirements:
        try:
            require_version(req)
        except:
            missing_requirements.append(req)

    gptq_req = next((f'"{req}"' for req in missing_requirements if "gptqmodel" in req), None)
    other_reqs = [f'"{req}"' for req in missing_requirements if "gptqmodel" not in req]

    pip_cmds = build_pip_commands(gptq_req, other_reqs)
    if not pip_cmds:
        return

    # Instructional messages
    install_instructions = []

    for cmd in pip_cmds:
        if "intel-extension-for-pytorch" in cmd and target_device == "xpu":
            install_instructions.append(
                "Please refer to https://pytorch-extension.intel.com/installation?platform=gpu "
                "to install intel-extension-for-pytorch. Ensure that the version matches your installed PyTorch."
            )

    prefix_msg = (
        "Better backend is found, please install all the following requirements to enable it."
        if logger_level != "error"
        else "Inference requires the following libraries. Please install all of them."
    )
    log(prefix_msg)

    for msg in install_instructions:
        log(msg)
        if logger_level == "error" and len(pip_cmds) == 0:
            exit(-1)

    joined_cmds = " and ".join(f"`{cmd}`" for cmd in pip_cmds)
    if joined_cmds:
        log(joined_cmds)
        if logger_level == "error":
            exit(-1)<|MERGE_RESOLUTION|>--- conflicted
+++ resolved
@@ -152,7 +152,6 @@
     return _scheme_checker_common(config, ar_schemes.MXFP4)
 
 
-<<<<<<< HEAD
 def nvfp4_scheme_checker(
     in_feature: int,
     out_feature: int,
@@ -162,12 +161,11 @@
 ):
     return _scheme_checker_common(config, ar_schemes.NVFP4)
 
-=======
+
 GPTQ_FORMAT = ["auto_round:auto_gptq"]  # zp+-1
 GPTQ_FORMAT_NO_ZP = ["auto_round", "auto_round:gptqmodel"]
 AWQ_FORMAT = ["auto_round:auto_awq"]
 LLM_COMPRESSOR_FORMAT = ["auto_round:llm_compressor"]
->>>>>>> 162424de
 
 BackendInfos["auto_gptq:exllamav2"] = BackendInfo(
     device=["cuda"],
@@ -236,11 +234,7 @@
     bits=[8],
     priority=0,
     checkers=[mxfp8_scheme_checker],
-<<<<<<< HEAD
-    alias=["auto_round:llm_compressor"],
-=======
     alias=["auto_round", "torch"],
->>>>>>> 162424de
     requirements=["auto-round>0.7.0"],
 )
 
@@ -257,10 +251,9 @@
     requirements=["auto-round>0.7.0"],
 )
 
-<<<<<<< HEAD
 # NVFP4
 
-BackendInfos["auto_round:nvfp4"] = BackendInfo(
+BackendInfos["auto_round:torch_nvfp4"] = BackendInfo(
     device=["xpu", "cuda", "cpu"],
     packing_format="",
     sym=[True],
@@ -268,9 +261,10 @@
     bits=[4],
     priority=0,
     checkers=[nvfp4_scheme_checker],
-    alias=["auto_round:llm_compressor"],
+    alias=["auto_round", "torch"],
     requirements=["auto-round>0.7.0"],
-=======
+)
+
 BackendInfos["auto_round:tritonv2"] = BackendInfo(
     device=["cuda", "xpu"],
     sym=[True, False],
@@ -281,7 +275,6 @@
     checkers=[feature_multiply_checker_32],
     alias=["auto_round", "tritonv2", "triton"],
     requirements=["triton>=2.0", "auto-round>=0.5.0"],
->>>>>>> 162424de
 )
 
 BackendInfos["auto_round:tritonv2_zp"] = BackendInfo(
@@ -566,7 +559,7 @@
         return ar_qmodules.MXFP8QuantLinear
     if "torch_mxfp4" in backend:
         return ar_qmodules.MXFP4QuantLinear
-    if AutoRoundFormat.NVFP4.value in backend:
+    if "torch_nvfp4" in backend:
         return ar_qmodules.NVFP4QuantLinear
 
     if "qbits" in backend:
