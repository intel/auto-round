--- conflicted
+++ resolved
@@ -758,236 +758,6 @@
         if self.group_size == 0 and "fp8" not in self.data_type:
             logger.warning("`group_size==0` is not supported for data_type other than fp8 ")
 
-<<<<<<< HEAD
-=======
-    def _parse_format_to_list(self, format: str) -> list:
-        """Parses the format string into a list of formats.
-
-        This method checks the requested format(s) against the model's
-        quantization settings and adjusts them if necessary. It ensures that
-        the formats are compatible with the model's data type, bit width,
-        and activation quantization settings.
-
-        Args:
-            format (str): The requested format(s) for quantization, separated by commas.
-
-        Returns:
-            list: A list of validated and updated formats.
-        """
-
-        # Remove duplicates from formats list
-        def remove_duplicates(lst):
-            seen = set()
-            return [x for x in lst if not (x in seen or seen.add(x))]
-
-        formats = format.replace("q*_", f"q{self.bits}_").replace(" ", "").split(",")
-        formats = remove_duplicates(formats)  # need the keep origin order
-
-        gguf_format_name = get_gguf_scheme(self.scheme)
-
-        if gguf_format_name:
-            for i in range(len(formats)):
-                if gguf_format_name.lower().endswith("mixed"):
-                    gguf_format_name = gguf_format_name.lower().replace("_mixed", "_s")
-                if formats[i] != "fake" and formats[i] != gguf_format_name.lower():
-                    logger.warning(
-                        f"reset format {formats[i]} to {gguf_format_name.lower()} "
-                        f"since scheme {gguf_format_name} can only be exported to format {gguf_format_name.lower()}"
-                    )
-                    formats[i] = gguf_format_name.lower()
-
-        gguf_args_check(self, formats, model_type=ModelType.TEXT)
-        if self.mllm:
-            gguf_args_check(self, formats, model_type=ModelType.MMPROJ)
-
-        for f in formats:
-            if f.startswith("gguf"):
-                self.scheme = f.upper()
-                break
-
-        for format_ in formats:
-            if format_ not in SUPPORTED_FORMATS:
-                logger.error(f"Unsupported format {format_}, please choose from {SUPPORTED_FORMATS}")
-                exit(-1)
-        if self.scale_dtype != torch.float32:
-            only_gguf = True
-            for format_ in formats:
-                if not ("gguf" in format_ or "fake" in format_):
-                    only_gguf = False
-                    break
-            if len(formats) == 1 and "fake" == formats[0]:
-                only_gguf = False
-            if only_gguf:
-                self.scale_dtype = torch.float32
-                logger.info("change `scale_dtype` to `torch.float32`")
-
-        # Adjust format settings based on compatibility
-        for index in range(len(formats)):
-            format = formats[index]
-            if format == "auto_round":
-                if self.sym and "int" in self.data_type:
-                    format = "auto_round:auto_gptq"
-                elif self.bits == 4 and not self.sym and "int" in self.data_type:
-                    if self.layer_config is None:
-                        enable_awq = True
-                    else:
-                        enable_awq = all(
-                            config["bits"] == self.bits or config["bits"] >= 16 for config in self.layer_config.values()
-                        )
-                    if enable_awq:
-                        format = "auto_round:auto_awq"
-                elif is_nv_fp(self.data_type) or is_mx_fp(self.data_type):
-                    format = f"auto_round:{self.data_type}"
-                elif is_static_wfp8afp8(self):  # static wfp8afp8
-                    format = f"auto_round:{AutoRoundFormat.FP8_STATIC.value}"
-                elif self.data_type.startswith("fp") and self.bits == 8 and self.act_bits >= 16:  # woq fp8
-                    format = f"auto_round:{AutoRoundFormat.FP8.value}"
-                elif self.act_bits < 16:
-                    raise ValueError(
-                        "AutoRound format does not support exporting "
-                        "for the current quantization configuration, "
-                        "please change to `fake` format for research purpose"
-                    )
-                formats[index] = format
-            elif format == "llm_compressor":
-                from auto_round.export.export_to_llmcompressor import check_compressed_tensors_supported
-
-                if is_nv_fp(self.data_type) or is_mx_fp(self.data_type):
-                    check_compressed_tensors_supported()
-                    format = format.replace("llm_compressor", f"llm_compressor:{self.data_type}")
-                    formats[index] = format
-                elif is_static_wfp8afp8(self):
-                    format = f"llm_compressor:{AutoRoundFormat.FP8_STATIC.value}"
-                    formats[index] = format
-                    if self.act_group_size != 0:
-                        logger.warning(
-                            f"scheme FP8_STATIC export to llm_compressor format only support for act_group_size 0,"
-                            f" ,but got act_group_size={self.act_group_size}, reset = 0"
-                        )
-                        self.act_group_size = 0
-                    if self.group_size > 0:
-                        logger.warning(
-                            f"please note that group_size={self.group_size}"
-                            " may not be supported for llm_compressor format, and cannot be loaded in llm_compressor"
-                        )
-                elif not is_wfp8afp8(self):
-                    logger.error(
-                        "Currently, the llm_compressor format only supports MXFP/NVFP/FP8. "
-                        "Please change format to fake or auto_round etc."
-                    )
-            elif "auto_awq" in format:
-                from auto_round.compressors.utils import check_awq_gemm_compatibility
-
-                awq_supported, info = check_awq_gemm_compatibility(
-                    self.model, self.bits, self.group_size, self.sym, self.layer_config
-                )
-                if not awq_supported:
-                    logger.warning(f"The AutoAWQ format may not be supported due to {info}")
-            else:
-                if (is_nv_fp(self.data_type) or is_mx_fp(self.data_type)) and format != "fake":
-                    logger.warning(f"nv_fp and mx_fp dtypes are not supported for export format: {format}")
-
-        formats = remove_duplicates(formats)
-        for i in range(len(formats)):
-            formats[i] = self._check_supported_format(formats[i])
-        formats = remove_duplicates(formats)
-        return formats
-
-    def _check_supported_format(self, format: str) -> bool:
-        """Checks if the specified format is supported.
-
-        This method validates the requested format against the model's bit width,
-        group size, symmetry, and activation quantization settings. It raises an
-        error if the format is incompatible with the current model configuration.
-
-        Args:
-            format (str): The requested format for quantization.
-
-        Returns:
-            bool: True if the format is supported, False otherwise.
-        """
-        if format == "fake":
-            return format
-        format = format.replace("q*_", f"q{self.bits}_")
-
-        # format check for fp8
-        w_fp8 = self.data_type.startswith("fp") and self.bits == 8
-        act_fp8 = self.act_data_type.startswith("fp") and self.act_bits == 8
-        if (w_fp8 or act_fp8) and re.search("^auto_round|^llm_compressor", format) is None:
-            error_msg = (
-                f"is only supported to export auto_round or llm_compressor format," f" but got {format}, please check."
-            )
-            error_msg = ("act_data_type<fp8> " + error_msg) if act_fp8 else error_msg
-            error_msg = ("data_type<fp8> " + error_msg) if w_fp8 else error_msg
-            logger.error(error_msg)
-            sys.exit(-1)
-
-        # Only support to export afp8/nv_fp/mx_fp
-        if self.act_bits <= 8:
-            if not is_standard_fp(self.act_data_type) or self.act_dynamic:
-                if "llm_compressor" in format:
-                    if (is_nv_fp(self.act_data_type) and "static_gs" in self.act_data_type) or (
-                        is_mx_fp(self.act_data_type)
-                    ):
-                        return format
-                    bits, group_size, sym, act_bits = 8, -1, True, 8
-                    assert (
-                        self.bits == bits
-                        and self.group_size == group_size
-                        and self.sym == sym
-                        and self.act_bits == act_bits
-                        and self.act_dynamic
-                    ), (
-                        f"Currently only support to export llm_compressor format for sym dynamic quantized"
-                        f" W{self.bits}A{self.act_bits} model with group_size={group_size},"
-                        f" but got bits={self.bits}, group_size={self.group_size}, sym={self.sym},"
-                        f" act_bits={self.act_bits}"
-                    )
-                elif "auto_round" in format and (
-                    is_mx_fp(self.act_data_type) or (is_nv_fp(self.act_data_type) and "static_gs" in self.act_data_type)
-                ):
-                    pass
-                elif format != "fake":
-                    logger.warning(
-                        "Currently only support to export auto_round format quantized model"
-                        " with fp8, mx_fp and nv_fp4 dtype activation for activation quantization."
-                        " Change format to fake and save."
-                    )
-                    format = "fake"
-            else:
-                if format not in [
-                    "auto_round",
-                    f"auto_round:{AutoRoundFormat.FP8_STATIC.value}",
-                    f"llm_compressor:{AutoRoundFormat.FP8_STATIC.value}",
-                    "auto_round:llm_compressor",
-                ]:
-                    logger.warning(
-                        f"Currently only support to export auto_round or fake format for static W{self.bits}AFP8 model,"
-                        f" change format {format} to auto_round"
-                    )
-                    if is_static_wfp8afp8(self):
-                        format = f"auto_round:{AutoRoundFormat.FP8_STATIC.value}"
-                    else:
-                        format = f"auto_round:{AutoRoundFormat.FP8.value}"
-            if (
-                self.act_group_size != 0
-                and not self.act_dynamic
-                and format == f"auto_round:{AutoRoundFormat.FP8.value}"
-            ):
-                logger.warning(
-                    f"Please note that quantize activation with act_group_size={self.act_group_size}"
-                    " may result in failure to export or import normally."
-                )
-        if re.search(r"q\d_k", format) and not self.data_type.endswith("_dq"):
-            logger.error(
-                f"datatype<{self.data_type}> not support to export {format} format."
-                " Please change export format or `data_type`."
-            )
-            sys.exit(-1)
-
-        return format
-
->>>>>>> dd9579e9
     def quantize_and_save(
         self, output_dir: str = "tmp_autoround", format: str = "auto_round", inplace: bool = True, **kwargs
     ) -> tuple[torch.nn.Module, dict[str, Any]]:
