# Copyright (c) 2023 Intel Corporation
#
# Licensed under the Apache License, Version 2.0 (the "License");
# you may not use this file except in compliance with the License.
# You may obtain a copy of the License at
#
#    http://www.apache.org/licenses/LICENSE-2.0
#
# Unless required by applicable law or agreed to in writing, software
# distributed under the License is distributed on an "AS IS" BASIS,
# WITHOUT WARRANTIES OR CONDITIONS OF ANY KIND, either express or implied.
# See the License for the specific language governing permissions and
# limitations under the License.

import copy
import os
import re
import sys
import time
import traceback
from collections import defaultdict
from dataclasses import asdict, fields
from typing import Any, Callable, Optional, Union

import accelerate
import torch
from accelerate.big_modeling import dispatch_model, infer_auto_device_map
from accelerate.utils import get_max_memory
from torch import autocast
from tqdm import tqdm
from transformers import set_seed

from auto_round import envs
from auto_round.auto_scheme.gen_auto_scheme import AutoScheme
from auto_round.compressors.utils import (
    block_forward,
    check_need_act_calibration,
    check_skippable_keywords,
    collect_best_params,
    get_shared_keys,
    gguf_args_check,
    immediate_saving,
    infer_bits_by_data_type,
    init_cache,
    is_mx_fp,
    is_nv_fp,
    is_standard_fp,
    is_static_wfp8afp8,
    is_wfp8afp8,
    reset_params,
    set_layer_config,
)
from auto_round.data_type import QUANT_FUNC_WITH_DTYPE
from auto_round.data_type.utils import reshape_pad_tensor_by_group_size
from auto_round.export.export_to_autoround import AutoRoundFormat
from auto_round.export.export_to_gguf.config import GGUF_INNER_CONFIG, ModelType
from auto_round.logger import logger
from auto_round.schemes import (
    SPECIAL_SCHEMES,
    QuantizationScheme,
    _handle_special_schemes,
    get_gguf_scheme,
    preset_name_to_scheme,
)
from auto_round.sign_sgd import SignSGD
from auto_round.special_model_handler import _handle_moe_model
from auto_round.utils import (
    INNER_SUPPORTED_LAYER_TYPES,
    SUPPORTED_DTYPES,
    SUPPORTED_FORMATS,
    SUPPORTED_LAYER_TYPES,
    TORCH_VERSION_AT_LEAST_2_6,
    CpuInfo,
    check_and_mark_fp8_model,
    check_seqlen_compatible,
    check_to_quantized,
    clear_memory,
    compile_func,
    convert_dtype_str2torch,
    convert_fp8_layer_to_linear,
    convert_fp8_model_to_16b_model,
    copy_python_files_from_model_cache,
    detect_device,
    find_matching_blocks,
    flatten_list,
    get_block_names,
    get_layer_names_in_block,
    get_module,
    htcore,
    is_auto_device_mapping,
    is_debug_mode,
    is_fp8_linear,
    is_fp8_model,
    is_hpex_available,
    llm_load_model,
    memory_monitor,
    mv_module_from_gpu,
    normalize_input,
    set_amax_for_all_moe_layers,
    set_module,
    to_device,
    to_dtype,
    unsupported_meta_device,
)
from auto_round.utils.device import (
    clear_memory_if_reached_threshold,
    get_major_device,
    parse_available_devices,
    set_auto_device_map_for_block_with_tuning,
    set_non_auto_device_map,
)
from auto_round.wrapper import WrapperLinear, WrapperMultiblock, unwrapper_block, unwrapper_layer, wrapper_block


class BaseCompressor(object):
    """Base compressor for LLM quantization

    Attributes:
        model (torch.nn.Module): The loaded PyTorch model in eval mode.
        tokenizer: Tokenizer used to prepare input text for calibration/tuning.
        platform (str): The platform to load pretrained moded, options: ["hf", "model_scope"]
        bits (int): Weight quantization bits.
        group_size (int): Per-group size for weight quantization.
        sym (bool): Whether to use symmetric weight quantization.
        layer_config (dict): Per-layer quantization configuration.
        nsamples (int): Number of calibration samples.
        enable_torch_compile (bool): Whether to enable compile_func for quant blocks/layers.
    """

    bits: int | None
    group_size: int | None
    sym: bool | None
    data_type: str | None
    act_bits: int | None
    act_group_size: int | None
    act_sym: bool | None
    act_data_type: str | None
    act_dynamic: bool | None
    super_bits: int | None
    super_group_size: int | None

    def __init__(
        self,
        model: Union[torch.nn.Module, str],
        tokenizer=None,
        platform="hf",
        scheme: Union[str, dict, QuantizationScheme, AutoScheme] = "W4A16",
        layer_config: dict[str, Union[str, dict, QuantizationScheme]] = None,
        dataset: Union[str, list, tuple, torch.utils.data.DataLoader] = "NeelNanda/pile-10k",
        iters: int = 200,
        seqlen: int = 2048,
        nsamples: int = 128,
        batch_size: int = 8,
        gradient_accumulate_steps: int = 1,
        low_gpu_mem_usage: bool = False,
        device_map: Union[str, torch.device, int, dict] = 0,
        enable_torch_compile: bool = False,
        enable_alg_ext: bool = False,
        disable_opt_rtn: bool = False,
        seed: int = 42,
        low_cpu_mem_usage: bool = False,
        **kwargs,
    ):
        """Initialize AutoRound with quantization and tuning configuration.

        Args:
            model (torch.nn.Module | str): Model object or model name to load.
            tokenizer: Tokenizer for text processing. Required if `model` is not a string and `iters > 0`.
            scheme (str| dict | QuantizationScheme ): A preset scheme that defines the quantization configurations
            bits (int, optional): Weight quantization bits. Defaults to 4.
            group_size (int, optional): Weight quantization group size. Defaults to 128.
            sym (bool, optional): Symmetric weight quantization. Defaults to True.
            layer_config (dict, optional): Layer-wise quantization config. Defaults to None.
            batch_size (int, optional): Calibration batch size. Defaults to 8.
            amp (bool, optional): Use AMP for tuning. Defaults to True.
            device (str | torch.device | int, optional): Compute device. Defaults to 0.
            dataset (str | list | tuple | DataLoader, optional): Calibration data. Defaults to "NeelNanda/pile-10k".
            enable_minmax_tuning (bool, optional): Enable weight min-max tuning. Defaults to True.
            lr (float, optional): Learning rate; if None, set to 1.0 / iters except when iters==0.
            minmax_lr (float, optional): Learning rate for min-max tuning; defaults to `lr`.
            low_gpu_mem_usage (bool, optional): Lower GPU memory mode. Defaults to False.
            low_cpu_mem_usage (bool, optional): Lower CPU memory mode. Defaults to False.
            iters (int, optional): Optimization iterations. Defaults to 200.
            seqlen (int, optional): Calibration sequence length. Defaults to 2048.
            nsamples (int, optional): Number of calibration samples. Defaults to 128.
            seed (int, optional): Random seed. Defaults to 42.
            gradient_accumulate_steps (int, optional): Gradient accumulation steps. Defaults to 1.
            data_type (str, optional): Weight data type string, e.g., "int". Defaults to "int".
            act_bits (int, optional): Activation quantization bits. Defaults to 16.
            act_group_size (int, optional): Activation group size. Defaults to None.
            act_sym (bool, optional): Symmetric activation quantization. Defaults to None.
            act_data_type (str, optional): Activation data type; inherits weight dtype if None and act_bits < 16.
            act_dynamic (bool, optional): Dynamic activation quantization. Defaults to True.
            enable_torch_compile (bool, optional): Enable torch.compile for quant blocks/layers. Defaults to False.
            device_map (str | dict, optional): Device placement map. Defaults to None.
            disable_opt_rtn (bool, optional): Disable RTN-mode optimization (iters=0). Defaults to False.
            enable_alg_ext (bool, optional): Enable algorithm extension (primarily for INT2). Defaults to False.
            **kwargs: Backward compatible options:
                - enable_alg_ext, quant_lm_head, lr, lr_scheduler, sampler, not_use_best_mse, dynamic_max_gap,
                  super_group_size, super_bits, scale_dtype ("fp16" etc.),
                  nblocks, to_quant_block_names,
                  enable_norm_bias_tuning, enable_quanted_input,
                  disable_deterministic_algorithms, mllm, static_kv_dtype,enable_deterministic_algorithms,momentum
        Raises:
            ValueError: If invalid device is provided or tokenizer is missing for non-str model with iters > 0.
            RuntimeError: If model parameters are on meta device.
        Example:
            Layer-wise configuration structure:

            >>> layer_config = {
            ...     "layer1": {
            ...         "bits": 3,
            ...         "group_size": 128,
            ...         "sym": True,
            ...     },
            ...     "layer2": {
            ...         "W8A16"
            ...      }
            ...     # ...
            ... }
        """

        # Model related
        model_dtype = kwargs.pop("model_dtype", None)
        self.mllm = kwargs.pop("mllm") if "mllm" in kwargs else False
        self.diffusion = kwargs.pop("diffusion") if "diffusion" in kwargs else False
        self.quantized = False
        if isinstance(model, str):
            model, tokenizer = llm_load_model(
                model,
                platform=platform,
                device="cpu",  # always load cpu first
                model_dtype=model_dtype,
            )
        elif tokenizer is None and not self.diffusion and iters > 0:
            raise ValueError("A tokenizer must be set for non-str model input")
        if unsupported_meta_device(model):
            raise RuntimeError(
                "AutoRound does not support parameters on meta device. "
                "Please use more GPUs by setting `--device 0,1,2,3` or just place the model on CPU."
            )
        check_and_mark_fp8_model(model)
        self.model = model.eval()
        self.tokenizer = tokenizer
        self.shared_cache_keys = get_shared_keys(self.model)

        self.layer_config = layer_config

        # should be set after loading model and set layer_config, cause some special scheme need these.
        self.scheme, self.is_auto_scheme = self._parse_and_set_scheme(scheme, kwargs)

        gguf_scheme_name = get_gguf_scheme(self.scheme)
        # GGUF uses fp32 scale dtype as default
        scale_dtype = kwargs.pop("scale_dtype", "fp32") if gguf_scheme_name else kwargs.pop("scale_dtype", "fp16")
        # Extra/legacy kwargs for backward compatibility
        # Major version releases may pack them with extra configuration options
        amp = kwargs.pop("amp", True)
        lr = kwargs.pop("lr", None)
        enable_minmax_tuning = kwargs.pop("enable_minmax_tuning", True)
        minmax_lr = kwargs.pop("minmax_lr", None)
        lr_scheduler = kwargs.pop("lr_scheduler", None)
        sampler = kwargs.pop("sampler", "rand")
        not_use_best_mse = kwargs.pop("not_use_best_mse", False)
        dynamic_max_gap = kwargs.pop("dynamic_max_gap", -1)
        nblocks = kwargs.pop("nblocks", 1)
        to_quant_block_names: Union[str, list, None] = kwargs.pop("to_quant_block_names", None)
        enable_norm_bias_tuning: bool = kwargs.pop("enable_norm_bias_tuning", False)
        enable_quanted_input: bool = kwargs.pop("enable_quanted_input", True)
        disable_deterministic_algorithms = kwargs.pop("disable_deterministic_algorithms", True)
        enable_deterministic_algorithms = kwargs.pop("enable_deterministic_algorithms", False)
        self.momentum = kwargs.pop("momentum", 0.0)
        static_kv_dtype = kwargs.pop("static_kv_dtype", None)
        static_attention_dtype = kwargs.pop("static_attention_dtype", None)
        model_dtype = kwargs.pop("model_dtype", None)
        device = kwargs.pop("device", None)
        if envs.AR_USE_MODELSCOPE:
            platform = "model_scope"
        self.platform = platform
        self.quant_lm_head = kwargs.pop("quant_lm_head", False)

        self.fp_layers = kwargs.pop("fp_layers", "")
        self.supported_types = SUPPORTED_LAYER_TYPES
        self.inner_supported_types = INNER_SUPPORTED_LAYER_TYPES
        self.scale_dtype = convert_dtype_str2torch(scale_dtype)
        self.low_cpu_mem_usage = low_cpu_mem_usage

        if kwargs:
            logger.warning(f"unrecognized keys {list(kwargs.keys())} were passed. Please check them.")
        if "CUBLAS_WORKSPACE_CONFIG" not in os.environ:
            os.environ["CUBLAS_WORKSPACE_CONFIG"] = ":4096:8"
        # Deprecated, default not to use torch.use_deterministic_algorithms
        if not disable_deterministic_algorithms or enable_deterministic_algorithms:
            if not disable_deterministic_algorithms:
                logger.warning(
                    "default not use deterministic_algorithms. disable_deterministic_algorithms is deprecated,"
                    " please use enable_deterministic_algorithms instead. "
                )

            torch.use_deterministic_algorithms(True, warn_only=False)
        else:
            torch.use_deterministic_algorithms(True, warn_only=True)

        self.to_quant_block_names = to_quant_block_names
        if not hasattr(self, "quant_block_list"):
            all_blocks = get_block_names(model)
            self.quant_block_list = find_matching_blocks(model, all_blocks, self.to_quant_block_names)

        if device is not None:
            logger.warning("`device` is deprecated, please use `device_map` instead")

        if device_map is None:
            device_map = 0

        self.enable_torch_compile = enable_torch_compile
        self._adjust_torch_compile(enable_torch_compile)

        self.device_map = device_map
        if isinstance(self.device_map, str):
            self.device_map = self.device_map.replace(" ", "")

        self.device_list = parse_available_devices(device_map)

        if isinstance(scheme, AutoScheme):
            self.layer_config = self._gen_auto_scheme(model, scheme, dataset, self.device_map)

        # Set device, must place after model loading
        self.device = get_major_device(device_map)
        set_non_auto_device_map(self.model, self.device_map)

        # Tuning hyperparameters
        self.seed = seed
        set_seed(self.seed)
        self.amp = amp
        self.enable_quanted_input = enable_quanted_input
        self.enable_minmax_tuning = enable_minmax_tuning
        self.nsamples = nsamples
        self.enable_norm_bias_tuning = enable_norm_bias_tuning
        self.low_gpu_mem_usage = low_gpu_mem_usage
        self.seqlen = seqlen
        self.batch_size, self.gradient_accumulate_steps = batch_size, gradient_accumulate_steps
        self.nblocks = nblocks
        self.dataset = dataset
        self.iters = iters
        if self.iters < 0:
            logger.warning("`iters` must be non-negative, reset it to 200")
            self.iters = 200
        if self.iters == 0:
            self.lr = 5e-3
        else:
            self.lr = lr or (1.0 / self.iters)  # must place after iter setting
        self.minmax_lr = minmax_lr or self.lr
        self.enable_alg_ext = enable_alg_ext
        self.sampler = sampler
        self.not_use_best_mse = not_use_best_mse
        self.dynamic_max_gap = dynamic_max_gap
        self.lr_scheduler = lr_scheduler
        self.optimizer = self._get_optimizer(None)
        self.disable_opt_rtn = disable_opt_rtn

        # Whether to pack the layer immediately after tuning
        self.immediate_packing = False
        self.immediate_saving = False

        # KV cache, this one does not affect tuning but will collect some infos during tuning
        self.static_kv_dtype = static_kv_dtype
        if self.static_kv_dtype is not None:
            logger.warning("The static kv is experimental and currently has limited support.")

        # Attention static dtype
        self.static_attention_dtype = static_attention_dtype
        if self.static_attention_dtype is not None:
            logger.warning("The static attention dtype is experimental and currently has limited support.")

        self._set_amp_dtype()
        self.cache_device = torch.device("cpu") if self.low_gpu_mem_usage else self.device
        if self.act_bits <= 8 and self.amp_dtype == torch.float16:
            logger.warning("force to use bf16 to for quantization tuning when enabling activation quantization")
            self.amp_dtype = torch.bfloat16
            if self.model.dtype != torch.bfloat16:  # keep the model's buffer dtype unchanged
                self.model = self.model.to(torch.bfloat16)
        else:
            logger.info(f"using {self.model.dtype} for quantization tuning")

        # Some helpers
        if "hpu" in str(self.device):
            self.inner_supported_types = tuple(x for x in INNER_SUPPORTED_LAYER_TYPES if x != "FP8Linear")
        self.batch_dim = None
        self.infer_bs_coeff = 1

        self.block_forward = compile_func(block_forward, self.device) if self.enable_torch_compile else block_forward
        self._check_configs()
        torch.set_printoptions(precision=3, sci_mode=True)

        if is_hpex_available():
            logger.info("habana_frameworks is available, import htcore explicitly.")
            import habana_frameworks.torch.core as htcore  # pylint: disable=E0401
            import habana_frameworks.torch.hpu as hthpu  # pylint: disable=E0401]

        self.attention_mask = []

        self.wrapper_block = wrapper_block
        if self.enable_alg_ext:
            try:
                logger.warning_once("using algorithm extension for quantization.")
                from auto_round.alg_ext import wrapper_autoround

                wrapper_autoround(self)
            except (ImportError, ModuleNotFoundError):
                logger.error("algorithm extension import error, fallback to default mode")

    def _gen_auto_scheme(
        self, model: torch.nn.Module, scheme: AutoScheme, dataset: str, device_map: Union[str, int, dict, torch.device]
    ) -> dict[str, dict]:
        if self.mllm:
            logger.info("AutoScheme is not yet supported for multimodal LLMs.")
            sys.exit(-1)

        if getattr(model, "is_fp8", False):
            logger.info("AutoScheme does not currently support FP8 models.")
            sys.exit(-1)

        all_dtypes = []
        for option in scheme.options:
            # Skip pure BF16 option
            if option == "BF16":
                continue

            # Resolve the quantization scheme or data type
            dtype = "int"
            if isinstance(option, str):
                option = preset_name_to_scheme(option)

            if isinstance(option, QuantizationScheme):
                dtype = option.data_type
            elif isinstance(option, dict):
                dtype = option.get("data_type", "int")

            all_dtypes.append(dtype)

        # Check for mixed data types
        unique_dtypes = set(all_dtypes)
        if len(unique_dtypes) > 1:
            logger.warning(
                "Models with mixed data_types "
                "cannot yet be exported to real formats except GGUF. "
                "Please save the model using the `fake` format for now."
            )

        layer_config, self.has_qlayer_outside_block, self.regex_config = set_layer_config(
            self.model,
            self.layer_config,
            self.scheme,
            self.scale_dtype,
            self.supported_types,
            self.inner_supported_types,
            self.quant_block_list,
            self.fp_layers,
            self.quant_lm_head,
            enable_gguf_official_mixed=False,
            is_mllm=self.mllm,
        )
        quant_layer_names = layer_config.keys()
        scheme_keys = {f.name for f in fields(QuantizationScheme)}
        fixed_layer_scheme_new = {
            k: {key: v[key] for key in scheme_keys & v.keys()}
            for k, v in layer_config.items()
            if v.get("fixed_by_user", False)
        }

        # mainly using quant_layers and fixed by users
        from auto_round.auto_scheme.gen_auto_scheme import GenScheme

        if not self.enable_torch_compile and self.super_bits is None and not scheme.low_gpu_mem_usage:
            logger.warning("we strongly recommend to set `enable_torch_compile` to True for AutoScheme to save VRAM")
        self.scheme_generator = GenScheme(
            scheme,
            self.model,
            quant_layer_names,
            fixed_layer_scheme_new,
            dataset,
            device_map=device_map,
            tokenizer=self.tokenizer,
            enable_torch_compile=self.enable_torch_compile,
        )
        layer_config = self.scheme_generator.get_layer_config()
        return layer_config

    def _set_device(self, device_map: Union[str, torch.device, int, dict]) -> None:
        if hasattr(self, "device") and self.device is not None:
            return
        if isinstance(device_map, (str, torch.device, int)):
            self.device = detect_device(device_map)

        elif isinstance(device_map, dict) and device_map:
            tmp_devices = []
            for val in device_map.values():
                if isinstance(val, (str, torch.device, int)):  # could optimize
                    tmp_device = detect_device(val)
                    tmp_device = tmp_device.split(":")[0]
                    tmp_devices.append(tmp_device)
            tmp_devices = list(set(tmp_devices))
            if len(tmp_devices) > 1:
                logger.warning(
                    f"there are multiple device types in the device_map, "
                    f"please make sure they are correct,use the first device {tmp_devices[0]} as the core device "
                )

            self.device = tmp_devices[0]
        else:
            raise TypeError(f"device_map should be [str, torch.device, int, dict], but got {type(device_map)}")

    def _parse_and_set_scheme(self, scheme: Union[str, dict, QuantizationScheme], kwargs) -> QuantizationScheme:
        """Parse and set the quantization scheme."""

        def _parse_and_set(scheme, kwargs):
            if kwargs.get("data_type", None) and kwargs["data_type"].endswith("_dq") and not scheme.startswith("gguf"):
                if "bits" not in kwargs:
                    data_type = kwargs["data_type"]
                    raise KeyError(
                        f"please set bits when setting data_type={data_type}, or using scheme as an alternative.."
                    )
                bits = kwargs["bits"]
                scheme = f"gguf:q{bits}_k" if bits == 6 else f"gguf:q{bits}_k_s"
            res = None
            if isinstance(scheme, QuantizationScheme):
                scheme = asdict(scheme)
            elif isinstance(scheme, dict):
                scheme = scheme
            elif isinstance(scheme, str):
                # We’d better keep the string scheme instead of the dict config,
                # since GGUF uses different mixed-bit strategies for q4_k_s and q4_k_m
                # even though they share the same scheme dict.
                scheme = scheme.strip("'\" ")
                res = scheme
                scheme = scheme.upper()
                if scheme in SPECIAL_SCHEMES:
                    self.layer_config = _handle_special_schemes(scheme, self.layer_config, self.model)
                scheme = asdict(preset_name_to_scheme(scheme))
            scheme_keys = [f.name for f in fields(QuantizationScheme)]
            for key in scheme_keys:
                if key in kwargs and kwargs[key] is not None:
                    setattr(self, key, kwargs[key])
                else:
                    setattr(self, key, scheme.get(key, None))
                # kwargs.pop(key, None)
            if self.act_dynamic is None:
                self.act_dynamic = True

            tmp_bits = infer_bits_by_data_type(self.data_type)
            if tmp_bits is not None and tmp_bits < 16 and tmp_bits != self.bits:
                logger.warning(
                    f"'data_type' do not match the specified 'bits' setting. Resetting 'bits' to {tmp_bits}."
                )
                self.bits = tmp_bits
            if tmp_bits is not None and tmp_bits < 16:
                for (
                    supported_dtype
                ) in SUPPORTED_DTYPES:  # to easily handle dtype mx_fp4 and layer_config={xxx:{bits:8}}
                    if self.data_type.startswith(supported_dtype):
                        if supported_dtype + str(tmp_bits) == self.data_type:  # could not replace FP8_e4m3
                            self.data_type = supported_dtype
                        break

            self.act_group_size = self.act_group_size if self.act_group_size is not None else self.group_size
            self.act_bits = self.act_bits if self.act_bits is not None else 16
            self.act_sym = self.act_sym if self.act_sym is not None else self.sym

            if self.act_data_type is None:
                if self.data_type in SUPPORTED_DTYPES and self.act_bits < 16:
                    self.act_data_type = self.data_type
                    logger.info(f"activation adopts {self.data_type}")
                else:
                    self.act_data_type = "float"
            tmp_act_bits = infer_bits_by_data_type(self.act_data_type)
            if tmp_act_bits is not None and tmp_act_bits < 16 and tmp_act_bits != self.act_bits:
                self.act_bits = tmp_act_bits
                logger.warning(
                    f"`act_data_type` do not"
                    f" match the specified 'act_bits' setting. Resetting 'act_bits' to {tmp_act_bits}."
                )
            if tmp_act_bits is not None and tmp_act_bits < 16:
                for (
                    supported_dtype
                ) in SUPPORTED_DTYPES:  # To easily handle dtype mx_fp4 and layer_config={xxx:{bits:8}}
                    if self.act_data_type.startswith(supported_dtype):
                        if supported_dtype + str(tmp_act_bits) == self.act_data_type:  # Could not replace FP8_e4m3
                            self.act_data_type = supported_dtype
                        break
            for key in scheme_keys:
                scheme[key] = getattr(self, key)
            if res and QuantizationScheme.from_dict(scheme) == preset_name_to_scheme(res):
                return res
            else:
                return QuantizationScheme.from_dict(scheme)

        if isinstance(scheme, AutoScheme):
            if len(scheme.options) <= 0:
                raise ValueError("options of AutoScheme must not be empty")
            options = []
            for option in scheme.options:
                new_option = _parse_and_set(option, kwargs)
                options.append(new_option)
            scheme.options = options
            for opt in options:
                if isinstance(opt, str) and opt == "BF16":
                    continue
                if isinstance(opt, QuantizationScheme):
                    if opt.bits >= 16 and (opt.act_bits is None or opt.act_bits >= 16):
                        continue
                self.scheme = opt  # Choose the first one that not 16 bits
                break
            # apply scheme to set default bits
            scheme = _parse_and_set(self.scheme, kwargs)
            is_auto_scheme = True
        else:
            scheme = _parse_and_set(scheme, kwargs)
            is_auto_scheme = False

        scheme_keys = [f.name for f in fields(QuantizationScheme)]
        for key in scheme_keys:
            kwargs.pop(key, None)

        return scheme, is_auto_scheme

    def _adjust_torch_compile(self, enable_torch_compile: bool) -> None:
        """Sets the torch compile configuration for the tuning."""
        self.enable_torch_compile = enable_torch_compile
        if (
            not self.enable_torch_compile
            and TORCH_VERSION_AT_LEAST_2_6
            and self.act_bits > 8
            and not is_debug_mode()
            and "fp8" not in self.data_type
            and "fp8" not in self.act_data_type
        ):
            logger.info(
                "'enable_torch_compile' is set to `False` by default. "
                "Enabling it can reduce tuning cost by 20%%, but it might throw an exception."
            )

        if (self.data_type.startswith("fp") or self.act_data_type.startswith("fp")) and self.enable_torch_compile:
            self.enable_torch_compile = False
            logger.warning("reset enable_torch_compile to `False` as fp8 is enabled")

    def _dq_check(self) -> None:
        """Reset the default value of super_bits and super_group_size"""
        if self.data_type.endswith("_dq"):
            gguf_config = GGUF_INNER_CONFIG[f"gguf:q{self.bits}_k"]
            self.super_bits = gguf_config["super_bits"] if self.super_bits is None else self.super_bits
            self.super_group_size = (
                gguf_config["super_group_size"] if self.super_group_size is None else self.super_group_size
            )

    def _check_configs(self) -> None:
        """Checks if the configurations are valid.

        Raises:
        ValueError, TypeError: If any of the configurations are invalid.
        """
        if not isinstance(self.model, torch.nn.Module):
            raise TypeError("model must be an instance of torch.nn.Module")
        if self.bits <= 0:
            raise ValueError("`bits` must be positive")
        if self.act_bits <= 0:
            raise ValueError("`act_bits` must be positive")
        if not (self.group_size == -1 or self.group_size >= 0):
            raise ValueError("`group_size` must be -1 (per channel) or 0 (per-tensor) or a positive integer")
        if not (self.act_group_size == -1 or self.act_group_size >= 0):
            raise ValueError("`act_group_size` must be -1 (per channel) or 0 (per-tensor) or a positive integer")
        if self.batch_size <= 0:
            raise ValueError("`batch_size` must be positive")
        if self.iters < 0:
            raise ValueError("`iters` must be non-negative")
        if self.seqlen <= 0:
            raise ValueError("`seqlen` must be positive")
        if self.nblocks <= 0:
            raise ValueError("`nblocks` must be positive")
        if self.gradient_accumulate_steps <= 0:
            raise ValueError("`gradient_accumulate_steps` must be positive")

        if (
            self.act_bits <= 8
            and (not is_nv_fp(self.act_data_type) or "static_gs" not in self.act_data_type)
            and not is_mx_fp(self.act_data_type)
        ):
            logger.warning(
                "activation quantization is an experimental feature with limited support and a complex API. "
                "And please save the quantized model to fake format as real deployment is not supported currently"
            )

        if is_mx_fp(self.data_type) and self.group_size != 32:
            logger.warning("dtype mx_fp should only support group_size of 32 in real deployment")

        if is_nv_fp(self.data_type) and (self.group_size != 16):
            logger.warning("dtype nv_fp should only support group_size of 16 in real deployment")

        if self.nsamples < self.gradient_accumulate_steps * self.batch_size:
            if self.batch_size > self.nsamples:
                if self.iters > 0:  # GGUF should log this warning, but we don't know the format here
                    logger.warning(
                        f"reset `batch_size` to {self.nsamples} as `nsamples`({self.nsamples})"
                        f" is smaller than batch_size({self.batch_size})"
                    )
                self.batch_size = self.nsamples
            if self.gradient_accumulate_steps > self.nsamples // self.batch_size:
                self.gradient_accumulate_steps = self.nsamples // self.batch_size
                logger.warning(
                    f"reset `gradient_accumulate_steps` to {self.gradient_accumulate_steps}"
                    f" as nsamples must equal or greater"
                    f" than gradient_accumulate_steps * batch_size"
                )

        if self.enable_norm_bias_tuning:
            logger.warning("the `enable_norm_bias_tuning` feature is experimental and currently has limited support.")

        self._dq_check()

    def _check_compatibility(self) -> None:
        """Checks compatibility of the configurations and model."""
        # Check gguf and others
        has_gguf = False
        if hasattr(self, "formats"):
            has_besides_gguf = False
            for format_ in self.formats:
                if "gguf" in format_:
                    has_gguf = True
                elif format_ != "fake":
                    has_besides_gguf = True
            if has_gguf and has_besides_gguf:
                raise ValueError("Gguf format is not compatible with other formats, please choose only one of them")
            if has_gguf and self.iters != 0 and self.bits != 3 and not self.enable_alg_ext:
                logger.warning(
                    "`iters=0` is recommended when exporting to current GGUF format"
                    " or add `enable_alg_ext` for better accuracy with much more tuning cost."
                    " Please refer to https://github.com/intel/auto-round/tree/main/docs/gguf_alg_ext_acc.md"
                    " for the accuracy results."
                )

        if (
            self.seqlen is not None
            and hasattr(self.model, "config")
            and hasattr(self.model.config, "max_position_embeddings")
        ):
            if self.model.config.max_position_embeddings < self.seqlen:
                logger.warning(
                    f"Change sequence length to {self.model.config.max_position_embeddings} "
                    "due to the limitation of max_position_embeddings"
                )
                self.seqlen = min(self.seqlen, self.model.config.max_position_embeddings)

        if self.seqlen is not None and hasattr(self.tokenizer, "model_max_length"):
            if self.tokenizer.model_max_length < self.seqlen:
                logger.warning(
                    f"Change sequence length to {self.tokenizer.model_max_length} "
                    "due to the limitation of model_max_length. "
                    "You can also try to increase the model_max_length to avoid this issue."
                )
                self.seqlen = min(self.seqlen, self.tokenizer.model_max_length)

        if self.group_size == 0 and "fp8" not in self.data_type:
            logger.warning("`group_size==0` is not supported for data_type other than fp8 ")

    def _parse_format_to_list(self, format: str) -> list:
        """Parses the format string into a list of formats.

        This method checks the requested format(s) against the model's
        quantization settings and adjusts them if necessary. It ensures that
        the formats are compatible with the model's data type, bit width,
        and activation quantization settings.

        Args:
            format (str): The requested format(s) for quantization, separated by commas.

        Returns:
            list: A list of validated and updated formats.
        """

        # Remove duplicates from formats list
        def remove_duplicates(lst):
            seen = set()
            return [x for x in lst if not (x in seen or seen.add(x))]

        formats = format.replace("q*_", f"q{self.bits}_").replace(" ", "").split(",")
        formats = remove_duplicates(formats)  # need the keep origin order

        gguf_format_name = get_gguf_scheme(self.scheme)

        if gguf_format_name:
            for i in range(len(formats)):
                if gguf_format_name.lower().endswith("mixed"):
                    gguf_format_name = gguf_format_name.lower().replace("_mixed", "_s")
                if formats[i] != "fake" and formats[i] != gguf_format_name.lower():
                    logger.warning(
                        f"reset format {formats[i]} to {gguf_format_name.lower()} "
                        f"since scheme {gguf_format_name} can only be exported to format {gguf_format_name.lower()}"
                    )
                    formats[i] = gguf_format_name.lower()

        gguf_args_check(self, formats, model_type=ModelType.TEXT)
        if self.mllm:
            gguf_args_check(self, formats, model_type=ModelType.MMPROJ)

        for f in formats:
            if f.startswith("gguf"):
                self.scheme = f.upper()
                break

        for format_ in formats:
            if format_ not in SUPPORTED_FORMATS:
                logger.error(f"Unsupported format {format_}, please choose from {SUPPORTED_FORMATS}")
                exit(-1)
        if self.scale_dtype != torch.float32:
            only_gguf = True
            for format_ in formats:
                if not ("gguf" in format_ or "fake" in format_):
                    only_gguf = False
                    break
            if len(formats) == 1 and "fake" == formats[0]:
                only_gguf = False
            if only_gguf:
                self.scale_dtype = torch.float32
                logger.info("change `scale_dtype` to `torch.float32`")

        # Adjust format settings based on compatibility
        for index in range(len(formats)):
            format = formats[index]
            if format == "auto_round":
                if self.sym and "int" in self.data_type:
                    format = "auto_round:auto_gptq"
                elif self.bits == 4 and not self.sym and "int" in self.data_type:
                    enable_awq = all(
                        config["bits"] == self.bits or config["bits"] >= 16 for config in self.layer_config.values()
                    )
                    if enable_awq:
                        format = "auto_round:auto_awq"
                elif is_nv_fp(self.data_type) or is_mx_fp(self.data_type):
                    format = f"auto_round:{self.data_type}"
                elif is_static_wfp8afp8(self):  # static wfp8afp8
                    format = f"auto_round:{AutoRoundFormat.FP8_STATIC.value}"
                elif self.data_type.startswith("fp") and self.bits == 8 and self.act_bits >= 16:  # woq fp8
                    format = f"auto_round:{AutoRoundFormat.FP8.value}"
                elif self.act_bits < 16:
                    raise ValueError(
                        "AutoRound format does not support exporting "
                        "for the current quantization configuration, "
                        "please change to `fake` format for research purpose"
                    )
                formats[index] = format
            elif format == "llm_compressor":
                from auto_round.export.export_to_llmcompressor import check_compressed_tensors_supported

                if is_nv_fp(self.data_type) or is_mx_fp(self.data_type):
                    check_compressed_tensors_supported()
                    format = format.replace("llm_compressor", f"llm_compressor:{self.data_type}")
                    formats[index] = format
                elif is_static_wfp8afp8(self):
                    format = f"llm_compressor:{AutoRoundFormat.FP8_STATIC.value}"
                    formats[index] = format
                    if self.act_group_size != 0:
                        logger.warning(
                            f"scheme FP8_STATIC export to llm_compressor format only support for act_group_size 0,"
                            f" ,but got act_group_size={self.act_group_size}, reset = 0"
                        )
                        self.act_group_size = 0
                    if self.group_size > 0:
                        logger.warning(
                            f"please note that group_size={self.group_size}"
                            " may not be supported for llm_compressor format, and cannot be loaded in llm_compressor"
                        )
                elif not is_wfp8afp8(self):
                    logger.error(
                        "Currently, the llm_compressor format only supports MXFP/NVFP/FP8. "
                        "Please change format to fake or auto_round etc."
                    )
            elif "auto_awq" in format:
                from auto_round.compressors.utils import check_awq_gemm_compatibility

                awq_supported, info = check_awq_gemm_compatibility(
                    self.model, self.bits, self.group_size, self.sym, self.layer_config
                )
                if not awq_supported:
                    logger.warning(f"The AutoAWQ format may not be supported due to {info}")
            else:
                if (is_nv_fp(self.data_type) or is_mx_fp(self.data_type)) and format != "fake":
                    logger.warning(f"nv_fp and mx_fp dtypes are not supported for export format: {format}")

        formats = remove_duplicates(formats)
        for i in range(len(formats)):
            formats[i] = self._check_supported_format(formats[i])
        formats = remove_duplicates(formats)
        return formats

    def _check_supported_format(self, format: str) -> bool:
        """Checks if the specified format is supported.

        This method validates the requested format against the model's bit width,
        group size, symmetry, and activation quantization settings. It raises an
        error if the format is incompatible with the current model configuration.

        Args:
            format (str): The requested format for quantization.

        Returns:
            bool: True if the format is supported, False otherwise.
        """
        if format == "fake":
            return format
        format = format.replace("q*_", f"q{self.bits}_")

        # format check for fp8
        w_fp8 = self.data_type.startswith("fp") and self.bits == 8
        act_fp8 = self.act_data_type.startswith("fp") and self.act_bits == 8
        if (w_fp8 or act_fp8) and re.search("^auto_round|^llm_compressor", format) is None:
            error_msg = (
                f"is only supported to export auto_round or llm_compressor format," f" but got {format}, please check."
            )
            error_msg = ("act_data_type<fp8> " + error_msg) if act_fp8 else error_msg
            error_msg = ("data_type<fp8> " + error_msg) if w_fp8 else error_msg
            logger.error(error_msg)
            sys.exit(-1)

        # Only support to export afp8/nv_fp/mx_fp
        if self.act_bits <= 8:
            if not is_standard_fp(self.act_data_type) or self.act_dynamic:
                if "llm_compressor" in format:
                    if (is_nv_fp(self.act_data_type) and "static_gs" in self.act_data_type) or (
                        is_mx_fp(self.act_data_type)
                    ):
                        return format
                    bits, group_size, sym, act_bits = 8, -1, True, 8
                    assert (
                        self.bits == bits
                        and self.group_size == group_size
                        and self.sym == sym
                        and self.act_bits == act_bits
                        and self.act_dynamic
                    ), (
                        f"Currently only support to export llm_compressor format for sym dynamic quantized"
                        f" W{self.bits}A{self.act_bits} model with group_size={group_size},"
                        f" but got bits={self.bits}, group_size={self.group_size}, sym={self.sym},"
                        f" act_bits={self.act_bits}"
                    )
                elif "auto_round" in format and (
                    is_mx_fp(self.act_data_type) or (is_nv_fp(self.act_data_type) and "static_gs" in self.act_data_type)
                ):
                    pass
                elif format != "fake":
                    logger.warning(
                        "Currently only support to export auto_round format quantized model"
                        " with fp8, mx_fp and nv_fp4 dtype activation for activation quantization."
                        " Change format to fake and save."
                    )
                    format = "fake"
            else:
                if format not in [
                    "auto_round",
                    f"auto_round:{AutoRoundFormat.FP8_STATIC.value}",
                    f"llm_compressor:{AutoRoundFormat.FP8_STATIC.value}",
                    "auto_round:llm_compressor",
                ]:
                    logger.warning(
                        f"Currently only support to export auto_round or fake format for static W{self.bits}AFP8 model,"
                        f" change format {format} to auto_round"
                    )
                    if is_static_wfp8afp8(self):
                        format = f"auto_round:{AutoRoundFormat.FP8_STATIC.value}"
                    else:
                        format = f"auto_round:{AutoRoundFormat.FP8.value}"
            if (
                self.act_group_size != 0
                and not self.act_dynamic
                and format == f"auto_round:{AutoRoundFormat.FP8.value}"
            ):
                logger.warning(
                    f"Please note that quantize activation with act_group_size={self.act_group_size}"
                    " may result in failure to export or import normally."
                )
        if re.search(r"q\d_k", format) and not self.data_type.endswith("_dq"):
            logger.error(
                f"datatype<{self.data_type}> not support to export {format} format."
                " Please change export format or `data_type`."
            )
            sys.exit(-1)

        return format

    def quantize_and_save(
        self, output_dir: str = "tmp_autoround", format: str = "auto_round", inplace: bool = True, **kwargs
    ) -> tuple[torch.nn.Module, dict[str, Any]]:
        """Quantizes the model and saves it in the specified format(s).

        This function checks the validity of the requested format(s), quantizes
        the model accordingly, and saves it to the specified output directory.
        If multiple formats are provided, the model is saved separately for each format.

        Args:
            output_dir (str, optional): The directory where the quantized model
                will be saved. Defaults to "tmp_autoround".
            format (str, optional): The quantization format(s) to use, separated
                by commas if multiple. Defaults to "auto_round".
            inplace (bool, optional): Whether to modify the model in place if only
                one format is used. Defaults to True.
            **kwargs: Additional arguments for the quantization and saving process.

        Returns:
            model: A qdq model or packed model based on the configurations
            folders: The folder paths where the quantized models are saved.

        Raises:
            ValueError: If an unsupported format is specified.
        """
        # Validate and process the specified formats
        self.orig_output_dir = output_dir

        # check and update the format based on the current configuration
        format_list = self._parse_format_to_list(format)
        self.formats = format_list

        # If multiple formats are specified, enforce inplace=False
        if len(format_list) > 1:
            inplace = False
        self.inplace = kwargs.get("inplace", inplace)
        kwargs.pop("inplace", None)

        # Perform model quantization
        if self.static_attention_dtype is not None:
            from auto_round.experimental.attention import attention_quant_ctx

            with attention_quant_ctx(self.model, static_attention_dtype=self.static_attention_dtype):
                model, _ = self.quantize()
        elif self.static_kv_dtype is not None:
            from auto_round.experimental.kv_cache import kvcache_quant_context

            with kvcache_quant_context(self.model, static_kv_dtype=self.static_kv_dtype):
                model, _ = self.quantize()
        else:
            model, _ = self.quantize()
        # Save the quantized model in the specified format_list
        folders = []
        for format in format_list:
            if "gptq" in format and not self.sym:
                logger.warning(
                    "The asymmetrical kernel of the GPTQ format may result in a noticeable accuracy drop,"
                    " particularly for 2-bit quantization and smaller models."
                    " We recommend exporting to either the AutoAWQ format ( only 4 bits) or "
                    "the AutoRound format(2/3/4/8 bits)."
                )
            save_folder = self._get_save_folder_name(format)
            self.save_quantized(save_folder, format=format, inplace=inplace, **kwargs)

            folders.append(save_folder)
        memory_monitor.log_summary()

        return model, folders

    def _get_save_folder_name(self, format_str: str) -> str:
        """Generates the save folder name based on the provided format string.

        If there are multiple formats to handle, the function creates a subfolder
        named after the format string with special characters replaced. If there's
        only one format, it returns the original output directory directly.

        Args:
            format_str (str): The format identifier (e.g., 'gguf:q2_k_s').

        Returns:
            str: The path to the folder where results should be saved.
        """
        # Replace special characters to make the folder name filesystem-safe
        sanitized_format = format_str.replace(":", "-").replace("_", "-")

        # Use a subfolder only if there are multiple formats
        if len(self.formats) > 1:
            return os.path.join(self.orig_output_dir, sanitized_format)

        return self.orig_output_dir

    @torch.inference_mode()
    def _quantize_embedding_layer(self):
        """Quantizes embedding layers in the model according to the configuration.

        This method iterates through all modules in the model, identifies embedding
        layers specified in `self.layer_config`, and applies the appropriate quantization
        function based on bit precision, grouping strategy, and dtype.

        Returns:
            bool: True if the quantization process completes without critical errors.
        """
        is_quantized = False
        for name, module in self.model.named_modules():
            # Skip non-Embedding modules or layers not in config
            if not isinstance(module, torch.nn.Embedding) or name not in self.layer_config:
                continue

            config = self.layer_config[name]

            # Skip layers that are not marked for quantization
            if not check_to_quantized(config):
                continue
            is_quantized = True
            config["scale_dtype"] = self.scale_dtype
            dtype = config["data_type"]

            # Determine quantization function key with symmetry/asymmetry
            if dtype not in QUANT_FUNC_WITH_DTYPE:
                dtype = f"{dtype}_{'sym' if config['sym'] else 'asym'}"

            # Optionally use optimized rounding (RTN) variant
            if not self.disable_opt_rtn and f"rtn_{dtype}" in QUANT_FUNC_WITH_DTYPE:
                dtype = f"rtn_{dtype}"

            quant_func = QUANT_FUNC_WITH_DTYPE[dtype]
            dtype = module.weight.dtype
            # As typically float32 are used in RTN to search scale zp,
            # to avoid cache a bf16 copy we'd better use float32
            if config["super_group_size"] is not None:
                dtype = torch.float32

            # Attempt quantization on GPU, fall back to CPU if OOM
            try:
                weight, scale, zp = quant_func(
                    module.weight.to(dtype=dtype, device=self.device),
                    **{k: config[k] for k in ["bits", "group_size", "super_bits", "super_group_size", "scale_dtype"]},
                )
            except torch.OutOfMemoryError:
                cuda_error_msg = traceback.format_exc()
                try:
                    logger.error(cuda_error_msg)
                    logger.warning("falling back to CPU")
                    weight, scale, zp = quant_func(
                        module.weight.to("cpu"),
                        **{
                            k: config[k]
                            for k in ["bits", "group_size", "super_bits", "super_group_size", "scale_dtype"]
                        },
                    )
                except Exception as e:
                    raise

            # Overwrite the module's weights with the quantized version
            module.weight.data.copy_(weight.cpu())

            # Attach scale and zero point (zp) to the module
            for param_name, value in zip(["scale", "zp"], [scale, zp]):
                if isinstance(value, dict):
                    for k, v in value.items():
                        setattr(module, k if k == "scale" else f"w_{k}", v.cpu())
                elif isinstance(value, torch.Tensor):
                    setattr(module, param_name, value.cpu())
                else:
                    setattr(module, param_name, value)

            # Update config
            self.layer_config.setdefault(name, {}).update(config)
            del weight
            del scale
            del zp
            clear_memory(device_list=self.device_list)

        return is_quantized

    def _quant_rtn_with_imatrix(self, all_to_quantized_module_names: list[str]) -> None:
        """Performs RTN quantization using input activation statistics (imatrix).

        This method accumulates per-channel second-moment activation statistics (imatrix)
        via forward hooks and uses them to perform RTN quantization. If CUDA memory runs out,
        it falls back to CPU-based blockwise quantization.

        Args:
            all_to_quantized_module_names (list[str]):
                A list of module names (e.g., 'model.layers.0.self_attn.q_proj') to be quantized.

        Returns:
            None
        """
        logger.info("start to compute imatrix")

        # Load dataset
        from auto_round.calib_dataset import get_dataloader

        if isinstance(self.dataset, str):
            if self.tokenizer is None:
                raise ValueError("A tokenizer must be set for the model when using a dataset string.")
            dataset_name = self.dataset.replace(" ", "")
            self.dataloader = get_dataloader(
                self.tokenizer, self.seqlen, dataset_name, self.seed, self.batch_size, self.nsamples
            )
        else:
            self.dataloader = self.dataset

        model = self.model

        # Dispatch multi-GPU model if necessary
        if hasattr(model, "hf_device_map") and len(model.hf_device_map) > 1:
            dispatch_model(model, model.hf_device_map)

        def register_act_hook(model):
            """Registers hooks to accumulate activation squared norms into `imatrix`."""

            def get_imatrix_hook(module, input, output):
                input = input[0] if isinstance(input, (tuple, list)) else input
                flattened = input.reshape(-1, input.shape[-1]).to(torch.float32)
                squared = torch.sum(torch.pow(flattened, 2), dim=0).to(torch.float32)

                if not hasattr(module, "imatrix"):
                    module.imatrix = squared
                    module.imatrix_cnt = input.shape[0]
                else:
                    module.imatrix += squared.to(module.imatrix.device)
                    module.imatrix_cnt += input.shape[0]

            hook_handles = []
            for name, module in model.named_modules():
                if type(module) in self.supported_types and check_to_quantized(module):
                    hook = module.register_forward_hook(get_imatrix_hook)
                    hook_handles.append(hook)
            return hook_handles

        hooks = register_act_hook(model)

        try:
            if hasattr(model, "hf_device_map") and len(model.hf_device_map) > 1:
                import accelerate

                accelerate.hooks.remove_hook_from_submodules(model)
            model = model.to("cpu")
            clear_memory(device_list=self.device_list)
            self._quantize_via_rtn_blockwise(all_to_quantized_module_names)
        except torch.OutOfMemoryError:
            cuda_error_msg = traceback.format_exc()
            try:
                logger.error(cuda_error_msg)
                # Final fallback: warn and use CPU-only quantization
                logger.warning(
                    "Fallback to CPU. "
                    "Consider enabling `low_gpu_mem_usage` or using more GPUs via `--device 0,1,2,3`."
                )
                model = model.to("cpu")
                clear_memory(device_list=self.device_list)
                if hasattr(model, "hf_device_map") and len(model.hf_device_map) > 1:
                    import accelerate

                    accelerate.hooks.remove_hook_from_submodules(model)

                orig_device = self.device
                self.device = "cpu"
                self._quantize_via_rtn_blockwise(all_to_quantized_module_names)
                self.device = orig_device
            except Exception as e:
                raise
        finally:
            # Always remove hooks
            for hook in hooks:
                hook.remove()

    def _quantize_layer_via_rtn(self, name: str, dtype: torch.dtype = None, to_cpu=True) -> None:
        """Quantizes a layer using RTN (Round-To-Nearest) if available.

        This function attempts to quantize a layer by switching its data type to a
        `rtn_*` version if supported, then wraps and unwraps the module to apply
        quantization. If GPU memory is insufficient, it falls back to CPU.

        If packing is enabled (`immediate_packing`), the function will also export
        the quantized layer to the appropriate backend format.

        Args:
            name (str): Name of the layer to quantize.

        Raises:
            RuntimeError: If quantization fails for reasons unrelated to memory.
        """
        m = get_module(self.model, name)
        if dtype is not None:
            m = m.to(dtype)

        if is_fp8_linear(m):
            m = convert_fp8_layer_to_linear(m, self.amp_dtype, self.device)
            set_module(self.model, name, m)
        tuning_device = m.tuning_device if hasattr(m, "tuning_device") else self.device
        # Step 1: Try quantization on GPU first, fall back to CPU if OOM
        if self.immediate_packing and self.iters == 0 and "gguf" in self.formats[0] and not self.disable_opt_rtn:
            m = m.to(tuning_device)
            m.scale = None
            m.zp = None
        else:
            try:
                m = m.to(tuning_device)
                m = WrapperLinear(
                    m,
                    device=tuning_device,
                    enable_minmax_tuning=False,
                    enable_norm_bias_tuning=False,
                    enable_round_tuning=False,
                    enable_torch_compile=self.enable_torch_compile,
                    disable_opt_rtn=self.disable_opt_rtn,
                )
                m = m.unwrapper({})
            except torch.OutOfMemoryError:
                cuda_error_msg = traceback.format_exc()
                m = m.orig_layer if hasattr(m, "orig_layer") else m
                try:
                    logger.error(cuda_error_msg)
                    logger.warning("falling back to CPU.")
                    m.to("cpu")
                    m = WrapperLinear(
                        m,
                        enable_minmax_tuning=False,
                        enable_norm_bias_tuning=False,
                        enable_round_tuning=False,
                        enable_torch_compile=self.enable_torch_compile,
                    )
                    m = m.unwrapper({})
                except Exception as e:
                    raise

        # Step 2: Optional immediate packing/export
        if self.immediate_packing:  # For gguf, packing conducts on block level
            self._immediate_pack(name)
            if to_cpu:
                m = m.to("cpu")
        else:
            if to_cpu:
                m = m.to("cpu")
            set_module(self.model, name, m)
        if self.immediate_saving:
            all_to_quantized_module_names = [n for n, m in self.model.named_modules() if check_to_quantized(m)]
            last_module = (len(all_to_quantized_module_names) == 0) or (name == all_to_quantized_module_names[-1])
            m = get_module(self.model, name)
            immediate_saving(self, m, name, last_module)

    def _immediate_pack(self, name: str):
        if not self.immediate_packing:
            return
        m = get_module(self.model, name)
        if not check_to_quantized(m):
            return
        from auto_round.export import PACKING_LAYER_WITH_FORMAT

        target_backend = self.formats[0].split(":")[0] if ":" in self.formats[0] else self.formats[0]
        has_gguf = any("gguf" in fmt for fmt in self.formats)

        if has_gguf:
            from auto_round.export.export_to_gguf.export import pack_gguf_layer

            output_dir = self._get_save_folder_name(self.formats[0])
            model_type = ModelType.MMPROJ if self.mllm else ModelType.TEXT
            pack_gguf_layer(
                name,
                self.model,
                self.formats[0],
                output_dir,
                self.layer_config,
                self.tokenizer,
                processor=self.processor if hasattr(self, "processor") else None,
                image_processor=self.image_processor if hasattr(self, "image_processor") else None,
                model_type=model_type,
            )
        else:
            PACKING_LAYER_WITH_FORMAT[target_backend](name, self.model, self.formats[0], device=self.device)

    @torch.inference_mode()
    def _quantize_rtn(self) -> tuple[torch.nn.Module, dict[str, Any]]:
        """Quantize all modules in the model using RTN (Round-To-Nearest) strategy.

        If the target format includes GGUF with `k`, and optimized RTN is enabled,
        blockwise quantization with input caching and imatrix is used.

        Returns:
            tuple[nn.Module, Dict[str, Any]]: The quantized model and the layer configuration.
        """
        if self.amp and self.model.dtype != self.amp_dtype:
            self.model.to(self.amp_dtype)

        all_to_quantized_module_names: list[str] = [n for n, m in self.model.named_modules() if check_to_quantized(m)]
        if is_nv_fp(self.data_type):
            from auto_round.data_type.nvfp import calculate_gparam
            from auto_round.data_type.utils import update_fused_layer_global_scales

            pbar = tqdm(all_to_quantized_module_names)
            for name in pbar:
                pbar.set_description(f"Calculate weight global scale: {name}")
                m = get_module(self.model, name)
                weight_global_scale = calculate_gparam(m.weight, self.group_size)
                setattr(m, "weight_global_scale", weight_global_scale)

            modules = list(self.model.modules())
            for module in tqdm(modules, desc="Update weight global scale for fuse module"):
                update_fused_layer_global_scales(module)

        if not (any("gguf" in fmt for fmt in getattr(self, "formats", [])) or self.super_bits is not None):
            self._quantize_embedding_layer()  # leave to gguf itself to handle

        self.model.to("cpu")
        # Release memory
        clear_memory(device_list=self.device_list)

        enable_imatrix = False
        if not self.disable_opt_rtn:
            has_gguf_k = (
                any("gguf" in fmt and "k" in fmt for fmt in getattr(self, "formats", [])) or self.super_bits is not None
            )
            if has_gguf_k:
                enable_imatrix = True
            elif self.data_type == "int" and self.sym:
                enable_imatrix = True

        if enable_imatrix:
            self._quant_rtn_with_imatrix(all_to_quantized_module_names)
        elif self.act_bits <= 8 and check_need_act_calibration(
            self.act_dynamic, self.act_data_type, self.act_bits
        ):  # TODO, mixed datatype has bug
            hook_handles = self._register_act_max_hook(self.model)
            try:
                self._quantize_via_rtn_blockwise(all_to_quantized_module_names)
            except torch.OutOfMemoryError:
                logger.warning("Fallback to CPU. Consider using more GPUs via `--device 0,1,2,3`.")
                self.model = self.model.to("cpu")
                clear_memory(device_list=self.device_list)
                if hasattr(self.model, "hf_device_map") and len(self.model.hf_device_map) > 1:
                    import accelerate

                    accelerate.hooks.remove_hook_from_submodules(self.model)
                orig_device = self.device
                self.device = "cpu"
                self._quantize_via_rtn_blockwise(all_to_quantized_module_names)
                self.device = orig_device
            for handle in hook_handles:
                handle.remove()
        else:
            block_names_cnt = len(flatten_list(get_block_names(self.model, True)))
            clear_mem_freq = len(all_to_quantized_module_names) // block_names_cnt
            if clear_mem_freq == 0:
                clear_mem_freq = 1
            pbar = tqdm(all_to_quantized_module_names)
            cnt = 1
            for name in pbar:
                pbar.set_description(f"Quantizing {name}")
                self._quantize_layer_via_rtn(name)
                if cnt % clear_mem_freq == 0:
                    clear_memory(device_list=self.device_list)
                    cnt = 1
                cnt += 1
        # Convert remaining fp8
        if is_fp8_model(self.model):
            convert_fp8_model_to_16b_model(self.model, self.amp_dtype, self.device)
        self.quantized = True
        return self.model, self.layer_config

    def _quantize_via_rtn_blockwise(self, all_to_quantized_module_names: list[str]) -> None:
        """Quantize model layers block by block using cached inputs and imatrix.

        Args:
            all_to_quantized_module_names (list[str]): Names of layers to be quantized.
        """
        all_to_quantized_module_names = list(set(all_to_quantized_module_names))

        all_blocks = self.quant_block_list if self.quant_block_list else get_block_names(self.model)
        if not all_blocks:
            raise ValueError("Could not find any blocks. Check the model or quant_block_list.")

        all_first_block_names = [block[0] for block in all_blocks]
        layer_names = self._get_quantized_layer_names_outside_blocks()
        if self.act_bits < 16 and (not self.act_dynamic or len(layer_names) > 0):
            if len(layer_names) > 0:
                logger.warning(
                    "quantize layers outside blocks for static activation quantizaiton"
                    " will significantly increase calibration time"
                )
            all_inputs = self.try_cache_inter_data_gpucpu(all_first_block_names, self.nsamples, layer_names)
        else:
            all_inputs = self.cache_inter_data(all_first_block_names, self.nsamples)

        # Clear hooks for multi-GPU setups
        if hasattr(self.model, "hf_device_map") and len(self.model.hf_device_map) > 1:
            accelerate.hooks.remove_hook_from_submodules(self.model)

        pbar = tqdm(range(sum(len(block) for block in all_blocks)))

        for block_names in all_blocks:
            first_block = block_names[0]
            inputs = all_inputs.pop(first_block)
            input_keys = [k for k in inputs if k.startswith("hidden_state")]
            if len(input_keys) != 1:
                raise RuntimeError(
                    "hidden_states arg mismatch. Please file an issue at https://github.com/intel/auto-round/issues"
                )
            inputs["input_ids"] = inputs.pop(input_keys[0])

            clear_memory(self.inputs, device_list=self.device_list)

            total_samples = len(inputs["input_ids"])
            if total_samples < self.batch_size:
                self.batch_size = total_samples
                logger.warning(f"Forcing batch size to {total_samples}")

            input_ids = to_device(inputs.pop("input_ids"), self.cache_device)
            input_others = to_device(inputs, self.cache_device)

            tmp_dtype = self.amp_dtype if self.amp else torch.float32
            input_ids = [id_.to(tmp_dtype) for id_ in input_ids]

            for key, val in input_others.items():
                if isinstance(val, torch.Tensor) and val.dtype in (torch.float16, torch.bfloat16):
                    input_others[key] = val.to(tmp_dtype)
                elif isinstance(val, list):
                    input_others[key] = [to_dtype(v, tmp_dtype) for v in val]

            for block_name in block_names:
                pbar.set_description(f"Quantizing {block_name}")
                block = get_module(self.model, block_name)
                if is_fp8_model(self.model):
                    convert_fp8_model_to_16b_model(block, dtype=self.amp_dtype, device=self.device)

                if is_auto_device_mapping(self.device_map) and len(self.device_list) > 1:
                    set_auto_device_map_for_block_with_tuning(
                        block, self.device_map, input_ids, self.low_gpu_mem_usage, self.batch_size, self.device
                    )
                # Dispatch model if needed
                if len(self.device_list) > 1:
                    from accelerate.hooks import AlignDevicesHook, add_hook_to_module

                    for _, m in block.named_modules():
                        if len(list(m.children())) != 0 or not hasattr(m, "tuning_device"):
                            continue
                        hook = AlignDevicesHook(m.tuning_device, io_same_device=True)
                        add_hook_to_module(m, hook, True)
                else:
                    block = block.to(self.device)
                input_ids = self._get_block_outputs(
                    block,
                    input_ids,
                    input_others,
                    self.batch_size * self.infer_bs_coeff,
                    self.device,
                    self.cache_device,
                )

                if len(self.device_list) > 1:
                    accelerate.hooks.remove_hook_from_submodules(block)

                if is_nv_fp(self.act_data_type) or is_static_wfp8afp8(self):
                    # enable moe experts act_max automatic generation for Linear
                    set_amax_for_all_moe_layers(block, attr_name="act_max")
                # Normalize imatrix and quantize layers
                if self.low_gpu_mem_usage:
                    block.to("cpu")
                    clear_memory(device_list=self.device_list)

                for _, m in block.named_modules():
                    # fix issue: Ling-flash-2.0-q2_k_s fail infer on cuda but well on cpu
                    # https://huggingface.co/Intel/Ling-flash-2.0-gguf-q2ks-mixed-AutoRound/discussions/1
                    if hasattr(m, "imatrix"):
                        m.imatrix /= m.imatrix_cnt
                    if hasattr(m, "tmp_name") and m.tmp_name in all_to_quantized_module_names:
                        self._quantize_layer_via_rtn(m.tmp_name, to_cpu=False)
                        all_to_quantized_module_names.remove(m.tmp_name)
                if not self.immediate_saving:
                    mv_module_from_gpu(block)
                if block_name == block_names[-1]:
                    clear_memory(input_ids, device_list=self.device_list)
                else:
                    clear_memory(device_list=self.device_list)

                memory_monitor.log_summary()
                pbar.update(1)

        pbar.close()
        # Process remaining layers not in blocks
        for name in all_to_quantized_module_names:
            dtype = None
            if self.super_group_size is not None:
                dtype = torch.float32
            self._quantize_layer_via_rtn(name, dtype=dtype)
            # clear_memory(device_list=self.device_list)

    def _update_inputs(self, inputs: dict, q_inputs: dict) -> tuple[dict, torch.Tensor]:
        keys = inputs.keys()
        input_id_str = [key for key in keys if key.startswith("hidden_state")]
        if len(input_id_str) != 1:
            raise RuntimeError(
                "hidden_states arg mismatch error,"
                "please raise an issue in https://github.com/intel/auto-round/issues"
            )
        inputs["input_ids"] = inputs.pop(input_id_str[0], None)
        if q_inputs is not None:
            q_inputs = q_inputs.pop(input_id_str[0], None)
        return inputs, q_inputs

    def configure_layer_config(self, enable_gguf_official_mixed: None | bool = True):
        self.layer_config, self.has_qlayer_outside_block, self.regex_config = set_layer_config(
            self.model,
            self.layer_config,
            self.scheme,
            self.scale_dtype,
            self.supported_types,
            self.inner_supported_types,
            self.quant_block_list,
            self.fp_layers,
            self.quant_lm_head,
            enable_gguf_official_mixed=enable_gguf_official_mixed,
            is_mllm=self.mllm,
        )

    def quantize(self) -> tuple[torch.nn.Module, dict[str, Any]]:
        """Quantize the model and return the quantized model along with layer configurations.The entry of AutoRound.
        Returns:
        The quantized model and layer configurations.
        """

        self._check_compatibility()
        formats = self.formats if hasattr(self, "formats") else None
        # It is best to modify the model structure in the quantize function and check the format,
        # because it may cause the gguf format to not be exported normally.
        self.model = _handle_moe_model(self.model, formats=formats)

        # Temporary names must be assigned after handle_moe_model;
        # placing them earlier would cause them to be removed when the module is replaced.
        for n, m in self.model.named_modules():
            m.tmp_name = n

        if not self.is_auto_scheme:
            enable_gguf_official_mixed = True
        else:
            enable_gguf_official_mixed = False

        self.configure_layer_config(enable_gguf_official_mixed=enable_gguf_official_mixed)
        if not hasattr(self, "formats"):
            logger.warning("this API is deprecated, please use `quantize_and_save` instead")
        else:
            # Determine if immediate packing is required
            formats = self.formats
            if (
                len(formats) == 1
                and (
                    "awq" in formats[0]
                    or "gptq" in formats[0]
                    or "auto_round" in formats[0]
                    or "gguf" in formats[0]
                    or "llm_compressor" in formats[0]
                )
                and self.inplace
            ):
                self.immediate_packing = True
                if "gguf" not in formats[0] and self.low_cpu_mem_usage:
                    self.immediate_saving = True
        if self.immediate_saving and "int" not in self.data_type:
            logger.warning("immediate_saving is only supported for int quantization, set to False")
            self.immediate_saving = False
        if self.iters == 0:
            return self._quantize_rtn()

        if bool(self.quant_block_list):
            all_blocks = self.quant_block_list
        else:
            all_blocks = get_block_names(self.model)

        if len(all_blocks) == 0:
            logger.warning("could not find blocks, exit with original model")
            return self.model, self.layer_config

        if self.amp and self.model.dtype != self.amp_dtype:
            self.model = self.model.to(self.amp_dtype)

        layer_names = self._get_quantized_layer_names_outside_blocks()
        self.start_time = time.time()
        all_first_block_names = [block[0] for block in all_blocks]
        if len(layer_names) > 0:
            logger.info(
                "Starting to cache block inputs. This may be slow due to external block layers: %s", layer_names
            )
        else:
            logger.info("start to cache block inputs")
        all_inputs = self.try_cache_inter_data_gpucpu(all_first_block_names, self.nsamples, layer_names=layer_names)
        is_quantized_embedding = self._quantize_embedding_layer()
        clear_memory(device_list=self.device_list)
        all_q_inputs = None
        if is_quantized_embedding:
            all_inputs = copy.deepcopy(self.inputs)
            clear_memory(self.inputs, device_list=self.device_list)
            all_q_inputs = self.try_cache_inter_data_gpucpu(
                all_first_block_names, self.nsamples, layer_names=layer_names
            )
        self.model = mv_module_from_gpu(self.model)
        clear_memory(device_list=self.device_list)
        if hasattr(self.model, "hf_device_map") and len(self.model.hf_device_map) > 1:
            accelerate.hooks.remove_hook_from_submodules(self.model)  # self.model.hf_device_map has not been changed
        self.model = mv_module_from_gpu(self.model)
        logger.info("caching done")
        if len(all_blocks) > 1:
            pbar = tqdm(range(0, sum([len(i) for i in all_blocks]), self.nblocks))
        else:
            pbar = tqdm(range(0, len(all_blocks[0]), self.nblocks))  # move the alg warning outside pbar

        for block_names in all_blocks:
            inputs = all_inputs[block_names[0]]
            all_inputs.pop(block_names[0])
            q_inputs = None
            if all_q_inputs is not None:
                q_inputs = all_q_inputs[block_names[0]]
                all_q_inputs.pop(block_names[0])

            inputs, q_inputs = self._update_inputs(inputs, q_inputs)

            clear_memory(self.inputs, device_list=self.device_list)

            if "input_ids" in inputs.keys():
                total_samples = len(inputs["input_ids"])
                if total_samples < self.batch_size:
                    self.batch_size = total_samples
                    logger.warning(f"force the train batch size to {total_samples}")

            self._quantize_blocks(
                self.model,
                inputs,
                block_names,
                q_input=q_inputs if q_inputs is not None else None,
                nblocks=self.nblocks,
                device=self.device,
                pbar=pbar,
            )
            if self.immediate_packing and len(self.formats) != 1:
                raise ValueError(
                    f"Expected exactly one packing format when 'immediate_packing' is True, "
                    f"but got {len(self.formats)} formats."
                )
        pbar.set_description("Quantizing done")
        pbar.close()
        self._quantize_layers(layer_names, all_inputs)

        if is_fp8_model(self.model):
            for n, m in self.model.named_modules():
                if is_fp8_linear(m):
                    new_layer = convert_fp8_layer_to_linear(m, self.amp_dtype, self.device).to("cpu")
                    set_module(self.model, n, new_layer)

        end_time = time.time()
        cost_time = end_time - self.start_time
        logger.info(f"quantization tuning time {cost_time}")

        # Dump a summary
        quantized_layers = []
        unquantized_layers = []
        for n, m in self.model.named_modules():
            if isinstance(m, tuple(self.supported_types)):
                if check_to_quantized(m):
                    quantized_layers.append(n)
                else:
                    unquantized_layers.append(n)
            elif hasattr(m, "scales") or hasattr(m, "scale"):  ##packing_immediately
                quantized_layers.append(n)
        summary_info = (
            f"Summary: quantized {len(quantized_layers)}/{len(quantized_layers) + len(unquantized_layers)} in the model"
        )
        if len(unquantized_layers) > 0:
            summary_info += f",  {unquantized_layers} have not been quantized"
        logger.info(summary_info)

        self.quantized = True
        return self.model, self.layer_config

    def _quantize_layers(self, layer_names: list, layer_inputs: dict) -> None:
        """Quantizes specified layers based on inputs and configuration.

        Args:
            layer_names (list): list of layer names to quantize.
            layer_inputs (dict): Dictionary mapping layer names to input data.

        Returns:
            None
        """
        # TODO currently we take all the layers outside blocks as post block layers which is not optimal
        # if there is no input for layer, we use rtn

        for layer_name in copy.deepcopy(layer_names):
            if layer_name not in layer_inputs:
                if self.act_bits < 16 and not self.act_dynamic:
                    # Activation quantization requires collected inputs
                    msg_prefix = (
                        f"Activation max hook for layer '{layer_name}' is unavailable due to "
                        f"insufficient collected inputs. "
                    )
                    if "fp8_e5m2" in self.act_data_type:
<<<<<<< HEAD
                        logger.warning(
                            msg_prefix +
                            "Please notes that unit scale is used for this layer."
                        )
                    else:
                        logger.warning(
                            msg_prefix +
                            "Static activation quantization is not supported or ineffective, "
                            "Skipping quantization for this layer."
                        )
                        layer_names.remove(layer_name)
                        return
=======
                        logger.warning(msg_prefix + "Please notes that unit scale is used for this layer.")
                    else:
                        logger.warning(
                            msg_prefix + "Static activation quantization is not supported or ineffective, "
                            "Skipping quantization for this layer."
                        )
                        layer_names.remove(layer_name)
                        continue
>>>>>>> a6b914bd
                logger.info(f"using rtn to quantize {layer_name}")
                from auto_round.data_type import QUANT_FUNC_WITH_DTYPE

                layer = get_module(self.model, layer_name)
                layer = layer.to(self.device)
                if is_fp8_linear(layer):
                    new_layer = convert_fp8_layer_to_linear(layer, self.amp_dtype, self.device).to(self.device)
                    set_module(self.model, layer_name, new_layer)
                    layer = new_layer

                wrapper_layer = WrapperLinear(
                    layer,
                    enable_round_tuning=False,
                    enable_minmax_tuning=False,
                    enable_norm_bias_tuning=False,
                    enable_torch_compile=self.enable_torch_compile,
                    device=self.device,
                    disable_opt_rtn=self.disable_opt_rtn,
                )
                new_layer = wrapper_layer.unwrapper({})
                set_module(self.model, layer_name, new_layer)
                layer.cpu()
                layer_names.remove(layer_name)
        if len(layer_names) == 0:
            memory_monitor.update()
            memory_monitor.log_summary()
            return
        q_layer_inputs = None
        enable_quanted_input = self.enable_quanted_input
        has_gguf = False

        if hasattr(self, "formats"):
            has_gguf = any("gguf" in format_ for format_ in self.formats)
        if has_gguf and self.immediate_packing:
            enable_quanted_input = False

        if hasattr(self.model, "hf_device_map") and len(self.model.hf_device_map) > 1 and enable_quanted_input:
            dispatch_model(self.model, self.model.hf_device_map)

        if enable_quanted_input:
            logger.info("starting to cache layer inputs for %s, this may be quite slow ", layer_names)
            q_layer_inputs = self.try_cache_inter_data_gpucpu([], self.nsamples, layer_names=layer_names)
            if hasattr(self.model, "hf_device_map") and len(self.model.hf_device_map) > 1:
                accelerate.hooks.remove_hook_from_submodules(
                    self.model
                )  # self.model.hf_device_map has not been changed
        if not self.immediate_saving:
            self.model = mv_module_from_gpu(self.model)
        clear_memory(device_list=self.device_list)
        quant_layer = self._quantize_layer
        for layer_name in layer_names:
            layer_input = layer_inputs[layer_name]
            layer_input = to_device(layer_input, self.cache_device)
            q_layer_input = q_layer_inputs.get(layer_name, None) if q_layer_inputs is not None else None
            q_layer_input = to_device(q_layer_input, self.cache_device)
            quant_layer(layer_name, layer_input, q_layer_input, device=self.device)
            if self.immediate_packing:
                self._immediate_pack(layer_name)

            if self.immediate_saving:
                m = get_module(self.model, layer_name)
                immediate_saving(self, m, name=layer_name, last_group=True)
            del layer_input
            clear_memory(q_layer_input, device_list=self.device_list)
            memory_monitor.log_summary()

    @torch.no_grad()
    def _get_block_outputs(
        self,
        block: torch.nn.Module,
        input_ids: torch.Tensor | list[torch.Tensor],
        input_others: torch.Tensor | dict,
        bs: int,
        device: Union[str, torch.device],
        cache_device: Union[str, torch.device],
        save_output: bool = True,
    ):
        """Compute the output of a given block of the model for a given input.

        Args:
        block: The block of the model.
        input_ids: The input tensor containing tokenized input ids.
        input_others: A dictionary containing additional input data.
        bs: The batch size for computing the output.
        device: The device for computation.
        cache_device: The device for storing the output.
        batch_dim: The batch dimension of the output tensor.

        Returns:
        The output tensor of the block.
        """

        output = []
        nsamples = len(input_ids)
        for i in range(0, nsamples, bs):
            end_index = min(nsamples, i + bs)
            indices = torch.arange(i, end_index).to(torch.long)
            tmp_input_ids, tmp_input_others = self._sampling_inputs(
                input_ids, input_others, indices, self.seqlen, self.batch_dim, share_cache_keys=self.shared_cache_keys
            )
            tmp_output = self.block_forward(
                block, tmp_input_ids, tmp_input_others, self.amp, self.amp_dtype, device
            ).to(cache_device)
            if save_output:
                if self.batch_size == 1:
                    output.append(tmp_output)
                else:
                    output.extend(list(torch.split(tmp_output, 1, dim=self.batch_dim)))
        if self.low_gpu_mem_usage:
            clear_memory(device_list=self.device_list)

        return output

    @torch.no_grad()
    def calib(self, nsamples, bs):
        """Perform calibration for quantization.

        This method calibrates the model for quantization by processing a specified
        number of samples from the calibration dataset. It ensures that the data is
        properly formatted and feeds it to the model. If the number of samples processed
        is less than the specified number, it logs a warning. If no samples are processed,
        it logs an error and exits.
        Args:
            nsamples (int): The number of samples to use for calibration.
            bs (int): The number of samples to use for calibration
        """
        from auto_round.calib_dataset import get_dataloader

        need_attention_mask = True
        if isinstance(self.dataset, str):
            need_attention_mask = False  # all supported datasets does not use pad
            dataset = self.dataset.replace(" ", "")  ##remove all whitespaces

            # slow here
            self.dataloader = get_dataloader(
                self.tokenizer,
                self.seqlen,
                dataset,
                self.seed,
                bs,
                self.nsamples,
            )
        else:
            self.dataloader = self.dataset
        total_cnt = 0

        for data in self.dataloader:
            if data is None:
                continue
            if isinstance(data, torch.Tensor):
                input_ids = data.to(self.model.device)
                data_new = input_ids
            elif isinstance(data, str):
                if self.tokenizer is None:
                    logger.error("please provide tokenizer for string input")
                    exit(-1)
                data = self.tokenizer(data, truncation=True, max_length=self.seqlen, return_tensors="pt").data
                data_new = {}
                for key in data.keys():
                    data_new[key] = data[key].to(self.model.device)
                input_ids = data_new["input_ids"]
            elif isinstance(data, tuple) or isinstance(data, list):
                data_new = to_device(data)
                input_ids = data_new[0]
            else:
                data_new = {}
                for key in data.keys():
                    data_new[key] = to_device(data[key], self.model.device)
                    if key == "images":
                        data_new[key] = to_dtype(data_new[key], self.model.dtype)
                input_ids = data_new["input_ids"]
            if input_ids.shape[-1] < self.seqlen:
                continue
            try:
                if isinstance(data_new, torch.Tensor):
                    self.model(data_new, use_cache=False)
                elif isinstance(data_new, tuple) or isinstance(data_new, list):
                    self.model(*data_new, use_cache=False)
                else:
                    self.model(**data_new, use_cache=False)
            except NotImplementedError:
                pass
            except RuntimeError as error:
                error_msg = str(error)
                if "The expanded size of the tensor" in str(error_msg) and "must match the existing size" in error_msg:
                    check_seqlen_compatible(self.seqlen, self.tokenizer, self.model)
                logger.warning(
                    "When quantization encounters tensor shape mismatch error, "
                    "you can try to avoid it with batch_size=1"
                )
                raise error
            except Exception as error:
                raise error
            if need_attention_mask:
                if (
                    isinstance(data_new, dict)
                    and "attention_mask" in data_new
                    and data_new["attention_mask"] is not None
                ):
                    new_attention_mask = data_new["attention_mask"]
                elif (
                    self.tokenizer is not None
                    and hasattr(self.tokenizer, "pad_token")
                    and self.tokenizer.pad_token is not None
                ):
                    new_attention_mask = (input_ids != self.tokenizer.pad_token_id).to(torch.long)
                else:
                    # Default all ones
                    new_attention_mask = torch.ones_like(input_ids, dtype=torch.long)

                    # For each sample, check if there are trailing repeated tokens
                    # If so, set the mask of the last token to 0
                    batch_size, seq_len = input_ids.shape
                    for i in range(batch_size):
                        last_token = input_ids[i, -1]
                        # Check for trailing repeats
                        j = seq_len - 2
                        repeated = False
                        while j >= 0 and input_ids[i, j] == last_token:
                            repeated = True
                            new_attention_mask[i, j] = 0
                            j -= 1
                        # If there was at least one repeat, set last token mask to 0
                        if repeated:
                            new_attention_mask[i, -1] = 0

                self.attention_mask.extend(list(torch.split(new_attention_mask, 1, dim=0)))

            total_cnt += input_ids.shape[0] if len(input_ids.shape) > 1 else 1
            if total_cnt >= nsamples:
                break
        if total_cnt == 0:
            logger.error(
                f"no data has been cached, please provide more data with sequence length >={self.seqlen} in the "
                f"dataset or decease the sequence length"
            )
            exit(-1)
        elif total_cnt < nsamples:
            logger.warning(
                f"An insufficient number of samples likely reduces the accuracy of the quantized model. "
                f"Target samples count is {nsamples}, while valid samples count is {total_cnt}"
            )

    @torch.no_grad()
    def try_cache_inter_data_gpucpu(self, block_names, nsamples, layer_names=None, last_cache_name=None):
        """Attempts to cache intermediate data on GPU, if failed, then using CPU.

        Args:
            block_names (list): List of block names to cache data for.
            nsamples (int): Number of samples to use for caching.
            layer_names (list, optional): List of layer names to cache data for. Defaults to [].
            last_cache_name (str, optional): Name of the last cache. Defaults to None.

        Returns:
            all_inputs: Cached intermediate data.

        Raises:
            Exception: If caching on GPU fails, switches to CPU and caches there.
        """
        if is_fp8_model(self.model):
            layer_names = []
        if layer_names is None:
            layer_names = []
        if self.low_gpu_mem_usage or (
            len(block_names) == 1
            and len(layer_names) == 0
            and not self.has_qlayer_outside_block
            and (last_cache_name is None or last_cache_name in block_names)
            and getattr(self, "mllm", False) is False
        ):
            # low_gpu_mem_usage or calibrate only the embedding layer, which is also very fast on CPU
            all_inputs = self.cache_inter_data(block_names, nsamples, layer_names=[], last_cache_name=last_cache_name)
        else:
            try:
                if not self.model.device.type == "meta":
                    if hasattr(self.model, "hf_device_map") and len(self.model.hf_device_map) > 1:
                        self.model = dispatch_model(self.model, device_map=self.model.hf_device_map)
                    else:
                        # Change this if new device is supported
                        if str(self.model.device) == "cpu" and (not self.device.startswith("hpu")):
                            no_split_modules = getattr(self.model, "_no_split_modules", [])
                            devices = parse_available_devices(self.device_map)
                            max_memory = get_max_memory()
                            new_max_memory = {}
                            if "cpu" not in devices:
                                devices.append("cpu")
                            for device in devices:
                                if ":" in device:
                                    device = int(device.split(":")[-1])
                                elif device == "cpu":
                                    device = "cpu"
                                else:
                                    raise ValueError(f"Unsupported device {device} in device_map: {self.device_map}")
                                new_max_memory[device] = max_memory[device]
                            device_map = infer_auto_device_map(
                                self.model, max_memory=new_max_memory, no_split_module_classes=no_split_modules
                            )
                            if len(devices) > 1 and "cpu" in device_map.values():
                                logger.warning(
                                    "Not enough vram cause the ram to be used, which may severely impact speed."
                                    " Please consider using more cards."
                                )

                            try:
                                self.model = dispatch_model(self.model, device_map=device_map)
                            except ValueError as e:
                                if "offload_dir" in e.__str__():
                                    logger.warning(
                                        f"Due to insufficient resources, disk is used to store the model."
                                        f" `offload_dir={envs.AR_WORK_SPACE}`"
                                    )
                                    self.model = dispatch_model(
                                        self.model, device_map=device_map, offload_dir=envs.AR_WORK_SPACE
                                    )
                                else:
                                    raise
                        else:
                            self.model = self.model.to(self.device)

                all_inputs = self.cache_inter_data(
                    block_names, nsamples, layer_names=layer_names, last_cache_name=last_cache_name
                )
                if hasattr(self.model, "hf_device_map") and len(self.model.hf_device_map) > 1:
                    accelerate.hooks.remove_hook_from_submodules(self.model)

            except torch.OutOfMemoryError:
                cuda_error_msg = traceback.format_exc()
                try:
                    logger.info("switch to cpu to cache block inputs")
                    if self.has_qlayer_outside_block or self.__class__.__name__ == "AutoRoundMLLM":
                        logger.warning(
                            "we recommend using more GPUs in calibration."
                            " Otherwise, some layers may fall back to `rtn` mode, which can affect accuracy."
                        )
                    if hasattr(self.model, "hf_device_map") and len(self.model.hf_device_map) > 1:
                        accelerate.hooks.remove_hook_from_submodules(
                            self.model
                        )  # self.model.hf_device_map has not been changed
                    self.model = mv_module_from_gpu(self.model)
                    clear_memory(device_list=self.device_list)
                    # Important change after v0.51, on cpu, we use rtn mode for layers in layer_names
                    all_inputs = self.cache_inter_data(
                        block_names, nsamples, layer_names=[], last_cache_name=last_cache_name
                    )
                except Exception as e:
                    logger.error(cuda_error_msg)
                    raise
        return all_inputs

    @torch.no_grad()
    def cache_inter_data(self, block_names, nsamples, layer_names=None, last_cache_name=None):
        """Save the inputs of block_name for calibration.

        This method temporarily replaces the forward method of the model to capture
        the inputs passing through the specified block. It then calibrates the model
        using a specified number of samples. Finally, it restores the original forward
        method and returns the inputs for the specified block.
        Args:
            block_names (list): The names of the blocks for which inputs are to be saved.
            layer_names (list):The names of the layers for which inputs are to be saved.
            nsamples (int): The number of samples to use for calibration.
            last_cache_name (str, optional): The name of the last layer to be cached,
                                       we could break the forward in this layer to save time

        Returns:
            dict: A dictionary containing the inputs for the specified block.
        """
        if layer_names is None:
            layer_names = []
        self.inputs = {}
        self.to_cached_layers = block_names + layer_names

        tmp_dtype = None  # TODO delete this as most model is not fp32 now
        ## have bug if block name is not the first block
        if (len(block_names) > 1 or len(layer_names) > 0) and self.low_gpu_mem_usage:
            tmp_dtype = self.model.dtype
            if self.amp:
                if self.model.dtype != self.model.dtype:
                    self.model = self.model.to(torch.bfloat16)
            else:
                self.model = self.model.to(torch.float32)  ##model on cpu

        self.last_cache_name = last_cache_name
        if last_cache_name is None and len(block_names) + len(layer_names) == 1:
            self.last_cache_name = block_names[0] if len(block_names) == 1 else layer_names[0]
        # do not set last_cache_name for multimodal models
        calib_bs = self.batch_size
        self.hook_handles = []
        self._replace_forward()
        self.calib(nsamples, calib_bs)
        self._recover_forward()
        res = self.inputs
        del self.last_cache_name
        del self.to_cached_layers
        if tmp_dtype is not None:
            self.model = self.model.to(tmp_dtype)

        return res

    @torch.no_grad()
    def _get_block_forward_func(self, name: str) -> Callable:
        """Gets the forward function.

        Args:
            name (str): The name of the function.
        Returns:
            function: The forward function.
        """

        def post_process_cache_data(batch_size, data, data_name):
            """
            Processes store data for batch handling, reshaping if necessary.

            Args:
                batch_size (int): The size of the batch.
                data: The data value to store, potentially for caching.
                data_name (str): Name of the data.

            Returns:
                Processed data or None
            """
            new_data = data
            if batch_size <= 1:
                return new_data
            if data_name in self.shared_cache_keys:
                return None
            if "alibi" in data_name:
                if isinstance(data, torch.Tensor):
                    alibi = data
                    alibi = alibi.reshape(batch_size, -1, alibi.shape[1], alibi.shape[2])
                    new_data = alibi
            return new_data

        def forward(m, hidden_states=None, *positional_inputs, **kwargs):
            """Rewrite forward function, process and collect input data.

            Args:
                hidden_states (torch.Tensor): The hidden states tensor.
                *positional_inputs: Variable number of positional arguments.
                **kwargs: Variable number of keyword arguments.

            Returns:
                NotImplementedError: Getting the first layer inputs and then raise the error to save runtime.
            """
            if name not in self.inputs:
                self.inputs[name] = {}
                init_cache(positional_inputs, self.inputs[name])

            if self.batch_dim is None:
                self.batch_dim = 0
                if hidden_states is not None and self.batch_size > 1:
                    if hidden_states.shape[0] > self.batch_size:
                        self.batch_dim = 1
                        if len(hidden_states.shape) > 1 and hidden_states.shape[1] > self.batch_size:
                            logger.error(
                                "this model has not been supported, "
                                "please raise an issue in https://github.com/intel/auto-round/issues"
                                " or try to set the `batch_size` to 1 and "
                                "`gradient_accumulate_steps` to your current batch size."
                            )
                            exit(-1)

            if hidden_states is not None:
                kwargs["hidden_states"] = hidden_states

            for key in kwargs.keys():
                if (
                    isinstance(kwargs[key], torch.Tensor)
                    or isinstance(kwargs[key], list)
                    or isinstance(kwargs[key], tuple)
                ):
                    if key not in self.inputs[name].keys():  # initialization
                        data = to_device(kwargs[key], device=torch.device("cpu"))
                        if data is None or (self.batch_size > 1 and key in self.shared_cache_keys):
                            self.inputs[name][key] = data
                            continue
                        if self.batch_size <= 1:
                            self.inputs[name][key] = [data]
                        else:
                            data = post_process_cache_data(self.batch_size, data, key)
                            self.inputs[name][key] = list(torch.split(data, 1, dim=self.batch_dim))
                    else:  # append cache inputs
                        new_data = post_process_cache_data(self.batch_size, kwargs[key], key)
                        if new_data is None:  # shareable args or NoneType
                            continue
                        new_data = to_device(new_data, device=torch.device("cpu"))
                        if self.batch_size <= 1:
                            self.inputs[name][key].append(new_data)
                        else:
                            self.inputs[name][key].extend(list(torch.split(new_data, 1, dim=self.batch_dim)))
                elif isinstance(kwargs[key], (str, bool, type(None))):
                    if key not in self.inputs[name].keys():
                        self.inputs[name][key] = kwargs[key]
                else:
                    # Parameters not to be cached
                    if check_skippable_keywords(key):
                        logger.warning_once(
                            f"Please note that '{key}' key" " is not currently used in quantization fine-tuning."
                        )
            reset_params(self.inputs[name])
            if name == self.last_cache_name:
                raise NotImplementedError
            else:
                if hidden_states is not None:
                    kwargs.pop("hidden_states")
                    return m.orig_forward(hidden_states, *positional_inputs, **kwargs)
                else:
                    # Currently only for Llama-3.2-Vision-Instruct Series
                    return m.orig_forward(*positional_inputs, **kwargs)

        return forward

    @torch.no_grad()
    def _get_cache_data_hook_for_layer(self, name):
        """A forward hook to save input max of a module
        :param name: the module name
        :return: A hook function."""

        def cache_input_hook(module, inputs, outputs):
            input = inputs
            if isinstance(inputs, tuple) or isinstance(input, list):
                input = inputs[0]
            if name in self.inputs:
                self.inputs[name].extend(list(torch.split(input.to("cpu"), 1, dim=0)))
            else:
                self.inputs[name] = list(torch.split(input.to("cpu"), 1, dim=0))

        return cache_input_hook

    def _recover_forward(self):
        """Recovers the forward function."""
        for n, m in self.model.named_modules():
            if hasattr(m, "orig_forward"):
                m.forward = m.orig_forward
                delattr(m, "orig_forward")
        for hook_handle in self.hook_handles:
            hook_handle.remove()
        self.hook_handles = []

    def _replace_forward(self):
        """Replaces the forward function."""
        from functools import partial

        for n, m in self.model.named_modules():
            if n in self.to_cached_layers and type(m) not in self.supported_types:  ##block
                m.orig_forward = m.forward
                m.forward = partial(self._get_block_forward_func(n), m)
            elif n in self.to_cached_layers:  ##linear layer or conv1d layer
                hook_func = self._get_cache_data_hook_for_layer(n)
                hook_handle = m.register_forward_hook(hook_func)
                self.hook_handles.append(hook_handle)

    def _register_act_max_hook(self, model):
        def get_act_max_hook(module, input, output):
            if isinstance(input, (tuple, list)):
                input = input[0]
            if input.numel() == 0:
                return  # as no needs for act_max update
            input, _, _ = reshape_pad_tensor_by_group_size(input, self.act_group_size)
            act_max = torch.max(torch.abs(input), dim=-1).values
            if not hasattr(module, "act_max") or module.act_max.numel() == 0:
                module.act_max = act_max
            else:
                act_max = act_max.to(module.act_max.device)
                if is_nv_fp(self.act_data_type):  ## for nvfp per-tensor input_global_scale calculation usage
                    module.act_max = torch.max(
                        torch.tensor([act_max.max(), module.act_max.max()], device=act_max.device)
                    )
                else:
                    module.act_max = torch.max(act_max, module.act_max)

        hook_handles = []
        # for single layers out of blocks, like lm_head
        if isinstance(model, SUPPORTED_LAYER_TYPES):
            m = model
            if (
                hasattr(m, "act_dynamic")
                and check_need_act_calibration(m.act_dynamic, m.act_data_type, m.act_bits)
                and check_to_quantized(m)
            ):
                hook = m.register_forward_hook(get_act_max_hook)
                hook_handles.append(hook)
            return hook_handles

        for n, m in model.named_modules():
            if (
                hasattr(m, "act_dynamic")
                and check_need_act_calibration(m.act_dynamic, m.act_data_type, m.act_bits)
                and check_to_quantized(m)
            ):
                hook = m.register_forward_hook(get_act_max_hook)
                hook_handles.append(hook)
                continue

            # for whole model, RTN
            if n in self.layer_config:
                config = self.layer_config[n]
                act_dynamic = config.get("act_dynamic", True)
                act_data_type = config.get("act_data_type", None)
                act_bits = config.get("act_bits", 16)
                if (
                    config["bits"] <= 8
                    and check_need_act_calibration(act_dynamic, act_data_type, act_bits)
                    and check_to_quantized(config)
                ):
                    hook = m.register_forward_hook(get_act_max_hook)
                    hook_handles.append(hook)
                    continue
        return hook_handles

    def _quantize_layer(
        self, layer_name: str, inputs: torch.Tensor, q_inputs: torch.Tensor = None, device: str = "cpu"
    ):
        """Quantize a specific layer of the model using the provided inputs.

        Args:
            layer_name (str): The name of the layer to quantize.
            inputs (torch.Tensor): Input data for quantization.
            q_inputs (torch.Tensor, optional): Quantized input data. Defaults to None.
            device (torch.device, optional): The device to use for quantization. Defaults to torch.device("cpu").

        Returns:
            None
        """
        logger.info(f"quantizing layer {layer_name}")
        layer = get_module(self.model, layer_name)
        if hasattr(layer, "tuning_device"):
            device = layer.tuning_device

        layer = layer.to(device)
        for i in range(len(inputs)):
            inputs[i] = inputs[i].to(layer.weight.dtype)
            if q_inputs is not None:
                q_inputs[i] = q_inputs[i].to(layer.weight.dtype)

        if q_inputs is None:
            hook_handles = self._register_act_max_hook(layer)
            with torch.no_grad():
                layer(torch.cat(inputs, dim=0))
            for handle in hook_handles:
                handle.remove()
        else:
            hook_handles = self._register_act_max_hook(layer)
            if hook_handles:
                layer(torch.cat(q_inputs, dim=0))
            for handle in hook_handles:
                handle.remove()

        wrapper_linear = WrapperLinear(
            layer,
            enable_minmax_tuning=self.enable_minmax_tuning,
            enable_torch_compile=self.enable_torch_compile,
            device=device,
        ).to(device)
        round_params = []
        minmax_params = []
        for key in wrapper_linear.params.keys():
            if "min" in key or "max" in key:
                minmax_params.append(wrapper_linear.params[key])
            else:
                round_params.append(wrapper_linear.value)
        if len(round_params) + len(minmax_params) <= 0:
            dump_info = f"quantized {layer_name}"
            logger.info(dump_info)
            with torch.no_grad():
                unwrapper_layer(self.model, wrapper_linear, layer_name, {})
            mv_module_from_gpu(layer)

        lr = torch.tensor(self.lr)
        minmax_lr = torch.tensor(self.minmax_lr)
        if self.enable_minmax_tuning:
            optimizer = self.optimizer(
                [{"params": round_params}, {"params": minmax_params, "lr": minmax_lr}], lr=lr, weight_decay=0
            )
        else:
            optimizer = self.optimizer(round_params, lr=lr, weight_decay=0)

        if self.lr_scheduler is None:
            lr_schedule = torch.optim.lr_scheduler.LinearLR(
                optimizer, start_factor=1.0, end_factor=0.0, total_iters=self.iters
            )
        else:
            lr_schedule = copy.deepcopy(self.lr_scheduler)
        nsamples = len(inputs)
        last_best_iter = 0
        best_loss = torch.finfo(torch.float).max
        scaler = self._get_scaler()  # pylint: disable=assignment-from-none
        init_loss = None
        gradient_accumulate_steps = self.batch_size  # Force to low gpu
        batch_size = 1  # Force to low gpu
        global_batch_size = batch_size * gradient_accumulate_steps
        global_batch_size = min(nsamples, global_batch_size)
        if self.sampler != "rand":
            whole_indices = torch.randperm(nsamples)[:global_batch_size]
        total_loss = 0
        num_elm = 1
        mse_reduction = "mean"
        if gradient_accumulate_steps != 1:
            mse_reduction = "sum"
        mse_loss = torch.nn.MSELoss(reduction=mse_reduction).to(device)

        for i in range(self.iters):
            total_loss = 0
            if self.sampler == "rand":
                whole_indices = torch.randperm(nsamples)[:global_batch_size]
                if gradient_accumulate_steps != 1:
                    if q_inputs is not None:
                        num_elm = self._get_current_num_elm(q_inputs, whole_indices)
                    else:
                        num_elm = self._get_current_num_elm(inputs, whole_indices)
            for tmp_step in range(gradient_accumulate_steps):
                indices = whole_indices[tmp_step * batch_size : (tmp_step + 1) * batch_size]
                if q_inputs is not None:
                    current_input = [q_inputs[i] for i in indices]
                    current_input = torch.cat(current_input, dim=0).to(device)
                    org_input = [inputs[i] for i in indices]
                    org_input = torch.cat(org_input, dim=0).to(device)
                else:
                    current_input = [inputs[i] for i in indices]
                    current_input = torch.cat(current_input, dim=0).to(device)
                    org_input = current_input
                with torch.no_grad():
                    current_output = layer(org_input)
                if self.attention_mask:
                    tmp_attention_mask = [self.attention_mask[i] for i in indices]
                    tmp_attention_mask = torch.cat(tmp_attention_mask, dim=0).to(device)
                    tmp_attention_mask.unsqueeze_(-1)
                    if self.amp:
                        with autocast(device_type=device.split(":")[0], dtype=self.amp_dtype):
                            output_q = wrapper_linear(current_input)  # pylint: disable=not-callable
                            loss = mse_loss(  # pylint: disable=not-callable
                                (output_q * tmp_attention_mask).to(torch.float32),
                                (current_output * tmp_attention_mask).to(torch.float32),
                            )
                    else:
                        output_q = wrapper_linear(current_input)  # pylint: disable=not-callable
                        loss = mse_loss(  # pylint: disable=not-callable
                            (output_q * tmp_attention_mask).to(torch.float32),
                            (current_output * tmp_attention_mask).to(torch.float32),
                        )
                else:
                    if self.amp:
                        with autocast(device_type=device.split(":")[0], dtype=self.amp_dtype):
                            output_q = wrapper_linear(current_input)  # pylint: disable=not-callable
                            loss = mse_loss(  # pylint: disable=not-callable
                                output_q.to(torch.float32),
                                current_output.to(torch.float32),  # mul 1.0 will copy the output
                            )
                    else:
                        output_q = wrapper_linear(current_input)  # pylint: disable=not-callable
                        loss = mse_loss(  # pylint: disable=not-callable
                            output_q.to(torch.float32), current_output.to(torch.float32)
                        )

                total_loss += loss.item() / num_elm

                self._scale_loss_and_backward(scaler, loss)
            if i == 0:
                init_loss = total_loss

            if total_loss < best_loss:
                best_loss = total_loss
                if not self.not_use_best_mse:
                    best_params = collect_best_params(wrapper_linear, self.cache_device)
                    last_best_iter = i
            if self.not_use_best_mse and i == self.iters - 1:
                best_params = collect_best_params(wrapper_linear, self.cache_device)

            if not self.not_use_best_mse:
                if 0 < self.dynamic_max_gap <= i - last_best_iter:
                    break
            self._step(scaler, optimizer, lr_schedule)

        last_loss = total_loss
        best_iter = self.iters
        if not self.not_use_best_mse:
            last_loss = best_loss
            best_iter = last_best_iter
        with torch.no_grad():
            unwrapper_layer(self.model, wrapper_linear, layer_name, best_params)
        mv_module_from_gpu(layer)
        dump_info = f"quantized {layer_name},  loss iter 0: {init_loss:.6f} -> iter {best_iter}: {last_loss:.6f}"
        logger.info(dump_info)

    def _get_current_output(self, output: list[torch.Tensor], indices: list[int]) -> torch.Tensor:
        current_output = [output[x] for x in indices]
        current_output = torch.cat(current_output, dim=self.batch_dim)
        return current_output

    def _get_current_q_output(
        self,
        block: torch.nn.Module,
        input_ids: list[torch.Tensor],
        input_others: dict,
        indices: list[int],
        device: str,
        cache_device: str = "cpu",
    ) -> torch.Tensor:
        current_input_ids, current_input_others = self._sampling_inputs(
            input_ids,
            input_others,
            indices,
            seqlen=self.seqlen,
            batch_dim=self.batch_dim,
            share_cache_keys=self.shared_cache_keys,
        )
        output_q = self.block_forward(block, current_input_ids, current_input_others, self.amp, self.amp_dtype, device)
        return output_q.to(cache_device)

    def _get_current_num_elm(
        self,
        input_ids: list[torch.Tensor],
        indices: list[int],
    ) -> int:
        current_input_ids = [input_ids[i] for i in indices]
        return sum(id.numel() for id in current_input_ids)

    def quantize_block(
        self,
        block: torch.nn.Module,
        inputs: tuple[Union[list[torch.Tensor], dict, Any], Optional[dict]],
        q_input: Union[torch.Tensor, dict, None] = None,
        device: Union[str, torch.device] = "cpu",
        auto_offload=True,
    ):
        """
        This function quantizes a specific decoded block of a model.
        It is primarily used by LLM-Compressor. For more details, please refer to the following PR:
        https://github.com/vllm-project/llm-compressor/pull/1994
        """

        # TODO: release below assertion after supporting MLLM and diffusion model quantization with quantize_block
        assert self.__class__.__name__ not in [
            "DiffusionCompressor",
            "MLLMCompressor",
        ], f"Currently, {self.__class__.__name__} does not support support quantize block with this function."
        input_ids, input_others = normalize_input(inputs)
        return self._quantize_block(block, input_ids, input_others, q_input, device, auto_offload)

    def _get_loss(
        self,
        output_q: torch.Tensor,
        current_output: torch.Tensor,
        indices: torch.Tensor,
        mse_loss: Callable,
        device: Union[str, torch.device] = "cpu",
    ):
        if self.attention_mask:
            tmp_attention_mask = [self.attention_mask[i] for i in indices]
            tmp_attention_mask = torch.cat(tmp_attention_mask, dim=0).to(device)
            tmp_attention_mask.unsqueeze_(-1)
            if self.amp:
                with autocast(device_type=str(device).split(":")[0], dtype=self.amp_dtype):
                    loss = mse_loss(  # pylint: disable=not-callable
                        (output_q * tmp_attention_mask).to(torch.float32),
                        (current_output * tmp_attention_mask).to(torch.float32),
                    )
            else:
                loss = mse_loss(  # pylint: disable=not-callable
                    output_q.to(torch.float32) * tmp_attention_mask,
                    current_output.to(torch.float32) * tmp_attention_mask,
                )

        else:
            if self.amp:
                with autocast(device_type=str(device).split(":")[0], dtype=self.amp_dtype):
                    loss = mse_loss(  # pylint: disable=not-callable
                        output_q.to(torch.float32), current_output.to(torch.float32)
                    )
            else:
                loss = mse_loss(  # pylint: disable=not-callable
                    output_q.to(torch.float32),
                    current_output.to(torch.float32),
                )
        return loss

    def _quantize_block(
        self,
        block: torch.nn.Module,
        input_ids: Union[list[torch.Tensor], dict],
        input_others: dict,
        q_input: Union[torch.Tensor, dict, None] = None,
        device: Union[str, torch.device] = "cpu",
        auto_offload=True,
    ):
        """Quantize the weights of a given block of the model.

        Args:
        block: The block of the model to be quantized.
        input_ids: The input tensor containing tokenized input ids.
        input_others: A dictionary containing additional input data.
        q_input: The quantized input tensor.
        device: The device for quantization.

        Returns:
        Tuple: (q_outputs, output) if self.enable_quanted_input is True, else (None, output)
        """
        if is_fp8_model(self.model):
            for n, m in block.named_modules():
                if is_fp8_linear(m):
                    new_layer = convert_fp8_layer_to_linear(m, self.amp_dtype, self.device).to(device)
                    set_module(block, n, new_layer)

        if auto_offload:
            # card_0_in_high_risk indicates that card_0 memory is already in high usage (90%) w/o any weights
            # loss_device is used to calculate loss on the second device if available and card_0_in_high_risk
            if is_auto_device_mapping(self.device_map) and len(self.device_list) > 1:
                card_0_in_high_risk, loss_device = set_auto_device_map_for_block_with_tuning(
                    block, self.device_map, input_ids, self.low_gpu_mem_usage, self.batch_size, device
                )
            else:
                block = block.to(device)
                card_0_in_high_risk, loss_device = False, device
        else:
            card_0_in_high_risk, loss_device = False, device

        if len(self.device_list) > 1 and auto_offload:
            for n, m in block.named_modules():
                if len(list(m.children())) != 0 or not hasattr(m, "tuning_device"):
                    continue
                from accelerate.hooks import AlignDevicesHook, add_hook_to_module

                hook = AlignDevicesHook(m.tuning_device, io_same_device=True)
                add_hook_to_module(m, hook, True)

        if q_input is None:
            hook_handles = self._register_act_max_hook(block)

            output = self._get_block_outputs(
                block, input_ids, input_others, self.batch_size * self.infer_bs_coeff, device, self.cache_device
            )

            for handle in hook_handles:
                handle.remove()
        else:
            output = self._get_block_outputs(
                block, input_ids, input_others, self.batch_size * self.infer_bs_coeff, device, self.cache_device
            )
            hook_handles = self._register_act_max_hook(block)
            if hook_handles:
                self._get_block_outputs(
                    block,
                    q_input,
                    input_others,
                    self.batch_size * self.infer_bs_coeff,
                    device,
                    self.cache_device,
                    save_output=False,
                )

            for handle in hook_handles:
                handle.remove()

        if q_input is not None:
            if input_ids is not q_input:
                clear_memory(input_ids, device_list=self.device_list)
            else:
                clear_memory(device_list=self.device_list)
            input_ids = q_input

        quantized_layer_names, unquantized_layer_names = self.wrapper_block(
            block,
            self.enable_minmax_tuning,
            self.enable_norm_bias_tuning,
            enable_torch_compile=self.enable_torch_compile,
            device=device,
        )
        if is_nv_fp(self.data_type):  # enable qkv and moe structure global_scale fuse
            from auto_round.data_type.utils import update_fused_layer_global_scales

            modules = block.modules()
            for module in modules:
                update_fused_layer_global_scales(module)
        round_params = []
        minmax_params = []
        for n, m in block.named_modules():
            if hasattr(m, "orig_layer"):
                for key in m.params.keys():
                    if "min" in key or "max" in key:
                        minmax_params.append(m.params[key])
                    else:
                        round_params.append(m.params[key])

        lr = torch.tensor(self.lr)
        minmax_lr = torch.tensor(self.minmax_lr)
        is_adam = "adam" in self.__class__.__name__.lower()

        extra_kwargs = {} if is_adam else {"momentum": self.momentum}

        if self.enable_minmax_tuning:
            params = [
                {"params": round_params},
                {"params": minmax_params, "lr": minmax_lr},
            ]
        else:
            params = round_params

        optimizer = self.optimizer(
            params,
            lr=lr,
            weight_decay=0,
            **extra_kwargs,
        )

        if len(round_params) + len(minmax_params) <= 0:
            dump_info = (
                f"quantized {len(quantized_layer_names)}/{(len(quantized_layer_names) + len(unquantized_layer_names))} "
                f"layers in the block"
            )
            logger.info(dump_info)
            unwrapper_block(block, {})  # TODO Quant layer should change
            mv_module_from_gpu(block)
            return output, output

        if self.lr_scheduler is None:
            lr_schedule = torch.optim.lr_scheduler.LinearLR(
                optimizer, start_factor=1.0, end_factor=0.0, total_iters=self.iters
            )
        else:
            lr_schedule = copy.deepcopy(self.lr_scheduler)

        if isinstance(input_ids, dict):  # input_ids of Flux is dict
            nsamples = len(input_ids["hidden_states"])
        else:
            nsamples = len(input_ids)

        global_batch_size = self.batch_size * self.gradient_accumulate_steps
        global_batch_size = min(nsamples, global_batch_size)
        if self.sampler != "rand":
            whole_indices = torch.randperm(nsamples)[:global_batch_size]
        last_best_iter = 0
        best_loss = torch.finfo(torch.float).max
        num_elm = 1
        mse_reduction = "mean"
        if self.gradient_accumulate_steps != 1:
            mse_reduction = "sum"
        mse_loss = torch.nn.MSELoss(reduction=mse_reduction).to(device)
        scaler = self._get_scaler()  # pylint: disable=assignment-from-none
        init_loss = None
        best_params = {}
        total_loss = 0
        # We assume the block input and output shape is same
        if self.gradient_accumulate_steps != 1:
            whole_indices = torch.arange(global_batch_size)
            num_elm = self._get_current_num_elm(input_ids, whole_indices)

        for i in range(self.iters):
            if self.enable_alg_ext and self.data_type.endswith("dq"):
                for n, m in block.named_modules():
                    m.cur_iter = i
            total_loss = 0
            if self.sampler == "rand":
                whole_indices = torch.randperm(nsamples)[:global_batch_size]

            for tmp_step in range(self.gradient_accumulate_steps):
                indices = whole_indices[tmp_step * self.batch_size : (tmp_step + 1) * self.batch_size]

                current_output = self._get_current_output(output, indices)

                current_output = to_device(current_output, loss_device)

                output_q = self._get_current_q_output(block, input_ids, input_others, indices, device, loss_device)

                loss = self._get_loss(output_q, current_output, indices, mse_loss, device)

                total_loss += loss.item() / num_elm

                if self.low_gpu_mem_usage and card_0_in_high_risk:
                    # clear memory to avoid OOM due to memory fragmentation
                    clear_memory_if_reached_threshold(threshold=0.5, device_list=self.device_list)

                self._scale_loss_and_backward(scaler, loss)

                if self.low_gpu_mem_usage and card_0_in_high_risk:
                    # clear memory to avoid OOM due to memory fragmentation
                    clear_memory_if_reached_threshold(threshold=0.8, device_list=self.device_list)

            if i == 0:
                init_loss = total_loss

            if total_loss < best_loss:
                best_loss = total_loss
                if not self.not_use_best_mse:
                    best_params = collect_best_params(block, self.cache_device)
                    # print(f"get better result at iter {i}, the loss is {total_loss}", flush=True)

                    last_best_iter = i
            if self.not_use_best_mse and i == self.iters - 1:
                best_params = collect_best_params(block, self.cache_device)

            if not self.not_use_best_mse:
                if 0 < self.dynamic_max_gap <= i - last_best_iter:
                    break
            self._step(scaler, optimizer, lr_schedule)

        last_loss = total_loss
        best_iter = self.iters
        if not self.not_use_best_mse:
            last_loss = best_loss
            best_iter = last_best_iter
        dump_info = (
            f"quantized {len(quantized_layer_names)}/{(len(quantized_layer_names) + len(unquantized_layer_names))} "
            f"layers in the block, loss iter 0: {init_loss:.6f} -> iter {best_iter}: {last_loss:.6f}"
        )

        if self.low_gpu_mem_usage:
            clear_memory(device_list=self.device_list)  # clear cached memory during training
        if len(unquantized_layer_names) != 0:
            logger.info(f"{unquantized_layer_names} have not been quantized")
        with torch.no_grad():
            unwrapper_block(block, best_params)

        if is_nv_fp(self.act_data_type):
            # enable moe experts act_max automatic generation for WrapperWALayer
            set_amax_for_all_moe_layers(block, attr_name="orig_layer.act_max")

        if self.enable_quanted_input:
            q_outputs = self._get_block_outputs(
                block,
                input_ids,
                input_others,
                self.batch_size * self.infer_bs_coeff,
                device,
                cache_device=self.cache_device,
            )

            if len(self.device_list) > 1 and auto_offload:
                accelerate.hooks.remove_hook_from_submodules(block)
            if auto_offload:
                mv_module_from_gpu(block)

            clear_memory(input_ids, device_list=self.device_list)
            memory_info_summary = memory_monitor.get_summary()
            logger.infoclean(dump_info + "," + memory_info_summary)

            return q_outputs, output
        else:
            if len(self.device_list) > 1 and auto_offload:
                accelerate.hooks.remove_hook_from_submodules(block)
            if auto_offload:
                mv_module_from_gpu(block)
            clear_memory(input_ids, device_list=self.device_list)
            memory_info_summary = memory_monitor.get_summary()
            logger.infoclean(dump_info + "," + memory_info_summary)

            return None, output

    def _split_inputs(self, inputs: dict) -> tuple[torch.Tensor, dict]:
        input_ids = inputs["input_ids"]
        inputs.pop("input_ids", None)
        input_others = inputs
        return input_ids, input_others

    def _quantize_blocks(
        self,
        model: torch.nn.Module,
        inputs: dict,
        block_names: list,
        q_input: torch.Tensor = None,
        nblocks: int = 1,
        device: str = "cpu",
        pbar: tqdm = None,
    ):
        """Quantize and dequantize the weights of the specified blocks in the model.

        Args:
        model: The PyTorch model to be quantized.
        inputs: The input data for quantization.
        block_names: The names of the blocks to be quantized and dequantized.
        nblocks: The number of blocks to quantize and dequantize.
        device: The device for quantization and dequantization.

        Returns:
        None
        """
        clear_memory(device_list=self.device_list)
        for n, m in model.named_parameters():
            m.requires_grad_(False)

        input_ids, input_others = self._split_inputs(inputs)
        clear_memory(device_list=self.device_list)
        input_ids = to_device(input_ids, self.cache_device)
        input_others = to_device(input_others, self.cache_device)
        # As in calibration phase, we may use bf16 for calibration due to low_gpu_memory usage

        tmp_dtype = self.amp_dtype if self.amp else torch.float32
        input_ids = to_dtype(input_ids, tmp_dtype)

        for key in input_others.keys():
            if isinstance(input_others[key], torch.Tensor) and (
                input_others[key].dtype == torch.float16 or input_others[key].dtype == torch.bfloat16
            ):
                input_others[key] = input_others[key].to(tmp_dtype)
            elif isinstance(input_others[key], list):
                for i in range(len(input_others[key])):
                    to_dtype(input_others[key][i], tmp_dtype)

        if pbar is None:
            pbar = tqdm(range(0, len(block_names), nblocks))

        for i in range(0, len(block_names), nblocks):
            if i != 0:
                pbar.update(1)
            if nblocks == 1:
                n = block_names[i]
                pbar.set_description(f"Quantizing {n}")
                m = get_module(model, n)
            else:
                names = block_names[i : min(i + nblocks, len(block_names))]
                pbar.set_description(f"Quantizing [{i + 1}-{min(i + nblocks, len(block_names))}]/{len(block_names)}")
                modules = [get_module(model, n) for n in names]
                m = WrapperMultiblock(modules)

            m.config = model.config if hasattr(model, "config") else None
            q_input, input_ids = self._quantize_block(
                m,
                input_ids,
                input_others,
                q_input=q_input,
                device=device,
            )
            if hasattr(model, "config"):
                del m.config
            if self.immediate_packing:
                for _, tmp_m in m.named_modules():
                    if not (hasattr(tmp_m, "bits") and check_to_quantized(tmp_m)):
                        continue
                    self._immediate_pack(tmp_m.tmp_name)

            if self.immediate_saving:
                last_group = (i + nblocks) >= len(block_names)
                immediate_saving(self, m, last_group=last_group)
        if pbar is not None:
            pbar.update(1)

        if not self.immediate_saving:
            self.model = mv_module_from_gpu(self.model)
        for n, m in self.model.named_modules():
            if hasattr(m, "name"):
                delattr(m, "name")

        del q_input
        del input_ids
        del input_others
        del inputs

        clear_memory(device_list=self.device_list)

    def save_quantized(
        self, output_dir: str = None, format: str = "auto_round", inplace: bool = True, **kwargs
    ) -> torch.nn.Module:
        """Save the quantized model to the specified output directory in the specified format.

        Args:
            output_dir (str, optional): The directory to save the quantized model. Defaults to None.
            format (str, optional): The format in which to save the model. Defaults to "auto_round".
            inplace (bool, optional): Whether to modify the model in place. Defaults to True.
            **kwargs: Additional keyword arguments specific to the export format.

        Returns:
            object: The compressed model object.
        """
        format = self._check_supported_format(format)

        if not self.quantized:
            logger.warning("please run autoround.quantize first")
            return
        if format == "fake" or format == "qdq":  # TODO fix act quantization later
            self.model = self.model.to("cpu")
            self.model.save_pretrained(output_dir)
            if self.tokenizer is not None and hasattr(self.tokenizer, "save_pretrained"):
                self.tokenizer.save_pretrained(output_dir)
            processor = kwargs.get("processor", None)
            if processor is not None:
                processor.save_pretrained(output_dir)
            try:
                copy_python_files_from_model_cache(self.model, output_dir)
            except Exception as e:
                logger.warning("Skipping source model Python file copy due to error: %s", e)
            return
        if self.act_bits <= 8 and format == "qdq":
            logger.warning(
                "Support for exporting activation quantization is limited. "
                "Please ensure that your configuration is supported."
            )
        # if format == "llm_compressor" and (is_nv_fp(self.data_type) or is_mx_fp(self.data_type)):
        #     format = format.replace("llm_compressor", f"llm_compressor:{self.data_type}")
        if format == "llm_compressor" and (is_nv_fp(self.data_type) or is_mx_fp(self.data_type)):
            format = format.replace("llm_compressor", f"llm_compressor:{self.data_type}")
        if format == "llm_compressor" and is_static_wfp8afp8(self):
            format = format.replace("llm_compressor", "llm_compressor:{AutoRoundFormat.FP8_STATIC.value}")

        from auto_round.export import EXPORT_FORMAT

        backend = format
        format = format.split(":")[0]
        if format not in EXPORT_FORMAT:
            logger.error(f"export format only supports {EXPORT_FORMAT.keys()}")
            raise ValueError(f"export format only supports {EXPORT_FORMAT.keys()}, but got {format}")
        save_quantized_as_format = EXPORT_FORMAT.get(format)
        if "gptq" in format and not self.sym:
            logger.warning(
                "the asymmetrical kernel of the GPTQ format may result in a noticeable accuracy drop,"
                " particularly for 2-bit quantization and smaller models."
                " We recommend exporting to either the AutoAWQ format ( only 4 bits) or "
                "the AutoRound format(2/3/4/8 bits)."
            )
        if "awq" in format and not self.bits == 4:
            raise ValueError("The AWQ format only supports W4 quantization ")
        serialization_keys = [
            "bits",
            "group_size",
            "sym",
            "data_type",
            "enable_quanted_input",
            "enable_minmax_tuning",
            "seqlen",
            "batch_size",
            "scale_dtype",
            "lr",
            "minmax_lr",
            "gradient_accumulate_steps",
            "iters",
            "amp",
            "nsamples",
            "low_gpu_mem_usage",
            "to_quant_block_names",
            "enable_norm_bias_tuning",
            "act_bits",
            "act_group_size",
            "act_sym",
            "act_dynamic",
            "act_data_type",
            "super_bits",
            "super_group_size",
            "regex_config",
        ]
        if isinstance(self.dataset, str):
            serialization_keys.append("dataset")
        serialization_dict = {}
        for key in serialization_keys:
            serialization_dict[key] = getattr(self, key)
        from auto_round.version import __version__

        serialization_dict["autoround_version"] = __version__
        if "scale_dtype" in serialization_dict.keys():
            serialization_dict["scale_dtype"] = str(serialization_dict["scale_dtype"])
        compressed_model = save_quantized_as_format(  # TODO refine the code
            output_dir,
            model=self.model,
            layer_config=self.layer_config,
            inplace=inplace,
            bits=self.bits,
            act_bits=self.act_bits,
            group_size=self.group_size,
            sym=self.sym,
            iters=self.iters,
            lr=self.lr,
            minmax_lr=self.minmax_lr,
            enable_minmax_tuning=self.enable_minmax_tuning,
            enable_quanted_input=self.enable_quanted_input,
            scale_dtype=self.scale_dtype,
            tokenizer=self.tokenizer,
            supported_types=self.supported_types,
            data_type=self.data_type,
            act_data_type=self.act_data_type,
            serialization_dict=serialization_dict,
            backend=backend,
            to_quant_block_names=self.to_quant_block_names,
            quant_block_list=self.quant_block_list,
            device=self.device,
            static_kv_dtype=self.static_kv_dtype,
            static_attention_dtype=self.static_attention_dtype,
            **kwargs,
        )
        return compressed_model

    def _get_quantized_layer_names_outside_blocks(self) -> list:
        """Gets the names of quantized layers outside blocks in the model.

        Returns:
            list: List of layer names outside blocks.
        """
        if self.layer_config is None or len(self.layer_config) == 0:
            return []

        layer_names = []
        all_layers_in_block = get_layer_names_in_block(self.model, self.supported_types, self.quant_block_list)

        for key in self.layer_config.keys():
            if key in all_layers_in_block:
                continue
            layer = get_module(self.model, key)
            if layer is None:
                logger.error(f"could not find layer {key} in the model, exit...")
                exit(-1)
            if type(layer) in self.supported_types and check_to_quantized(self.layer_config[key]):
                layer_names.append(key)

        return layer_names

    def _set_amp_dtype(self) -> None:
        """Sets the automatic mixed precision (AMP) data type for the model based on the device and configuration."""
        self.amp_dtype = torch.bfloat16
        if self.model.dtype != torch.float32:
            self.amp_dtype = self.model.dtype
        if self.device == "cpu" or "hpu" in self.device:
            self.amp_dtype = torch.bfloat16
        if self.amp:
            if self.device == "cpu" and not CpuInfo().bf16:
                self.amp = False
                self.amp_dtype = torch.float32
                self.model = self.model.to(torch.float32)
                logger.warning(
                    f"amp is set to FALSE as the current {self.device} device does not support the 'bf16' data type."
                )
            else:
                if self.model.dtype != self.amp_dtype:
                    self.model = self.model.to(self.amp_dtype)
        else:
            self.amp_dtype = torch.float32
            self.model = self.model.to(torch.float32)

    def _get_optimizer(self, optimizer: Any):
        """Returns the specified optimizer. In SignRound, we fix the optimizer.

        Args:
        optimizer: The optimizer to be used.

        Returns:
        The specified optimizer.
        """
        return SignSGD

    def _get_scaler(self):
        """Returns scaler, in SignRound, no need to use scaler."""
        return None

    def _scale_loss_and_backward(self, scaler: Any, loss: torch.Tensor) -> torch.Tensor:
        """Scales the loss and performs backward pass.

        Args:
        scaler: The scaler to be used.
        loss: The loss to be scaled.

        Returns:
        The scaled loss.
        """
        scale_loss = loss * 1000
        scale_loss.backward()
        if is_hpex_available():
            htcore.mark_step()
        return scale_loss

    def _step(self, scaler: Any, optimizer: Any, lr_schedule: Any):
        """Performs a step in the optimization process.

        Args:
        scaler: The scaler to be used.
        optimizer: The optimizer for the step.
        lr_schedule: The learning rate schedule.

        Returns:
        None
        """
        optimizer.step()
        # for hpu
        if is_hpex_available():
            htcore.mark_step()
        optimizer.zero_grad()
        lr_schedule.step()

    @classmethod
    @torch.no_grad()
    def _sampling_inputs(
        cls,
        input_ids: Union[list[torch.Tensor], dict],
        input_others: dict,
        indices: list[int] | torch.Tensor,
        seqlen: int,
        batch_dim: int = 0,
        share_cache_keys: tuple = (),
    ):
        """Samples inputs based on the given indices and sequence length.

        Args:
        input_ids: The list of input tensor containing  input_ids.
        input_others: A dictionary containing other input data.
        indices: The indices to sample from the input.
        seqlen: The sequence length.

        Returns:
        current_input_ids: The sampled input IDs.
        current_input_others: The sampled other input data.
        """
        if isinstance(input_ids, list):
            current_input_ids = [input_ids[i] for i in indices]
            current_input_ids = torch.cat(current_input_ids, dim=batch_dim)
        elif isinstance(input_ids, dict):
            current_input_ids = defaultdict(list)
            for k in input_ids.keys():
                current_input_ids[k].extend([input_ids[k][i] for i in indices])
                current_input_ids[k] = torch.cat(current_input_ids[k], dim=batch_dim)

        current_input_others = {"positional_inputs": input_others["positional_inputs"]}
        for key in input_others.keys():
            if "positional_inputs" in key:
                continue
            if (key not in share_cache_keys or len(indices) == 1) and not isinstance(
                input_others[key], (str, bool, type(None))
            ):
                current_input_others[key] = None
                if input_others[key] is not None:
                    current_input_others[key] = [input_others[key][i] for i in indices]
                    if len(indices) == 1:
                        current_input_others[key] = current_input_others[key][0]
                    else:
                        try:
                            current_input_others[key] = torch.cat(current_input_others[key], dim=0)
                        except TypeError as err:
                            logger.warning_once("Please check the model cache inputs or try setting batch_size to 1.")
            else:
                current_input_others[key] = input_others[key]

        return current_input_ids, current_input_others


class LLMCompressor(BaseCompressor):
    pass<|MERGE_RESOLUTION|>--- conflicted
+++ resolved
@@ -502,7 +502,7 @@
             if len(tmp_devices) > 1:
                 logger.warning(
                     f"there are multiple device types in the device_map, "
-                    f"please make sure they are correct,use the first device {tmp_devices[0]} as the core device "
+                    f"please make sure they are correct,use the first device {tmp_devices[0]} as the core device."
                 )
 
             self.device = tmp_devices[0]
@@ -517,7 +517,7 @@
                 if "bits" not in kwargs:
                     data_type = kwargs["data_type"]
                     raise KeyError(
-                        f"please set bits when setting data_type={data_type}, or using scheme as an alternative.."
+                        f"please set bits when setting data_type={data_type}, or using scheme as an alternative."
                     )
                 bits = kwargs["bits"]
                 scheme = f"gguf:q{bits}_k" if bits == 6 else f"gguf:q{bits}_k_s"
@@ -1780,20 +1780,6 @@
                         f"insufficient collected inputs. "
                     )
                     if "fp8_e5m2" in self.act_data_type:
-<<<<<<< HEAD
-                        logger.warning(
-                            msg_prefix +
-                            "Please notes that unit scale is used for this layer."
-                        )
-                    else:
-                        logger.warning(
-                            msg_prefix +
-                            "Static activation quantization is not supported or ineffective, "
-                            "Skipping quantization for this layer."
-                        )
-                        layer_names.remove(layer_name)
-                        return
-=======
                         logger.warning(msg_prefix + "Please notes that unit scale is used for this layer.")
                     else:
                         logger.warning(
@@ -1802,7 +1788,6 @@
                         )
                         layer_names.remove(layer_name)
                         continue
->>>>>>> a6b914bd
                 logger.info(f"using rtn to quantize {layer_name}")
                 from auto_round.data_type import QUANT_FUNC_WITH_DTYPE
 
