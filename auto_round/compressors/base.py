# Copyright (c) 2023 Intel Corporation
#
# Licensed under the Apache License, Version 2.0 (the "License");
# you may not use this file except in compliance with the License.
# You may obtain a copy of the License at
#
#    http://www.apache.org/licenses/LICENSE-2.0
#
# Unless required by applicable law or agreed to in writing, software
# distributed under the License is distributed on an "AS IS" BASIS,
# WITHOUT WARRANTIES OR CONDITIONS OF ANY KIND, either express or implied.
# See the License for the specific language governing permissions and
# limitations under the License.

import copy
import os
import re
import sys
import time
import traceback
from collections import defaultdict
from dataclasses import asdict, fields
from enum import Enum
from typing import Any, Callable, Union

import accelerate
import torch
from accelerate.big_modeling import dispatch_model, infer_auto_device_map
from accelerate.utils import get_balanced_memory
from torch import autocast
from tqdm import tqdm
from transformers import set_seed

from auto_round.data_type import QUANT_FUNC_WITH_DTYPE
from auto_round.data_type.utils import reshape_pad_tensor_by_group_size
from auto_round.export.export_to_autoround import AutoRoundFormat
from auto_round.export.export_to_gguf.config import GGUF_CONFIG, GGUF_INNER_CONFIG, ModelType
from auto_round.logger import logger
from auto_round.low_cpu_mem.utils import get_layers_before_block
from auto_round.schemes import AutoScheme, QuantizationScheme, get_gguf_scheme, preset_name_to_scheme
from auto_round.sign_sgd import SignSGD
from auto_round.special_model_handler import _handle_moe_model
from auto_round.utils import (
    INNER_SUPPORTED_LAYER_TYPES,
    SUPPORTED_DTYPES,
    SUPPORTED_FORMATS,
    SUPPORTED_LAYER_TYPES,
    TORCH_VERSION_AT_LEAST_2_6,
    CpuInfo,
    _gguf_args_check,
    _is_fp8_linear,
    _is_fp8_model,
    block_forward,
    check_and_mark_fp8_model,
    check_is_cpu,
    check_need_act_calibration,
    check_seqlen_compatible,
    check_skippable_keywords,
    check_to_quantized,
    clear_memory,
    collect_best_params,
    compile_func,
    convert_dtype_str2torch,
    convert_fp8_layer_to_linear,
    convert_fp8_model_to_16b_model,
    copy_python_files_from_model_cache,
    detect_device,
    estimate_tuning_block_mem,
    find_matching_blocks,
    flatten_list,
    get_block_names,
    get_device_memory,
    get_fp_layer_names,
    get_layer_config_by_gguf_format,
    get_layer_features,
    get_layer_names_in_block,
    get_lm_head_name,
    get_max_vram,
    get_module,
    get_shared_keys,
    htcore,
    infer_bits_by_data_type,
    init_cache,
    is_debug_mode,
    is_hpex_available,
    is_mx_fp,
    is_nv_fp,
    is_standard_fp,
    is_static_wfp8afp8,
    is_wfp8afp8,
    llm_load_model,
    mv_module_from_gpu,
    reset_params,
    set_amax_for_all_moe_layers,
    set_layer_config,
    set_module,
    to_device,
    to_dtype,
    unsupported_meta_device,
)
from auto_round.wrapper import WrapperLinear, WrapperMultiblock, unwrapper_block, unwrapper_layer, wrapper_block


class BaseCompressor(object):
    """Base compressor for LLM quantization

    Attributes:
        model (torch.nn.Module): The loaded PyTorch model in eval mode.
        tokenizer: Tokenizer used to prepare input text for calibration/tuning.
        bits (int): Weight quantization bits.
        group_size (int): Per-group size for weight quantization.
        sym (bool): Whether to use symmetric weight quantization.
        layer_config (dict): Per-layer quantization configuration.
        nsamples (int): Number of calibration samples.
        enable_torch_compile (bool): Whether to enable compile_func for quant blocks/layers.
    """

    bits: int | None
    group_size: int | None
    sym: bool | None
    data_type: str | None
    act_bits: int | None
    act_group_size: int | None
    act_sym: bool | None
    act_data_type: str | None
    act_dynamic: bool | None
    super_bits: int | None
    super_group_size: int | None

    def __init__(
        self,
        model: Union[torch.nn.Module, str],
        tokenizer=None,
        scheme: Union[str, dict, QuantizationScheme, AutoScheme] = "W4A16",
        layer_config: dict[str, Union[str, dict, QuantizationScheme]] = None,
        dataset: Union[str, list, tuple, torch.utils.data.DataLoader] = "NeelNanda/pile-10k",
        iters: int = 200,
        seqlen: int = 2048,
        nsamples: int = 128,
        batch_size: int = 8,
        gradient_accumulate_steps: int = 1,
        low_gpu_mem_usage: bool = False,
        device_map: Union[str, torch.device, int, dict] = 0,
        enable_torch_compile: bool = False,
        seed: int = 42,
        **kwargs,
    ):
        """Initialize AutoRound with quantization and tuning configuration.

        Args:
            model (torch.nn.Module | str): Model object or model name to load.
            tokenizer: Tokenizer for text processing. Required if `model` is not a string and `iters > 0`.
            scheme (str| dict | QuantizationScheme ): A preset scheme that defines the quantization configurations
            bits (int, optional): Weight quantization bits. Defaults to 4.
            group_size (int, optional): Weight quantization group size. Defaults to 128.
            sym (bool, optional): Symmetric weight quantization. Defaults to True.
            layer_config (dict, optional): Layer-wise quantization config. Defaults to None.
            batch_size (int, optional): Calibration batch size. Defaults to 8.
            amp (bool, optional): Use AMP for tuning. Defaults to True.
            device (str | torch.device | int, optional): Compute device. Defaults to 0.
            dataset (str | list | tuple | DataLoader, optional): Calibration data. Defaults to "NeelNanda/pile-10k".
            enable_minmax_tuning (bool, optional): Enable weight min-max tuning. Defaults to True.
            lr (float, optional): Learning rate; if None, set to 1.0 / iters except when iters==0.
            minmax_lr (float, optional): Learning rate for min-max tuning; defaults to `lr`.
            low_gpu_mem_usage (bool, optional): Lower GPU memory mode. Defaults to False.
            iters (int, optional): Optimization iterations. Defaults to 200.
            seqlen (int, optional): Calibration sequence length. Defaults to 2048.
            nsamples (int, optional): Number of calibration samples. Defaults to 128.
            seed (int, optional): Random seed. Defaults to 42.
            gradient_accumulate_steps (int, optional): Gradient accumulation steps. Defaults to 1.
            data_type (str, optional): Weight data type string, e.g., "int". Defaults to "int".
            act_bits (int, optional): Activation quantization bits. Defaults to 16.
            act_group_size (int, optional): Activation group size. Defaults to None.
            act_sym (bool, optional): Symmetric activation quantization. Defaults to None.
            act_data_type (str, optional): Activation data type; inherits weight dtype if None and act_bits < 16.
            act_dynamic (bool, optional): Dynamic activation quantization. Defaults to True.
            enable_torch_compile (bool, optional): Enable torch.compile for quant blocks/layers. Defaults to False.
            device_map (str | dict, optional): Device placement map. Defaults to None.
            disable_opt_rtn (bool, optional): Disable RTN-mode optimization (iters=0). Defaults to False.
            enable_alg_ext (bool, optional): Enable algorithm extension (primarily for INT2). Defaults to False.
            **kwargs: Backward compatible options:
                - enable_alg_ext, quant_lm_head, lr, lr_scheduler, sampler, not_use_best_mse, dynamic_max_gap,
                  super_group_size, super_bits, scale_dtype ("fp16" etc.),
                  nblocks, low_cpu_mem_usage, to_quant_block_names,
                  enable_norm_bias_tuning, enable_quanted_input,
                  disable_deterministic_algorithms, mllm, static_kv_dtype
        Raises:
            ValueError: If invalid device is provided or tokenizer is missing for non-str model with iters > 0.
            RuntimeError: If model parameters are on meta device.
        Example:
            Layer-wise configuration structure:

            >>> layer_config = {
            ...     "layer1": {
            ...         "data_type": "int",
            ...         "bits": 4,
            ...         "group_size": 128,
            ...         "sym": True,
            ...         "act_data_type": None,
            ...         "act_bits": 16,
            ...         "act_group_size": None,
            ...         "act_sym": None,
            ...     },
            ...     # ...
            ... }
        """

        if isinstance(scheme, AutoScheme):
            if len(scheme.options) <= 0:
                raise ValueError("options of AutoScheme must not be empty")
            options = []
            for option in scheme.options:
                new_option = self._parse_and_set_scheme(option, kwargs)
                options.append(new_option)
            scheme.options = options
            for opt in options:
                if isinstance(opt, str) and opt == "BF16":
                    continue
                if isinstance(opt, QuantizationScheme):
                    if opt.bits >= 16 and (opt.act_bits is None or opt.act_bits >= 16):
                        continue
                self.scheme = opt  # Choose the first one that not 16 bits
                break

            # apply scheme to set default bits
            self._parse_and_set_scheme(self.scheme, kwargs)

            self.is_auto_scheme = True

        else:
            self.scheme = self._parse_and_set_scheme(scheme, kwargs)
            self.is_auto_scheme = False

        scheme_keys = [f.name for f in fields(QuantizationScheme)]
        for key in scheme_keys:
            kwargs.pop(key, None)

        gguf_scheme_name = get_gguf_scheme(self.scheme)
        # GGUF uses fp32 scale dtype as default
        scale_dtype = kwargs.pop("scale_dtype", "fp32") if gguf_scheme_name else kwargs.pop("scale_dtype", "fp16")
        # Extra/legacy kwargs for backward compatibility
        # Major version releases may pack them with extra configuration options
        amp = kwargs.pop("amp", True)
        lr = kwargs.pop("lr", None)
        enable_alg_ext = kwargs.pop("enable_alg_ext", False)
        enable_minmax_tuning = kwargs.pop("enable_minmax_tuning", True)
        minmax_lr = kwargs.pop("minmax_lr", None)
        disable_opt_rtn = kwargs.pop("disable_opt_rtn", False)
        lr_scheduler = kwargs.pop("lr_scheduler", None)
        sampler = kwargs.pop("sampler", "rand")
        not_use_best_mse = kwargs.pop("not_use_best_mse", False)
        dynamic_max_gap = kwargs.pop("dynamic_max_gap", -1)
        nblocks = kwargs.pop("nblocks", 1)
        low_cpu_mem_usage = kwargs.pop("low_cpu_mem_usage", False)
        to_quant_block_names: Union[str, list, None] = kwargs.pop("to_quant_block_names", None)
        enable_norm_bias_tuning: bool = kwargs.pop("enable_norm_bias_tuning", False)
        enable_quanted_input: bool = kwargs.pop("enable_quanted_input", True)
        disable_deterministic_algorithms = kwargs.pop("disable_deterministic_algorithms", True)
        enable_deterministic_algorithms = kwargs.pop("enable_deterministic_algorithms", False)
        static_kv_dtype = kwargs.pop("static_kv_dtype", None)
        device = kwargs.pop("device", None)
        self.quant_lm_head = kwargs.pop("quant_lm_head", False)
        self.mllm = kwargs.pop("mllm") if "mllm" in kwargs else False
        self.diffusion = kwargs.pop("diffusion") if "diffusion" in kwargs else False
        # Scale factor for RAM usage per parameter.
        self.mem_per_param_scale = kwargs.pop("mem_per_param_scale", None)
        self.fp_layers = kwargs.pop("fp_layers", "")
        self.layer_config = layer_config
        self.supported_types = SUPPORTED_LAYER_TYPES
        self.inner_supported_types = INNER_SUPPORTED_LAYER_TYPES
        self.scale_dtype = convert_dtype_str2torch(scale_dtype)

        if kwargs:
            logger.warning(f"unrecognized keys {list(kwargs.keys())} were passed. Please check them.")
        if "CUBLAS_WORKSPACE_CONFIG" not in os.environ:
            os.environ["CUBLAS_WORKSPACE_CONFIG"] = ":4096:8"
        # Deprecated, default not to use torch.use_deterministic_algorithms
        if not disable_deterministic_algorithms or enable_deterministic_algorithms:
            if not disable_deterministic_algorithms:
                logger.warning(
                    "default not use deterministic_algorithms. disable_deterministic_algorithms is deprecated,"
                    " please use enable_deterministic_algorithms instead. "
                )

            torch.use_deterministic_algorithms(True, warn_only=False)
        else:
            torch.use_deterministic_algorithms(True, warn_only=True)

        # Model related
        self.quantized = False
        if isinstance(model, str):
            model, tokenizer, low_cpu_mem_usage = llm_load_model(
                model,
                device="cpu",  # always load cpu first
                low_cpu_mem_mode=low_cpu_mem_usage,
            )
        elif tokenizer is None and not self.diffusion and iters > 0:
            raise ValueError("A tokenizer must be set for non-str model input")
        self.low_cpu_mem_usage = bool(low_cpu_mem_usage)
        if unsupported_meta_device(model):
            raise RuntimeError(
                "AutoRound does not support parameters on meta device. "
                "Please use more GPUs by setting `--device 0,1,2,3` or just place the model on CPU."
            )
        check_and_mark_fp8_model(model)
        self.model = model.eval()
        self.tokenizer = tokenizer
        self.shared_cache_keys = get_shared_keys(self.model)

        self.to_quant_block_names = to_quant_block_names
        if not hasattr(self, "quant_block_list"):
            all_blocks = get_block_names(model)
            self.quant_block_list = find_matching_blocks(model, all_blocks, self.to_quant_block_names)

        if device is not None:
            logger.warning("`device` is deprecated, please use `device_map` instead")

        if device_map is None:
            device_map = 0

        if isinstance(scheme, AutoScheme):
            if self.mllm:
                logger.info("AutoScheme is not yet supported for multimodal LLMs.")
                sys.exit(-1)

            if getattr(model, "is_fp8", False):
                logger.info("AutoScheme does not currently support FP8 models.")
                sys.exit(-1)

            all_dtypes = []
            for option in scheme.options:
                # Skip pure BF16 option
                if option == "BF16":
                    continue

                # Resolve the quantization scheme or data type
                dtype = "int"
                if isinstance(option, str):
                    option = preset_name_to_scheme(option)

                if isinstance(option, QuantizationScheme):
                    dtype = option.data_type
                elif isinstance(option, dict):
                    dtype = option.get("data_type", "int")

                all_dtypes.append(dtype)

            # Check for mixed data types
            unique_dtypes = set(all_dtypes)
            if len(unique_dtypes) > 1:
                logger.warning(
                    "Models with mixed data_types "
                    "cannot yet be exported to real formats except GGUF. "
                    "Please save the model using the `fake` format for now."
                )

            layer_config, self.has_qlayer_outside_block = set_layer_config(
                self.model,
                self.layer_config,
                self.scheme,
                self.scale_dtype,
                self.supported_types,
                self.inner_supported_types,
                self.quant_block_list,
                self.fp_layers,
                self.quant_lm_head,
                enable_gguf_official_mixed=False,
                is_mllm=self.mllm,
            )
            quant_layer_names = layer_config.keys()
            scheme_keys = {f.name for f in fields(QuantizationScheme)}
            fixed_layer_scheme_new = {
                k: {key: v[key] for key in scheme_keys & v.keys()}
                for k, v in layer_config.items()
                if v.get("fixed_by_user", False)
            }

            # mainly using quant_layers and fixed by users
            from auto_round.auto_scheme.gen_auto_scheme import GenScheme

            gen_scheme = GenScheme(
                scheme,
                self.model,
                quant_layer_names,
                fixed_layer_scheme_new,
                dataset,
                device_map=device_map,
                tokenizer=self.tokenizer,
            )
            self.layer_config = gen_scheme.get_layer_config()

        # Set device, must place after model loading
        self._set_device(device_map)

        if (isinstance(device_map, dict) and device_map) or device_map == "auto":
            self.device_map = device_map
        elif isinstance(device_map, str) and "," in device_map:
            device_map = device_map.replace(" ", "")  # Remove any spaces
            self.device_list = [int(dev) for dev in device_map.split(",") if dev.isdigit()]
            self.device_map = "auto"
        else:
            self.device_map = None
        self._set_device_map_in_blocks(self.device_map)

        # Tuning hyperparameters
        self.seed = seed
        set_seed(self.seed)
        self.amp = amp
        self.enable_quanted_input = enable_quanted_input
        self.enable_minmax_tuning = enable_minmax_tuning
        self.nsamples = nsamples
        self.enable_norm_bias_tuning = enable_norm_bias_tuning
        self.low_gpu_mem_usage = low_gpu_mem_usage
        self.seqlen = seqlen
        self.batch_size, self.gradient_accumulate_steps = batch_size, gradient_accumulate_steps
        self.nblocks = nblocks
        self.dataset = dataset
        self.iters = iters
        if self.iters < 0:
            logger.warning("`iters` must be non-negative, reset it to 200")
            self.iters = 200
        if self.iters == 0:
            self.lr = 5e-3
        else:
            self.lr = lr or (1.0 / self.iters)  # must place after iter setting
        self.minmax_lr = minmax_lr or self.lr
        self.enable_alg_ext = enable_alg_ext
        self.sampler = sampler
        self.not_use_best_mse = not_use_best_mse
        self.dynamic_max_gap = dynamic_max_gap
        self.lr_scheduler = lr_scheduler
        self.optimizer = self._get_optimizer(None)
        self.disable_opt_rtn = disable_opt_rtn
        self.is_packing_immediate = False  # whether to pack the layer immediately after tuning

        # KV cache, this one does not affect tuning but will collect some infos during tuning
        self.static_kv_dtype = static_kv_dtype
        if self.static_kv_dtype is not None:
            logger.warning("The static kv is experimental and currently has limited support.")

        self._set_amp_dtype()
        self.cache_device = torch.device("cpu") if self.low_gpu_mem_usage else self.device
        if self.act_bits <= 8 and self.amp_dtype == torch.float16:
            logger.warning("force to use bf16 to for quantization tuning when enabling activation quantization")
            self.amp_dtype = torch.bfloat16
            if self.model.dtype != torch.bfloat16:  # keep the model's buffer dtype unchanged
                self.model = self.model.to(torch.bfloat16)
        else:
            logger.info(f"using {self.model.dtype} for quantization tuning")

        # Some helpers
        if "hpu" in str(self.device):
            self.inner_supported_types = tuple(x for x in INNER_SUPPORTED_LAYER_TYPES if x != "FP8Linear")
        self.batch_dim = None
        self.infer_bs_coeff = 1
        self.enable_torch_compile = enable_torch_compile
        self._adjust_torch_compile(enable_torch_compile)
        self.block_forward = compile_func(block_forward, self.device) if self.enable_torch_compile else block_forward
        self._check_configs()
        torch.set_printoptions(precision=3, sci_mode=True)

        if is_hpex_available():
            logger.info("habana_frameworks is available, import htcore explicitly.")
            import habana_frameworks.torch.core as htcore  # pylint: disable=E0401
            import habana_frameworks.torch.hpu as hthpu  # pylint: disable=E0401]

    def _set_device(self, device_map: Union[str, torch.device, int, dict]) -> None:
        if hasattr(self, "device") and self.device is not None:
            return
        if isinstance(device_map, (str, torch.device, int)):
            self.device = detect_device(device_map)

        elif isinstance(device_map, dict) and device_map:
            tmp_devices = []
            for val in device_map.values():
                if isinstance(val, (str, torch.device, int)):  # could optimize
                    tmp_device = detect_device(val)
                    tmp_device = tmp_device.split(":")[0]
                    tmp_devices.append(tmp_device)
            tmp_devices = list(set(tmp_devices))
            if len(tmp_devices) > 1:
                logger.warning(
                    f"there are multiple device types in the device_map, "
                    f"please make sure they are correct,use the first device {tmp_devices[0]} as the core device "
                )

            self.device = tmp_devices[0]
        else:
            raise TypeError(f"device_map should be [str, torch.device, int, dict], but got {type(device_map)}")

    def _parse_and_set_scheme(self, scheme: Union[str, dict, QuantizationScheme], kwargs) -> QuantizationScheme:
        """Parse and set the quantization scheme."""
        res = ""
        if isinstance(scheme, QuantizationScheme):
            scheme = asdict(scheme)
        elif isinstance(scheme, dict):
            scheme = scheme
        elif isinstance(scheme, str):
            res = scheme  # gguf:q4_k_s and gguf_q4_k_m has the same dict scheme, but the result is different
            scheme = scheme.upper()
            scheme = asdict(preset_name_to_scheme(scheme))
        scheme_keys = [f.name for f in fields(QuantizationScheme)]
        for key in scheme_keys:
            if key in kwargs and kwargs[key] is not None:
                setattr(self, key, kwargs[key])
            else:
                setattr(self, key, scheme.get(key, None))
            # kwargs.pop(key, None)
        if self.act_dynamic is None:
            self.act_dynamic = True

        tmp_bits = infer_bits_by_data_type(self.data_type)
        if tmp_bits is not None and tmp_bits < 16 and tmp_bits != self.bits:
            logger.warning(f"'data_type' do not match the specified 'bits' setting. Resetting 'bits' to {tmp_bits}.")
            self.bits = tmp_bits
        if tmp_bits is not None and tmp_bits < 16:
            for supported_dtype in SUPPORTED_DTYPES:  # to easily handle dtype mx_fp4 and layer_config={xxx:{bits:8}}
                if self.data_type.startswith(supported_dtype):
                    if supported_dtype + str(tmp_bits) == self.data_type:  # could not replace FP8_e4m3
                        self.data_type = supported_dtype
                    break

        self.act_group_size = self.act_group_size if self.act_group_size is not None else self.group_size
        self.act_bits = self.act_bits if self.act_bits is not None else 16
        self.act_sym = self.act_sym if self.act_sym is not None else self.sym

        if self.act_data_type is None:
            if self.data_type in SUPPORTED_DTYPES and self.act_bits < 16:
                self.act_data_type = self.data_type
                logger.info(f"activation adopts {self.data_type}")
            else:
                self.act_data_type = "float"
        tmp_act_bits = infer_bits_by_data_type(self.act_data_type)
        if tmp_act_bits is not None and tmp_act_bits < 16 and tmp_act_bits != self.act_bits:
            self.act_bits = tmp_act_bits
            logger.warning(
                f"`act_data_type` do not"
                f" match the specified 'act_bits' setting. Resetting 'act_bits' to {tmp_act_bits}."
            )
        if tmp_act_bits is not None and tmp_act_bits < 16:
            for supported_dtype in SUPPORTED_DTYPES:  # To easily handle dtype mx_fp4 and layer_config={xxx:{bits:8}}
                if self.act_data_type.startswith(supported_dtype):
                    if supported_dtype + str(tmp_act_bits) == self.act_data_type:  # Could not replace FP8_e4m3
                        self.act_data_type = supported_dtype
                    break
        for key in scheme_keys:
            scheme[key] = getattr(self, key)
        if res and QuantizationScheme.from_dict(scheme) == preset_name_to_scheme(res):
            return res
        else:
            return QuantizationScheme.from_dict(scheme)

    def _adjust_torch_compile(self, enable_torch_compile: bool) -> None:
        """Sets the torch compile configuration for the tuning."""
        self.enable_torch_compile = enable_torch_compile
        if (
            not self.enable_torch_compile
            and TORCH_VERSION_AT_LEAST_2_6
            and self.act_bits > 8
            and not is_debug_mode()
            and not self.low_cpu_mem_usage
            and "fp8" not in self.data_type
            and "fp8" not in self.act_data_type
        ):
            logger.info(
                "'enable_torch_compile' is set to `False` by default. "
                "Enabling it can reduce tuning cost by 20%, but it might throw an exception."
            )

        if self.low_cpu_mem_usage and self.enable_torch_compile:
            self.enable_torch_compile = False
            logger.warning("reset enable_torch_compile to `False` as low_cpu_mem_usage is enabled")

        if is_debug_mode() and self.enable_torch_compile:
            self.enable_torch_compile = False
            logger.warning("reset enable_torch_compile to `False` as debug mode is enabled")

        if (self.data_type.startswith("fp") or self.act_data_type.startswith("fp")) and self.enable_torch_compile:
            self.enable_torch_compile = False
            logger.warning("reset enable_torch_compile to `False` as fp8 is enabled")

    def _set_device_map_in_blocks(self, device_map: Union[str, dict, None]) -> None:
        """Sets the device map for specific blocks in the model.

        Args:
            device_map (Union[str, dict, None]): A mapping of module names to devices.
                If provided as a string, it should be in the format
                "module_name:device,module_name:device". Devices can be integers
                (GPU IDs) or strings (e.g., 'cpu', 'cuda:0').
        """
        if self.device_map is None or len(self.device_map) == 0:
            self.device_map = None
        if not device_map:
            return
        if self.device_map == "auto" and device_map == "auto":
            return
        if isinstance(device_map, str):
            device_map = device_map.replace(" ", "")
            infos = device_map.split(",")
            device_map_dict = {}
            for info in infos:
                index = info.find(":")
                key = info[:index]
                value = info[index + 1 :]
                device_map_dict[key] = value
            device_map = device_map_dict

        names = [n for n, m in self.model.named_modules() if len(list(m.children())) == 0]

        for key, device in device_map.items():
            if isinstance(device, str) and device.isdigit():
                device = int(device)
            device = detect_device(device)
            try:
                module = get_module(self.model, key)
                module.tuning_device = device
            except:
                matching_names = [name for name in names if re.match(key, name)]
                if len(matching_names) > 0:
                    for name in matching_names:
                        self._set_device_for_matching_module(name, device)
                else:
                    for name in names:
                        if key in name:
                            self._set_device_for_matching_module(name, device)

    def _set_device_for_matching_module(self, name: str, device: str) -> None:
        """Sets the device for a module if it matches the given name."""
        module = get_module(self.model, name)
        if hasattr(module, "tuning_device") and module.tuning_device != device:
            logger.warning(
                f"multiple devices have been set for layer {name}, keeping original device {module.tuning_device}"
            )
        else:
            module.tuning_device = device

    def _set_auto_device_map_in_block(self, block: torch.nn.Module, input_ids: list[torch.Tensor]) -> None:
        """Automatically sets the device map for the block based on available GPUs and memory constraints."""
        if torch.cuda.is_available():
            num_gpus = torch.cuda.device_count()
        elif torch.xpu.is_available():
            logger.warning_once("XPU does not support auto device map yet, using device 0 for tuning.")
            return
        else:
            raise RuntimeError("No CUDA or XPU devices found.")
        if num_gpus <= 1:
            self.device_map = None
            return

        if hasattr(self, "device_list") and self.device_list:
            cuda_devices = [f"cuda:{i}" for i in self.device_list]
            device_0 = cuda_devices[0]
        else:
            cuda_devices = [f"cuda:{i}" for i in range(num_gpus)]
            device_0 = "cuda:0"

        device_0_memory = get_device_memory(
            self.device_list[0] if hasattr(self, "device_list") and self.device_list else 0
        )
        block_memory, input_output_memory = estimate_tuning_block_mem(block, input_ids)
        if self.low_gpu_mem_usage:
            input_output_memory = 0

        mem_per_param_scale = 13 if self.mem_per_param_scale is None else self.mem_per_param_scale
        if self.iters == 0:
            mem_per_param_scale = 1  # for rtn

        if (block_memory * mem_per_param_scale + input_output_memory) < device_0_memory:
            return  # fit in one GPU

        device_map = {}
        device_memory = {device: get_device_memory(int(device.split(":")[1])) for device in cuda_devices}
        device_memory[device_0] = device_0_memory - input_output_memory

        device_idx = 0
        # First, fill device 0 to its maximum capacity, then distribute the remaining layers evenly across other devices
        for n, m in block.named_modules():
            if check_to_quantized(m):
                layer_name = block.tmp_name + "." + n
                layer_memory = m.weight.nbytes / 1024**3
                if device_idx == 0 and layer_memory * mem_per_param_scale < device_memory[cuda_devices[device_idx]]:
                    device_map[layer_name] = cuda_devices[device_idx]
                    device_memory[cuda_devices[device_idx]] -= layer_memory * mem_per_param_scale
                elif device_idx == 0:
                    device_idx += 1  # Move to the next device once device 0 is full
                    device_map[layer_name] = cuda_devices[device_idx]
                    device_memory[cuda_devices[device_idx]] -= layer_memory * mem_per_param_scale
                else:
                    # Calculate the target device index based on even distribution
                    sorted_devices = sorted(cuda_devices, key=lambda d: device_memory[d], reverse=True)
                    device_idx = sorted_devices[0]
                    if layer_memory * mem_per_param_scale < device_memory[device_idx]:
                        device_map[layer_name] = device_idx
                        device_memory[device_idx] -= layer_memory * mem_per_param_scale
                    else:
                        logger.warning_once(
                            f"Block {block.tmp_name} not fit in available GPU memory. "
                            "Consider using more GPUs or reducing mem_per_param_scale if OOM occurs."
                        )
        self._set_device_map_in_blocks(device_map)

    def _dq_check(self) -> None:
        """Reset the default value of super_bits and super_group_size"""
        if self.data_type.endswith("_dq"):
            gguf_config = GGUF_INNER_CONFIG[f"gguf:q{self.bits}_k"]
            self.super_bits = gguf_config["super_bits"] if self.super_bits is None else self.super_bits
            self.super_group_size = (
                gguf_config["super_group_size"] if self.super_group_size is None else self.super_group_size
            )

    def _check_configs(self) -> None:
        """Checks if the configurations are valid.

        Raises:
        ValueError, TypeError: If any of the configurations are invalid.
        """
        if not isinstance(self.model, torch.nn.Module):
            raise TypeError("model must be an instance of torch.nn.Module")
        if self.bits <= 0:
            raise ValueError("`bits` must be positive")
        if self.act_bits <= 0:
            raise ValueError("`act_bits` must be positive")
        if not (self.group_size == -1 or self.group_size >= 0):
            raise ValueError("`group_size` must be -1 (per channel) or 0 (per-tensor) or a positive integer")
        if not (self.act_group_size == -1 or self.act_group_size >= 0):
            raise ValueError("`act_group_size` must be -1 (per channel) or 0 (per-tensor) or a positive integer")
        if self.batch_size <= 0:
            raise ValueError("`batch_size` must be positive")
        if self.iters < 0:
            raise ValueError("`iters` must be non-negative")
        if self.seqlen <= 0:
            raise ValueError("`seqlen` must be positive")
        if self.nblocks <= 0:
            raise ValueError("`nblocks` must be positive")
        if self.gradient_accumulate_steps <= 0:
            raise ValueError("`gradient_accumulate_steps` must be positive")

        if (
            self.act_bits <= 8
            and (not is_nv_fp(self.act_data_type) or "static_gs" not in self.act_data_type)
            and not is_mx_fp(self.act_data_type)
        ):
            logger.warning(
                "activation quantization is an experimental feature with limited support and a complex API. "
                "And please save the quantized model to fake format as real deployment is not supported currently"
            )

        if is_mx_fp(self.data_type) and self.group_size != 32:
            logger.warning("dtype mx_fp should only support group_size of 32 in real deployment")

        if is_nv_fp(self.data_type) and (self.group_size != 16):
            logger.warning("dtype nv_fp should only support group_size of 16 in real deployment")

        if self.nsamples < self.gradient_accumulate_steps * self.batch_size:
            if self.batch_size > self.nsamples:
                if self.iters > 0:  # GGUF should log this warning, but we don't know the format here
                    logger.warning(
                        f"reset `batch_size` to {self.nsamples} as `nsamples`({self.nsamples})"
                        f" is smaller than batch_size({self.batch_size})"
                    )
                self.batch_size = self.nsamples
            if self.gradient_accumulate_steps > self.nsamples // self.batch_size:
                self.gradient_accumulate_steps = self.nsamples // self.batch_size
                logger.warning(
                    f"reset `gradient_accumulate_steps` to {self.gradient_accumulate_steps}"
                    f" as nsamples must equal or greater"
                    f" than gradient_accumulate_steps * batch_size"
                )

        if self.enable_norm_bias_tuning:
            logger.warning("the `enable_norm_bias_tuning` feature is experimental and currently has limited support.")

        self._dq_check()

    def _check_compatibility(self) -> None:
        """Checks compatibility of the configurations and model."""
        # Check gguf and others
        has_gguf = False
        if hasattr(self, "formats"):
            has_besides_gguf = False
            for format_ in self.formats:
                if "gguf" in format_:
                    has_gguf = True
                elif format_ != "fake":
                    has_besides_gguf = True
            if has_gguf and has_besides_gguf:
                raise ValueError("Gguf format is not compatible with other formats, please choose only one of them")
            if has_gguf and self.iters != 0 and self.bits != 3:
                logger.warning(
                    "`iters=0` is recommended when exporting to GGUF format except for bits 3,"
                    " as we have optimized the RTN method for this case."
                    " We are likely to release new algorithm for certain configurations in the future."
                )

        # # Check group_size 32 for auto_round
        # if (
        #     self.data_type == "int"
        #     and hasattr(self, "formats")
        #     and any(key in fmt for fmt in self.formats for key in ("auto_round", "auto_gptq", "auto_awq"))
        # ):
        #     for n, m in self.model.named_modules():
        #         if type(m) in self.supported_types:
        #             if m.weight.shape[0] % 32 != 0 or m.weight.shape[1] % 32 != 0:
        #                 self.layer_config[n] = {"bits": 16}
        #                 logger.info(
        #                     f"{n} will not be quantized due to its shape not being divisible by 32,"
        #                     " resulting in an exporting issue to autogptq"
        #                 )

        if (
            self.seqlen is not None
            and hasattr(self.model, "config")
            and hasattr(self.model.config, "max_position_embeddings")
        ):
            if self.model.config.max_position_embeddings < self.seqlen:
                logger.warning(
                    f"Change sequence length to {self.model.config.max_position_embeddings} "
                    "due to the limitation of max_position_embeddings"
                )
                self.seqlen = min(self.seqlen, self.model.config.max_position_embeddings)

        if self.seqlen is not None and hasattr(self.tokenizer, "model_max_length"):
            if self.tokenizer.model_max_length < self.seqlen:
                logger.warning(
                    f"Change sequence length to {self.tokenizer.model_max_length} "
                    "due to the limitation of model_max_length. "
                    "You can also try to increase the model_max_length to avoid this issue."
                )
                self.seqlen = min(self.seqlen, self.tokenizer.model_max_length)

        if self.group_size == 0 and "fp8" not in self.data_type:
            logger.warning("`group_size==0` is not supported for data_type other than fp8 ")

    def _parse_format_to_list(self, format: str) -> list:
        """Parses the format string into a list of formats.

        This method checks the requested format(s) against the model's
        quantization settings and adjusts them if necessary. It ensures that
        the formats are compatible with the model's data type, bit width,
        and activation quantization settings.

        Args:
            format (str): The requested format(s) for quantization, separated by commas.

        Returns:
            list: A list of validated and updated formats.
        """

        # Remove duplicates from formats list
        def remove_duplicates(lst):
            seen = set()
            return [x for x in lst if not (x in seen or seen.add(x))]

        formats = format.replace("q*_", f"q{self.bits}_").replace(" ", "").split(",")
        formats = remove_duplicates(formats)  # need the keep origin order

        gguf_format_name = get_gguf_scheme(self.scheme)

        if gguf_format_name:
            for i in range(len(formats)):
                if formats[i] != "fake" and formats[i] != gguf_format_name.lower():
                    logger.warning(
                        f"reset format {formats[i]} to {gguf_format_name.lower()} "
                        f"since scheme {gguf_format_name} can only be exported to format {gguf_format_name.lower()}"
                    )
                    formats[i] = gguf_format_name.lower()

        _gguf_args_check(self, formats, model_type=ModelType.TEXT)
        if self.mllm:
            _gguf_args_check(self, formats, model_type=ModelType.MMPROJ)

        for f in formats:
            if f.startswith("gguf"):
                self.scheme = f.upper()
                break

        for format_ in formats:
            if format_ not in SUPPORTED_FORMATS:
                logger.error(f"Unsupported format {format_}, please choose from {SUPPORTED_FORMATS}")
                exit(-1)
        if self.scale_dtype != torch.float32:
            only_gguf = True
            for format_ in formats:
                if not ("gguf" in format_ or "fake" in format_):
                    only_gguf = False
                    break
            if len(formats) == 1 and "fake" == formats[0]:
                only_gguf = False
            if only_gguf:
                self.scale_dtype = torch.float32
                logger.info("change `scale_dtype` to `torch.float32`")

        # Adjust format settings based on compatibility
        for index in range(len(formats)):
            format = formats[index]
            if format == "auto_round":
                if self.sym and "int" in self.data_type:
                    format = "auto_round:auto_gptq"
                elif self.bits == 4 and not self.sym and "int" in self.data_type:
                    enable_awq = all(
                        config["bits"] == self.bits or config["bits"] >= 16 for config in self.layer_config.values()
                    )
                    if enable_awq:
                        format = "auto_round:auto_awq"
                elif is_nv_fp(self.data_type) or is_mx_fp(self.data_type):
                    format = f"auto_round:{self.data_type}"
                elif is_static_wfp8afp8(self):  # static wfp8afp8
                    format = f"auto_round:{AutoRoundFormat.FP8_STATIC.value}"
                elif self.data_type.startswith("fp") and self.bits == 8 and self.act_bits >= 16:  # woq fp8
                    format = f"auto_round:{AutoRoundFormat.FP8.value}"
                elif self.act_bits < 16:
                    raise ValueError(
                        "AutoRound format does not support exporting "
                        "for the current quantization configuration, "
                        "please change to `fake` format for research purpose"
                    )
                formats[index] = format
            elif format == "llm_compressor":
                from auto_round.export.export_to_llmcompressor import check_compressed_tensors_supported

                if is_nv_fp(self.data_type) or is_mx_fp(self.data_type):
                    check_compressed_tensors_supported()
                    format = format.replace("llm_compressor", f"llm_compressor:{self.data_type}")
                    formats[index] = format
                elif is_static_wfp8afp8(self):
                    format = f"llm_compressor:{AutoRoundFormat.FP8_STATIC.value}"
                    formats[index] = format
                    if self.act_group_size != 0:
                        logger.warning(
                            f"scheme FP8_STATIC export to llm_compressor format only support for act_group_size 0,"
                            f" ,but got act_group_size={self.act_group_size}, reset = 0"
                        )
                        self.act_group_size = 0
                    if self.group_size > 0:
                        logger.warning(
                            f"please note that group_size={self.group_size}"
                            " may not be supported for llm_compressor format, and cannot be loaded in llm_compressor"
                        )
                elif not is_wfp8afp8(self):
                    logger.error(
                        "Currently, the llm_compressor format only supports MXFP/NVFP/FP8. "
                        "Please change format to fake or auto_round etc."
                    )
            elif "auto_awq" in format:
                from auto_round.utils import check_awq_gemm_compatibility

                awq_supported, info = check_awq_gemm_compatibility(
                    self.model, self.bits, self.group_size, self.sym, self.layer_config
                )
                if not awq_supported:
                    logger.warning(f"The AutoAWQ format may not be supported due to {info}")
            else:
                if (is_nv_fp(self.data_type) or is_mx_fp(self.data_type)) and format != "fake":
                    logger.warning(f"nv_fp and mx_fp dtypes are not supported for export format: {format}")

        formats = remove_duplicates(formats)
        for i in range(len(formats)):
            formats[i] = self._check_supported_format(formats[i])
        formats = remove_duplicates(formats)
        return formats

    def _check_supported_format(self, format: str) -> bool:
        """Checks if the specified format is supported.

        This method validates the requested format against the model's bit width,
        group size, symmetry, and activation quantization settings. It raises an
        error if the format is incompatible with the current model configuration.

        Args:
            format (str): The requested format for quantization.

        Returns:
            bool: True if the format is supported, False otherwise.
        """
        if format == "fake":
            return format
        format = format.replace("q*_", f"q{self.bits}_")

        # format check for fp8
        w_fp8 = self.data_type.startswith("fp") and self.bits == 8
        act_fp8 = self.act_data_type.startswith("fp") and self.act_bits == 8
        if (w_fp8 or act_fp8) and re.search("^auto_round|^llm_compressor", format) is None:
            error_msg = (
                f"is only supported to export auto_round or llm_compressor format," f" but got {format}, please check."
            )
            error_msg = ("act_data_type<fp8> " + error_msg) if act_fp8 else error_msg
            error_msg = ("data_type<fp8> " + error_msg) if w_fp8 else error_msg
            logger.error(error_msg)
            sys.exit(-1)

        # Only support to export afp8/nv_fp/mx_fp
        if self.act_bits <= 8:
            if not is_standard_fp(self.act_data_type) or self.act_dynamic:
                if "llm_compressor" in format:
                    if (is_nv_fp(self.act_data_type) and "static_gs" in self.act_data_type) or (
                        is_mx_fp(self.act_data_type)
                    ):
                        return format
                    bits, group_size, sym, act_bits = 8, -1, True, 8
                    assert (
                        self.bits == bits
                        and self.group_size == group_size
                        and self.sym == sym
                        and self.act_bits == act_bits
                        and self.act_dynamic
                    ), (
                        f"Currently only support to export llm_compressor format for sym dynamic quantized"
                        f" W{self.bits}A{self.act_bits} model with group_size={group_size},"
                        f" but got bits={self.bits}, group_size={self.group_size}, sym={self.sym},"
                        f" act_bits={self.act_bits}"
                    )
                elif "auto_round" in format and (
                    is_mx_fp(self.act_data_type) or (is_nv_fp(self.act_data_type) and "static_gs" in self.act_data_type)
                ):
                    pass
                elif format != "fake":
                    logger.warning(
                        "Currently only support to export auto_round format quantized model"
                        " with fp8, mx_fp and nv_fp4 dtype activation for activation quantization."
                        " Change format to fake and save."
                    )
                    format = "fake"
            else:
                if format not in [
                    "auto_round",
                    f"auto_round:{AutoRoundFormat.FP8_STATIC.value}",
                    f"llm_compressor:{AutoRoundFormat.FP8_STATIC.value}",
                    "auto_round:llm_compressor",
                ]:
                    logger.warning(
                        f"Currently only support to export auto_round or fake format for static W{self.bits}AFP8 model,"
                        f" change format {format} to auto_round"
                    )
                    if is_static_wfp8afp8(self):
                        format = f"auto_round:{AutoRoundFormat.FP8_STATIC.value}"
                    else:
                        format = f"auto_round:{AutoRoundFormat.FP8.value}"
            if (
                self.act_group_size != 0
                and not self.act_dynamic
                and format == f"auto_round:{AutoRoundFormat.FP8.value}"
            ):
                logger.warning(
                    f"Please note that quantize activation with act_group_size={self.act_group_size}"
                    " may result in failure to export or import normally."
                )
        if re.search(r"q\d_k", format) and not self.data_type.endswith("_dq"):
            logger.error(
                f"datatype<{self.data_type}> not support to export {format} format."
                " Please change export format or `data_type`."
            )
            sys.exit(-1)

        return format

    def quantize_and_save(
        self, output_dir: str = "tmp_autoround", format: str = "auto_round", inplace: bool = True, **kwargs
    ) -> tuple[torch.nn.Module, dict[str, Any]]:
        """Quantizes the model and saves it in the specified format(s).

        This function checks the validity of the requested format(s), quantizes
        the model accordingly, and saves it to the specified output directory.
        If multiple formats are provided, the model is saved separately for each format.

        Args:
            output_dir (str, optional): The directory where the quantized model
                will be saved. Defaults to "tmp_autoround".
            format (str, optional): The quantization format(s) to use, separated
                by commas if multiple. Defaults to "auto_round".
            inplace (bool, optional): Whether to modify the model in place if only
                one format is used. Defaults to True.
            **kwargs: Additional arguments for the quantization and saving process.

        Returns:
            model: A qdq model or packed model based on the configurations
            folders: The folder paths where the quantized models are saved.

        Raises:
            ValueError: If an unsupported format is specified.
        """
        # Validate and process the specified formats
        self.orig_output_dir = output_dir

        # check and update the format based on the current configuration
        format_list = self._parse_format_to_list(format)
        self.formats = format_list

        # If multiple formats are specified, enforce inplace=False
        if len(format_list) > 1:
            inplace = False
        self.inplace = kwargs.get("inplace", inplace)
        kwargs.pop("inplace", None)

        # Perform model quantization
        if self.static_kv_dtype is not None:
            from auto_round.experimental.kv_cache import kvcache_quant_context

            with kvcache_quant_context(self.model, static_kv_dtype=self.static_kv_dtype):
                model, _ = self.quantize()
        else:
            model, _ = self.quantize()
        # Save the quantized model in the specified format_list
        folders = []
        for format in format_list:
            if "gptq" in format and not self.sym:
                logger.warning(
                    "The asymmetrical kernel of the GPTQ format may result in a noticeable accuracy drop,"
                    " particularly for 2-bit quantization and smaller models."
                    " We recommend exporting to either the AutoAWQ format ( only 4 bits) or "
                    "the AutoRound format(2/3/4/8 bits)."
                )
            save_folder = self._get_save_folder_name(format)
            self.save_quantized(save_folder, format=format, inplace=inplace, **kwargs)

            folders.append(save_folder)

        return model, folders

    def _get_save_folder_name(self, format_str: str) -> str:
        """Generates the save folder name based on the provided format string.

        If there are multiple formats to handle, the function creates a subfolder
        named after the format string with special characters replaced. If there's
        only one format, it returns the original output directory directly.

        Args:
            format_str (str): The format identifier (e.g., 'gguf:q2_k_s').

        Returns:
            str: The path to the folder where results should be saved.
        """
        # Replace special characters to make the folder name filesystem-safe
        sanitized_format = format_str.replace(":", "-").replace("_", "-")

        # Use a subfolder only if there are multiple formats
        if len(self.formats) > 1:
            return os.path.join(self.orig_output_dir, sanitized_format)

        return self.orig_output_dir

    @torch.inference_mode()
    def _quantize_embedding_layer(self):
        """Quantizes embedding layers in the model according to the configuration.

        This method iterates through all modules in the model, identifies embedding
        layers specified in `self.layer_config`, and applies the appropriate quantization
        function based on bit precision, grouping strategy, and dtype.

        Returns:
            bool: True if the quantization process completes without critical errors.
        """
        is_quantized = False
        for name, module in self.model.named_modules():
            # Skip non-Embedding modules or layers not in config
            if not isinstance(module, torch.nn.Embedding) or name not in self.layer_config:
                continue

            config = self.layer_config[name]

            # Skip layers that are not marked for quantization
            if not check_to_quantized(config):
                continue
            is_quantized = True
            config["scale_dtype"] = self.scale_dtype
            dtype = config["data_type"]

            # Determine quantization function key with symmetry/asymmetry
            if dtype not in QUANT_FUNC_WITH_DTYPE:
                dtype = f"{dtype}_{'sym' if config['sym'] else 'asym'}"

            # Optionally use optimized rounding (RTN) variant
            if not self.disable_opt_rtn and f"rtn_{dtype}" in QUANT_FUNC_WITH_DTYPE:
                dtype = f"rtn_{dtype}"

            quant_func = QUANT_FUNC_WITH_DTYPE[dtype]

            # Attempt quantization on GPU, fall back to CPU if OOM
            try:
                weight, scale, zp = quant_func(
                    module.weight.to(self.device),
                    **{k: config[k] for k in ["bits", "group_size", "super_bits", "super_group_size", "scale_dtype"]},
                )
            except RuntimeError as e:
                cuda_error_msg = traceback.format_exc()
                try:
                    logger.error(cuda_error_msg)
                    logger.warning("falling back to CPU")
                    weight, scale, zp = quant_func(
                        module.weight.to("cpu"),
                        **{
                            k: config[k]
                            for k in ["bits", "group_size", "super_bits", "super_group_size", "scale_dtype"]
                        },
                    )
                except Exception as e:
                    raise

            # Overwrite the module's weights with the quantized version
            module.weight.data.copy_(weight.cpu())

            # Attach scale and zero point (zp) to the module
            for param_name, value in zip(["scale", "zp"], [scale, zp]):
                if isinstance(value, dict):
                    for k, v in value.items():
                        setattr(module, k if k == "scale" else f"w_{k}", v.cpu())
                elif isinstance(value, torch.Tensor):
                    setattr(module, param_name, value.cpu())
                else:
                    setattr(module, param_name, value)

            # Update config
            self.layer_config.setdefault(name, {}).update(config)

            # Release memory
            clear_memory()

        return is_quantized

    def _quant_rtn_with_imatrix(self, all_to_quantized_module_names: list[str]) -> None:
        """Performs RTN quantization using input activation statistics (imatrix).

        This method accumulates per-channel second-moment activation statistics (imatrix)
        via forward hooks and uses them to perform RTN quantization. If CUDA memory runs out,
        it falls back to CPU-based blockwise quantization.

        Args:
            all_to_quantized_module_names (list[str]):
                A list of module names (e.g., 'model.layers.0.self_attn.q_proj') to be quantized.

        Returns:
            None
        """
        logger.info("start to compute imatrix for GGUF quantization")

        # Load dataset
        from auto_round.calib_dataset import get_dataloader

        if isinstance(self.dataset, str):
            if self.tokenizer is None:
                raise ValueError("A tokenizer must be set for the model when using a dataset string.")
            dataset_name = self.dataset.replace(" ", "")
            self.dataloader = get_dataloader(
                self.tokenizer, self.seqlen, dataset_name, self.seed, self.batch_size, self.nsamples
            )
        else:
            self.dataloader = self.dataset

        model = self.model

        # Dispatch multi-GPU model if necessary
        if hasattr(model, "hf_device_map") and len(model.hf_device_map) > 1:
            dispatch_model(model, model.hf_device_map)

        def register_act_hook(model):
            """Registers hooks to accumulate activation squared norms into `imatrix`."""

            def get_imatrix_hook(module, input, output):
                input = input[0] if isinstance(input, (tuple, list)) else input
                flattened = input.reshape(-1, input.shape[-1]).to(torch.float32)
                squared = torch.sum(torch.pow(flattened, 2), dim=0).to(torch.float32)

                if not hasattr(module, "imatrix"):
                    module.imatrix = squared
                    module.imatrix_cnt = input.shape[0]
                else:
                    module.imatrix += squared.to(module.imatrix.device)
                    module.imatrix_cnt += input.shape[0]

            hook_handles = []
            for name, module in model.named_modules():
                if isinstance(module, self.supported_types) and check_to_quantized(module):
                    hook = module.register_forward_hook(get_imatrix_hook)
                    hook_handles.append(hook)
            return hook_handles

        hooks = register_act_hook(model)

        try:
            # Move model to target device
            if hasattr(self.model, "hf_device_map") and len(self.model.hf_device_map) > 1:
                dispatch_model(self.model, self.model.hf_device_map)
            else:
                model = model.to(self.device)
            if _is_fp8_model(self.model):
                convert_fp8_model_to_16b_model(self.model, self.amp_dtype)
            cnt = 0

            # Run forward pass to accumulate imatrix
            for data in self.dataloader:
                cnt += data["input_ids"].shape[0]
                data = to_device(data, self.device)
                model(**data)
                if cnt >= self.nsamples:
                    break

            # Remove hooks after data collection
            for hook in hooks:
                hook.remove()

            # Normalize imatrix by count
            for _, module in model.named_modules():
                if hasattr(module, "imatrix"):
                    module.imatrix /= module.imatrix_cnt
            if hasattr(model, "hf_device_map") and len(model.hf_device_map) > 1:
                import accelerate

                accelerate.hooks.remove_hook_from_submodules(model)
            # Perform quantization using RTN
            pbar = tqdm(all_to_quantized_module_names)
            block_names_cnt = len(flatten_list(get_block_names(self.model, True)))
            clear_mem_freq = len(all_to_quantized_module_names) // block_names_cnt
            if clear_mem_freq == 0:
                clear_mem_freq = 1
            cnt = 1
            for name in pbar:
                pbar.set_description(f"Quantizing {name}")
                self._quantize_layer_via_rtn(name)
                if cnt % clear_mem_freq == 0:
                    clear_memory()
                    cnt = 1
                cnt += 1
        except RuntimeError as e:
            try:
                if hasattr(model, "hf_device_map") and len(model.hf_device_map) > 1:
                    import accelerate

                    accelerate.hooks.remove_hook_from_submodules(model)
                # Fallback: out-of-memory → try CPU blockwise quantization
                logger.warning("Out of VRAM, falling back to blockwise quantization. Accuracy may degrade.")
                model = model.to("cpu")
                clear_memory()
                self._quantize_via_rtn_blockwise(all_to_quantized_module_names)
            except RuntimeError as e:
                cuda_error_msg = traceback.format_exc()
                try:
                    logger.error(cuda_error_msg)
                    # Final fallback: warn and use CPU-only quantization
                    logger.warning(
                        "Fallback to CPU. "
                        "Consider enabling `low_gpu_mem_usage` or using more GPUs via `--device 0,1,2,3`."
                    )
                    model = model.to("cpu")
                    clear_memory()
                    if hasattr(model, "hf_device_map") and len(model.hf_device_map) > 1:
                        import accelerate

                        accelerate.hooks.remove_hook_from_submodules(model)

                    orig_device = self.device
                    self.device = "cpu"
                    self._quantize_via_rtn_blockwise(all_to_quantized_module_names)
                    self.device = orig_device
                except Exception as e:
                    raise
        finally:
            # Always remove hooks
            for hook in hooks:
                hook.remove()

    def _quantize_layer_via_rtn(self, name: str) -> None:
        """Quantizes a layer using RTN (Round-To-Nearest) if available.

        This function attempts to quantize a layer by switching its data type to a
        `rtn_*` version if supported, then wraps and unwraps the module to apply
        quantization. If GPU memory is insufficient, it falls back to CPU.

        If packing is enabled (`is_packing_immediate`), the function will also export
        the quantized layer to the appropriate backend format.

        Args:
            name (str): Name of the layer to quantize.

        Raises:
            RuntimeError: If quantization fails for reasons unrelated to memory.
        """
        m = get_module(self.model, name)

        if _is_fp8_linear(m):
            m = convert_fp8_layer_to_linear(m, self.amp_dtype)
            set_module(self.model, name, m)

        # Step 1: Use optimized RTN data type if available
        if not self.disable_opt_rtn and not m.data_type.startswith("rtn_"):
            from auto_round.data_type import QUANT_FUNC_WITH_DTYPE

            rtn_dtype = "rtn_" + m.data_type
            if rtn_dtype in QUANT_FUNC_WITH_DTYPE:
                m.data_type = rtn_dtype
                self.layer_config[name]["data_type"] = m.data_type

        # Step 2: Try quantization on GPU first, fall back to CPU if OOM
        # if only export gguf, using gguf-packing instead of rtn
        if self.is_packing_immediate and self.iters == 0 and "gguf" in self.formats[0] and not self.disable_opt_rtn:
            m.scale = None
            m.zp = None
        else:
            try:
                m = m.to(m.tuning_device if hasattr(m, "tuning_device") else self.device)
                m = WrapperLinear(
                    m,
                    enable_minmax_tuning=False,
                    enable_norm_bias_tuning=False,
                    enable_round_tuning=False,
                    enable_torch_compile=self.enable_torch_compile,
                )
                m = m.unwrapper({})
                m.to("cpu")
            except RuntimeError as e:
                cuda_error_msg = traceback.format_exc()
                m = m.orig_layer if hasattr(m, "orig_layer") else m
                try:
                    logger.error(cuda_error_msg)
                    logger.warning("falling back to CPU.")
                    m.to("cpu")
                    m = WrapperLinear(
                        m,
                        enable_minmax_tuning=False,
                        enable_norm_bias_tuning=False,
                        enable_round_tuning=False,
                        enable_torch_compile=self.enable_torch_compile,
                    )
                    m = m.unwrapper({})
                except Exception as e:
                    raise

        # Step 3: Optional immediate packing/export
        if self.is_packing_immediate:
            from auto_round.export import PACKING_LAYER_WITH_FORMAT

            if check_to_quantized(m):
                target_backend = self.formats[0].split(":")[0] if ":" in self.formats[0] else self.formats[0]
                has_gguf = any("gguf" in fmt for fmt in self.formats)

                if has_gguf:
                    from auto_round.export.export_to_gguf.export import pack_gguf_layer

                    output_dir = self._get_save_folder_name(self.formats[0])
                    model_type = ModelType.MMPROJ if self.mllm else ModelType.TEXT
                    pack_gguf_layer(
                        name,
                        self.model,
                        self.formats[0],
                        output_dir,
                        self.layer_config,
                        self.tokenizer,
                        processor=self.processor if hasattr(self, "processor") else None,
                        image_processor=self.image_processor if hasattr(self, "image_processor") else None,
                        model_type=model_type,
                    )
                else:
                    PACKING_LAYER_WITH_FORMAT[target_backend](name, self.model, self.formats[0], device=self.device)

                # if self.low_gpu_mem_usage:
                #     clear_memory()
        else:
            set_module(self.model, name, m)

    @torch.inference_mode()
    def _quantize_rtn(self) -> tuple[torch.nn.Module, dict[str, Any]]:
        """Quantize all modules in the model using RTN (Round-To-Nearest) strategy.

        If the target format includes GGUF with `k`, and optimized RTN is enabled,
        blockwise quantization with input caching and imatrix is used.

        Returns:
            tuple[nn.Module, Dict[str, Any]]: The quantized model and the layer configuration.
        """
        if self.amp and self.model.dtype != self.amp_dtype:
            self.model.to(self.amp_dtype)

        all_to_quantized_module_names: list[str] = [n for n, m in self.model.named_modules() if check_to_quantized(m)]

        if is_nv_fp(self.data_type):
            from auto_round.data_type.nvfp import calculate_gparam
            from auto_round.data_type.utils import update_fused_layer_global_scales

            pbar = tqdm(all_to_quantized_module_names)
            for name in pbar:
                pbar.set_description(f"Calculate weight global scale: {name}")
                m = get_module(self.model, name)
                weight_global_scale = calculate_gparam(m.weight, self.group_size)
                setattr(m, "weight_global_scale", weight_global_scale)

            modules = list(self.model.modules())
            for module in tqdm(modules, desc="Update weight global scale for fuse module"):
                update_fused_layer_global_scales(module)

        has_gguf_k = any("gguf" in fmt and "k" in fmt for fmt in getattr(self, "formats", []))

        self._quantize_embedding_layer()

        self.model.to("cpu")
        if has_gguf_k and not self.disable_opt_rtn:
            self._quant_rtn_with_imatrix(all_to_quantized_module_names)
        elif self.act_bits <= 8 and check_need_act_calibration(
            self.act_dynamic, self.act_data_type, self.act_bits
        ):  # TODO, mixed datatype has bug
            hook_handles = self._register_act_max_hook(self.model)
            try:
                self._quantize_via_rtn_blockwise(all_to_quantized_module_names)
            except RuntimeError as e:
                logger.warning("Fallback to CPU. Consider using more GPUs via `--device 0,1,2,3`.")
                self.model = self.model.to("cpu")
                clear_memory()
                if hasattr(self.model, "hf_device_map") and len(self.model.hf_device_map) > 1:
                    import accelerate

                    accelerate.hooks.remove_hook_from_submodules(self.model)
                orig_device = self.device
                self.device = "cpu"
                self._quantize_via_rtn_blockwise(all_to_quantized_module_names)
                self.device = orig_device
            for handle in hook_handles:
                handle.remove()
        else:
            block_names_cnt = len(flatten_list(get_block_names(self.model, True)))
            clear_mem_freq = len(all_to_quantized_module_names) // block_names_cnt
            if clear_mem_freq == 0:
                clear_mem_freq = 1
            pbar = tqdm(all_to_quantized_module_names)
            cnt = 1
            for name in pbar:
                pbar.set_description(f"Quantizing {name}")
                self._quantize_layer_via_rtn(name)
                if cnt % clear_mem_freq == 0:
                    clear_memory()
                    cnt = 1
                cnt += 1
        # Convert remaining fp8
        if _is_fp8_model(self.model):
            convert_fp8_model_to_16b_model(self.model, self.amp_dtype)
        self.quantized = True
        return self.model, self.layer_config

    def _quantize_via_rtn_blockwise(self, all_to_quantized_module_names: list[str]) -> None:
        """Quantize model layers block by block using cached inputs and imatrix.

        Args:
            all_to_quantized_module_names (list[str]): Names of layers to be quantized.
        """
        all_to_quantized_module_names = list(set(all_to_quantized_module_names))

        all_blocks = self.quant_block_list if self.quant_block_list else get_block_names(self.model)
        if not all_blocks:
            raise ValueError("Could not find any blocks. Check the model or quant_block_list.")

        all_first_block_names = [block[0] for block in all_blocks]
        if self.act_bits < 16 and not self.act_dynamic:
            layer_names = self._get_quantized_layer_names_outside_blocks()
            if len(layer_names) > 0:
                logger.warning(
                    "quantize layers outside blocks for static activation quantizaiton"
                    " will significantly increase calibration time"
                )
            all_inputs = self.try_cache_inter_data_gpucpu(all_first_block_names, self.nsamples, layer_names)
        else:
            all_inputs = self.cache_inter_data(all_first_block_names, self.nsamples)

        # Clear hooks for multi-GPU setups
        if hasattr(self.model, "hf_device_map") and len(self.model.hf_device_map) > 1:
            accelerate.hooks.remove_hook_from_submodules(self.model)

        pbar = tqdm(range(sum(len(block) for block in all_blocks)))

        for block_names in all_blocks:
            first_block = block_names[0]
            inputs = all_inputs.pop(first_block)
            input_keys = [k for k in inputs if k.startswith("hidden_state")]
            if len(input_keys) != 1:
                raise RuntimeError(
                    "hidden_states arg mismatch. Please file an issue at https://github.com/intel/auto-round/issues"
                )
            inputs["input_ids"] = inputs.pop(input_keys[0])

            clear_memory(self.inputs)

            total_samples = len(inputs["input_ids"])
            if total_samples < self.batch_size:
                self.batch_size = total_samples
                logger.warning(f"Forcing batch size to {total_samples}")

            input_ids = to_device(inputs.pop("input_ids"), self.cache_device)
            input_others = to_device(inputs, self.cache_device)

            tmp_dtype = self.amp_dtype if self.amp else torch.float32
            input_ids = [id_.to(tmp_dtype) for id_ in input_ids]

            for key, val in input_others.items():
                if isinstance(val, torch.Tensor) and val.dtype in (torch.float16, torch.bfloat16):
                    input_others[key] = val.to(tmp_dtype)
                elif isinstance(val, list):
                    input_others[key] = [to_dtype(v, tmp_dtype) for v in val]

            for block_name in block_names:
                pbar.set_description(f"Quantizing {block_name}")
                block = get_module(self.model, block_name)
                block = block.to(self.device)
                if _is_fp8_model(self.model):
                    convert_fp8_model_to_16b_model(block, dtype=self.amp_dtype)

                if self.device_map == "auto":
                    self._set_auto_device_map_in_block(block, input_ids)

                # Dispatch model if needed
                if self.device_map is not None:
                    from accelerate.hooks import AlignDevicesHook, add_hook_to_module

                    for _, m in block.named_modules():
                        if len(list(m.children())) != 0 or not hasattr(m, "tuning_device"):
                            continue
                        hook = AlignDevicesHook(m.tuning_device, io_same_device=True)
                        add_hook_to_module(m, hook, True)
                else:
                    block = block.to(self.device)
                input_ids = self._get_block_outputs(
                    block,
                    input_ids,
                    input_others,
                    self.batch_size * self.infer_bs_coeff,
                    self.device,
                    self.cache_device,
                )
                if self.device_map is not None:
                    accelerate.hooks.remove_hook_from_submodules(block)

<<<<<<< HEAD
                if (is_nv_fp(self.act_data_type)) or is_static_wfp8afp8(self):
=======
                if is_nv_fp(self.act_data_type) or is_static_wfp8afp8(self):
>>>>>>> fbc41c8d
                    # enable moe experts act_max automatic generation for Linear
                    set_amax_for_all_moe_layers(block, attr_name="act_max")
                # Normalize imatrix and quantize layers
                for _, m in block.named_modules():
                    if hasattr(m, "imatrix"):
                        m.imatrix /= m.imatrix_cnt
                    if hasattr(m, "tmp_name") and m.tmp_name in all_to_quantized_module_names:
                        self._quantize_layer_via_rtn(m.tmp_name)
                        all_to_quantized_module_names.remove(m.tmp_name)

                mv_module_from_gpu(block, self.low_cpu_mem_usage)
                pbar.update(1)

        pbar.close()
        cnt = 1
        block_names_cnt = len(flatten_list(get_block_names(self.model, True)))
        clear_mem_freq = len(all_to_quantized_module_names) // block_names_cnt
        if clear_mem_freq == 0:
            clear_mem_freq = 1
        # Process remaining layers not in blocks
        for name in all_to_quantized_module_names:
            self._quantize_layer_via_rtn(name)
            if cnt % clear_mem_freq == 0:
                clear_memory()
                cnt = 1
            cnt += 1

    def _update_inputs(self, inputs: dict, q_inputs: dict) -> tuple[dict, torch.Tensor]:
        keys = inputs.keys()
        input_id_str = [key for key in keys if key.startswith("hidden_state")]
        if len(input_id_str) != 1:
            raise RuntimeError(
                "hidden_states arg mismatch error,"
                "please raise an issue in https://github.com/intel/auto-round/issues"
            )
        inputs["input_ids"] = inputs.pop(input_id_str[0], None)
        if q_inputs is not None:
            q_inputs = q_inputs.pop(input_id_str[0], None)
        return inputs, q_inputs

    def quantize(self) -> tuple[torch.nn.Module, dict[str, Any]]:
        """Quantize the model and return the quantized model along with layer configurations.The entry of AutoRound.
        Returns:
        The quantized model and layer configurations.
        """
        for n, m in self.model.named_modules():  # TODO check if could removed
            m.tmp_name = n
        self._check_compatibility()
        formats = self.formats if hasattr(self, "formats") else None
        # It is best to modify the model structure in the quantize function and check the format,
        # because it may cause the gguf format to not be exported normally.
        self.model = _handle_moe_model(self.model, formats=formats)

        # TODO check scale_dtype
        if not self.is_auto_scheme:
            enable_gguf_official_mixed = True
        else:
            enable_gguf_official_mixed = False
        self.layer_config, self.has_qlayer_outside_block = set_layer_config(
            self.model,
            self.layer_config,
            self.scheme,
            self.scale_dtype,
            self.supported_types,
            self.inner_supported_types,
            self.quant_block_list,
            self.fp_layers,
            self.quant_lm_head,
            enable_gguf_official_mixed=enable_gguf_official_mixed,
            is_mllm=self.mllm,
        )

        if not hasattr(self, "formats"):
            logger.warning("this API is deprecated, please use `quantize_and_save` instead")
        else:
            # Determine if immediate packing is required
            formats = self.formats
            if (
                len(formats) == 1
                and (
                    "awq" in formats[0]
                    or "gptq" in formats[0]
                    or "auto_round" in formats[0]
                    or "gguf" in formats[0]
                    or "llm_compressor" in formats[0]
                )
                and self.inplace
            ):
                self.is_packing_immediate = True
        if self.iters == 0:
            return self._quantize_rtn()

        if bool(self.quant_block_list):
            all_blocks = self.quant_block_list
        else:
            all_blocks = get_block_names(self.model)

        if len(all_blocks) == 0:
            logger.warning("could not find blocks, exit with original model")
            return self.model, self.layer_config

        if self.amp and self.model.dtype != self.amp_dtype:
            self.model = self.model.to(self.amp_dtype)

        layer_names = self._get_quantized_layer_names_outside_blocks()
        self.start_time = time.time()
        all_first_block_names = [block[0] for block in all_blocks]
        if len(layer_names) > 0:
            logger.info(
                "Starting to cache block inputs. This may be slow due to external block layers: %s", layer_names
            )
        else:
            logger.info("start to cache block inputs")
        all_inputs = self.try_cache_inter_data_gpucpu(all_first_block_names, self.nsamples, layer_names=layer_names)
        is_quantized_embedding = self._quantize_embedding_layer()
        all_q_inputs = None
        if is_quantized_embedding:
            all_inputs = copy.deepcopy(self.inputs)
            clear_memory(self.inputs)
            all_q_inputs = self.try_cache_inter_data_gpucpu(
                all_first_block_names, self.nsamples, layer_names=layer_names
            )
        self.model = mv_module_from_gpu(self.model, self.low_cpu_mem_usage)
        clear_memory()
        if hasattr(self.model, "hf_device_map") and len(self.model.hf_device_map) > 1:
            accelerate.hooks.remove_hook_from_submodules(self.model)  # self.model.hf_device_map has not been changed
        self.model = mv_module_from_gpu(self.model, self.low_cpu_mem_usage)
        logger.info("caching done")
        if len(all_blocks) > 1:
            pbar = tqdm(range(0, sum([len(i) for i in all_blocks]), self.nblocks))
        else:
            pbar = tqdm(range(0, len(all_blocks[0]), self.nblocks))  # move the alg warning outside pbar

        for block_names in all_blocks:
            inputs = all_inputs[block_names[0]]
            all_inputs.pop(block_names[0])
            q_inputs = None
            if all_q_inputs is not None:
                q_inputs = all_q_inputs[block_names[0]]
                all_q_inputs.pop(block_names[0])

            inputs, q_inputs = self._update_inputs(inputs, q_inputs)

            clear_memory(self.inputs)

            if "input_ids" in inputs.keys():
                total_samples = len(inputs["input_ids"])
                if total_samples < self.batch_size:
                    self.batch_size = total_samples
                    logger.warning(f"force the train batch size to {total_samples}")

            self._quantize_blocks(
                self.model,
                inputs,
                block_names,
                q_input=q_inputs if q_inputs is not None else None,
                nblocks=self.nblocks,
                device=self.device,
                pbar=pbar,
            )
            if self.is_packing_immediate and len(self.formats) != 1:
                raise ValueError(
                    f"Expected exactly one packing format when 'is_packing_immediate' is True, "
                    f"but got {len(self.formats)} formats."
                )
        pbar.set_description("Quantizing done")
        pbar.close()

        self._quantize_layers(layer_names, all_inputs)  ##TODO pack layer immediately

        if _is_fp8_model(self.model):
            for n, m in self.model.named_modules():
                if _is_fp8_linear(m):
                    new_layer = convert_fp8_layer_to_linear(m, self.amp_dtype).to("cpu")
                    set_module(self.model, n, new_layer)

        end_time = time.time()
        cost_time = end_time - self.start_time
        logger.info(f"quantization tuning time {cost_time}")

        # Dump a summary
        quantized_layers = []
        unquantized_layers = []
        for n, m in self.model.named_modules():
            if isinstance(m, tuple(self.supported_types)):
                if check_to_quantized(m):
                    quantized_layers.append(n)
                else:
                    unquantized_layers.append(n)
            elif hasattr(m, "scales") or hasattr(m, "scale"):  ##packing_immediately
                quantized_layers.append(n)
        summary_info = (
            f"Summary: quantized {len(quantized_layers)}/{len(quantized_layers) + len(unquantized_layers)} in the model"
        )
        if len(unquantized_layers) > 0:
            summary_info += f",  {unquantized_layers} have not been quantized"
        logger.info(summary_info)

        self.quantized = True
        return self.model, self.layer_config

    def _quantize_layers(self, layer_names: list, layer_inputs: dict) -> None:
        """Quantizes specified layers based on inputs and configuration.

        Args:
            layer_names (list): list of layer names to quantize.
            layer_inputs (dict): Dictionary mapping layer names to input data.

        Returns:
            None
        """
        ##TODO currently we take all the layers outside blocks as post block layers which is not optimal
        ## if there is no input for layer, we use rtn

        for layer_name in copy.deepcopy(layer_names):
            if layer_name not in layer_inputs:
                logger.info(f"using rtn to quantize {layer_name}")
                from auto_round.data_type import QUANT_FUNC_WITH_DTYPE

                layer = get_module(self.model, layer_name)
                layer = layer.to(self.device)
                if _is_fp8_model(self.model):
                    new_layer = convert_fp8_layer_to_linear(layer, self.amp_dtype).to(self.device)
                    set_module(self.model, layer_name, new_layer)
                    layer = new_layer

                if not self.disable_opt_rtn and "rtn_" + layer.data_type in QUANT_FUNC_WITH_DTYPE:
                    layer.data_type = "rtn_" + layer.data_type
                    logger.info("using optimized rtn method for quantizing %s", layer_name)
                    self.layer_config[layer_name]["data_type"] = layer.data_type
                wrapper_layer = WrapperLinear(
                    layer,
                    enable_round_tuning=False,
                    enable_minmax_tuning=False,
                    enable_norm_bias_tuning=False,
                    enable_torch_compile=self.enable_torch_compile,
                    device=self.device,
                )
                new_layer = wrapper_layer.unwrapper({})
                set_module(self.model, layer_name, new_layer)
                layer.cpu()
                layer_names.remove(layer_name)
        if len(layer_names) == 0:
            return
        q_layer_inputs = None
        enable_quanted_input = self.enable_quanted_input
        has_gguf = False
        if hasattr(self, "formats"):
            has_gguf = any("gguf" in format_ for format_ in self.formats)
        if has_gguf and self.is_packing_immediate:
            enable_quanted_input = False

        if hasattr(self.model, "hf_device_map") and len(self.model.hf_device_map) > 1 and enable_quanted_input:
            dispatch_model(self.model, self.model.hf_device_map)

        if enable_quanted_input:
            logger.info("starting to cache layer inputs for %s, this may be quite slow ", layer_names)
            q_layer_inputs = self.try_cache_inter_data_gpucpu([], self.nsamples, layer_names=layer_names)
            if hasattr(self.model, "hf_device_map") and len(self.model.hf_device_map) > 1:
                accelerate.hooks.remove_hook_from_submodules(
                    self.model
                )  ##self.model.hf_device_map has not been changed

        self.model = mv_module_from_gpu(self.model, self.low_cpu_mem_usage)
        clear_memory()
        quant_layer = self._quantize_layer
        for layer_name in layer_names:
            layer_input = layer_inputs[layer_name]
            layer_input = to_device(layer_input, self.cache_device)
            q_layer_input = q_layer_inputs.get(layer_name, None) if q_layer_inputs is not None else None
            q_layer_input = to_device(q_layer_input, self.cache_device)
            quant_layer(layer_name, layer_input, q_layer_input, device=self.device)
            del layer_input
            clear_memory(q_layer_input)

    @torch.no_grad()
    def _get_block_outputs(
        self,
        block: torch.nn.Module,
        input_ids: torch.Tensor,
        input_others: torch.Tensor,
        bs: int,
        device: Union[str, torch.device],
        cache_device: Union[str, torch.device],
        save_output: bool = True,
    ):
        """Compute the output of a given block of the model for a given input.

        Args:
        block: The block of the model.
        input_ids: The input tensor containing tokenized input ids.
        input_others: A dictionary containing additional input data.
        bs: The batch size for computing the output.
        device: The device for computation.
        cache_device: The device for storing the output.
        batch_dim: The batch dimension of the output tensor.

        Returns:
        The output tensor of the block.
        """

        output = []
        nsamples = len(input_ids)
        for i in range(0, nsamples, bs):
            end_index = min(nsamples, i + bs)
            indices = torch.arange(i, end_index).to(torch.long)
            tmp_input_ids, tmp_input_others = self._sampling_inputs(
                input_ids, input_others, indices, self.seqlen, self.batch_dim, share_cache_keys=self.shared_cache_keys
            )
            tmp_output = self.block_forward(
                block, tmp_input_ids, tmp_input_others, self.amp, self.amp_dtype, device
            ).to(cache_device)
            if save_output:
                if self.batch_size == 1:
                    output.append(tmp_output)
                else:
                    output.extend(list(torch.split(tmp_output, 1, dim=self.batch_dim)))
        if self.low_gpu_mem_usage:
            clear_memory()

        return output

    @torch.no_grad()
    def calib(self, nsamples, bs):
        """Perform calibration for quantization.

        This method calibrates the model for quantization by processing a specified
        number of samples from the calibration dataset. It ensures that the data is
        properly formatted and feeds it to the model. If the number of samples processed
        is less than the specified number, it logs a warning. If no samples are processed,
        it logs an error and exits.
        Args:
            nsamples (int): The number of samples to use for calibration.
            bs (int): The number of samples to use for calibration
        """
        from auto_round.calib_dataset import get_dataloader

        if isinstance(self.dataset, str):
            dataset = self.dataset.replace(" ", "")  ##remove all whitespaces

            # slow here
            self.dataloader = get_dataloader(
                self.tokenizer,
                self.seqlen,
                dataset,
                self.seed,
                bs,
                self.nsamples,
            )
        else:
            self.dataloader = self.dataset
        total_cnt = 0

        # load embed weight if use low_cpu_mem_usage
        if self.low_cpu_mem_usage:
            embed_layers = get_layers_before_block(self.model)
            for n, m in embed_layers:
                m = m.to(self.device)

        for data in self.dataloader:
            if data is None:
                continue
            if isinstance(data, torch.Tensor):
                input_ids = data.to(self.model.device)
                data_new = input_ids
            elif isinstance(data, str):
                if self.tokenizer is None:
                    logger.error("please provide tokenizer for string input")
                    exit(-1)
                data = self.tokenizer(data, truncation=True, max_length=self.seqlen, return_tensors="pt").data
                data_new = {}
                for key in data.keys():
                    data_new[key] = data[key].to(self.model.device)
                input_ids = data_new["input_ids"]
            elif isinstance(data, tuple) or isinstance(data, list):
                data_new = to_device(data)
                input_ids = data_new[0]
            else:
                data_new = {}
                for key in data.keys():
                    data_new[key] = to_device(data[key], self.model.device)
                    if key == "images":
                        data_new[key] = to_dtype(data_new[key], self.model.dtype)
                input_ids = data_new["input_ids"]
            if input_ids.shape[-1] < self.seqlen:
                continue
            try:
                if isinstance(data_new, torch.Tensor):
                    self.model(data_new, use_cache=False)
                elif isinstance(data_new, tuple) or isinstance(data_new, list):
                    self.model(*data_new, use_cache=False)
                else:
                    self.model(**data_new, use_cache=False)
            except NotImplementedError:
                pass
            except RuntimeError as error:
                error_msg = str(error)
                if "The expanded size of the tensor" in str(error_msg) and "must match the existing size" in error_msg:
                    check_seqlen_compatible(self.seqlen, self.tokenizer, self.model)
                logger.warning(
                    "When quantization encounters tensor shape mismatch error, "
                    "you can try to avoid it with batch_size=1"
                )
                raise error
            except Exception as error:
                raise error
            total_cnt += input_ids.shape[0] if len(input_ids.shape) > 1 else 1
            if total_cnt >= nsamples:
                break
        if total_cnt == 0:
            logger.error(
                f"no data has been cached, please provide more data with sequence length >={self.seqlen} in the "
                f"dataset or decease the sequence length"
            )
            exit(-1)
        elif total_cnt < nsamples:
            logger.warning(
                f"An insufficient number of samples likely reduces the accuracy of the quantized model. "
                f"Target samples count is {nsamples}, while valid samples count is {total_cnt}"
            )

        # clean embed weight to save memory
        if self.low_cpu_mem_usage:
            for n, m in embed_layers:
                m = m.to("meta")

    @torch.no_grad()
    def try_cache_inter_data_gpucpu(self, block_names, nsamples, layer_names=None, last_cache_name=None):
        """Attempts to cache intermediate data on GPU, if failed, then using CPU.

        Args:
            block_names (list): List of block names to cache data for.
            nsamples (int): Number of samples to use for caching.
            layer_names (list, optional): List of layer names to cache data for. Defaults to [].
            last_cache_name (str, optional): Name of the last cache. Defaults to None.

        Returns:
            all_inputs: Cached intermediate data.

        Raises:
            Exception: If caching on GPU fails, switches to CPU and caches there.
        """
        if _is_fp8_model(self.model):
            layer_names = []
        if layer_names is None:
            layer_names = []

        if self.low_gpu_mem_usage or (
            len(block_names) == 1
            and len(layer_names) == 0
            and not self.has_qlayer_outside_block
            and (last_cache_name is None or last_cache_name in block_names)
            and getattr(self, "mllm", False) is False
        ):
            # low_gpu_mem_usage or calibrate only the embedding layer, which is also very fast on CPU
            all_inputs = self.cache_inter_data(block_names, nsamples, layer_names=[], last_cache_name=last_cache_name)
        else:
            try:
                if not self.model.device.type == "meta":
                    if hasattr(self.model, "hf_device_map") and len(self.model.hf_device_map) > 1:
                        self.model = dispatch_model(self.model, device_map=self.model.hf_device_map)
                    else:
                        # Change this if new device is supported
                        if str(self.model.device) == "cpu" and (
                            self.device.startswith("xpu") or self.device.startswith("cuda")
                        ):
                            no_split_modules = getattr(self.model, "_no_split_modules", [])
                            max_memory = get_balanced_memory(
                                self.model,
                                max_memory=None,
                                no_split_module_classes=no_split_modules,
                            )
                            device_map = infer_auto_device_map(
                                self.model, max_memory=max_memory, no_split_module_classes=no_split_modules
                            )

                            self.model = dispatch_model(self.model, device_map=device_map)
                        else:
                            self.model = self.model.to(self.device)

                all_inputs = self.cache_inter_data(
                    block_names, nsamples, layer_names=layer_names, last_cache_name=last_cache_name
                )
                if hasattr(self.model, "hf_device_map") and len(self.model.hf_device_map) > 1:
                    accelerate.hooks.remove_hook_from_submodules(self.model)

            except RuntimeError as e:
                cuda_error_msg = traceback.format_exc()
                try:
                    logger.info("switch to cpu to cache block inputs")
                    if self.has_qlayer_outside_block or self.__class__.__name__ == "AutoRoundMLLM":
                        logger.warning(
                            "we recommend using more GPUs in calibration."
                            " Otherwise, some layers may fall back to `rtn` mode, which can affect accuracy."
                        )
                    if hasattr(self.model, "hf_device_map") and len(self.model.hf_device_map) > 1:
                        accelerate.hooks.remove_hook_from_submodules(
                            self.model
                        )  ##self.model.hf_device_map has not been changed
                    self.model = mv_module_from_gpu(self.model, self.low_cpu_mem_usage)
                    clear_memory()
                    ## Important change after v0.51, on cpu, we use rtn mode for layers in layer_names
                    all_inputs = self.cache_inter_data(
                        block_names, nsamples, layer_names=[], last_cache_name=last_cache_name
                    )
                except Exception as e:
                    logger.error(cuda_error_msg)
                    raise
        return all_inputs

    @torch.no_grad()
    def cache_inter_data(self, block_names, nsamples, layer_names=None, last_cache_name=None):
        """Save the inputs of block_name for calibration.

        This method temporarily replaces the forward method of the model to capture
        the inputs passing through the specified block. It then calibrates the model
        using a specified number of samples. Finally, it restores the original forward
        method and returns the inputs for the specified block.
        Args:
            block_names (list): The names of the blocks for which inputs are to be saved.
            layer_names (list):The names of the layers for which inputs are to be saved.
            nsamples (int): The number of samples to use for calibration.
            last_cache_name (str, optional): The name of the last layer to be cached,
                                       we could break the forward in this layer to save time

        Returns:
            dict: A dictionary containing the inputs for the specified block.
        """
        if layer_names is None:
            layer_names = []
        self.inputs = {}
        self.to_cached_layers = block_names + layer_names

        tmp_dtype = None  # TODO delete this as most model is not fp32 now
        ## have bug if block name is not the first block
        if (len(block_names) > 1 or len(layer_names) > 0) and self.low_gpu_mem_usage:
            tmp_dtype = self.model.dtype
            if self.amp:
                if self.model.dtype != self.model.dtype:
                    self.model = self.model.to(torch.bfloat16)
            else:
                self.model = self.model.to(torch.float32)  ##model on cpu

        self.last_cache_name = last_cache_name
        if last_cache_name is None and len(block_names) + len(layer_names) == 1:
            self.last_cache_name = block_names[0] if len(block_names) == 1 else layer_names[0]
        # do not set last_cache_name for multimodal models
        calib_bs = self.batch_size
        self.hook_handles = []
        self._replace_forward()
        self.calib(nsamples, calib_bs)
        self._recover_forward()
        res = self.inputs
        del self.last_cache_name
        del self.to_cached_layers
        if tmp_dtype is not None:
            self.model = self.model.to(tmp_dtype)

        return res

    @torch.no_grad()
    def _get_block_forward_func(self, name: str) -> Callable:
        """Gets the forward function.

        Args:
            name (str): The name of the function.
        Returns:
            function: The forward function.
        """

        def post_process_cache_data(batch_size, data, data_name):
            """
            Processes store data for batch handling, reshaping if necessary.

            Args:
                batch_size (int): The size of the batch.
                data: The data value to store, potentially for caching.
                data_name (str): Name of the data.

            Returns:
                Processed data or None
            """
            new_data = data
            if batch_size <= 1:
                return new_data
            if data_name in self.shared_cache_keys:
                return None
            if "alibi" in data_name:
                if isinstance(data, torch.Tensor):
                    alibi = data
                    alibi = alibi.reshape(batch_size, -1, alibi.shape[1], alibi.shape[2])
                    new_data = alibi
            return new_data

        def forward(m, hidden_states=None, *positional_inputs, **kwargs):
            """Rewrite forward function, process and collect input data.

            Args:
                hidden_states (torch.Tensor): The hidden states tensor.
                *positional_inputs: Variable number of positional arguments.
                **kwargs: Variable number of keyword arguments.

            Returns:
                NotImplementedError: Getting the first layer inputs and then raise the error to save runtime.
            """
            if name not in self.inputs:
                self.inputs[name] = {}
                init_cache(positional_inputs, self.inputs[name])

            if self.batch_dim is None:
                self.batch_dim = 0
                if hidden_states is not None and self.batch_size > 1:
                    if hidden_states.shape[0] > self.batch_size:
                        self.batch_dim = 1
                        if len(hidden_states.shape) > 1 and hidden_states.shape[1] > self.batch_size:
                            logger.error(
                                "this model has not been supported, "
                                "please raise an issue in https://github.com/intel/auto-round/issues"
                                " or try to set the `batch_size` to 1 and "
                                "`gradient_accumulate_steps` to your current batch size."
                            )
                            exit(-1)

            if hidden_states is not None:
                kwargs["hidden_states"] = hidden_states

            for key in kwargs.keys():
                if (
                    isinstance(kwargs[key], torch.Tensor)
                    or isinstance(kwargs[key], list)
                    or isinstance(kwargs[key], tuple)
                ):
                    if key not in self.inputs[name].keys():  # initialization
                        data = to_device(kwargs[key], device=torch.device("cpu"))
                        if data is None or (self.batch_size > 1 and key in self.shared_cache_keys):
                            self.inputs[name][key] = data
                            continue
                        if self.batch_size <= 1:
                            self.inputs[name][key] = [data]
                        else:
                            data = post_process_cache_data(self.batch_size, data, key)
                            self.inputs[name][key] = list(torch.split(data, 1, dim=self.batch_dim))
                    else:  # append cache inputs
                        new_data = post_process_cache_data(self.batch_size, kwargs[key], key)
                        if new_data is None:  # shareable args or NoneType
                            continue
                        new_data = to_device(new_data, device=torch.device("cpu"))
                        if self.batch_size <= 1:
                            self.inputs[name][key].append(new_data)
                        else:
                            self.inputs[name][key].extend(list(torch.split(new_data, 1, dim=self.batch_dim)))
                elif isinstance(kwargs[key], (str, bool, type(None))):
                    if key not in self.inputs[name].keys():
                        self.inputs[name][key] = kwargs[key]
                else:
                    # Parameters not to be cached
                    if check_skippable_keywords(key):
                        logger.warning_once(
                            f"Please note that '{key}' key" " is not currently used in quantization fine-tuning."
                        )
            reset_params(self.inputs[name])
            if name == self.last_cache_name:
                raise NotImplementedError
            else:
                if hidden_states is not None:
                    kwargs.pop("hidden_states")
                    return m.orig_forward(hidden_states, *positional_inputs, **kwargs)
                else:
                    # Currently only for Llama-3.2-Vision-Instruct Series
                    return m.orig_forward(*positional_inputs, **kwargs)

        return forward

    @torch.no_grad()
    def _get_cache_data_hook_for_layer(self, name):
        """A forward hook to save input max of a module
        :param name: the module name
        :return: A hook function."""

        def cache_input_hook(module, inputs, outputs):
            input = inputs
            if isinstance(inputs, tuple) or isinstance(input, list):
                input = inputs[0]
            if name in self.inputs:
                self.inputs[name].extend(list(torch.split(input.to("cpu"), 1, dim=0)))
            else:
                self.inputs[name] = list(torch.split(input.to("cpu"), 1, dim=0))

        return cache_input_hook

    def _recover_forward(self):
        """Recovers the forward function."""
        for n, m in self.model.named_modules():
            if hasattr(m, "orig_forward"):
                m.forward = m.orig_forward
                delattr(m, "orig_forward")
        for hook_handle in self.hook_handles:
            hook_handle.remove()
        self.hook_handles = []

    def _replace_forward(self):
        """Replaces the forward function."""
        from functools import partial

        for n, m in self.model.named_modules():
            if n in self.to_cached_layers and type(m) not in self.supported_types:  ##block
                m.orig_forward = m.forward
                m.forward = partial(self._get_block_forward_func(n), m)
            elif n in self.to_cached_layers:  ##linear layer or conv1d layer
                hook_func = self._get_cache_data_hook_for_layer(n)
                hook_handle = m.register_forward_hook(hook_func)
                self.hook_handles.append(hook_handle)

    def _quantize_layer(
        self, layer_name: str, inputs: torch.Tensor, q_inputs: torch.Tensor = None, device: str = "cpu"
    ):
        """Quantize a specific layer of the model using the provided inputs.

        Args:
            layer_name (str): The name of the layer to quantize.
            inputs (torch.Tensor): Input data for quantization.
            q_inputs (torch.Tensor, optional): Quantized input data. Defaults to None.
            device (torch.device, optional): The device to use for quantization. Defaults to torch.device("cpu").

        Returns:
            None
        """
        logger.info(f"quantizing layer {layer_name}")
        layer = get_module(self.model, layer_name)
        if hasattr(layer, "tuning_device"):
            device = layer.tuning_device

        layer = layer.to(device)
        for i in range(len(inputs)):
            inputs[i] = inputs[i].to(layer.weight.dtype)
            if q_inputs is not None:
                q_inputs[i] = q_inputs[i].to(layer.weight.dtype)

        wrapper_linear = WrapperLinear(
            layer,
            enable_minmax_tuning=self.enable_minmax_tuning,
            enable_torch_compile=self.enable_torch_compile,
            device=device,
        ).to(device)
        round_params = []
        minmax_params = []
        for key in wrapper_linear.params.keys():
            if "min" in key or "max" in key:
                minmax_params.append(wrapper_linear.params[key])
            else:
                round_params.append(wrapper_linear.value)
        if len(round_params) + len(minmax_params) <= 0:
            dump_info = f"quantized {layer_name}"
            logger.info(dump_info)
            with torch.no_grad():
                unwrapper_layer(self.model, wrapper_linear, layer_name, {})
            mv_module_from_gpu(layer, self.low_cpu_mem_usage)

        lr = torch.tensor(self.lr)
        minmax_lr = torch.tensor(self.minmax_lr)
        if self.enable_minmax_tuning:
            optimizer = self.optimizer(
                [{"params": round_params}, {"params": minmax_params, "lr": minmax_lr}], lr=lr, weight_decay=0
            )
        else:
            optimizer = self.optimizer(round_params, lr=lr, weight_decay=0)

        if self.lr_scheduler is None:
            lr_schedule = torch.optim.lr_scheduler.LinearLR(
                optimizer, start_factor=1.0, end_factor=0.0, total_iters=self.iters
            )
        else:
            lr_schedule = copy.deepcopy(self.lr_scheduler)
        nsamples = len(inputs)
        last_best_iter = 0
        best_loss = torch.finfo(torch.float).max
        scaler = self._get_scaler()  # pylint: disable=assignment-from-none
        init_loss = None
        gradient_accumulate_steps = self.batch_size  ##Force to low gpu
        batch_size = 1  ##Force to low gpu
        pick_samples = batch_size * gradient_accumulate_steps
        pick_samples = min(nsamples, pick_samples)
        if self.sampler != "rand":
            whole_indices = torch.randperm(nsamples)[:pick_samples]
        total_loss = 0
        num_elm = 1
        mse_reduction = "mean"
        if gradient_accumulate_steps != 1:
            mse_reduction = "sum"
        mse_loss = torch.nn.MSELoss(reduction=mse_reduction).to(device)

        for i in range(self.iters):
            total_loss = 0
            if self.sampler == "rand":
                whole_indices = torch.randperm(nsamples)[:pick_samples]
                if gradient_accumulate_steps != 1:
                    if q_inputs is not None:
                        num_elm = self._get_current_num_elm(q_inputs, whole_indices)
                    else:
                        num_elm = self._get_current_num_elm(inputs, whole_indices)
            for tmp_step in range(gradient_accumulate_steps):
                indices = whole_indices[tmp_step * batch_size : (tmp_step + 1) * batch_size]
                if q_inputs is not None:
                    current_input = [q_inputs[i] for i in indices]
                    current_input = torch.cat(current_input, dim=0).to(device)
                    org_input = [inputs[i] for i in indices]
                    org_input = torch.cat(org_input, dim=0).to(device)
                else:
                    current_input = [inputs[i] for i in indices]
                    current_input = torch.cat(current_input, dim=0).to(device)
                    org_input = current_input
                with torch.no_grad():
                    current_output = layer(org_input)

                if self.amp:
                    with autocast(device_type=device.split(":")[0], dtype=self.amp_dtype):
                        output_q = wrapper_linear(current_input)  # pylint: disable=not-callable
                        loss = mse_loss(output_q, current_output)  # pylint: disable=not-callable
                else:
                    output_q = wrapper_linear(current_input)  # pylint: disable=not-callable
                    loss = mse_loss(  # pylint: disable=not-callable
                        output_q.to(torch.float32), current_output.to(torch.float32)
                    )
                total_loss += loss.item() / num_elm

                self._scale_loss_and_backward(scaler, loss)
            if i == 0:
                init_loss = total_loss

            if total_loss < best_loss:
                best_loss = total_loss
                if not self.not_use_best_mse:
                    best_params = collect_best_params(wrapper_linear)
                    last_best_iter = i
            if self.not_use_best_mse and i == self.iters - 1:
                best_params = collect_best_params(wrapper_linear)

            if not self.not_use_best_mse:
                if 0 < self.dynamic_max_gap <= i - last_best_iter:
                    break
            self._step(scaler, optimizer, lr_schedule)

        last_loss = total_loss
        best_iter = self.iters
        if not self.not_use_best_mse:
            last_loss = best_loss
            best_iter = last_best_iter
        with torch.no_grad():
            unwrapper_layer(self.model, wrapper_linear, layer_name, best_params)
        mv_module_from_gpu(layer, self.low_cpu_mem_usage)
        dump_info = f"quantized {layer_name},  loss iter 0: {init_loss:.6f} -> iter {best_iter}: {last_loss:.6f}"
        logger.info(dump_info)

    def _register_act_max_hook(self, model):
        def get_act_max_hook(module, input, output):
            if isinstance(input, (tuple, list)):
                input = input[0]
            if input.numel() == 0:
                return  # as no needs for act_max update
            input, _, _ = reshape_pad_tensor_by_group_size(input, self.act_group_size)
            act_max = torch.max(torch.abs(input), dim=-1).values
            if not hasattr(module, "act_max") or module.act_max.numel() == 0:
                module.act_max = act_max
            else:
                act_max = act_max.to(module.act_max.device)
                if is_nv_fp(self.act_data_type):  ## for nvfp per-tensor input_global_scale calculation usage
                    module.act_max = torch.max(
                        torch.tensor([act_max.max(), module.act_max.max()], device=act_max.device)
                    )
                else:
                    module.act_max = torch.max(act_max, module.act_max)

        hook_handles = []

        for n, m in model.named_modules():
            if (
                hasattr(m, "act_dynamic")
                and check_need_act_calibration(m.act_dynamic, m.act_data_type, m.act_bits)
                and check_to_quantized(m)
            ):
                hook = m.register_forward_hook(get_act_max_hook)
                hook_handles.append(hook)
                continue

            # for whole model, RTN
            if n in self.layer_config:
                config = self.layer_config[n]
                act_dynamic = config.get("act_dynamic", True)
                act_data_type = config.get("act_data_type", None)
                act_bits = config.get("act_bits", 16)
                if (
                    config["bits"] <= 8
                    and check_need_act_calibration(act_dynamic, act_data_type, act_bits)
                    and check_to_quantized(config)
                ):
                    hook = m.register_forward_hook(get_act_max_hook)
                    hook_handles.append(hook)
                    continue
        return hook_handles

    def _get_current_output(self, output: list[torch.Tensor], indices: list[int]) -> torch.Tensor:
        current_output = [output[x] for x in indices]
        current_output = torch.cat(current_output, dim=self.batch_dim)
        return current_output

    def _get_current_q_output(
        self,
        block: torch.nn.Module,
        input_ids: list[torch.Tensor],
        input_others: dict,
        indices: list[int],
        device: str,
    ) -> torch.Tensor:
        current_input_ids, current_input_others = self._sampling_inputs(
            input_ids,
            input_others,
            indices,
            seqlen=self.seqlen,
            batch_dim=self.batch_dim,
            share_cache_keys=self.shared_cache_keys,
        )
        output_q = self.block_forward(block, current_input_ids, current_input_others, self.amp, self.amp_dtype, device)
        return output_q

    def _get_current_num_elm(
        self,
        input_ids: list[torch.Tensor],
        indices: list[int],
    ) -> int:
        current_input_ids = [input_ids[i] for i in indices]
        return sum(id.numel() for id in current_input_ids)

    def _quantize_block(
        self,
        block: torch.nn.Module,
        input_ids: list[torch.Tensor],
        input_others: dict,
        q_input: Union[None, torch.Tensor] = None,
        device: Union[str, torch.device] = "cpu",
    ):
        """Quantize the weights of a given block of the model.

        Args:
        block: The block of the model to be quantized.
        input_ids: The input tensor containing tokenized input ids.
        input_others: A dictionary containing additional input data.
        q_input: The quantized input tensor.
        device: The device for quantization.

        Returns:
        Tuple: (q_outputs, output) if self.enable_quanted_input is True, else (None, output)
        """
        if _is_fp8_model(self.model):
            for n, m in block.named_modules():
                if _is_fp8_linear(m):
                    new_layer = convert_fp8_layer_to_linear(m, self.amp_dtype).to(device)
                    set_module(block, n, new_layer)

        if self.device_map == "auto":
            self._set_auto_device_map_in_block(block, input_ids)

        if self.device_map is not None:
            for n, m in block.named_modules():
                if len(list(m.children())) != 0 or not hasattr(m, "tuning_device"):
                    continue
                from accelerate.hooks import AlignDevicesHook, add_hook_to_module

                hook = AlignDevicesHook(m.tuning_device, io_same_device=True)
                add_hook_to_module(m, hook, True)

        if q_input is None:
            hook_handles = self._register_act_max_hook(block)

            output = self._get_block_outputs(
                block, input_ids, input_others, self.batch_size * self.infer_bs_coeff, device, self.cache_device
            )

            for handle in hook_handles:
                handle.remove()
        else:
            output = self._get_block_outputs(
                block, input_ids, input_others, self.batch_size * self.infer_bs_coeff, device, self.cache_device
            )
            hook_handles = self._register_act_max_hook(block)
            if hook_handles:
                self._get_block_outputs(
                    block,
                    q_input,
                    input_others,
                    self.batch_size * self.infer_bs_coeff,
                    device,
                    self.cache_device,
                    save_output=False,
                )

            for handle in hook_handles:
                handle.remove()

        if q_input is not None:
            if input_ids is not q_input:
                clear_memory(input_ids)
            else:
                clear_memory()
            input_ids = q_input

        quantized_layer_names, unquantized_layer_names = wrapper_block(
            block,
            self.enable_minmax_tuning,
            self.enable_norm_bias_tuning,
            enable_torch_compile=self.enable_torch_compile,
            device=self.device,
        )
        if is_nv_fp(self.data_type):  # enable qkv and moe structure global_scale fuse
            from auto_round.data_type.utils import update_fused_layer_global_scales

            modules = block.modules()
            for module in modules:
                update_fused_layer_global_scales(module)
        round_params = []
        minmax_params = []
        for n, m in block.named_modules():
            if hasattr(m, "orig_layer"):
                for key in m.params.keys():
                    if "min" in key or "max" in key:
                        minmax_params.append(m.params[key])
                    else:
                        round_params.append(m.params[key])

        lr = torch.tensor(self.lr)
        minmax_lr = torch.tensor(self.minmax_lr)
        if self.enable_minmax_tuning:
            optimizer = self.optimizer(
                [{"params": round_params}, {"params": minmax_params, "lr": minmax_lr}], lr=lr, weight_decay=0
            )
        else:
            optimizer = self.optimizer(round_params, lr=lr, weight_decay=0)

        if len(round_params) + len(minmax_params) <= 0:
            dump_info = (
                f"quantized {len(quantized_layer_names)}/{(len(quantized_layer_names) + len(unquantized_layer_names))} "
                f"layers in the block"
            )
            logger.info(dump_info)
            unwrapper_block(block, {})  # TODO Quant layer should change
            mv_module_from_gpu(block, self.low_cpu_mem_usage)
            return output, output

        if self.lr_scheduler is None:
            lr_schedule = torch.optim.lr_scheduler.LinearLR(
                optimizer, start_factor=1.0, end_factor=0.0, total_iters=self.iters
            )
        else:
            lr_schedule = copy.deepcopy(self.lr_scheduler)

        nsamples = len(input_ids)
        pick_samples = self.batch_size * self.gradient_accumulate_steps
        pick_samples = min(nsamples, pick_samples)
        if self.sampler != "rand":
            whole_indices = torch.randperm(nsamples)[:pick_samples]
        last_best_iter = 0
        best_loss = torch.finfo(torch.float).max
        num_elm = 1
        mse_reduction = "mean"
        if self.gradient_accumulate_steps != 1:
            mse_reduction = "sum"
        mse_loss = torch.nn.MSELoss(reduction=mse_reduction).to(device)
        scaler = self._get_scaler()  # pylint: disable=assignment-from-none
        init_loss = None
        best_params = {}
        total_loss = 0
        for i in range(self.iters):
            total_loss = 0
            if self.sampler == "rand":
                whole_indices = torch.randperm(nsamples)[:pick_samples]
                # We assume the block input and output shape is same
                if self.gradient_accumulate_steps != 1:
                    num_elm = self._get_current_num_elm(input_ids, whole_indices)

            for tmp_step in range(self.gradient_accumulate_steps):
                indices = whole_indices[tmp_step * self.batch_size : (tmp_step + 1) * self.batch_size]

                current_output = self._get_current_output(output, indices)

                current_output = to_device(current_output, device)

                output_q = self._get_current_q_output(block, input_ids, input_others, indices, device)
                if self.amp:
                    with autocast(device_type=device.split(":")[0], dtype=self.amp_dtype):
                        loss = mse_loss(output_q, current_output)  # pylint: disable=not-callable
                else:
                    loss = mse_loss(  # pylint: disable=not-callable
                        output_q.to(torch.float32), current_output.to(torch.float32)
                    )

                total_loss += loss.item() / num_elm
                self._scale_loss_and_backward(scaler, loss)

            if i == 0:
                init_loss = total_loss

            if total_loss < best_loss:
                best_loss = total_loss
                if not self.not_use_best_mse:
                    best_params = collect_best_params(block)
                    # print(f"get better result at iter {i}, the loss is {total_loss}", flush=True)

                    last_best_iter = i
            if self.not_use_best_mse and i == self.iters - 1:
                best_params = collect_best_params(block)

            if not self.not_use_best_mse:
                if 0 < self.dynamic_max_gap <= i - last_best_iter:
                    break
            self._step(scaler, optimizer, lr_schedule)

        last_loss = total_loss
        best_iter = self.iters
        if not self.not_use_best_mse:
            last_loss = best_loss
            best_iter = last_best_iter
        dump_info = (
            f"quantized {len(quantized_layer_names)}/{(len(quantized_layer_names) + len(unquantized_layer_names))} "
            f"layers in the block, loss iter 0: {init_loss:.6f} -> iter {best_iter}: {last_loss:.6f}"
        )
        logger.info(dump_info)
        if len(unquantized_layer_names) != 0:
            logger.info(f"{unquantized_layer_names} have not been quantized")
        with torch.no_grad():
            unwrapper_block(block, best_params)

        if is_nv_fp(self.act_data_type):
            # enable moe experts act_max automatic generation for WrapperWALayer
            set_amax_for_all_moe_layers(block, attr_name="orig_layer.act_max")

        if self.enable_quanted_input:
            if self.low_cpu_mem_usage:
                block = block.to(device)
            clear_memory()
            q_outputs = self._get_block_outputs(
                block,
                input_ids,
                input_others,
                self.batch_size * self.infer_bs_coeff,
                device,
                cache_device=self.cache_device,
            )
            if self.device_map is not None:
                accelerate.hooks.remove_hook_from_submodules(block)
            mv_module_from_gpu(block, self.low_cpu_mem_usage)
            clear_memory(input_ids)

            return q_outputs, output

        else:
            if self.device_map is not None:
                accelerate.hooks.remove_hook_from_submodules(block)
            mv_module_from_gpu(block, self.low_cpu_mem_usage)
            clear_memory(input_ids)
            return None, output

    def _split_inputs(self, inputs: dict) -> tuple[torch.Tensor, dict]:
        input_ids = inputs["input_ids"]
        inputs.pop("input_ids", None)
        input_others = inputs
        return input_ids, input_others

    def _quantize_blocks(
        self,
        model: torch.nn.Module,
        inputs: dict,
        block_names: list,
        q_input: torch.Tensor = None,
        nblocks: int = 1,
        device: str = "cpu",
        pbar: tqdm = None,
    ):
        """Quantize and dequantize the weights of the specified blocks in the model.

        Args:
        model: The PyTorch model to be quantized.
        inputs: The input data for quantization.
        block_names: The names of the blocks to be quantized and dequantized.
        nblocks: The number of blocks to quantize and dequantize.
        device: The device for quantization and dequantization.

        Returns:
        None
        """
        clear_memory()
        for n, m in model.named_parameters():
            m.requires_grad_(False)

        input_ids, input_others = self._split_inputs(inputs)
        clear_memory()
        input_ids = to_device(input_ids, self.cache_device)
        input_others = to_device(input_others, self.cache_device)
        # As in calibration phase, we may use bf16 for calibration due to low_gpu_memory usage
        tmp_dtype = self.amp_dtype if self.amp else torch.float32
        input_ids = to_dtype(input_ids, tmp_dtype)

        for key in input_others.keys():
            if isinstance(input_others[key], torch.Tensor) and (
                input_others[key].dtype == torch.float16 or input_others[key].dtype == torch.bfloat16
            ):
                input_others[key] = input_others[key].to(tmp_dtype)
            elif isinstance(input_others[key], list):
                for i in range(len(input_others[key])):
                    to_dtype(input_others[key][i], tmp_dtype)

        if (
            self.sym
            and self.enable_alg_ext
            and self.super_group_size is None
            and (
                (self.data_type.startswith("int") and self.act_bits >= 8)
                or self.data_type.startswith("mx")
                or self.data_type.startswith("nv")
            )
        ):
            try:
                from auto_round.alg_ext import quantize_block_ext

                BaseCompressor.quantize_block_ext = quantize_block_ext
                quantize_block = self.quantize_block_ext  # must use self.quantize_block_ext
                if self.bits > 2 and (not self.data_type.startswith("mx") or not self.data_type.startswith("nv")):
                    logger.warning(
                        "algorithm extension has only undergone limited validation on "
                        "INT2,mxfp4 and nvfp4; use with caution."
                    )
                else:
                    logger.info("using algorithm extension for quantization.")
            except (ImportError, ModuleNotFoundError):
                quantize_block = self._quantize_block
        else:
            quantize_block = self._quantize_block

        if pbar is None:
            pbar = tqdm(range(0, len(block_names), nblocks))

        for i in range(0, len(block_names), nblocks):
            if i != 0:
                pbar.update(1)
            if nblocks == 1:
                n = block_names[i]
                pbar.set_description(f"Quantizing {n}")
                m = get_module(model, n)
            else:
                names = block_names[i : min(i + nblocks, len(block_names))]
                pbar.set_description(f"Quantizing [{i + 1}-{min(i + nblocks, len(block_names))}]/{len(block_names)}")
                modules = [get_module(model, n) for n in names]
                m = WrapperMultiblock(modules)

            if not self.model.device.type == "meta" or self.low_cpu_mem_usage:
                m = m.to(device)

            q_input, input_ids = quantize_block(
                m,
                input_ids,
                input_others,
                q_input=q_input,
                device=device,
            )
            if self.is_packing_immediate:
                from auto_round.export import PACKING_LAYER_WITH_FORMAT

                for _, tmp_m in m.named_modules():
                    if not (hasattr(tmp_m, "bits") and check_to_quantized(tmp_m)):
                        continue
                    target_backend = self.formats[0].split(":")[0] if ":" in self.formats[0] else self.formats[0]
                    has_gguf = any("gguf" in format_ for format_ in self.formats)
                    if has_gguf:
                        from auto_round.export.export_to_gguf.export import pack_gguf_layer

                        output_dir = self._get_save_folder_name(self.formats[0])
                        model_type = ModelType.MMPROJ if self.mllm else ModelType.TEXT
                        pack_gguf_layer(
                            tmp_m.tmp_name,
                            self.model,
                            self.formats[0],
                            output_dir,
                            self.layer_config,
                            self.tokenizer,
                            processor=self.processor if hasattr(self, "processor") else None,
                            image_processor=self.image_processor if hasattr(self, "image_processor") else None,
                            model_type=model_type,
                        )
                    else:
                        PACKING_LAYER_WITH_FORMAT[target_backend](
                            tmp_m.tmp_name, self.model, self.formats[0], device=self.device
                        )
        if pbar is not None:
            pbar.update(1)

        self.model = mv_module_from_gpu(self.model, self.low_cpu_mem_usage)
        for n, m in self.model.named_modules():
            if hasattr(m, "name"):
                delattr(m, "name")

        del q_input
        del input_ids
        del input_others
        del inputs

        clear_memory()

    def save_quantized(
        self, output_dir: str = None, format: str = "auto_round", inplace: bool = True, **kwargs
    ) -> torch.nn.Module:
        """Save the quantized model to the specified output directory in the specified format.

        Args:
            output_dir (str, optional): The directory to save the quantized model. Defaults to None.
            format (str, optional): The format in which to save the model. Defaults to "auto_round".
            inplace (bool, optional): Whether to modify the model in place. Defaults to True.
            **kwargs: Additional keyword arguments specific to the export format.

        Returns:
            object: The compressed model object.
        """
        format = self._check_supported_format(format)

        if self.low_cpu_mem_usage:
            self.model = self.model.to("cpu")

        if not self.quantized:
            logger.warning("please run autoround.quantize first")
            return
        if format == "fake" or format == "qdq":  # TODO fix act quantization later
            self.model = self.model.to("cpu")
            self.model.save_pretrained(output_dir)
            if self.tokenizer is not None:
                self.tokenizer.save_pretrained(output_dir)
            processor = kwargs.get("processor", None)
            if processor is not None:
                processor.save_pretrained(output_dir)
            try:
                copy_python_files_from_model_cache(self.model, output_dir)
            except Exception as e:
                logger.warning("Skipping source model Python file copy due to error: %s", e)
            return
        if self.act_bits <= 8 and format == "qdq":
            logger.warning(
                "Support for exporting activation quantization is limited. "
                "Please ensure that your configuration is supported."
            )
        if format == "llm_compressor" and (is_nv_fp(self.data_type) or is_mx_fp(self.data_type)):
            format = format.replace("llm_compressor", f"llm_compressor:{self.data_type}")
        if format == "llm_compressor" and is_static_wfp8afp8(self):
            format = format.replace("llm_compressor", "llm_compressor:{AutoRoundFormat.FP8_STATIC.value}")

        from auto_round.export import EXPORT_FORMAT

        backend = format
        format = format.split(":")[0]
        if format not in EXPORT_FORMAT:
            logger.error(f"export format only supports {EXPORT_FORMAT.keys()}")
            raise ValueError(f"export format only supports {EXPORT_FORMAT.keys()}, but got {format}")
        save_quantized_as_format = EXPORT_FORMAT.get(format)
        if "gptq" in format and not self.sym:
            logger.warning(
                "the asymmetrical kernel of the GPTQ format may result in a noticeable accuracy drop,"
                " particularly for 2-bit quantization and smaller models."
                " We recommend exporting to either the AutoAWQ format ( only 4 bits) or "
                "the AutoRound format(2/3/4/8 bits)."
            )
        if "awq" in format and not self.bits == 4:
            raise ValueError("The AWQ format only supports W4 quantization ")
        serialization_keys = [
            "bits",
            "group_size",
            "sym",
            "data_type",
            "enable_quanted_input",
            "enable_minmax_tuning",
            "seqlen",
            "batch_size",
            "scale_dtype",
            "lr",
            "minmax_lr",
            "gradient_accumulate_steps",
            "iters",
            "amp",
            "nsamples",
            "low_gpu_mem_usage",
            "to_quant_block_names",
            "enable_norm_bias_tuning",
            "act_bits",
            "act_group_size",
            "act_sym",
            "act_dynamic",
            "act_data_type",
            "super_bits",
            "super_group_size",
        ]
        if isinstance(self.dataset, str):
            serialization_keys.append("dataset")
        serialization_dict = {}
        for key in serialization_keys:
            serialization_dict[key] = getattr(self, key)
        from auto_round.version import __version__

        serialization_dict["autoround_version"] = __version__
        if "scale_dtype" in serialization_dict.keys():
            serialization_dict["scale_dtype"] = str(serialization_dict["scale_dtype"])

        compressed_model = save_quantized_as_format(  # TODO refine the code
            output_dir,
            model=self.model,
            layer_config=self.layer_config,
            inplace=inplace,
            bits=self.bits,
            act_bits=self.act_bits,
            group_size=self.group_size,
            sym=self.sym,
            iters=self.iters,
            lr=self.lr,
            minmax_lr=self.minmax_lr,
            enable_minmax_tuning=self.enable_minmax_tuning,
            enable_quanted_input=self.enable_quanted_input,
            scale_dtype=self.scale_dtype,
            tokenizer=self.tokenizer,
            supported_types=self.supported_types,
            data_type=self.data_type,
            act_data_type=self.act_data_type,
            serialization_dict=serialization_dict,
            backend=backend,
            to_quant_block_names=self.to_quant_block_names,
            quant_block_list=self.quant_block_list,
            device=self.device,
            **kwargs,
        )
        return compressed_model

    def _get_quantized_layer_names_outside_blocks(self) -> list:
        """Gets the names of quantized layers outside blocks in the model.

        Returns:
            list: List of layer names outside blocks.
        """
        if self.layer_config is None or len(self.layer_config) == 0:
            return []

        layer_names = []
        all_layers_in_block = get_layer_names_in_block(self.model, self.supported_types, self.quant_block_list)

        for key in self.layer_config.keys():
            if key in all_layers_in_block:
                continue
            layer = get_module(self.model, key)
            if layer is None:
                logger.error(f"could not find layer {key} in the model, exit...")
                exit(-1)
            if type(layer) in self.supported_types and check_to_quantized(self.layer_config[key]):
                layer_names.append(key)

        return layer_names

    def _set_amp_dtype(self) -> None:
        """Sets the automatic mixed precision (AMP) data type for the model based on the device and configuration."""
        self.amp_dtype = torch.bfloat16
        if self.model.dtype != torch.float32:
            self.amp_dtype = self.model.dtype
        if self.device == "cpu" or "hpu" in self.device:
            self.amp_dtype = torch.bfloat16
        if self.amp:
            if self.device == "cpu" and not CpuInfo().bf16:
                self.amp = False
                self.amp_dtype = torch.float32
                self.model = self.model.to(torch.float32)
                logger.warning(
                    f"amp is set to FALSE as the current {self.device} device does not support the 'bf16' data type."
                )
            else:
                if self.model.dtype != self.amp_dtype:
                    self.model = self.model.to(self.amp_dtype)
        else:
            self.amp_dtype = torch.float32
            self.model = self.model.to(torch.float32)

    def _get_optimizer(self, optimizer: Any):
        """Returns the specified optimizer. In SignRound, we fix the optimizer.

        Args:
        optimizer: The optimizer to be used.

        Returns:
        The specified optimizer.
        """
        return SignSGD

    def _get_scaler(self):
        """Returns scaler, in SignRound, no need to use scaler."""
        return None

    def _scale_loss_and_backward(self, scaler: Any, loss: torch.Tensor) -> torch.Tensor:
        """Scales the loss and performs backward pass.

        Args:
        scaler: The scaler to be used.
        loss: The loss to be scaled.

        Returns:
        The scaled loss.
        """
        scale_loss = loss * 1000
        scale_loss.backward()
        if is_hpex_available():
            htcore.mark_step()
        return scale_loss

    def _step(self, scaler: Any, optimizer: Any, lr_schedule: Any):
        """Performs a step in the optimization process.

        Args:
        scaler: The scaler to be used.
        optimizer: The optimizer for the step.
        lr_schedule: The learning rate schedule.

        Returns:
        None
        """
        optimizer.step()
        # for hpu
        if is_hpex_available():
            htcore.mark_step()
        optimizer.zero_grad()
        lr_schedule.step()

    @classmethod
    @torch.no_grad()
    def _sampling_inputs(
        cls,
        input_ids: Union[list[torch.Tensor], dict],
        input_others: dict,
        indices: list[int],
        seqlen: int,
        batch_dim: int = 0,
        share_cache_keys: tuple = (),
    ):
        """Samples inputs based on the given indices and sequence length.

        Args:
        input_ids: The list of input tensor containing  input_ids.
        input_others: A dictionary containing other input data.
        indices: The indices to sample from the input.
        seqlen: The sequence length.

        Returns:
        current_input_ids: The sampled input IDs.
        current_input_others: The sampled other input data.
        """
        if isinstance(input_ids, list):
            current_input_ids = [input_ids[i] for i in indices]
            current_input_ids = torch.cat(current_input_ids, dim=batch_dim)
        elif isinstance(input_ids, dict):
            current_input_ids = defaultdict(list)
            for k in input_ids.keys():
                current_input_ids[k].extend([input_ids[k][i] for i in indices])
                current_input_ids[k] = torch.cat(current_input_ids[k], dim=batch_dim)

        current_input_others = {"positional_inputs": input_others["positional_inputs"]}
        for key in input_others.keys():
            if "positional_inputs" in key:
                continue
            if (key not in share_cache_keys or len(indices) == 1) and not isinstance(
                input_others[key], (str, bool, type(None))
            ):
                current_input_others[key] = None
                if input_others[key] is not None:
                    current_input_others[key] = [input_others[key][i] for i in indices]
                    if len(indices) == 1:
                        current_input_others[key] = current_input_others[key][0]
                    else:
                        try:
                            current_input_others[key] = torch.cat(current_input_others[key], dim=0)
                        except TypeError as err:
                            logger.warning_once("Please check the model cache inputs or try setting batch_size to 1.")
            else:
                current_input_others[key] = input_others[key]

        return current_input_ids, current_input_others


class LLMCompressor(BaseCompressor):
    pass


class AdamCompressor(BaseCompressor):
    """Class for quantization with optimizers like adamw of a PyTorch model.

    Args:
        model: The PyTorch model to be quantized.
        tokenizer: An optional tokenizer for processing input data.
        scheme (str| dict | QuantizationScheme ): A preset scheme that defines the quantization configurations
        bits (int): Number of bits for quantization (default is 4).
        group_size (int): Size of the quantization group (default is 128).
        sym (bool): Whether sym to be used (default is True).
        layer_config (dict): Configuration for weight quantization (default is None).
        batch_size (int): Batch size for training (default is 8).
        amp (bool): Whether to use automatic mixed precision (default is True).
        device: The device to be used for training (default is "auto").
        lr_scheduler: The learning rate scheduler to be used.
        dataset: The default dataset name (default is "NeelNanda/pile-10k").
        enable_quanted_input (bool): Whether to use quantized input data (default is True).
        enable_minmax_tuning (bool): Whether to enable min-max tuning (default is True).
        lr (float): The learning rate (default is 0.005).
        minmax_lr (float): The learning rate for min-max tuning (default is None).
        low_gpu_mem_usage (bool): Whether to use low GPU memory (default is False).
        low_cpu_mem_usage (bool): Whether to use low CPU memory (default is False).
        iters (int): Number of iterations (default is 200).
        seqlen (int): Length of the sequence.
        nsamples (int): Number of samples (default is 128).
        sampler (str): The sampling method (default is "rand").
        seed (int): The random seed (default is 42).
        nblocks (int): Number of blocks (default is 1).
        gradient_accumulate_steps (int): Number of gradient accumulation steps (default is 1).
        not_use_best_mse (bool): Whether to use mean squared error (default is False).
        dynamic_max_gap (int): The dynamic maximum gap (default is -1).
        data_type (str): The data type to be used (default is "int").
        scale_dtype (str): The data type of quantization scale to be used (default is "float16"), different kernels
                           have different choices.
        act_bits (int): Number of bits for activation quantization. Default is 16.
        act_group_size (int): Group size for activation quantization. Default is None.
        act_sym (bool): Whether to use symmetric activation quantization. Default is None.
        act_data_type (str): Specifies the data type for activations.
                             Defaults to None, in which case it inherits the weight data type.
        act_dynamic (bool): Whether to use dynamic activation quantization. Default is True.
        to_quant_block_names (str|list): A string or list whose elements are list of
                            block's layer names to be quantized.
        enable_norm_bias_tuning (bool): Whether to enable fast norm/layer_bias tuning
        enable_torch_compile (bool): Whether to enable torch compile to optimize quant_block/layer function
        **kwargs: Additional keyword arguments.

    Returns:
        The quantized model.
    """

    bits: int | None
    group_size: int | None
    sym: bool | None
    data_type: str | None
    act_bits: int | None
    act_group_size: int | None
    act_sym: bool | None
    act_data_type: str | None
    act_dynamic: bool | None
    super_bits: int | None
    super_group_size: int | None

    def __init__(
        self,
        model: Union[torch.nn.Module, str],
        tokenizer=None,
        scheme: Union[str, dict, QuantizationScheme] = "W4A16",
        layer_config: dict[str, Union[str, dict, QuantizationScheme]] = None,
        dataset: Union[str, list, tuple, torch.utils.data.DataLoader] = "NeelNanda/pile-10k",
        iters: int = 200,
        seqlen: int = 2048,
        nsamples: int = 128,
        batch_size: int = 8,
        gradient_accumulate_steps: int = 1,
        low_gpu_mem_usage: bool = False,
        device_map: Union[str, int, torch.device, dict] = 0,
        enable_torch_compile: bool = False,
        seed: int = 42,
        optimizer="AdamW",
        **kwargs,
    ):
        super(AdamCompressor, self).__init__(
            model=model,
            tokenizer=tokenizer,
            scheme=scheme,
            layer_config=layer_config,
            batch_size=batch_size,
            dataset=dataset,
            low_gpu_mem_usage=low_gpu_mem_usage,
            iters=iters,
            seqlen=seqlen,
            nsamples=nsamples,
            seed=seed,
            gradient_accumulate_steps=gradient_accumulate_steps,
            enable_torch_compile=enable_torch_compile,
            device_map=device_map,
            **kwargs,
        )

        self.optimizer = self._get_optimizer(optimizer)

    def _get_optimizer(self, optimizer):
        if optimizer is None:
            optimizer = torch.optim.AdamW
        elif isinstance(optimizer, str):
            optimizer = getattr(torch.optim, optimizer)
        else:
            optimizer = optimizer
        return optimizer

    def _get_scaler(self):
        scaler = None
        if self.amp and not check_is_cpu(self.device):
            from torch.cuda.amp import GradScaler

            scaler = GradScaler(init_scale=1024, growth_interval=100000)
        return scaler

    def _scale_loss_and_backward(self, scaler, loss):
        if scaler is not None:
            loss = scaler.scale(loss)

        loss.backward()
        if is_hpex_available():
            htcore.mark_step()
        return loss

    def _step(self, scaler, optimizer, lr_schedule):
        if scaler is not None:
            scaler.step(optimizer)
            optimizer.zero_grad()
            lr_schedule.step()
            scaler.update()
        else:
            optimizer.step()
            optimizer.zero_grad()
            lr_schedule.step()
        if is_hpex_available():
            htcore.mark_step()<|MERGE_RESOLUTION|>--- conflicted
+++ resolved
@@ -1623,11 +1623,7 @@
                 if self.device_map is not None:
                     accelerate.hooks.remove_hook_from_submodules(block)
 
-<<<<<<< HEAD
-                if (is_nv_fp(self.act_data_type)) or is_static_wfp8afp8(self):
-=======
                 if is_nv_fp(self.act_data_type) or is_static_wfp8afp8(self):
->>>>>>> fbc41c8d
                     # enable moe experts act_max automatic generation for Linear
                     set_amax_for_all_moe_layers(block, attr_name="act_max")
                 # Normalize imatrix and quantize layers
