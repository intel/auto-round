--- conflicted
+++ resolved
@@ -334,18 +334,10 @@
         self.lr_scheduler = lr_scheduler
         self.optimizer = self._get_optimizer(None)
         self.disable_opt_rtn = disable_opt_rtn
-<<<<<<< HEAD
 
         # Whether to pack the layer immediately after tuning
         self.is_packing_immediate = kwargs.pop("is_packing_immediate", False)
         self.save_block_immediate = kwargs.pop("save_block_immediate", False)
-        if mem_per_param_scale is None:
-            self.mem_per_param_scale = 13 if self.iters != 0 else 1
-        else:
-            self.mem_per_param_scale = mem_per_param_scale
-=======
-        self.is_packing_immediate = False  # whether to pack the layer immediately after tuning
->>>>>>> 06dd686a
 
         # KV cache, this one does not affect tuning but will collect some infos during tuning
         self.static_kv_dtype = static_kv_dtype
