--- conflicted
+++ resolved
@@ -1527,14 +1527,12 @@
                         all_to_quantized_module_names.remove(m.tmp_name)
                 if not self.immediate_saving:
                     mv_module_from_gpu(block)
-<<<<<<< HEAD
                 if block_name == block_names[-1]:
                     clear_memory(input_ids, device_list=self.device_list)
                 else:
                     clear_memory(device_list=self.device_list)
-=======
+
                 memory_monitor.log_summary()
->>>>>>> 247a9a7b
                 pbar.update(1)
 
         pbar.close()
@@ -2853,13 +2851,9 @@
             if auto_offload:
                 mv_module_from_gpu(block)
 
-<<<<<<< HEAD
-            clear_memory(input_ids, device_list=self.device_list)
-=======
-            clear_memory(input_ids)
+            clear_memory(input_ids，device_list=self.device_list)
             memory_info_summary = memory_monitor.get_summary()
             logger.infoclean(dump_info + "," + memory_info_summary)
->>>>>>> 247a9a7b
 
             return q_outputs, output
         else:
@@ -2867,13 +2861,9 @@
                 accelerate.hooks.remove_hook_from_submodules(block)
             if auto_offload:
                 mv_module_from_gpu(block)
-<<<<<<< HEAD
             clear_memory(input_ids, device_list=self.device_list)
-=======
-            clear_memory(input_ids)
             memory_info_summary = memory_monitor.get_summary()
             logger.infoclean(dump_info + "," + memory_info_summary)
->>>>>>> 247a9a7b
 
             return None, output
 
