# Copyright (c) 2023 Intel Corporation
#
# Licensed under the Apache License, Version 2.0 (the "License");
# you may not use this file except in compliance with the License.
# You may obtain a copy of the License at
#
#    http://www.apache.org/licenses/LICENSE-2.0
#
# Unless required by applicable law or agreed to in writing, software
# distributed under the License is distributed on an "AS IS" BASIS,
# WITHOUT WARRANTIES OR CONDITIONS OF ANY KIND, either express or implied.
# See the License for the specific language governing permissions and
# limitations under the License.

import copy
import os
import re
import sys
import time
import traceback
from collections import defaultdict
from dataclasses import asdict, fields
from typing import Any, Callable, Optional, Union

import accelerate
import torch
from accelerate.big_modeling import dispatch_model, infer_auto_device_map
from accelerate.utils import get_balanced_memory
from torch import autocast
from tqdm import tqdm
from transformers import set_seed

from auto_round import envs
from auto_round.auto_scheme.gen_auto_scheme import AutoScheme
from auto_round.compressors.utils import (
    block_forward,
    check_need_act_calibration,
    check_skippable_keywords,
    collect_best_params,
    get_shared_keys,
    gguf_args_check,
    immediate_saving,
    infer_bits_by_data_type,
    init_cache,
    is_mx_fp,
    is_nv_fp,
    is_standard_fp,
    is_static_wfp8afp8,
    is_wfp8afp8,
    reset_params,
    set_layer_config,
)
from auto_round.data_type import QUANT_FUNC_WITH_DTYPE
from auto_round.data_type.utils import reshape_pad_tensor_by_group_size
from auto_round.export.export_to_autoround import AutoRoundFormat
from auto_round.export.export_to_gguf.config import GGUF_INNER_CONFIG, ModelType
from auto_round.logger import logger
from auto_round.schemes import QuantizationScheme, get_gguf_scheme, preset_name_to_scheme
from auto_round.sign_sgd import SignSGD
from auto_round.special_model_handler import _handle_moe_model
from auto_round.utils import (
    INNER_SUPPORTED_LAYER_TYPES,
    SUPPORTED_DTYPES,
    SUPPORTED_FORMATS,
    SUPPORTED_LAYER_TYPES,
    TORCH_VERSION_AT_LEAST_2_6,
    CpuInfo,
    check_and_mark_fp8_model,
    check_seqlen_compatible,
    check_to_quantized,
    clear_memory,
    compile_func,
    convert_dtype_str2torch,
    convert_fp8_layer_to_linear,
    convert_fp8_model_to_16b_model,
    copy_python_files_from_model_cache,
    detect_device,
    find_matching_blocks,
    flatten_list,
    get_block_names,
    get_layer_names_in_block,
    get_module,
    htcore,
    is_auto_device_mapping,
    is_debug_mode,
    is_fp8_linear,
    is_fp8_model,
    is_hpex_available,
    llm_load_model,
    mv_module_from_gpu,
    normalize_input,
    set_amax_for_all_moe_layers,
    set_module,
    to_device,
    to_dtype,
    unsupported_meta_device,
)
from auto_round.utils.device import (
    clear_memory_if_reached_threshold,
    get_major_device,
    parse_available_devices,
    set_auto_device_map_for_block_with_tuning,
    set_non_auto_device_map,
)
from auto_round.wrapper import WrapperLinear, WrapperMultiblock, unwrapper_block, unwrapper_layer, wrapper_block


class BaseCompressor(object):
    """Base compressor for LLM quantization

    Attributes:
        model (torch.nn.Module): The loaded PyTorch model in eval mode.
        tokenizer: Tokenizer used to prepare input text for calibration/tuning.
        platform (str): The platform to load pretrained moded, options: ["hf", "model_scope"]
        bits (int): Weight quantization bits.
        group_size (int): Per-group size for weight quantization.
        sym (bool): Whether to use symmetric weight quantization.
        layer_config (dict): Per-layer quantization configuration.
        nsamples (int): Number of calibration samples.
        enable_torch_compile (bool): Whether to enable compile_func for quant blocks/layers.
    """

    bits: int | None
    group_size: int | None
    sym: bool | None
    data_type: str | None
    act_bits: int | None
    act_group_size: int | None
    act_sym: bool | None
    act_data_type: str | None
    act_dynamic: bool | None
    super_bits: int | None
    super_group_size: int | None

    def __init__(
        self,
        model: Union[torch.nn.Module, str],
        tokenizer=None,
        platform="hf",
        scheme: Union[str, dict, QuantizationScheme, AutoScheme] = "W4A16",
        layer_config: dict[str, Union[str, dict, QuantizationScheme]] = None,
        dataset: Union[str, list, tuple, torch.utils.data.DataLoader] = "NeelNanda/pile-10k",
        iters: int = 200,
        seqlen: int = 2048,
        nsamples: int = 128,
        batch_size: int = 8,
        gradient_accumulate_steps: int = 1,
        low_gpu_mem_usage: bool = False,
        device_map: Union[str, torch.device, int, dict] = 0,
        enable_torch_compile: bool = False,
        enable_alg_ext: bool = False,
        disable_opt_rtn: bool = False,
        seed: int = 42,
        low_cpu_mem_usage: bool = False,
        **kwargs,
    ):
        """Initialize AutoRound with quantization and tuning configuration.

        Args:
            model (torch.nn.Module | str): Model object or model name to load.
            tokenizer: Tokenizer for text processing. Required if `model` is not a string and `iters > 0`.
            scheme (str| dict | QuantizationScheme ): A preset scheme that defines the quantization configurations
            bits (int, optional): Weight quantization bits. Defaults to 4.
            group_size (int, optional): Weight quantization group size. Defaults to 128.
            sym (bool, optional): Symmetric weight quantization. Defaults to True.
            layer_config (dict, optional): Layer-wise quantization config. Defaults to None.
            batch_size (int, optional): Calibration batch size. Defaults to 8.
            amp (bool, optional): Use AMP for tuning. Defaults to True.
            device (str | torch.device | int, optional): Compute device. Defaults to 0.
            dataset (str | list | tuple | DataLoader, optional): Calibration data. Defaults to "NeelNanda/pile-10k".
            enable_minmax_tuning (bool, optional): Enable weight min-max tuning. Defaults to True.
            lr (float, optional): Learning rate; if None, set to 1.0 / iters except when iters==0.
            minmax_lr (float, optional): Learning rate for min-max tuning; defaults to `lr`.
            low_gpu_mem_usage (bool, optional): Lower GPU memory mode. Defaults to False.
            low_cpu_mem_usage (bool, optional): Lower CPU memory mode. Defaults to False.
            iters (int, optional): Optimization iterations. Defaults to 200.
            seqlen (int, optional): Calibration sequence length. Defaults to 2048.
            nsamples (int, optional): Number of calibration samples. Defaults to 128.
            seed (int, optional): Random seed. Defaults to 42.
            gradient_accumulate_steps (int, optional): Gradient accumulation steps. Defaults to 1.
            data_type (str, optional): Weight data type string, e.g., "int". Defaults to "int".
            act_bits (int, optional): Activation quantization bits. Defaults to 16.
            act_group_size (int, optional): Activation group size. Defaults to None.
            act_sym (bool, optional): Symmetric activation quantization. Defaults to None.
            act_data_type (str, optional): Activation data type; inherits weight dtype if None and act_bits < 16.
            act_dynamic (bool, optional): Dynamic activation quantization. Defaults to True.
            enable_torch_compile (bool, optional): Enable torch.compile for quant blocks/layers. Defaults to False.
            device_map (str | dict, optional): Device placement map. Defaults to None.
            disable_opt_rtn (bool, optional): Disable RTN-mode optimization (iters=0). Defaults to False.
            enable_alg_ext (bool, optional): Enable algorithm extension (primarily for INT2). Defaults to False.
            **kwargs: Backward compatible options:
                - enable_alg_ext, quant_lm_head, lr, lr_scheduler, sampler, not_use_best_mse, dynamic_max_gap,
                  super_group_size, super_bits, scale_dtype ("fp16" etc.),
                  nblocks, to_quant_block_names,
                  enable_norm_bias_tuning, enable_quanted_input,
                  disable_deterministic_algorithms, mllm, static_kv_dtype,enable_deterministic_algorithms
        Raises:
            ValueError: If invalid device is provided or tokenizer is missing for non-str model with iters > 0.
            RuntimeError: If model parameters are on meta device.
        Example:
            Layer-wise configuration structure:

            >>> layer_config = {
            ...     "layer1": {
            ...         "bits": 3,
            ...         "group_size": 128,
            ...         "sym": True,
            ...     },
            ...     "layer2": {
            ...         "W8A16"
            ...      }
            ...     # ...
            ... }
        """

        self.scheme, self.is_auto_scheme = self._parse_and_set_scheme(scheme, kwargs)

        gguf_scheme_name = get_gguf_scheme(self.scheme)
        # GGUF uses fp32 scale dtype as default
        scale_dtype = kwargs.pop("scale_dtype", "fp32") if gguf_scheme_name else kwargs.pop("scale_dtype", "fp16")
        # Extra/legacy kwargs for backward compatibility
        # Major version releases may pack them with extra configuration options
        amp = kwargs.pop("amp", True)
        lr = kwargs.pop("lr", None)
        enable_minmax_tuning = kwargs.pop("enable_minmax_tuning", True)
        minmax_lr = kwargs.pop("minmax_lr", None)
        lr_scheduler = kwargs.pop("lr_scheduler", None)
        sampler = kwargs.pop("sampler", "rand")
        not_use_best_mse = kwargs.pop("not_use_best_mse", False)
        dynamic_max_gap = kwargs.pop("dynamic_max_gap", -1)
        nblocks = kwargs.pop("nblocks", 1)
        to_quant_block_names: Union[str, list, None] = kwargs.pop("to_quant_block_names", None)
        enable_norm_bias_tuning: bool = kwargs.pop("enable_norm_bias_tuning", False)
        enable_quanted_input: bool = kwargs.pop("enable_quanted_input", True)
        disable_deterministic_algorithms = kwargs.pop("disable_deterministic_algorithms", True)
        enable_deterministic_algorithms = kwargs.pop("enable_deterministic_algorithms", False)
        static_kv_dtype = kwargs.pop("static_kv_dtype", None)
        model_dtype = kwargs.pop("model_dtype", None)
        device = kwargs.pop("device", None)
        if envs.AR_USE_MODELSCOPE:
            platform = "model_scope"
        self.platform = platform
        self.quant_lm_head = kwargs.pop("quant_lm_head", False)
        self.mllm = kwargs.pop("mllm") if "mllm" in kwargs else False
        self.diffusion = kwargs.pop("diffusion") if "diffusion" in kwargs else False

        self.fp_layers = kwargs.pop("fp_layers", "")
        self.layer_config = layer_config
        self.supported_types = SUPPORTED_LAYER_TYPES
        self.inner_supported_types = INNER_SUPPORTED_LAYER_TYPES
        self.scale_dtype = convert_dtype_str2torch(scale_dtype)
<<<<<<< HEAD
        self.batch_dim = kwargs.pop("batch_dim", None)
=======
        self.low_cpu_mem_usage = low_cpu_mem_usage

>>>>>>> 344b40cf
        if kwargs:
            logger.warning(f"unrecognized keys {list(kwargs.keys())} were passed. Please check them.")
        if "CUBLAS_WORKSPACE_CONFIG" not in os.environ:
            os.environ["CUBLAS_WORKSPACE_CONFIG"] = ":4096:8"
        # Deprecated, default not to use torch.use_deterministic_algorithms
        if not disable_deterministic_algorithms or enable_deterministic_algorithms:
            if not disable_deterministic_algorithms:
                logger.warning(
                    "default not use deterministic_algorithms. disable_deterministic_algorithms is deprecated,"
                    " please use enable_deterministic_algorithms instead. "
                )

            torch.use_deterministic_algorithms(True, warn_only=False)
        else:
            torch.use_deterministic_algorithms(True, warn_only=True)

        # Model related
        self.quantized = False
        if isinstance(model, str):
            model, tokenizer = llm_load_model(
                model,
                platform=platform,
                device="cpu",  # always load cpu first
                model_dtype=model_dtype,
            )
        elif tokenizer is None and not self.diffusion and iters > 0:
            raise ValueError("A tokenizer must be set for non-str model input")
        if unsupported_meta_device(model):
            raise RuntimeError(
                "AutoRound does not support parameters on meta device. "
                "Please use more GPUs by setting `--device 0,1,2,3` or just place the model on CPU."
            )
        check_and_mark_fp8_model(model)
        self.model = model.eval()
        self.tokenizer = tokenizer
        self.shared_cache_keys = get_shared_keys(self.model)

        self.to_quant_block_names = to_quant_block_names
        if not hasattr(self, "quant_block_list"):
            all_blocks = get_block_names(model)
            self.quant_block_list = find_matching_blocks(model, all_blocks, self.to_quant_block_names)

        if device is not None:
            logger.warning("`device` is deprecated, please use `device_map` instead")

        if device_map is None:
            device_map = 0

        self.enable_torch_compile = enable_torch_compile
        self._adjust_torch_compile(enable_torch_compile)

        self.device_map = device_map
        if isinstance(self.device_map, str):
            self.device_map = self.device_map.replace(" ", "")

        self.device_list = parse_available_devices(device_map)

        if isinstance(scheme, AutoScheme):
            self.layer_config = self._gen_auto_scheme(model, scheme, dataset, self.device_map)

        # Set device, must place after model loading
        self.device = get_major_device(device_map)
        set_non_auto_device_map(self.model, self.device_map)

        # Tuning hyperparameters
        self.seed = seed
        set_seed(self.seed)
        self.amp = amp
        self.enable_quanted_input = enable_quanted_input
        self.enable_minmax_tuning = enable_minmax_tuning
        self.nsamples = nsamples
        self.enable_norm_bias_tuning = enable_norm_bias_tuning
        self.low_gpu_mem_usage = low_gpu_mem_usage
        self.seqlen = seqlen
        self.batch_size, self.gradient_accumulate_steps = batch_size, gradient_accumulate_steps
        self.nblocks = nblocks
        self.dataset = dataset
        self.iters = iters
        if self.iters < 0:
            logger.warning("`iters` must be non-negative, reset it to 200")
            self.iters = 200
        if self.iters == 0:
            self.lr = 5e-3
        else:
            self.lr = lr or (1.0 / self.iters)  # must place after iter setting
        self.minmax_lr = minmax_lr or self.lr
        self.enable_alg_ext = enable_alg_ext
        self.sampler = sampler
        self.not_use_best_mse = not_use_best_mse
        self.dynamic_max_gap = dynamic_max_gap
        self.lr_scheduler = lr_scheduler
        self.optimizer = self._get_optimizer(None)
        self.disable_opt_rtn = disable_opt_rtn

        # Whether to pack the layer immediately after tuning
        self.immediate_packing = False
        self.immediate_saving = False

        # KV cache, this one does not affect tuning but will collect some infos during tuning
        self.static_kv_dtype = static_kv_dtype
        if self.static_kv_dtype is not None:
            logger.warning("The static kv is experimental and currently has limited support.")

        self._set_amp_dtype()
        self.cache_device = torch.device("cpu") if self.low_gpu_mem_usage else self.device
        if self.act_bits <= 8 and self.amp_dtype == torch.float16:
            logger.warning("force to use bf16 to for quantization tuning when enabling activation quantization")
            self.amp_dtype = torch.bfloat16
            if self.model.dtype != torch.bfloat16:  # keep the model's buffer dtype unchanged
                self.model = self.model.to(torch.bfloat16)
        else:
            logger.info(f"using {self.model.dtype} for quantization tuning")

        # Some helpers
        if "hpu" in str(self.device):
            self.inner_supported_types = tuple(x for x in INNER_SUPPORTED_LAYER_TYPES if x != "FP8Linear")
        self.infer_bs_coeff = 1

        self.block_forward = compile_func(block_forward, self.device) if self.enable_torch_compile else block_forward
        self._check_configs()
        torch.set_printoptions(precision=3, sci_mode=True)

        if is_hpex_available():
            logger.info("habana_frameworks is available, import htcore explicitly.")
            import habana_frameworks.torch.core as htcore  # pylint: disable=E0401
            import habana_frameworks.torch.hpu as hthpu  # pylint: disable=E0401]

        self.attention_mask = []

    def _gen_auto_scheme(
        self, model: torch.nn.Module, scheme: AutoScheme, dataset: str, device_map: Union[str, int, dict, torch.device]
    ) -> dict[str, dict]:
        if self.mllm:
            logger.info("AutoScheme is not yet supported for multimodal LLMs.")
            sys.exit(-1)

        if getattr(model, "is_fp8", False):
            logger.info("AutoScheme does not currently support FP8 models.")
            sys.exit(-1)

        all_dtypes = []
        for option in scheme.options:
            # Skip pure BF16 option
            if option == "BF16":
                continue

            # Resolve the quantization scheme or data type
            dtype = "int"
            if isinstance(option, str):
                option = preset_name_to_scheme(option)

            if isinstance(option, QuantizationScheme):
                dtype = option.data_type
            elif isinstance(option, dict):
                dtype = option.get("data_type", "int")

            all_dtypes.append(dtype)

        # Check for mixed data types
        unique_dtypes = set(all_dtypes)
        if len(unique_dtypes) > 1:
            logger.warning(
                "Models with mixed data_types "
                "cannot yet be exported to real formats except GGUF. "
                "Please save the model using the `fake` format for now."
            )

        layer_config, self.has_qlayer_outside_block, self.regex_config = set_layer_config(
            self.model,
            self.layer_config,
            self.scheme,
            self.scale_dtype,
            self.supported_types,
            self.inner_supported_types,
            self.quant_block_list,
            self.fp_layers,
            self.quant_lm_head,
            enable_gguf_official_mixed=False,
            is_mllm=self.mllm,
        )
        quant_layer_names = layer_config.keys()
        scheme_keys = {f.name for f in fields(QuantizationScheme)}
        fixed_layer_scheme_new = {
            k: {key: v[key] for key in scheme_keys & v.keys()}
            for k, v in layer_config.items()
            if v.get("fixed_by_user", False)
        }

        # mainly using quant_layers and fixed by users
        from auto_round.auto_scheme.gen_auto_scheme import GenScheme

        if not self.enable_torch_compile and self.super_bits is None and not scheme.low_gpu_mem_usage:
            logger.warning("we strongly recommend to set `enable_torch_compile` to True for AutoScheme to save VRAM")
        self.scheme_generator = GenScheme(
            scheme,
            self.model,
            quant_layer_names,
            fixed_layer_scheme_new,
            dataset,
            device_map=device_map,
            tokenizer=self.tokenizer,
            enable_torch_compile=self.enable_torch_compile,
        )
        layer_config = self.scheme_generator.get_layer_config()
        return layer_config

    def _set_device(self, device_map: Union[str, torch.device, int, dict]) -> None:
        if hasattr(self, "device") and self.device is not None:
            return
        if isinstance(device_map, (str, torch.device, int)):
            self.device = detect_device(device_map)

        elif isinstance(device_map, dict) and device_map:
            tmp_devices = []
            for val in device_map.values():
                if isinstance(val, (str, torch.device, int)):  # could optimize
                    tmp_device = detect_device(val)
                    tmp_device = tmp_device.split(":")[0]
                    tmp_devices.append(tmp_device)
            tmp_devices = list(set(tmp_devices))
            if len(tmp_devices) > 1:
                logger.warning(
                    f"there are multiple device types in the device_map, "
                    f"please make sure they are correct,use the first device {tmp_devices[0]} as the core device "
                )

            self.device = tmp_devices[0]
        else:
            raise TypeError(f"device_map should be [str, torch.device, int, dict], but got {type(device_map)}")

    def _parse_and_set_scheme(self, scheme: Union[str, dict, QuantizationScheme], kwargs) -> QuantizationScheme:
        """Parse and set the quantization scheme."""

        def _parse_and_set(scheme, kwargs):
            if kwargs.get("data_type", None) and kwargs["data_type"].endswith("_dq") and not scheme.startswith("gguf"):
                if "bits" not in kwargs:
                    data_type = kwargs["data_type"]
                    raise KeyError(
                        f"please set bits when setting data_type={data_type}, or using scheme as an alternative.."
                    )
                bits = kwargs["bits"]
                scheme = f"gguf:q{bits}_k" if bits == 6 else f"gguf:q{bits}_k_s"
            res = None
            if isinstance(scheme, QuantizationScheme):
                scheme = asdict(scheme)
            elif isinstance(scheme, dict):
                scheme = scheme
            elif isinstance(scheme, str):
                # We’d better keep the string scheme instead of the dict config,
                # since GGUF uses different mixed-bit strategies for q4_k_s and q4_k_m
                # even though they share the same scheme dict.
                scheme = scheme.strip("'\" ")
                res = scheme
                scheme = scheme.upper()
                scheme = asdict(preset_name_to_scheme(scheme))
            scheme_keys = [f.name for f in fields(QuantizationScheme)]
            for key in scheme_keys:
                if key in kwargs and kwargs[key] is not None:
                    setattr(self, key, kwargs[key])
                else:
                    setattr(self, key, scheme.get(key, None))
                # kwargs.pop(key, None)
            if self.act_dynamic is None:
                self.act_dynamic = True

            tmp_bits = infer_bits_by_data_type(self.data_type)
            if tmp_bits is not None and tmp_bits < 16 and tmp_bits != self.bits:
                logger.warning(
                    f"'data_type' do not match the specified 'bits' setting. Resetting 'bits' to {tmp_bits}."
                )
                self.bits = tmp_bits
            if tmp_bits is not None and tmp_bits < 16:
                for (
                    supported_dtype
                ) in SUPPORTED_DTYPES:  # to easily handle dtype mx_fp4 and layer_config={xxx:{bits:8}}
                    if self.data_type.startswith(supported_dtype):
                        if supported_dtype + str(tmp_bits) == self.data_type:  # could not replace FP8_e4m3
                            self.data_type = supported_dtype
                        break

            self.act_group_size = self.act_group_size if self.act_group_size is not None else self.group_size
            self.act_bits = self.act_bits if self.act_bits is not None else 16
            self.act_sym = self.act_sym if self.act_sym is not None else self.sym

            if self.act_data_type is None:
                if self.data_type in SUPPORTED_DTYPES and self.act_bits < 16:
                    self.act_data_type = self.data_type
                    logger.info(f"activation adopts {self.data_type}")
                else:
                    self.act_data_type = "float"
            tmp_act_bits = infer_bits_by_data_type(self.act_data_type)
            if tmp_act_bits is not None and tmp_act_bits < 16 and tmp_act_bits != self.act_bits:
                self.act_bits = tmp_act_bits
                logger.warning(
                    f"`act_data_type` do not"
                    f" match the specified 'act_bits' setting. Resetting 'act_bits' to {tmp_act_bits}."
                )
            if tmp_act_bits is not None and tmp_act_bits < 16:
                for (
                    supported_dtype
                ) in SUPPORTED_DTYPES:  # To easily handle dtype mx_fp4 and layer_config={xxx:{bits:8}}
                    if self.act_data_type.startswith(supported_dtype):
                        if supported_dtype + str(tmp_act_bits) == self.act_data_type:  # Could not replace FP8_e4m3
                            self.act_data_type = supported_dtype
                        break
            for key in scheme_keys:
                scheme[key] = getattr(self, key)
            if res and QuantizationScheme.from_dict(scheme) == preset_name_to_scheme(res):
                return res
            else:
                return QuantizationScheme.from_dict(scheme)

        if isinstance(scheme, AutoScheme):
            if len(scheme.options) <= 0:
                raise ValueError("options of AutoScheme must not be empty")
            options = []
            for option in scheme.options:
                new_option = _parse_and_set(option, kwargs)
                options.append(new_option)
            scheme.options = options
            for opt in options:
                if isinstance(opt, str) and opt == "BF16":
                    continue
                if isinstance(opt, QuantizationScheme):
                    if opt.bits >= 16 and (opt.act_bits is None or opt.act_bits >= 16):
                        continue
                self.scheme = opt  # Choose the first one that not 16 bits
                break
            # apply scheme to set default bits
            scheme = _parse_and_set(self.scheme, kwargs)
            is_auto_scheme = True
        else:
            scheme = _parse_and_set(scheme, kwargs)
            is_auto_scheme = False

        scheme_keys = [f.name for f in fields(QuantizationScheme)]
        for key in scheme_keys:
            kwargs.pop(key, None)

        return scheme, is_auto_scheme

    def _adjust_torch_compile(self, enable_torch_compile: bool) -> None:
        """Sets the torch compile configuration for the tuning."""
        self.enable_torch_compile = enable_torch_compile
        if (
            not self.enable_torch_compile
            and TORCH_VERSION_AT_LEAST_2_6
            and self.act_bits > 8
            and not is_debug_mode()
            and "fp8" not in self.data_type
            and "fp8" not in self.act_data_type
        ):
            logger.info(
                "'enable_torch_compile' is set to `False` by default. "
                "Enabling it can reduce tuning cost by 20%%, but it might throw an exception."
            )

        if (self.data_type.startswith("fp") or self.act_data_type.startswith("fp")) and self.enable_torch_compile:
            self.enable_torch_compile = False
            logger.warning("reset enable_torch_compile to `False` as fp8 is enabled")

    def _dq_check(self) -> None:
        """Reset the default value of super_bits and super_group_size"""
        if self.data_type.endswith("_dq"):
            gguf_config = GGUF_INNER_CONFIG[f"gguf:q{self.bits}_k"]
            self.super_bits = gguf_config["super_bits"] if self.super_bits is None else self.super_bits
            self.super_group_size = (
                gguf_config["super_group_size"] if self.super_group_size is None else self.super_group_size
            )

    def _check_configs(self) -> None:
        """Checks if the configurations are valid.

        Raises:
        ValueError, TypeError: If any of the configurations are invalid.
        """
        if not isinstance(self.model, torch.nn.Module):
            raise TypeError("model must be an instance of torch.nn.Module")
        if self.bits <= 0:
            raise ValueError("`bits` must be positive")
        if self.act_bits <= 0:
            raise ValueError("`act_bits` must be positive")
        if not (self.group_size == -1 or self.group_size >= 0):
            raise ValueError("`group_size` must be -1 (per channel) or 0 (per-tensor) or a positive integer")
        if not (self.act_group_size == -1 or self.act_group_size >= 0):
            raise ValueError("`act_group_size` must be -1 (per channel) or 0 (per-tensor) or a positive integer")
        if self.batch_size <= 0:
            raise ValueError("`batch_size` must be positive")
        if self.iters < 0:
            raise ValueError("`iters` must be non-negative")
        if self.seqlen <= 0:
            raise ValueError("`seqlen` must be positive")
        if self.nblocks <= 0:
            raise ValueError("`nblocks` must be positive")
        if self.gradient_accumulate_steps <= 0:
            raise ValueError("`gradient_accumulate_steps` must be positive")

        if (
            self.act_bits <= 8
            and (not is_nv_fp(self.act_data_type) or "static_gs" not in self.act_data_type)
            and not is_mx_fp(self.act_data_type)
        ):
            logger.warning(
                "activation quantization is an experimental feature with limited support and a complex API. "
                "And please save the quantized model to fake format as real deployment is not supported currently"
            )

        if is_mx_fp(self.data_type) and self.group_size != 32:
            logger.warning("dtype mx_fp should only support group_size of 32 in real deployment")

        if is_nv_fp(self.data_type) and (self.group_size != 16):
            logger.warning("dtype nv_fp should only support group_size of 16 in real deployment")

        if self.nsamples < self.gradient_accumulate_steps * self.batch_size:
            if self.batch_size > self.nsamples:
                if self.iters > 0:  # GGUF should log this warning, but we don't know the format here
                    logger.warning(
                        f"reset `batch_size` to {self.nsamples} as `nsamples`({self.nsamples})"
                        f" is smaller than batch_size({self.batch_size})"
                    )
                self.batch_size = self.nsamples
            if self.gradient_accumulate_steps > self.nsamples // self.batch_size:
                self.gradient_accumulate_steps = self.nsamples // self.batch_size
                logger.warning(
                    f"reset `gradient_accumulate_steps` to {self.gradient_accumulate_steps}"
                    f" as nsamples must equal or greater"
                    f" than gradient_accumulate_steps * batch_size"
                )

        if self.enable_norm_bias_tuning:
            logger.warning("the `enable_norm_bias_tuning` feature is experimental and currently has limited support.")

        self._dq_check()

    def _check_compatibility(self) -> None:
        """Checks compatibility of the configurations and model."""
        # Check gguf and others
        has_gguf = False
        if hasattr(self, "formats"):
            has_besides_gguf = False
            for format_ in self.formats:
                if "gguf" in format_:
                    has_gguf = True
                elif format_ != "fake":
                    has_besides_gguf = True
            if has_gguf and has_besides_gguf:
                raise ValueError("Gguf format is not compatible with other formats, please choose only one of them")
            if has_gguf and self.iters != 0 and self.bits != 3:
                logger.warning(
                    "`iters=0` is recommended when exporting to GGUF format except for bits 3,"
                    " as we have optimized the RTN method for this case."
                    " We are likely to release new algorithm for certain configurations in the future."
                )

        if (
            self.seqlen is not None
            and hasattr(self.model, "config")
            and hasattr(self.model.config, "max_position_embeddings")
        ):
            if self.model.config.max_position_embeddings < self.seqlen:
                logger.warning(
                    f"Change sequence length to {self.model.config.max_position_embeddings} "
                    "due to the limitation of max_position_embeddings"
                )
                self.seqlen = min(self.seqlen, self.model.config.max_position_embeddings)

        if self.seqlen is not None and hasattr(self.tokenizer, "model_max_length"):
            if self.tokenizer.model_max_length < self.seqlen:
                logger.warning(
                    f"Change sequence length to {self.tokenizer.model_max_length} "
                    "due to the limitation of model_max_length. "
                    "You can also try to increase the model_max_length to avoid this issue."
                )
                self.seqlen = min(self.seqlen, self.tokenizer.model_max_length)

        if self.group_size == 0 and "fp8" not in self.data_type:
            logger.warning("`group_size==0` is not supported for data_type other than fp8 ")

    def _parse_format_to_list(self, format: str) -> list:
        """Parses the format string into a list of formats.

        This method checks the requested format(s) against the model's
        quantization settings and adjusts them if necessary. It ensures that
        the formats are compatible with the model's data type, bit width,
        and activation quantization settings.

        Args:
            format (str): The requested format(s) for quantization, separated by commas.

        Returns:
            list: A list of validated and updated formats.
        """

        # Remove duplicates from formats list
        def remove_duplicates(lst):
            seen = set()
            return [x for x in lst if not (x in seen or seen.add(x))]

        formats = format.replace("q*_", f"q{self.bits}_").replace(" ", "").split(",")
        formats = remove_duplicates(formats)  # need the keep origin order

        gguf_format_name = get_gguf_scheme(self.scheme)

        if gguf_format_name:
            for i in range(len(formats)):
                if formats[i] != "fake" and formats[i] != gguf_format_name.lower():
                    logger.warning(
                        f"reset format {formats[i]} to {gguf_format_name.lower()} "
                        f"since scheme {gguf_format_name} can only be exported to format {gguf_format_name.lower()}"
                    )
                    formats[i] = gguf_format_name.lower()

        gguf_args_check(self, formats, model_type=ModelType.TEXT)
        if self.mllm:
            gguf_args_check(self, formats, model_type=ModelType.MMPROJ)

        for f in formats:
            if f.startswith("gguf"):
                self.scheme = f.upper()
                break

        for format_ in formats:
            if format_ not in SUPPORTED_FORMATS:
                logger.error(f"Unsupported format {format_}, please choose from {SUPPORTED_FORMATS}")
                exit(-1)
        if self.scale_dtype != torch.float32:
            only_gguf = True
            for format_ in formats:
                if not ("gguf" in format_ or "fake" in format_):
                    only_gguf = False
                    break
            if len(formats) == 1 and "fake" == formats[0]:
                only_gguf = False
            if only_gguf:
                self.scale_dtype = torch.float32
                logger.info("change `scale_dtype` to `torch.float32`")

        # Adjust format settings based on compatibility
        for index in range(len(formats)):
            format = formats[index]
            if format == "auto_round":
                if self.sym and "int" in self.data_type:
                    format = "auto_round:auto_gptq"
                elif self.bits == 4 and not self.sym and "int" in self.data_type:
                    enable_awq = all(
                        config["bits"] == self.bits or config["bits"] >= 16 for config in self.layer_config.values()
                    )
                    if enable_awq:
                        format = "auto_round:auto_awq"
                elif is_nv_fp(self.data_type) or is_mx_fp(self.data_type):
                    format = f"auto_round:{self.data_type}"
                elif is_static_wfp8afp8(self):  # static wfp8afp8
                    format = f"auto_round:{AutoRoundFormat.FP8_STATIC.value}"
                elif self.data_type.startswith("fp") and self.bits == 8 and self.act_bits >= 16:  # woq fp8
                    format = f"auto_round:{AutoRoundFormat.FP8.value}"
                elif self.act_bits < 16:
                    raise ValueError(
                        "AutoRound format does not support exporting "
                        "for the current quantization configuration, "
                        "please change to `fake` format for research purpose"
                    )
                formats[index] = format
            elif format == "llm_compressor":
                from auto_round.export.export_to_llmcompressor import check_compressed_tensors_supported

                if is_nv_fp(self.data_type) or is_mx_fp(self.data_type):
                    check_compressed_tensors_supported()
                    format = format.replace("llm_compressor", f"llm_compressor:{self.data_type}")
                    formats[index] = format
                elif is_static_wfp8afp8(self):
                    format = f"llm_compressor:{AutoRoundFormat.FP8_STATIC.value}"
                    formats[index] = format
                    if self.act_group_size != 0:
                        logger.warning(
                            f"scheme FP8_STATIC export to llm_compressor format only support for act_group_size 0,"
                            f" ,but got act_group_size={self.act_group_size}, reset = 0"
                        )
                        self.act_group_size = 0
                    if self.group_size > 0:
                        logger.warning(
                            f"please note that group_size={self.group_size}"
                            " may not be supported for llm_compressor format, and cannot be loaded in llm_compressor"
                        )
                elif not is_wfp8afp8(self):
                    logger.error(
                        "Currently, the llm_compressor format only supports MXFP/NVFP/FP8. "
                        "Please change format to fake or auto_round etc."
                    )
            elif "auto_awq" in format:
                from auto_round.compressors.utils import check_awq_gemm_compatibility

                awq_supported, info = check_awq_gemm_compatibility(
                    self.model, self.bits, self.group_size, self.sym, self.layer_config
                )
                if not awq_supported:
                    logger.warning(f"The AutoAWQ format may not be supported due to {info}")
            else:
                if (is_nv_fp(self.data_type) or is_mx_fp(self.data_type)) and format != "fake":
                    logger.warning(f"nv_fp and mx_fp dtypes are not supported for export format: {format}")

        formats = remove_duplicates(formats)
        for i in range(len(formats)):
            formats[i] = self._check_supported_format(formats[i])
        formats = remove_duplicates(formats)
        return formats

    def _check_supported_format(self, format: str) -> bool:
        """Checks if the specified format is supported.

        This method validates the requested format against the model's bit width,
        group size, symmetry, and activation quantization settings. It raises an
        error if the format is incompatible with the current model configuration.

        Args:
            format (str): The requested format for quantization.

        Returns:
            bool: True if the format is supported, False otherwise.
        """
        if format == "fake":
            return format
        format = format.replace("q*_", f"q{self.bits}_")

        # format check for fp8
        w_fp8 = self.data_type.startswith("fp") and self.bits == 8
        act_fp8 = self.act_data_type.startswith("fp") and self.act_bits == 8
        if (w_fp8 or act_fp8) and re.search("^auto_round|^llm_compressor", format) is None:
            error_msg = (
                f"is only supported to export auto_round or llm_compressor format," f" but got {format}, please check."
            )
            error_msg = ("act_data_type<fp8> " + error_msg) if act_fp8 else error_msg
            error_msg = ("data_type<fp8> " + error_msg) if w_fp8 else error_msg
            logger.error(error_msg)
            sys.exit(-1)

        # Only support to export afp8/nv_fp/mx_fp
        if self.act_bits <= 8:
            if not is_standard_fp(self.act_data_type) or self.act_dynamic:
                if "llm_compressor" in format:
                    if (is_nv_fp(self.act_data_type) and "static_gs" in self.act_data_type) or (
                        is_mx_fp(self.act_data_type)
                    ):
                        return format
                    bits, group_size, sym, act_bits = 8, -1, True, 8
                    assert (
                        self.bits == bits
                        and self.group_size == group_size
                        and self.sym == sym
                        and self.act_bits == act_bits
                        and self.act_dynamic
                    ), (
                        f"Currently only support to export llm_compressor format for sym dynamic quantized"
                        f" W{self.bits}A{self.act_bits} model with group_size={group_size},"
                        f" but got bits={self.bits}, group_size={self.group_size}, sym={self.sym},"
                        f" act_bits={self.act_bits}"
                    )
                elif "auto_round" in format and (
                    is_mx_fp(self.act_data_type) or (is_nv_fp(self.act_data_type) and "static_gs" in self.act_data_type)
                ):
                    pass
                elif format != "fake":
                    logger.warning(
                        "Currently only support to export auto_round format quantized model"
                        " with fp8, mx_fp and nv_fp4 dtype activation for activation quantization."
                        " Change format to fake and save."
                    )
                    format = "fake"
            else:
                if format not in [
                    "auto_round",
                    f"auto_round:{AutoRoundFormat.FP8_STATIC.value}",
                    f"llm_compressor:{AutoRoundFormat.FP8_STATIC.value}",
                    "auto_round:llm_compressor",
                ]:
                    logger.warning(
                        f"Currently only support to export auto_round or fake format for static W{self.bits}AFP8 model,"
                        f" change format {format} to auto_round"
                    )
                    if is_static_wfp8afp8(self):
                        format = f"auto_round:{AutoRoundFormat.FP8_STATIC.value}"
                    else:
                        format = f"auto_round:{AutoRoundFormat.FP8.value}"
            if (
                self.act_group_size != 0
                and not self.act_dynamic
                and format == f"auto_round:{AutoRoundFormat.FP8.value}"
            ):
                logger.warning(
                    f"Please note that quantize activation with act_group_size={self.act_group_size}"
                    " may result in failure to export or import normally."
                )
        if re.search(r"q\d_k", format) and not self.data_type.endswith("_dq"):
            logger.error(
                f"datatype<{self.data_type}> not support to export {format} format."
                " Please change export format or `data_type`."
            )
            sys.exit(-1)

        return format

    def quantize_and_save(
        self, output_dir: str = "tmp_autoround", format: str = "auto_round", inplace: bool = True, **kwargs
    ) -> tuple[torch.nn.Module, dict[str, Any]]:
        """Quantizes the model and saves it in the specified format(s).

        This function checks the validity of the requested format(s), quantizes
        the model accordingly, and saves it to the specified output directory.
        If multiple formats are provided, the model is saved separately for each format.

        Args:
            output_dir (str, optional): The directory where the quantized model
                will be saved. Defaults to "tmp_autoround".
            format (str, optional): The quantization format(s) to use, separated
                by commas if multiple. Defaults to "auto_round".
            inplace (bool, optional): Whether to modify the model in place if only
                one format is used. Defaults to True.
            **kwargs: Additional arguments for the quantization and saving process.

        Returns:
            model: A qdq model or packed model based on the configurations
            folders: The folder paths where the quantized models are saved.

        Raises:
            ValueError: If an unsupported format is specified.
        """
        # Validate and process the specified formats
        self.orig_output_dir = output_dir

        # check and update the format based on the current configuration
        format_list = self._parse_format_to_list(format)
        self.formats = format_list

        # If multiple formats are specified, enforce inplace=False
        if len(format_list) > 1:
            inplace = False
        self.inplace = kwargs.get("inplace", inplace)
        kwargs.pop("inplace", None)

        # Perform model quantization
        if self.static_kv_dtype is not None:
            from auto_round.experimental.kv_cache import kvcache_quant_context

            with kvcache_quant_context(self.model, static_kv_dtype=self.static_kv_dtype):
                model, _ = self.quantize()
        else:
            model, _ = self.quantize()
        # Save the quantized model in the specified format_list
        folders = []
        for format in format_list:
            if "gptq" in format and not self.sym:
                logger.warning(
                    "The asymmetrical kernel of the GPTQ format may result in a noticeable accuracy drop,"
                    " particularly for 2-bit quantization and smaller models."
                    " We recommend exporting to either the AutoAWQ format ( only 4 bits) or "
                    "the AutoRound format(2/3/4/8 bits)."
                )
            save_folder = self._get_save_folder_name(format)
            self.save_quantized(save_folder, format=format, inplace=inplace, **kwargs)

            folders.append(save_folder)

        return model, folders

    def _get_save_folder_name(self, format_str: str) -> str:
        """Generates the save folder name based on the provided format string.

        If there are multiple formats to handle, the function creates a subfolder
        named after the format string with special characters replaced. If there's
        only one format, it returns the original output directory directly.

        Args:
            format_str (str): The format identifier (e.g., 'gguf:q2_k_s').

        Returns:
            str: The path to the folder where results should be saved.
        """
        # Replace special characters to make the folder name filesystem-safe
        sanitized_format = format_str.replace(":", "-").replace("_", "-")

        # Use a subfolder only if there are multiple formats
        if len(self.formats) > 1:
            return os.path.join(self.orig_output_dir, sanitized_format)

        return self.orig_output_dir

    @torch.inference_mode()
    def _quantize_embedding_layer(self):
        """Quantizes embedding layers in the model according to the configuration.

        This method iterates through all modules in the model, identifies embedding
        layers specified in `self.layer_config`, and applies the appropriate quantization
        function based on bit precision, grouping strategy, and dtype.

        Returns:
            bool: True if the quantization process completes without critical errors.
        """
        is_quantized = False
        for name, module in self.model.named_modules():
            # Skip non-Embedding modules or layers not in config
            if not isinstance(module, torch.nn.Embedding) or name not in self.layer_config:
                continue

            config = self.layer_config[name]

            # Skip layers that are not marked for quantization
            if not check_to_quantized(config):
                continue
            is_quantized = True
            config["scale_dtype"] = self.scale_dtype
            dtype = config["data_type"]

            # Determine quantization function key with symmetry/asymmetry
            if dtype not in QUANT_FUNC_WITH_DTYPE:
                dtype = f"{dtype}_{'sym' if config['sym'] else 'asym'}"

            # Optionally use optimized rounding (RTN) variant
            if not self.disable_opt_rtn and f"rtn_{dtype}" in QUANT_FUNC_WITH_DTYPE:
                dtype = f"rtn_{dtype}"

            quant_func = QUANT_FUNC_WITH_DTYPE[dtype]

            # Attempt quantization on GPU, fall back to CPU if OOM
            try:
                weight, scale, zp = quant_func(
                    module.weight.to(self.device),
                    **{k: config[k] for k in ["bits", "group_size", "super_bits", "super_group_size", "scale_dtype"]},
                )
            except torch.OutOfMemoryError:
                cuda_error_msg = traceback.format_exc()
                try:
                    logger.error(cuda_error_msg)
                    logger.warning("falling back to CPU")
                    weight, scale, zp = quant_func(
                        module.weight.to("cpu"),
                        **{
                            k: config[k]
                            for k in ["bits", "group_size", "super_bits", "super_group_size", "scale_dtype"]
                        },
                    )
                except Exception as e:
                    raise

            # Overwrite the module's weights with the quantized version
            module.weight.data.copy_(weight.cpu())

            # Attach scale and zero point (zp) to the module
            for param_name, value in zip(["scale", "zp"], [scale, zp]):
                if isinstance(value, dict):
                    for k, v in value.items():
                        setattr(module, k if k == "scale" else f"w_{k}", v.cpu())
                elif isinstance(value, torch.Tensor):
                    setattr(module, param_name, value.cpu())
                else:
                    setattr(module, param_name, value)

            # Update config
            self.layer_config.setdefault(name, {}).update(config)

            # Release memory
            clear_memory(device_list=self.device_list)

        return is_quantized

    def _quant_rtn_with_imatrix(self, all_to_quantized_module_names: list[str]) -> None:
        """Performs RTN quantization using input activation statistics (imatrix).

        This method accumulates per-channel second-moment activation statistics (imatrix)
        via forward hooks and uses them to perform RTN quantization. If CUDA memory runs out,
        it falls back to CPU-based blockwise quantization.

        Args:
            all_to_quantized_module_names (list[str]):
                A list of module names (e.g., 'model.layers.0.self_attn.q_proj') to be quantized.

        Returns:
            None
        """
        logger.info("start to compute imatrix")

        # Load dataset
        from auto_round.calib_dataset import get_dataloader

        if isinstance(self.dataset, str):
            if self.tokenizer is None:
                raise ValueError("A tokenizer must be set for the model when using a dataset string.")
            dataset_name = self.dataset.replace(" ", "")
            self.dataloader = get_dataloader(
                self.tokenizer, self.seqlen, dataset_name, self.seed, self.batch_size, self.nsamples
            )
        else:
            self.dataloader = self.dataset

        model = self.model

        # Dispatch multi-GPU model if necessary
        if hasattr(model, "hf_device_map") and len(model.hf_device_map) > 1:
            dispatch_model(model, model.hf_device_map)

        def register_act_hook(model):
            """Registers hooks to accumulate activation squared norms into `imatrix`."""

            def get_imatrix_hook(module, input, output):
                input = input[0] if isinstance(input, (tuple, list)) else input
                flattened = input.reshape(-1, input.shape[-1]).to(torch.float32)
                squared = torch.sum(torch.pow(flattened, 2), dim=0).to(torch.float32)

                if not hasattr(module, "imatrix"):
                    module.imatrix = squared
                    module.imatrix_cnt = input.shape[0]
                else:
                    module.imatrix += squared.to(module.imatrix.device)
                    module.imatrix_cnt += input.shape[0]

            hook_handles = []
            for name, module in model.named_modules():
                if type(module) in self.supported_types and check_to_quantized(module):
                    hook = module.register_forward_hook(get_imatrix_hook)
                    hook_handles.append(hook)
            return hook_handles

        hooks = register_act_hook(model)

        try:
            if hasattr(model, "hf_device_map") and len(model.hf_device_map) > 1:
                import accelerate

                accelerate.hooks.remove_hook_from_submodules(model)
            model = model.to("cpu")
            clear_memory(device_list=self.device_list)
            self._quantize_via_rtn_blockwise(all_to_quantized_module_names)
        except torch.OutOfMemoryError:
            cuda_error_msg = traceback.format_exc()
            try:
                logger.error(cuda_error_msg)
                # Final fallback: warn and use CPU-only quantization
                logger.warning(
                    "Fallback to CPU. "
                    "Consider enabling `low_gpu_mem_usage` or using more GPUs via `--device 0,1,2,3`."
                )
                model = model.to("cpu")
                clear_memory(device_list=self.device_list)
                if hasattr(model, "hf_device_map") and len(model.hf_device_map) > 1:
                    import accelerate

                    accelerate.hooks.remove_hook_from_submodules(model)

                orig_device = self.device
                self.device = "cpu"
                self._quantize_via_rtn_blockwise(all_to_quantized_module_names)
                self.device = orig_device
            except Exception as e:
                raise
        finally:
            # Always remove hooks
            for hook in hooks:
                hook.remove()

    def _quantize_layer_via_rtn(self, name: str) -> None:
        """Quantizes a layer using RTN (Round-To-Nearest) if available.

        This function attempts to quantize a layer by switching its data type to a
        `rtn_*` version if supported, then wraps and unwraps the module to apply
        quantization. If GPU memory is insufficient, it falls back to CPU.

        If packing is enabled (`immediate_packing`), the function will also export
        the quantized layer to the appropriate backend format.

        Args:
            name (str): Name of the layer to quantize.

        Raises:
            RuntimeError: If quantization fails for reasons unrelated to memory.
        """
        m = get_module(self.model, name)

        if is_fp8_linear(m):
            m = convert_fp8_layer_to_linear(m, self.amp_dtype, self.device)
            set_module(self.model, name, m)

        # Step 1: Try quantization on GPU first, fall back to CPU if OOM
        # if only export gguf, using gguf-packing instead of rtn
        if self.immediate_packing and self.iters == 0 and "gguf" in self.formats[0] and not self.disable_opt_rtn:
            m.scale = None
            m.zp = None
        else:
            try:
                tuning_device = m.tuning_device if hasattr(m, "tuning_device") else self.device
                m = m.to(tuning_device)
                m = WrapperLinear(
                    m,
                    device=tuning_device,
                    enable_minmax_tuning=False,
                    enable_norm_bias_tuning=False,
                    enable_round_tuning=False,
                    enable_torch_compile=self.enable_torch_compile,
                    disable_opt_rtn=self.disable_opt_rtn,
                )
                m = m.unwrapper({})
                m.to("cpu")
            except torch.OutOfMemoryError:
                cuda_error_msg = traceback.format_exc()
                m = m.orig_layer if hasattr(m, "orig_layer") else m
                try:
                    logger.error(cuda_error_msg)
                    logger.warning("falling back to CPU.")
                    m.to("cpu")
                    m = WrapperLinear(
                        m,
                        enable_minmax_tuning=False,
                        enable_norm_bias_tuning=False,
                        enable_round_tuning=False,
                        enable_torch_compile=self.enable_torch_compile,
                    )
                    m = m.unwrapper({})
                except Exception as e:
                    raise

        # Step 2: Optional immediate packing/export
        if self.immediate_packing:
            self._immediate_pack(name)
        else:
            set_module(self.model, name, m)

        if self.immediate_saving:
            all_to_quantized_module_names = [n for n, m in self.model.named_modules() if check_to_quantized(m)]
            last_module = (len(all_to_quantized_module_names) == 0) or (name == all_to_quantized_module_names[-1])
            m = get_module(self.model, name)
            immediate_saving(self, m, name, last_module)

    def _immediate_pack(self, name: str):
        m = get_module(self.model, name)
        if not check_to_quantized(m):
            return
        from auto_round.export import PACKING_LAYER_WITH_FORMAT

        target_backend = self.formats[0].split(":")[0] if ":" in self.formats[0] else self.formats[0]
        has_gguf = any("gguf" in fmt for fmt in self.formats)

        if has_gguf:
            from auto_round.export.export_to_gguf.export import pack_gguf_layer

            output_dir = self._get_save_folder_name(self.formats[0])
            model_type = ModelType.MMPROJ if self.mllm else ModelType.TEXT
            pack_gguf_layer(
                name,
                self.model,
                self.formats[0],
                output_dir,
                self.layer_config,
                self.tokenizer,
                processor=self.processor if hasattr(self, "processor") else None,
                image_processor=self.image_processor if hasattr(self, "image_processor") else None,
                model_type=model_type,
            )
        else:
            PACKING_LAYER_WITH_FORMAT[target_backend](name, self.model, self.formats[0], device=self.device)

    @torch.inference_mode()
    def _quantize_rtn(self) -> tuple[torch.nn.Module, dict[str, Any]]:
        """Quantize all modules in the model using RTN (Round-To-Nearest) strategy.

        If the target format includes GGUF with `k`, and optimized RTN is enabled,
        blockwise quantization with input caching and imatrix is used.

        Returns:
            tuple[nn.Module, Dict[str, Any]]: The quantized model and the layer configuration.
        """
        if self.amp and self.model.dtype != self.amp_dtype:
            self.model.to(self.amp_dtype)

        all_to_quantized_module_names: list[str] = [n for n, m in self.model.named_modules() if check_to_quantized(m)]
        if is_nv_fp(self.data_type):
            from auto_round.data_type.nvfp import calculate_gparam
            from auto_round.data_type.utils import update_fused_layer_global_scales

            pbar = tqdm(all_to_quantized_module_names)
            for name in pbar:
                pbar.set_description(f"Calculate weight global scale: {name}")
                m = get_module(self.model, name)
                weight_global_scale = calculate_gparam(m.weight, self.group_size)
                setattr(m, "weight_global_scale", weight_global_scale)

            modules = list(self.model.modules())
            for module in tqdm(modules, desc="Update weight global scale for fuse module"):
                update_fused_layer_global_scales(module)

        has_gguf_k = (
            any("gguf" in fmt and "k" in fmt for fmt in getattr(self, "formats", [])) or self.super_bits is not None
        )

        self._quantize_embedding_layer()

        self.model.to("cpu")

        enable_imatrix = False
        if not self.disable_opt_rtn:
            if has_gguf_k:
                enable_imatrix = True
            elif self.data_type == "int" and self.sym:
                enable_imatrix = True

        if enable_imatrix:
            self._quant_rtn_with_imatrix(all_to_quantized_module_names)
        elif self.act_bits <= 8 and check_need_act_calibration(
            self.act_dynamic, self.act_data_type, self.act_bits
        ):  # TODO, mixed datatype has bug
            hook_handles = self._register_act_max_hook(self.model)
            try:
                self._quantize_via_rtn_blockwise(all_to_quantized_module_names)
            except torch.OutOfMemoryError:
                logger.warning("Fallback to CPU. Consider using more GPUs via `--device 0,1,2,3`.")
                self.model = self.model.to("cpu")
                clear_memory(device_list=self.device_list)
                if hasattr(self.model, "hf_device_map") and len(self.model.hf_device_map) > 1:
                    import accelerate

                    accelerate.hooks.remove_hook_from_submodules(self.model)
                orig_device = self.device
                self.device = "cpu"
                self._quantize_via_rtn_blockwise(all_to_quantized_module_names)
                self.device = orig_device
            for handle in hook_handles:
                handle.remove()
        else:
            block_names_cnt = len(flatten_list(get_block_names(self.model, True)))
            clear_mem_freq = len(all_to_quantized_module_names) // block_names_cnt
            if clear_mem_freq == 0:
                clear_mem_freq = 1
            pbar = tqdm(all_to_quantized_module_names)
            cnt = 1
            for name in pbar:
                pbar.set_description(f"Quantizing {name}")
                self._quantize_layer_via_rtn(name)
                if cnt % clear_mem_freq == 0:
                    clear_memory(device_list=self.device_list)
                    cnt = 1
                cnt += 1
        # Convert remaining fp8
        if is_fp8_model(self.model):
            convert_fp8_model_to_16b_model(self.model, self.amp_dtype, self.device)
        self.quantized = True
        return self.model, self.layer_config

    def _quantize_via_rtn_blockwise(self, all_to_quantized_module_names: list[str]) -> None:
        """Quantize model layers block by block using cached inputs and imatrix.

        Args:
            all_to_quantized_module_names (list[str]): Names of layers to be quantized.
        """
        all_to_quantized_module_names = list(set(all_to_quantized_module_names))

        all_blocks = self.quant_block_list if self.quant_block_list else get_block_names(self.model)
        if not all_blocks:
            raise ValueError("Could not find any blocks. Check the model or quant_block_list.")

        all_first_block_names = [block[0] for block in all_blocks]
        if self.act_bits < 16 and not self.act_dynamic:
            layer_names = self._get_quantized_layer_names_outside_blocks()
            if len(layer_names) > 0:
                logger.warning(
                    "quantize layers outside blocks for static activation quantizaiton"
                    " will significantly increase calibration time"
                )
            all_inputs = self.try_cache_inter_data_gpucpu(all_first_block_names, self.nsamples, layer_names)
        else:
            all_inputs = self.cache_inter_data(all_first_block_names, self.nsamples)

        # Clear hooks for multi-GPU setups
        if hasattr(self.model, "hf_device_map") and len(self.model.hf_device_map) > 1:
            accelerate.hooks.remove_hook_from_submodules(self.model)

        pbar = tqdm(range(sum(len(block) for block in all_blocks)))

        for block_names in all_blocks:
            first_block = block_names[0]
            inputs = all_inputs.pop(first_block)
            input_keys = [k for k in inputs if k.startswith("hidden_state")]
            if len(input_keys) != 1:
                raise RuntimeError(
                    "hidden_states arg mismatch. Please file an issue at https://github.com/intel/auto-round/issues"
                )
            inputs["input_ids"] = inputs.pop(input_keys[0])

            clear_memory(self.inputs, device_list=self.device_list)

            total_samples = len(inputs["input_ids"])
            if total_samples < self.batch_size:
                self.batch_size = total_samples
                logger.warning(f"Forcing batch size to {total_samples}")

            input_ids = to_device(inputs.pop("input_ids"), self.cache_device)
            input_others = to_device(inputs, self.cache_device)

            tmp_dtype = self.amp_dtype if self.amp else torch.float32
            input_ids = [id_.to(tmp_dtype) for id_ in input_ids]

            for key, val in input_others.items():
                if isinstance(val, torch.Tensor) and val.dtype in (torch.float16, torch.bfloat16):
                    input_others[key] = val.to(tmp_dtype)
                elif isinstance(val, list):
                    input_others[key] = [to_dtype(v, tmp_dtype) for v in val]

            for block_name in block_names:
                pbar.set_description(f"Quantizing {block_name}")
                block = get_module(self.model, block_name)
                if is_fp8_model(self.model):
                    convert_fp8_model_to_16b_model(block, dtype=self.amp_dtype, device=self.device)

                if is_auto_device_mapping(self.device_map):
                    set_auto_device_map_for_block_with_tuning(
                        block, self.device_map, input_ids, self.low_gpu_mem_usage, self.batch_size, self.device
                    )
                # Dispatch model if needed
                if len(self.device_list) > 0:
                    from accelerate.hooks import AlignDevicesHook, add_hook_to_module

                    for _, m in block.named_modules():
                        if len(list(m.children())) != 0 or not hasattr(m, "tuning_device"):
                            continue
                        hook = AlignDevicesHook(m.tuning_device, io_same_device=True)
                        add_hook_to_module(m, hook, True)
                else:
                    block = block.to(self.device)
                input_ids = self._get_block_outputs(
                    block,
                    input_ids,
                    input_others,
                    self.batch_size * self.infer_bs_coeff,
                    self.device,
                    self.cache_device,
                )
                if len(self.device_list) > 1:
                    accelerate.hooks.remove_hook_from_submodules(block)

                if is_nv_fp(self.act_data_type) or is_static_wfp8afp8(self):
                    # enable moe experts act_max automatic generation for Linear
                    set_amax_for_all_moe_layers(block, attr_name="act_max")
                # Normalize imatrix and quantize layers
                for _, m in block.named_modules():
                    # fix issue: Ling-flash-2.0-q2_k_s fail infer on cuda but well on cpu
                    # https://huggingface.co/Intel/Ling-flash-2.0-gguf-q2ks-mixed-AutoRound/discussions/1
                    if hasattr(m, "imatrix"):
                        m.imatrix /= m.imatrix_cnt
                    if hasattr(m, "tmp_name") and m.tmp_name in all_to_quantized_module_names:
                        self._quantize_layer_via_rtn(m.tmp_name)
                        all_to_quantized_module_names.remove(m.tmp_name)
                if not self.immediate_saving:
                    mv_module_from_gpu(block)
                pbar.update(1)

        pbar.close()
        cnt = 1
        block_names_cnt = len(flatten_list(get_block_names(self.model, True)))
        clear_mem_freq = len(all_to_quantized_module_names) // block_names_cnt
        if clear_mem_freq == 0:
            clear_mem_freq = 1
        # Process remaining layers not in blocks
        for name in all_to_quantized_module_names:
            self._quantize_layer_via_rtn(name)
            if cnt % clear_mem_freq == 0:
                clear_memory(device_list=self.device_list)
                cnt = 1
            cnt += 1

    def _update_inputs(self, inputs: dict, q_inputs: dict) -> tuple[dict, torch.Tensor]:
        keys = inputs.keys()
        input_id_str = [key for key in keys if key.startswith("hidden_state")]
        if len(input_id_str) != 1:
            raise RuntimeError(
                "hidden_states arg mismatch error,"
                "please raise an issue in https://github.com/intel/auto-round/issues"
            )
        inputs["input_ids"] = inputs.pop(input_id_str[0], None)
        if q_inputs is not None:
            q_inputs = q_inputs.pop(input_id_str[0], None)
        return inputs, q_inputs

    def configure_layer_config(self, enable_gguf_official_mixed: None | bool = False):
        self.layer_config, self.has_qlayer_outside_block, self.regex_config = set_layer_config(
            self.model,
            self.layer_config,
            self.scheme,
            self.scale_dtype,
            self.supported_types,
            self.inner_supported_types,
            self.quant_block_list,
            self.fp_layers,
            self.quant_lm_head,
            enable_gguf_official_mixed=enable_gguf_official_mixed,
            is_mllm=self.mllm,
        )

    def quantize(self) -> tuple[torch.nn.Module, dict[str, Any]]:
        """Quantize the model and return the quantized model along with layer configurations.The entry of AutoRound.
        Returns:
        The quantized model and layer configurations.
        """
        for n, m in self.model.named_modules():  # TODO check if could removed
            m.tmp_name = n
        self._check_compatibility()
        formats = self.formats if hasattr(self, "formats") else None
        # It is best to modify the model structure in the quantize function and check the format,
        # because it may cause the gguf format to not be exported normally.
        self.model = _handle_moe_model(self.model, formats=formats)

        # TODO check scale_dtype
        if not self.is_auto_scheme:
            enable_gguf_official_mixed = True
        else:
            enable_gguf_official_mixed = False

        self.configure_layer_config(enable_gguf_official_mixed=enable_gguf_official_mixed)
        if not hasattr(self, "formats"):
            logger.warning("this API is deprecated, please use `quantize_and_save` instead")
        else:
            # Determine if immediate packing is required
            formats = self.formats
            if (
                len(formats) == 1
                and (
                    "awq" in formats[0]
                    or "gptq" in formats[0]
                    or "auto_round" in formats[0]
                    or "gguf" in formats[0]
                    or "llm_compressor" in formats[0]
                )
                and self.inplace
            ):
                self.immediate_packing = True
                if "gguf" not in formats[0] and self.low_cpu_mem_usage:
                    self.immediate_saving = True
        if self.immediate_saving and "int" not in self.data_type:
            logger.warning("immediate_saving is only supported for int quantization, set to False")
            self.immediate_saving = False
        if self.iters == 0:
            return self._quantize_rtn()

        if bool(self.quant_block_list):
            all_blocks = self.quant_block_list
        else:
            all_blocks = get_block_names(self.model)

        if len(all_blocks) == 0:
            logger.warning("could not find blocks, exit with original model")
            return self.model, self.layer_config

        if self.amp and self.model.dtype != self.amp_dtype:
            self.model = self.model.to(self.amp_dtype)

        layer_names = self._get_quantized_layer_names_outside_blocks()
        self.start_time = time.time()
        all_first_block_names = [block[0] for block in all_blocks]
        if len(layer_names) > 0:
            logger.info(
                "Starting to cache block inputs. This may be slow due to external block layers: %s", layer_names
            )
        else:
            logger.info("start to cache block inputs")
        all_inputs = self.try_cache_inter_data_gpucpu(all_first_block_names, self.nsamples, layer_names=layer_names)
        is_quantized_embedding = self._quantize_embedding_layer()
        all_q_inputs = None
        if is_quantized_embedding:
            all_inputs = copy.deepcopy(self.inputs)
            clear_memory(self.inputs, device_list=self.device_list)
            all_q_inputs = self.try_cache_inter_data_gpucpu(
                all_first_block_names, self.nsamples, layer_names=layer_names
            )
        self.model = mv_module_from_gpu(self.model)
        clear_memory(device_list=self.device_list)
        if hasattr(self.model, "hf_device_map") and len(self.model.hf_device_map) > 1:
            accelerate.hooks.remove_hook_from_submodules(self.model)  # self.model.hf_device_map has not been changed
        self.model = mv_module_from_gpu(self.model)
        logger.info("caching done")
        if len(all_blocks) > 1:
            pbar = tqdm(range(0, sum([len(i) for i in all_blocks]), self.nblocks))
        else:
            pbar = tqdm(range(0, len(all_blocks[0]), self.nblocks))  # move the alg warning outside pbar

        for block_names in all_blocks:
            inputs = all_inputs[block_names[0]]
            all_inputs.pop(block_names[0])
            q_inputs = None
            if all_q_inputs is not None:
                q_inputs = all_q_inputs[block_names[0]]
                all_q_inputs.pop(block_names[0])

            inputs, q_inputs = self._update_inputs(inputs, q_inputs)

            clear_memory(self.inputs, device_list=self.device_list)

            if "input_ids" in inputs.keys():
                total_samples = len(inputs["input_ids"])
                if total_samples < self.batch_size:
                    self.batch_size = total_samples
                    logger.warning(f"force the train batch size to {total_samples}")

            self._quantize_blocks(
                self.model,
                inputs,
                block_names,
                q_input=q_inputs if q_inputs is not None else None,
                nblocks=self.nblocks,
                device=self.device,
                pbar=pbar,
            )
            if self.immediate_packing and len(self.formats) != 1:
                raise ValueError(
                    f"Expected exactly one packing format when 'immediate_packing' is True, "
                    f"but got {len(self.formats)} formats."
                )
        pbar.set_description("Quantizing done")
        pbar.close()
        self._quantize_layers(layer_names, all_inputs)

        if is_fp8_model(self.model):
            for n, m in self.model.named_modules():
                if is_fp8_linear(m):
                    new_layer = convert_fp8_layer_to_linear(m, self.amp_dtype, self.device).to("cpu")
                    set_module(self.model, n, new_layer)

        end_time = time.time()
        cost_time = end_time - self.start_time
        logger.info(f"quantization tuning time {cost_time}")

        # Dump a summary
        quantized_layers = []
        unquantized_layers = []
        for n, m in self.model.named_modules():
            if isinstance(m, tuple(self.supported_types)):
                if check_to_quantized(m):
                    quantized_layers.append(n)
                else:
                    unquantized_layers.append(n)
            elif hasattr(m, "scales") or hasattr(m, "scale"):  ##packing_immediately
                quantized_layers.append(n)
        summary_info = (
            f"Summary: quantized {len(quantized_layers)}/{len(quantized_layers) + len(unquantized_layers)} in the model"
        )
        if len(unquantized_layers) > 0:
            summary_info += f",  {unquantized_layers} have not been quantized"
        logger.info(summary_info)

        self.quantized = True
        return self.model, self.layer_config

    def _quantize_layers(self, layer_names: list, layer_inputs: dict) -> None:
        """Quantizes specified layers based on inputs and configuration.

        Args:
            layer_names (list): list of layer names to quantize.
            layer_inputs (dict): Dictionary mapping layer names to input data.

        Returns:
            None
        """
        # TODO currently we take all the layers outside blocks as post block layers which is not optimal
        # if there is no input for layer, we use rtn

        for layer_name in copy.deepcopy(layer_names):
            if layer_name not in layer_inputs:
                logger.info(f"using rtn to quantize {layer_name}")
                from auto_round.data_type import QUANT_FUNC_WITH_DTYPE

                layer = get_module(self.model, layer_name)
                layer = layer.to(self.device)
                if is_fp8_linear(layer):
                    new_layer = convert_fp8_layer_to_linear(layer, self.amp_dtype, self.device).to(self.device)
                    set_module(self.model, layer_name, new_layer)
                    layer = new_layer

                wrapper_layer = WrapperLinear(
                    layer,
                    enable_round_tuning=False,
                    enable_minmax_tuning=False,
                    enable_norm_bias_tuning=False,
                    enable_torch_compile=self.enable_torch_compile,
                    device=self.device,
                    disable_opt_rtn=self.disable_opt_rtn,
                )
                new_layer = wrapper_layer.unwrapper({})
                set_module(self.model, layer_name, new_layer)
                layer.cpu()
                layer_names.remove(layer_name)
        if len(layer_names) == 0:
            return
        q_layer_inputs = None
        enable_quanted_input = self.enable_quanted_input
        has_gguf = False
        if hasattr(self, "formats"):
            has_gguf = any("gguf" in format_ for format_ in self.formats)
        if has_gguf and self.immediate_packing:
            enable_quanted_input = False

        if hasattr(self.model, "hf_device_map") and len(self.model.hf_device_map) > 1 and enable_quanted_input:
            dispatch_model(self.model, self.model.hf_device_map)

        if enable_quanted_input:
            logger.info("starting to cache layer inputs for %s, this may be quite slow ", layer_names)
            q_layer_inputs = self.try_cache_inter_data_gpucpu([], self.nsamples, layer_names=layer_names)
            if hasattr(self.model, "hf_device_map") and len(self.model.hf_device_map) > 1:
                accelerate.hooks.remove_hook_from_submodules(
                    self.model
                )  ##self.model.hf_device_map has not been changed
        if not self.immediate_saving:
            self.model = mv_module_from_gpu(self.model)
        clear_memory(device_list=self.device_list)
        quant_layer = self._quantize_layer
        for layer_name in layer_names:
            layer_input = layer_inputs[layer_name]
            layer_input = to_device(layer_input, self.cache_device)
            q_layer_input = q_layer_inputs.get(layer_name, None) if q_layer_inputs is not None else None
            q_layer_input = to_device(q_layer_input, self.cache_device)
            quant_layer(layer_name, layer_input, q_layer_input, device=self.device)
            if self.immediate_packing:
                self._immediate_pack(layer_name)

            if self.immediate_saving:
                m = get_module(self.model, layer_name)
                immediate_saving(self, m, name=layer_name, last_group=True)
            del layer_input
            clear_memory(q_layer_input, device_list=self.device_list)

    @torch.no_grad()
    def _get_block_outputs(
        self,
        block: torch.nn.Module,
        input_ids: torch.Tensor,
        input_others: torch.Tensor,
        bs: int,
        device: Union[str, torch.device],
        cache_device: Union[str, torch.device],
        save_output: bool = True,
    ):
        """Compute the output of a given block of the model for a given input.

        Args:
        block: The block of the model.
        input_ids: The input tensor containing tokenized input ids.
        input_others: A dictionary containing additional input data.
        bs: The batch size for computing the output.
        device: The device for computation.
        cache_device: The device for storing the output.
        batch_dim: The batch dimension of the output tensor.

        Returns:
        The output tensor of the block.
        """

        output = []
        nsamples = len(input_ids)
        for i in range(0, nsamples, bs):
            end_index = min(nsamples, i + bs)
            indices = torch.arange(i, end_index).to(torch.long)
            tmp_input_ids, tmp_input_others = self._sampling_inputs(
                input_ids, input_others, indices, self.seqlen, self.batch_dim, share_cache_keys=self.shared_cache_keys
            )
            tmp_output = self.block_forward(
                block, tmp_input_ids, tmp_input_others, self.amp, self.amp_dtype, device
            ).to(cache_device)
            if save_output:
                if self.batch_size == 1:
                    output.append(tmp_output)
                else:
                    output.extend(list(torch.split(tmp_output, 1, dim=self.batch_dim)))
        if self.low_gpu_mem_usage:
            clear_memory(device_list=self.device_list)

        return output

    @torch.no_grad()
    def calib(self, nsamples, bs):
        """Perform calibration for quantization.

        This method calibrates the model for quantization by processing a specified
        number of samples from the calibration dataset. It ensures that the data is
        properly formatted and feeds it to the model. If the number of samples processed
        is less than the specified number, it logs a warning. If no samples are processed,
        it logs an error and exits.
        Args:
            nsamples (int): The number of samples to use for calibration.
            bs (int): The number of samples to use for calibration
        """
        from auto_round.calib_dataset import get_dataloader

        need_attention_mask = True
        if isinstance(self.dataset, str):
            need_attention_mask = False  # all supported datasets does not use pad
            dataset = self.dataset.replace(" ", "")  ##remove all whitespaces

            # slow here
            self.dataloader = get_dataloader(
                self.tokenizer,
                self.seqlen,
                dataset,
                self.seed,
                bs,
                self.nsamples,
            )
        else:
            self.dataloader = self.dataset
        total_cnt = 0

        for data in self.dataloader:
            if data is None:
                continue
            if isinstance(data, torch.Tensor):
                input_ids = data.to(self.model.device)
                data_new = input_ids
            elif isinstance(data, str):
                if self.tokenizer is None:
                    logger.error("please provide tokenizer for string input")
                    exit(-1)
                data = self.tokenizer(data, truncation=True, max_length=self.seqlen, return_tensors="pt").data
                data_new = {}
                for key in data.keys():
                    data_new[key] = data[key].to(self.model.device)
                input_ids = data_new["input_ids"]
            elif isinstance(data, tuple) or isinstance(data, list):
                data_new = to_device(data)
                input_ids = data_new[0]
            else:
                data_new = {}
                for key in data.keys():
                    data_new[key] = to_device(data[key], self.model.device)
                    if key == "images":
                        data_new[key] = to_dtype(data_new[key], self.model.dtype)
                input_ids = data_new["input_ids"]
            if input_ids.shape[-1] < self.seqlen:
                continue
            try:
                if isinstance(data_new, torch.Tensor):
                    self.model(data_new, use_cache=False)
                elif isinstance(data_new, tuple) or isinstance(data_new, list):
                    self.model(*data_new, use_cache=False)
                else:
                    self.model(**data_new, use_cache=False)
            except NotImplementedError:
                pass
            except RuntimeError as error:
                error_msg = str(error)
                if "The expanded size of the tensor" in str(error_msg) and "must match the existing size" in error_msg:
                    check_seqlen_compatible(self.seqlen, self.tokenizer, self.model)
                logger.warning(
                    "When quantization encounters tensor shape mismatch error, "
                    "you can try to avoid it with batch_size=1"
                )
                raise error
            except Exception as error:
                raise error
            if need_attention_mask:
                if (
                    isinstance(data_new, dict)
                    and "attention_mask" in data_new
                    and data_new["attention_mask"] is not None
                ):
                    new_attention_mask = data_new["attention_mask"]
                elif (
                    self.tokenizer is not None
                    and hasattr(self.tokenizer, "pad_token")
                    and self.tokenizer.pad_token is not None
                ):
                    new_attention_mask = (input_ids != self.tokenizer.pad_token_id).to(torch.long)
                else:
                    # Default all ones
                    new_attention_mask = torch.ones_like(input_ids, dtype=torch.long)

                    # For each sample, check if there are trailing repeated tokens
                    # If so, set the mask of the last token to 0
                    batch_size, seq_len = input_ids.shape
                    for i in range(batch_size):
                        last_token = input_ids[i, -1]
                        # Check for trailing repeats
                        j = seq_len - 2
                        repeated = False
                        while j >= 0 and input_ids[i, j] == last_token:
                            repeated = True
                            new_attention_mask[i, j] = 0
                            j -= 1
                        # If there was at least one repeat, set last token mask to 0
                        if repeated:
                            new_attention_mask[i, -1] = 0

                self.attention_mask.extend(list(torch.split(new_attention_mask, 1, dim=0)))

            total_cnt += input_ids.shape[0] if len(input_ids.shape) > 1 else 1
            if total_cnt >= nsamples:
                break
        if total_cnt == 0:
            logger.error(
                f"no data has been cached, please provide more data with sequence length >={self.seqlen} in the "
                f"dataset or decease the sequence length"
            )
            exit(-1)
        elif total_cnt < nsamples:
            logger.warning(
                f"An insufficient number of samples likely reduces the accuracy of the quantized model. "
                f"Target samples count is {nsamples}, while valid samples count is {total_cnt}"
            )

    @torch.no_grad()
    def try_cache_inter_data_gpucpu(self, block_names, nsamples, layer_names=None, last_cache_name=None):
        """Attempts to cache intermediate data on GPU, if failed, then using CPU.

        Args:
            block_names (list): List of block names to cache data for.
            nsamples (int): Number of samples to use for caching.
            layer_names (list, optional): List of layer names to cache data for. Defaults to [].
            last_cache_name (str, optional): Name of the last cache. Defaults to None.

        Returns:
            all_inputs: Cached intermediate data.

        Raises:
            Exception: If caching on GPU fails, switches to CPU and caches there.
        """
        if is_fp8_model(self.model):
            layer_names = []
        if layer_names is None:
            layer_names = []
        if self.low_gpu_mem_usage or (
            len(block_names) == 1
            and len(layer_names) == 0
            and not self.has_qlayer_outside_block
            and (last_cache_name is None or last_cache_name in block_names)
            and getattr(self, "mllm", False) is False
        ):
            # low_gpu_mem_usage or calibrate only the embedding layer, which is also very fast on CPU
            all_inputs = self.cache_inter_data(block_names, nsamples, layer_names=[], last_cache_name=last_cache_name)
        else:
            try:
                if not self.model.device.type == "meta":
                    if hasattr(self.model, "hf_device_map") and len(self.model.hf_device_map) > 1:
                        self.model = dispatch_model(self.model, device_map=self.model.hf_device_map)
                    else:
                        # Change this if new device is supported
                        if str(self.model.device) == "cpu" and (not self.device.startswith("hpu")):
                            no_split_modules = getattr(self.model, "_no_split_modules", [])
                            devices = parse_available_devices(self.device_map)
                            max_memory = get_balanced_memory(
                                self.model,
                                max_memory=None,
                                no_split_module_classes=no_split_modules,
                            )
                            new_max_memory = {}
                            for device in devices:
                                if ":" in device:
                                    device = int(device.split(":")[-1])
                                elif device == "cpu":
                                    device = "cpu"
                                else:
                                    raise ValueError(f"Unsupported device {device} in device_map: {self.device_map}")
                                new_max_memory[device] = max_memory[device]
                            device_map = infer_auto_device_map(
                                self.model, max_memory=new_max_memory, no_split_module_classes=no_split_modules
                            )

                            self.model = dispatch_model(self.model, device_map=device_map)
                        else:
                            self.model = self.model.to(self.device)

                all_inputs = self.cache_inter_data(
                    block_names, nsamples, layer_names=layer_names, last_cache_name=last_cache_name
                )
                if hasattr(self.model, "hf_device_map") and len(self.model.hf_device_map) > 1:
                    accelerate.hooks.remove_hook_from_submodules(self.model)

            except torch.OutOfMemoryError:
                cuda_error_msg = traceback.format_exc()
                try:
                    logger.info("switch to cpu to cache block inputs")
                    if self.has_qlayer_outside_block or self.__class__.__name__ == "AutoRoundMLLM":
                        logger.warning(
                            "we recommend using more GPUs in calibration."
                            " Otherwise, some layers may fall back to `rtn` mode, which can affect accuracy."
                        )
                    if hasattr(self.model, "hf_device_map") and len(self.model.hf_device_map) > 1:
                        accelerate.hooks.remove_hook_from_submodules(
                            self.model
                        )  # self.model.hf_device_map has not been changed
                    self.model = mv_module_from_gpu(self.model)
                    clear_memory(device_list=self.device_list)
                    # Important change after v0.51, on cpu, we use rtn mode for layers in layer_names
                    all_inputs = self.cache_inter_data(
                        block_names, nsamples, layer_names=[], last_cache_name=last_cache_name
                    )
                except Exception as e:
                    logger.error(cuda_error_msg)
                    raise
        return all_inputs

    @torch.no_grad()
    def cache_inter_data(self, block_names, nsamples, layer_names=None, last_cache_name=None):
        """Save the inputs of block_name for calibration.

        This method temporarily replaces the forward method of the model to capture
        the inputs passing through the specified block. It then calibrates the model
        using a specified number of samples. Finally, it restores the original forward
        method and returns the inputs for the specified block.
        Args:
            block_names (list): The names of the blocks for which inputs are to be saved.
            layer_names (list):The names of the layers for which inputs are to be saved.
            nsamples (int): The number of samples to use for calibration.
            last_cache_name (str, optional): The name of the last layer to be cached,
                                       we could break the forward in this layer to save time

        Returns:
            dict: A dictionary containing the inputs for the specified block.
        """
        if layer_names is None:
            layer_names = []
        self.inputs = {}
        self.to_cached_layers = block_names + layer_names

        tmp_dtype = None  # TODO delete this as most model is not fp32 now
        ## have bug if block name is not the first block
        if (len(block_names) > 1 or len(layer_names) > 0) and self.low_gpu_mem_usage:
            tmp_dtype = self.model.dtype
            if self.amp:
                if self.model.dtype != self.model.dtype:
                    self.model = self.model.to(torch.bfloat16)
            else:
                self.model = self.model.to(torch.float32)  ##model on cpu

        self.last_cache_name = last_cache_name
        if last_cache_name is None and len(block_names) + len(layer_names) == 1:
            self.last_cache_name = block_names[0] if len(block_names) == 1 else layer_names[0]
        # do not set last_cache_name for multimodal models
        calib_bs = self.batch_size
        self.hook_handles = []
        self._replace_forward()
        self.calib(nsamples, calib_bs)
        self._recover_forward()
        res = self.inputs
        del self.last_cache_name
        del self.to_cached_layers
        if tmp_dtype is not None:
            self.model = self.model.to(tmp_dtype)

        return res

    @torch.no_grad()
    def _get_block_forward_func(self, name: str) -> Callable:
        """Gets the forward function.

        Args:
            name (str): The name of the function.
        Returns:
            function: The forward function.
        """

        def post_process_cache_data(batch_size, data, data_name):
            """
            Processes store data for batch handling, reshaping if necessary.

            Args:
                batch_size (int): The size of the batch.
                data: The data value to store, potentially for caching.
                data_name (str): Name of the data.

            Returns:
                Processed data or None
            """
            new_data = data
            if batch_size <= 1:
                return new_data
            if data_name in self.shared_cache_keys:
                return None
            if "alibi" in data_name:
                if isinstance(data, torch.Tensor):
                    alibi = data
                    alibi = alibi.reshape(batch_size, -1, alibi.shape[1], alibi.shape[2])
                    new_data = alibi
            return new_data

        def forward(m, hidden_states=None, *positional_inputs, **kwargs):
            """Rewrite forward function, process and collect input data.

            Args:
                hidden_states (torch.Tensor): The hidden states tensor.
                *positional_inputs: Variable number of positional arguments.
                **kwargs: Variable number of keyword arguments.

            Returns:
                NotImplementedError: Getting the first layer inputs and then raise the error to save runtime.
            """
            if name not in self.inputs:
                self.inputs[name] = {}
                init_cache(positional_inputs, self.inputs[name])

            if self.batch_dim is None:
                self.batch_dim = 0
                if hidden_states is not None and self.batch_size > 1:
                    if hidden_states.shape[0] > self.batch_size:
                        self.batch_dim = 1
                        if len(hidden_states.shape) > 1 and hidden_states.shape[1] > self.batch_size:
                            logger.error(
                                "this model has not been supported, "
                                "please raise an issue in https://github.com/intel/auto-round/issues"
                                " or try to set the `batch_size` to 1 and "
                                "`gradient_accumulate_steps` to your current batch size."
                            )
                            exit(-1)

            if hidden_states is not None:
                kwargs["hidden_states"] = hidden_states

            for key in kwargs.keys():
                if (
                    isinstance(kwargs[key], torch.Tensor)
                    or isinstance(kwargs[key], list)
                    or isinstance(kwargs[key], tuple)
                ):
                    if key not in self.inputs[name].keys():  # initialization
                        data = to_device(kwargs[key], device=torch.device("cpu"))
                        if data is None or (self.batch_size > 1 and key in self.shared_cache_keys):
                            self.inputs[name][key] = data
                            continue
                        if self.batch_size <= 1:
                            self.inputs[name][key] = [data]
                        else:
                            data = post_process_cache_data(self.batch_size, data, key)
                            self.inputs[name][key] = list(torch.split(data, 1, dim=self.batch_dim))
                    else:  # append cache inputs
                        new_data = post_process_cache_data(self.batch_size, kwargs[key], key)
                        if new_data is None:  # shareable args or NoneType
                            continue
                        new_data = to_device(new_data, device=torch.device("cpu"))
                        if self.batch_size <= 1:
                            self.inputs[name][key].append(new_data)
                        else:
                            self.inputs[name][key].extend(list(torch.split(new_data, 1, dim=self.batch_dim)))
                elif isinstance(kwargs[key], (str, bool, type(None))):
                    if key not in self.inputs[name].keys():
                        self.inputs[name][key] = kwargs[key]
                else:
                    # Parameters not to be cached
                    if check_skippable_keywords(key):
                        logger.warning_once(
                            f"Please note that '{key}' key" " is not currently used in quantization fine-tuning."
                        )
            reset_params(self.inputs[name])
            if name == self.last_cache_name:
                raise NotImplementedError
            else:
                if hidden_states is not None:
                    kwargs.pop("hidden_states")
                    return m.orig_forward(hidden_states, *positional_inputs, **kwargs)
                else:
                    # Currently only for Llama-3.2-Vision-Instruct Series
                    return m.orig_forward(*positional_inputs, **kwargs)

        return forward

    @torch.no_grad()
    def _get_cache_data_hook_for_layer(self, name):
        """A forward hook to save input max of a module
        :param name: the module name
        :return: A hook function."""

        def cache_input_hook(module, inputs, outputs):
            input = inputs
            if isinstance(inputs, tuple) or isinstance(input, list):
                input = inputs[0]
            if name in self.inputs:
                self.inputs[name].extend(list(torch.split(input.to("cpu"), 1, dim=0)))
            else:
                self.inputs[name] = list(torch.split(input.to("cpu"), 1, dim=0))

        return cache_input_hook

    def _recover_forward(self):
        """Recovers the forward function."""
        for n, m in self.model.named_modules():
            if hasattr(m, "orig_forward"):
                m.forward = m.orig_forward
                delattr(m, "orig_forward")
        for hook_handle in self.hook_handles:
            hook_handle.remove()
        self.hook_handles = []

    def _replace_forward(self):
        """Replaces the forward function."""
        from functools import partial

        for n, m in self.model.named_modules():
            if n in self.to_cached_layers and type(m) not in self.supported_types:  ##block
                m.orig_forward = m.forward
                m.forward = partial(self._get_block_forward_func(n), m)
            elif n in self.to_cached_layers:  ##linear layer or conv1d layer
                hook_func = self._get_cache_data_hook_for_layer(n)
                hook_handle = m.register_forward_hook(hook_func)
                self.hook_handles.append(hook_handle)

    def _quantize_layer(
        self, layer_name: str, inputs: torch.Tensor, q_inputs: torch.Tensor = None, device: str = "cpu"
    ):
        """Quantize a specific layer of the model using the provided inputs.

        Args:
            layer_name (str): The name of the layer to quantize.
            inputs (torch.Tensor): Input data for quantization.
            q_inputs (torch.Tensor, optional): Quantized input data. Defaults to None.
            device (torch.device, optional): The device to use for quantization. Defaults to torch.device("cpu").

        Returns:
            None
        """
        logger.info(f"quantizing layer {layer_name}")
        layer = get_module(self.model, layer_name)
        if hasattr(layer, "tuning_device"):
            device = layer.tuning_device

        layer = layer.to(device)
        for i in range(len(inputs)):
            inputs[i] = inputs[i].to(layer.weight.dtype)
            if q_inputs is not None:
                q_inputs[i] = q_inputs[i].to(layer.weight.dtype)

        wrapper_linear = WrapperLinear(
            layer,
            enable_minmax_tuning=self.enable_minmax_tuning,
            enable_torch_compile=self.enable_torch_compile,
            device=device,
        ).to(device)
        round_params = []
        minmax_params = []
        for key in wrapper_linear.params.keys():
            if "min" in key or "max" in key:
                minmax_params.append(wrapper_linear.params[key])
            else:
                round_params.append(wrapper_linear.value)
        if len(round_params) + len(minmax_params) <= 0:
            dump_info = f"quantized {layer_name}"
            logger.info(dump_info)
            with torch.no_grad():
                unwrapper_layer(self.model, wrapper_linear, layer_name, {})
            mv_module_from_gpu(layer)

        lr = torch.tensor(self.lr)
        minmax_lr = torch.tensor(self.minmax_lr)
        if self.enable_minmax_tuning:
            optimizer = self.optimizer(
                [{"params": round_params}, {"params": minmax_params, "lr": minmax_lr}], lr=lr, weight_decay=0
            )
        else:
            optimizer = self.optimizer(round_params, lr=lr, weight_decay=0)

        if self.lr_scheduler is None:
            lr_schedule = torch.optim.lr_scheduler.LinearLR(
                optimizer, start_factor=1.0, end_factor=0.0, total_iters=self.iters
            )
        else:
            lr_schedule = copy.deepcopy(self.lr_scheduler)
        nsamples = len(inputs)
        last_best_iter = 0
        best_loss = torch.finfo(torch.float).max
        scaler = self._get_scaler()  # pylint: disable=assignment-from-none
        init_loss = None
        gradient_accumulate_steps = self.batch_size  # Force to low gpu
        batch_size = 1  # Force to low gpu
        global_batch_size = batch_size * gradient_accumulate_steps
        global_batch_size = min(nsamples, global_batch_size)
        if self.sampler != "rand":
            whole_indices = torch.randperm(nsamples)[:global_batch_size]
        total_loss = 0
        num_elm = 1
        mse_reduction = "mean"
        if gradient_accumulate_steps != 1:
            mse_reduction = "sum"
        mse_loss = torch.nn.MSELoss(reduction=mse_reduction).to(device)

        for i in range(self.iters):
            total_loss = 0
            if self.sampler == "rand":
                whole_indices = torch.randperm(nsamples)[:global_batch_size]
                if gradient_accumulate_steps != 1:
                    if q_inputs is not None:
                        num_elm = self._get_current_num_elm(q_inputs, whole_indices)
                    else:
                        num_elm = self._get_current_num_elm(inputs, whole_indices)
            for tmp_step in range(gradient_accumulate_steps):
                indices = whole_indices[tmp_step * batch_size : (tmp_step + 1) * batch_size]
                if q_inputs is not None:
                    current_input = [q_inputs[i] for i in indices]
                    current_input = torch.cat(current_input, dim=0).to(device)
                    org_input = [inputs[i] for i in indices]
                    org_input = torch.cat(org_input, dim=0).to(device)
                else:
                    current_input = [inputs[i] for i in indices]
                    current_input = torch.cat(current_input, dim=0).to(device)
                    org_input = current_input
                with torch.no_grad():
                    current_output = layer(org_input)
                if self.attention_mask:
                    tmp_attention_mask = [self.attention_mask[i] for i in indices]
                    tmp_attention_mask = torch.cat(tmp_attention_mask, dim=0).to(device)
                    tmp_attention_mask.unsqueeze_(-1)
                else:
                    tmp_attention_mask = 1.0

                if self.amp:
                    with autocast(device_type=device.split(":")[0], dtype=self.amp_dtype):
                        output_q = wrapper_linear(current_input)  # pylint: disable=not-callable
                        loss = mse_loss(  # pylint: disable=not-callable
                            output_q * tmp_attention_mask, current_output * tmp_attention_mask
                        )
                else:
                    output_q = wrapper_linear(current_input)  # pylint: disable=not-callable
                    loss = mse_loss(  # pylint: disable=not-callable
                        output_q.to(torch.float32) * tmp_attention_mask,
                        current_output.to(torch.float32) * tmp_attention_mask,
                    )
                total_loss += loss.item() / num_elm

                self._scale_loss_and_backward(scaler, loss)
            if i == 0:
                init_loss = total_loss

            if total_loss < best_loss:
                best_loss = total_loss
                if not self.not_use_best_mse:
                    best_params = collect_best_params(wrapper_linear, self.cache_device)
                    last_best_iter = i
            if self.not_use_best_mse and i == self.iters - 1:
                best_params = collect_best_params(wrapper_linear, self.cache_device)

            if not self.not_use_best_mse:
                if 0 < self.dynamic_max_gap <= i - last_best_iter:
                    break
            self._step(scaler, optimizer, lr_schedule)

        last_loss = total_loss
        best_iter = self.iters
        if not self.not_use_best_mse:
            last_loss = best_loss
            best_iter = last_best_iter
        with torch.no_grad():
            unwrapper_layer(self.model, wrapper_linear, layer_name, best_params)
        mv_module_from_gpu(layer)
        dump_info = f"quantized {layer_name},  loss iter 0: {init_loss:.6f} -> iter {best_iter}: {last_loss:.6f}"
        logger.info(dump_info)

    def _register_act_max_hook(self, model):

        def get_act_max_hook(module, input, output):
            if isinstance(input, (tuple, list)):
                input = input[0]
            if input.numel() == 0:
                return  # as no needs for act_max update
            input, _, _ = reshape_pad_tensor_by_group_size(input, self.act_group_size)
            act_max = torch.max(torch.abs(input), dim=-1).values
            if not hasattr(module, "act_max") or module.act_max.numel() == 0:
                module.act_max = act_max
            else:
                act_max = act_max.to(module.act_max.device)
                if is_nv_fp(self.act_data_type):  ## for nvfp per-tensor input_global_scale calculation usage
                    module.act_max = torch.max(
                        torch.tensor([act_max.max(), module.act_max.max()], device=act_max.device)
                    )
                else:
                    module.act_max = torch.max(act_max, module.act_max)

        hook_handles = []

        for n, m in model.named_modules():
            if (
                hasattr(m, "act_dynamic")
                and check_need_act_calibration(m.act_dynamic, m.act_data_type, m.act_bits)
                and check_to_quantized(m)
            ):
                hook = m.register_forward_hook(get_act_max_hook)
                hook_handles.append(hook)
                continue

            # for whole model, RTN
            if n in self.layer_config:
                config = self.layer_config[n]
                act_dynamic = config.get("act_dynamic", True)
                act_data_type = config.get("act_data_type", None)
                act_bits = config.get("act_bits", 16)
                if (
                    config["bits"] <= 8
                    and check_need_act_calibration(act_dynamic, act_data_type, act_bits)
                    and check_to_quantized(config)
                ):
                    hook = m.register_forward_hook(get_act_max_hook)
                    hook_handles.append(hook)
                    continue
        return hook_handles

    def _get_current_output(self, output: list[torch.Tensor], indices: list[int]) -> torch.Tensor:
        current_output = [output[x] for x in indices]
        current_output = torch.cat(current_output, dim=self.batch_dim)
        return current_output

    def _get_current_q_output(
        self,
        block: torch.nn.Module,
        input_ids: list[torch.Tensor],
        input_others: dict,
        indices: list[int],
        device: str,
        cache_device: str = "cpu",
    ) -> torch.Tensor:
        current_input_ids, current_input_others = self._sampling_inputs(
            input_ids,
            input_others,
            indices,
            seqlen=self.seqlen,
            batch_dim=self.batch_dim,
            share_cache_keys=self.shared_cache_keys,
        )
        output_q = self.block_forward(block, current_input_ids, current_input_others, self.amp, self.amp_dtype, device)
        return output_q.to(cache_device)

    def _get_current_num_elm(
        self,
        input_ids: list[torch.Tensor],
        indices: list[int],
    ) -> int:
        current_input_ids = [input_ids[i] for i in indices]
        return sum(id.numel() for id in current_input_ids)

    def quantize_block(
        self,
        block: torch.nn.Module,
        inputs: tuple[Union[list[torch.Tensor], dict, Any], Optional[dict]],
        q_input: Union[torch.Tensor, dict, None] = None,
        device: Union[str, torch.device] = "cpu",
        auto_offload=True,
    ):
        input_ids, input_others = normalize_input(inputs)
        return self._quantize_block(block, input_ids, input_others, q_input, device, auto_offload)

    def _quantize_block(
        self,
        block: torch.nn.Module,
        input_ids: Union[list[torch.Tensor], dict],
        input_others: dict,
        q_input: Union[torch.Tensor, dict, None] = None,
        device: Union[str, torch.device] = "cpu",
        auto_offload=True,
    ):
        """Quantize the weights of a given block of the model.

        Args:
        block: The block of the model to be quantized.
        input_ids: The input tensor containing tokenized input ids.
        input_others: A dictionary containing additional input data.
        q_input: The quantized input tensor.
        device: The device for quantization.

        Returns:
        Tuple: (q_outputs, output) if self.enable_quanted_input is True, else (None, output)
        """
        if is_fp8_model(self.model):
            for n, m in block.named_modules():
                if is_fp8_linear(m):
                    new_layer = convert_fp8_layer_to_linear(m, self.amp_dtype, self.device).to(device)
                    set_module(block, n, new_layer)
<<<<<<< HEAD
        if auto_offload:
            if self.device_map == "auto" or (isinstance(self.device_map, str) and "," in self.device_map):
                set_auto_device_map_for_block_with_tuning(
                    block, self.device_map, input_ids, self.low_gpu_mem_usage, self.mem_per_param_scale
                )

            if self.device_map is not None:
                for n, m in block.named_modules():
                    if len(list(m.children())) != 0 or not hasattr(m, "tuning_device"):
                        continue
                    from accelerate.hooks import AlignDevicesHook, add_hook_to_module
=======
        # card_0_in_high_risk indicates that card_0 memory is already in high usage (90%) w/o any weights
        # loss_device is used to calculate loss on the second device if available and card_0_in_high_risk
        if self.device_map == "auto" or ((isinstance(self.device_map, str) and "," in self.device_map)):
            card_0_in_high_risk, loss_device = set_auto_device_map_for_block_with_tuning(
                block, self.device_map, input_ids, self.low_gpu_mem_usage, self.batch_size, device
            )
        else:
            block = block.to(device)
            card_0_in_high_risk, loss_device = False, device

        if len(self.device_list) > 1:
            for n, m in block.named_modules():
                if len(list(m.children())) != 0 or not hasattr(m, "tuning_device"):
                    continue
                from accelerate.hooks import AlignDevicesHook, add_hook_to_module
>>>>>>> 344b40cf

                    hook = AlignDevicesHook(m.tuning_device, io_same_device=True)
                    add_hook_to_module(m, hook, True)

        if q_input is None:
            hook_handles = self._register_act_max_hook(block)

            output = self._get_block_outputs(
                block, input_ids, input_others, self.batch_size * self.infer_bs_coeff, device, self.cache_device
            )
            if auto_offload:
                for handle in hook_handles:
                    handle.remove()
        else:
            output = self._get_block_outputs(
                block, input_ids, input_others, self.batch_size * self.infer_bs_coeff, device, self.cache_device
            )
            hook_handles = self._register_act_max_hook(block)
            if hook_handles:
                self._get_block_outputs(
                    block,
                    q_input,
                    input_others,
                    self.batch_size * self.infer_bs_coeff,
                    device,
                    self.cache_device,
                    save_output=False,
                )

            for handle in hook_handles:
                handle.remove()

        if q_input is not None:
            if input_ids is not q_input:
                clear_memory(input_ids, device_list=self.device_list)
            else:
                clear_memory(device_list=self.device_list)
            input_ids = q_input

        quantized_layer_names, unquantized_layer_names = wrapper_block(
            block,
            self.enable_minmax_tuning,
            self.enable_norm_bias_tuning,
            enable_torch_compile=self.enable_torch_compile,
            device=device,
        )
        if is_nv_fp(self.data_type):  # enable qkv and moe structure global_scale fuse
            from auto_round.data_type.utils import update_fused_layer_global_scales

            modules = block.modules()
            for module in modules:
                update_fused_layer_global_scales(module)
        round_params = []
        minmax_params = []
        for n, m in block.named_modules():
            if hasattr(m, "orig_layer"):
                for key in m.params.keys():
                    if "min" in key or "max" in key:
                        minmax_params.append(m.params[key])
                    else:
                        round_params.append(m.params[key])

        lr = torch.tensor(self.lr)
        minmax_lr = torch.tensor(self.minmax_lr)
        if self.enable_minmax_tuning:
            optimizer = self.optimizer(
                [{"params": round_params}, {"params": minmax_params, "lr": minmax_lr}], lr=lr, weight_decay=0
            )
        else:
            optimizer = self.optimizer(round_params, lr=lr, weight_decay=0)

        if len(round_params) + len(minmax_params) <= 0:
            dump_info = (
                f"quantized {len(quantized_layer_names)}/{(len(quantized_layer_names) + len(unquantized_layer_names))} "
                f"layers in the block"
            )
            logger.info(dump_info)
            unwrapper_block(block, {})  # TODO Quant layer should change
            mv_module_from_gpu(block)
            return output, output

        if self.lr_scheduler is None:
            lr_schedule = torch.optim.lr_scheduler.LinearLR(
                optimizer, start_factor=1.0, end_factor=0.0, total_iters=self.iters
            )
        else:
            lr_schedule = copy.deepcopy(self.lr_scheduler)

        if isinstance(input_ids, dict):  # input_ids of Flux is dict
            nsamples = len(input_ids["hidden_states"])
        else:
            nsamples = len(input_ids)

        global_batch_size = self.batch_size * self.gradient_accumulate_steps
        global_batch_size = min(nsamples, global_batch_size)
        if self.sampler != "rand":
            whole_indices = torch.randperm(nsamples)[:global_batch_size]
        last_best_iter = 0
        best_loss = torch.finfo(torch.float).max
        num_elm = 1
        mse_reduction = "mean"
        if self.gradient_accumulate_steps != 1:
            mse_reduction = "sum"
        mse_loss = torch.nn.MSELoss(reduction=mse_reduction).to(device)
        scaler = self._get_scaler()  # pylint: disable=assignment-from-none
        init_loss = None
        best_params = {}
        total_loss = 0
        # We assume the block input and output shape is same
        if self.gradient_accumulate_steps != 1:
            whole_indices = torch.arange(global_batch_size)
            num_elm = self._get_current_num_elm(input_ids, whole_indices)

        for i in range(self.iters):
            total_loss = 0
            if self.sampler == "rand":
                whole_indices = torch.randperm(nsamples)[:global_batch_size]

            for tmp_step in range(self.gradient_accumulate_steps):
                indices = whole_indices[tmp_step * self.batch_size : (tmp_step + 1) * self.batch_size]

                current_output = self._get_current_output(output, indices)

                current_output = to_device(current_output, loss_device)

                output_q = self._get_current_q_output(block, input_ids, input_others, indices, device, loss_device)

                if self.attention_mask:
                    tmp_attention_mask = [self.attention_mask[i] for i in indices]
                    tmp_attention_mask = torch.cat(tmp_attention_mask, dim=0).to(loss_device)
                    tmp_attention_mask.unsqueeze_(-1)
                    num_elm = torch.sum(tmp_attention_mask).item()
                    if num_elm == 0:
                        num_elm = 1
                else:
                    tmp_attention_mask = 1.0
                if self.amp:
<<<<<<< HEAD
                    with autocast(device_type=str(device).split(":")[0], dtype=self.amp_dtype):
=======
                    with autocast(device_type=loss_device.split(":")[0], dtype=self.amp_dtype):
>>>>>>> 344b40cf
                        loss = mse_loss(  # pylint: disable=not-callable
                            output_q * tmp_attention_mask, current_output * tmp_attention_mask
                        )
                else:
                    loss = mse_loss(  # pylint: disable=not-callable
                        output_q.to(torch.float32) * tmp_attention_mask,
                        current_output.to(torch.float32) * tmp_attention_mask,
                    )

                total_loss += loss.item() / num_elm

                if self.low_gpu_mem_usage and card_0_in_high_risk:
                    # clear memory to avoid OOM due to memory fragmentation
                    clear_memory_if_reached_threshold(threshold=0.5, device_list=self.device_list)

                self._scale_loss_and_backward(scaler, loss)

                if self.low_gpu_mem_usage and card_0_in_high_risk:
                    # clear memory to avoid OOM due to memory fragmentation
                    clear_memory_if_reached_threshold(threshold=0.8, device_list=self.device_list)

            if i == 0:
                init_loss = total_loss

            if total_loss < best_loss:
                best_loss = total_loss
                if not self.not_use_best_mse:
                    best_params = collect_best_params(block, self.cache_device)
                    # print(f"get better result at iter {i}, the loss is {total_loss}", flush=True)

                    last_best_iter = i
            if self.not_use_best_mse and i == self.iters - 1:
                best_params = collect_best_params(block, self.cache_device)

            if not self.not_use_best_mse:
                if 0 < self.dynamic_max_gap <= i - last_best_iter:
                    break
            self._step(scaler, optimizer, lr_schedule)

        last_loss = total_loss
        best_iter = self.iters
        if not self.not_use_best_mse:
            last_loss = best_loss
            best_iter = last_best_iter
        dump_info = (
            f"quantized {len(quantized_layer_names)}/{(len(quantized_layer_names) + len(unquantized_layer_names))} "
            f"layers in the block, loss iter 0: {init_loss:.6f} -> iter {best_iter}: {last_loss:.6f}"
        )
        logger.info(dump_info)
        if self.low_gpu_mem_usage:
            clear_memory()  # clear cached memory during training
        if len(unquantized_layer_names) != 0:
            logger.info(f"{unquantized_layer_names} have not been quantized")
        with torch.no_grad():
            unwrapper_block(block, best_params)

        if is_nv_fp(self.act_data_type):
            # enable moe experts act_max automatic generation for WrapperWALayer
            set_amax_for_all_moe_layers(block, attr_name="orig_layer.act_max")
        q_outputs = None
        if self.enable_quanted_input:
            q_outputs = self._get_block_outputs(
                block,
                input_ids,
                input_others,
                self.batch_size * self.infer_bs_coeff,
                device,
                cache_device=self.cache_device,
            )
<<<<<<< HEAD
        if auto_offload:
            if self.device_map is not None:
=======
            if len(self.device_list) > 1:
>>>>>>> 344b40cf
                accelerate.hooks.remove_hook_from_submodules(block)
            mv_module_from_gpu(block)
        clear_memory(input_ids)

<<<<<<< HEAD
        return q_outputs, output
=======
        else:
            if len(self.device_list) > 1:
                accelerate.hooks.remove_hook_from_submodules(block)
            mv_module_from_gpu(block)
            clear_memory(input_ids)
            return None, output
>>>>>>> 344b40cf

    def _split_inputs(self, inputs: dict) -> tuple[torch.Tensor, dict]:
        input_ids = inputs["input_ids"]
        inputs.pop("input_ids", None)
        input_others = inputs
        return input_ids, input_others

    def _quantize_blocks(
        self,
        model: torch.nn.Module,
        inputs: dict,
        block_names: list,
        q_input: torch.Tensor = None,
        nblocks: int = 1,
        device: str = "cpu",
        pbar: tqdm = None,
    ):
        """Quantize and dequantize the weights of the specified blocks in the model.

        Args:
        model: The PyTorch model to be quantized.
        inputs: The input data for quantization.
        block_names: The names of the blocks to be quantized and dequantized.
        nblocks: The number of blocks to quantize and dequantize.
        device: The device for quantization and dequantization.

        Returns:
        None
        """
        clear_memory(device_list=self.device_list)
        for n, m in model.named_parameters():
            m.requires_grad_(False)

        input_ids, input_others = self._split_inputs(inputs)
        clear_memory(device_list=self.device_list)
        input_ids = to_device(input_ids, self.cache_device)
        input_others = to_device(input_others, self.cache_device)
        # As in calibration phase, we may use bf16 for calibration due to low_gpu_memory usage

        tmp_dtype = self.amp_dtype if self.amp else torch.float32
        input_ids = to_dtype(input_ids, tmp_dtype)

        for key in input_others.keys():
            if isinstance(input_others[key], torch.Tensor) and (
                input_others[key].dtype == torch.float16 or input_others[key].dtype == torch.bfloat16
            ):
                input_others[key] = input_others[key].to(tmp_dtype)
            elif isinstance(input_others[key], list):
                for i in range(len(input_others[key])):
                    to_dtype(input_others[key][i], tmp_dtype)

        if (
            self.sym
            and self.enable_alg_ext
            and self.super_group_size is None
            and (
                (self.data_type.startswith("int") and self.act_bits >= 8)
                or self.data_type.startswith("mx")
                or self.data_type.startswith("nv")
            )
        ):
            try:
                from auto_round.alg_ext import quantize_block_ext

                BaseCompressor.quantize_block_ext = quantize_block_ext
                quantize_block = self.quantize_block_ext  # must use self.quantize_block_ext
                if self.bits > 2 and (not self.data_type.startswith("mx") or not self.data_type.startswith("nv")):
                    logger.warning(
                        "algorithm extension has only undergone limited validation on "
                        "INT2,mxfp4 and nvfp4; use with caution."
                    )
                else:
                    logger.info("using algorithm extension for quantization.")
            except (ImportError, ModuleNotFoundError):
                logger.error("algorithm extension import error, fallback to default mode")
                quantize_block = self._quantize_block
        elif self.enable_alg_ext and self.data_type.endswith("dq"):
            try:
                from auto_round.alg_ext import dq_quantize_block_ext

                BaseCompressor.dq_quantize_block_ext = dq_quantize_block_ext
                quantize_block = self.dq_quantize_block_ext
                logger.info("using algorithm extension for quantization.")
            except (ImportError, ModuleNotFoundError):
                logger.error("algorithm extension import error, fallback to default mode")
                quantize_block = self._quantize_block
        else:
            quantize_block = self._quantize_block

        if pbar is None:
            pbar = tqdm(range(0, len(block_names), nblocks))

        for i in range(0, len(block_names), nblocks):
            if i != 0:
                pbar.update(1)
            if nblocks == 1:
                n = block_names[i]
                pbar.set_description(f"Quantizing {n}")
                m = get_module(model, n)
            else:
                names = block_names[i : min(i + nblocks, len(block_names))]
                pbar.set_description(f"Quantizing [{i + 1}-{min(i + nblocks, len(block_names))}]/{len(block_names)}")
                modules = [get_module(model, n) for n in names]
                m = WrapperMultiblock(modules)

            m.config = model.config if hasattr(model, "config") else None
            q_input, input_ids = quantize_block(
                m,
                input_ids,
                input_others,
                q_input=q_input,
                device=device,
            )
            if hasattr(model, "config"):
                del m.config
            if self.immediate_packing:
                for _, tmp_m in m.named_modules():
                    if not (hasattr(tmp_m, "bits") and check_to_quantized(tmp_m)):
                        continue
                    self._immediate_pack(tmp_m.tmp_name)

            if self.immediate_saving:
                last_group = (i + nblocks) >= len(block_names)
                immediate_saving(self, m, last_group=last_group)
        if pbar is not None:
            pbar.update(1)

        if not self.immediate_saving:
            self.model = mv_module_from_gpu(self.model)
        for n, m in self.model.named_modules():
            if hasattr(m, "name"):
                delattr(m, "name")

        del q_input
        del input_ids
        del input_others
        del inputs

        clear_memory(device_list=self.device_list)

    def save_quantized(
        self, output_dir: str = None, format: str = "auto_round", inplace: bool = True, **kwargs
    ) -> torch.nn.Module:
        """Save the quantized model to the specified output directory in the specified format.

        Args:
            output_dir (str, optional): The directory to save the quantized model. Defaults to None.
            format (str, optional): The format in which to save the model. Defaults to "auto_round".
            inplace (bool, optional): Whether to modify the model in place. Defaults to True.
            **kwargs: Additional keyword arguments specific to the export format.

        Returns:
            object: The compressed model object.
        """
        format = self._check_supported_format(format)

        if not self.quantized:
            logger.warning("please run autoround.quantize first")
            return
        if format == "fake" or format == "qdq":  # TODO fix act quantization later
            self.model = self.model.to("cpu")
            self.model.save_pretrained(output_dir)
            if self.tokenizer is not None:
                self.tokenizer.save_pretrained(output_dir)
            processor = kwargs.get("processor", None)
            if processor is not None:
                processor.save_pretrained(output_dir)
            try:
                copy_python_files_from_model_cache(self.model, output_dir)
            except Exception as e:
                logger.warning("Skipping source model Python file copy due to error: %s", e)
            return
        if self.act_bits <= 8 and format == "qdq":
            logger.warning(
                "Support for exporting activation quantization is limited. "
                "Please ensure that your configuration is supported."
            )
        # if format == "llm_compressor" and (is_nv_fp(self.data_type) or is_mx_fp(self.data_type)):
        #     format = format.replace("llm_compressor", f"llm_compressor:{self.data_type}")
        if format == "llm_compressor" and (is_nv_fp(self.data_type) or is_mx_fp(self.data_type)):
            format = format.replace("llm_compressor", f"llm_compressor:{self.data_type}")
        if format == "llm_compressor" and is_static_wfp8afp8(self):
            format = format.replace("llm_compressor", "llm_compressor:{AutoRoundFormat.FP8_STATIC.value}")

        from auto_round.export import EXPORT_FORMAT

        backend = format
        format = format.split(":")[0]
        if format not in EXPORT_FORMAT:
            logger.error(f"export format only supports {EXPORT_FORMAT.keys()}")
            raise ValueError(f"export format only supports {EXPORT_FORMAT.keys()}, but got {format}")
        save_quantized_as_format = EXPORT_FORMAT.get(format)
        if "gptq" in format and not self.sym:
            logger.warning(
                "the asymmetrical kernel of the GPTQ format may result in a noticeable accuracy drop,"
                " particularly for 2-bit quantization and smaller models."
                " We recommend exporting to either the AutoAWQ format ( only 4 bits) or "
                "the AutoRound format(2/3/4/8 bits)."
            )
        if "awq" in format and not self.bits == 4:
            raise ValueError("The AWQ format only supports W4 quantization ")
        serialization_keys = [
            "bits",
            "group_size",
            "sym",
            "data_type",
            "enable_quanted_input",
            "enable_minmax_tuning",
            "seqlen",
            "batch_size",
            "scale_dtype",
            "lr",
            "minmax_lr",
            "gradient_accumulate_steps",
            "iters",
            "amp",
            "nsamples",
            "low_gpu_mem_usage",
            "to_quant_block_names",
            "enable_norm_bias_tuning",
            "act_bits",
            "act_group_size",
            "act_sym",
            "act_dynamic",
            "act_data_type",
            "super_bits",
            "super_group_size",
            "regex_config",
        ]
        if isinstance(self.dataset, str):
            serialization_keys.append("dataset")
        serialization_dict = {}
        for key in serialization_keys:
            serialization_dict[key] = getattr(self, key)
        from auto_round.version import __version__

        serialization_dict["autoround_version"] = __version__
        if "scale_dtype" in serialization_dict.keys():
            serialization_dict["scale_dtype"] = str(serialization_dict["scale_dtype"])

        compressed_model = save_quantized_as_format(  # TODO refine the code
            output_dir,
            model=self.model,
            layer_config=self.layer_config,
            inplace=inplace,
            bits=self.bits,
            act_bits=self.act_bits,
            group_size=self.group_size,
            sym=self.sym,
            iters=self.iters,
            lr=self.lr,
            minmax_lr=self.minmax_lr,
            enable_minmax_tuning=self.enable_minmax_tuning,
            enable_quanted_input=self.enable_quanted_input,
            scale_dtype=self.scale_dtype,
            tokenizer=self.tokenizer,
            supported_types=self.supported_types,
            data_type=self.data_type,
            act_data_type=self.act_data_type,
            serialization_dict=serialization_dict,
            backend=backend,
            to_quant_block_names=self.to_quant_block_names,
            quant_block_list=self.quant_block_list,
            device=self.device,
            **kwargs,
        )
        return compressed_model

    def _get_quantized_layer_names_outside_blocks(self) -> list:
        """Gets the names of quantized layers outside blocks in the model.

        Returns:
            list: List of layer names outside blocks.
        """
        if self.layer_config is None or len(self.layer_config) == 0:
            return []

        layer_names = []
        all_layers_in_block = get_layer_names_in_block(self.model, self.supported_types, self.quant_block_list)

        for key in self.layer_config.keys():
            if key in all_layers_in_block:
                continue
            layer = get_module(self.model, key)
            if layer is None:
                logger.error(f"could not find layer {key} in the model, exit...")
                exit(-1)
            if type(layer) in self.supported_types and check_to_quantized(self.layer_config[key]):
                layer_names.append(key)

        return layer_names

    def _set_amp_dtype(self) -> None:
        """Sets the automatic mixed precision (AMP) data type for the model based on the device and configuration."""
        self.amp_dtype = torch.bfloat16
        if self.model.dtype != torch.float32:
            self.amp_dtype = self.model.dtype
        if self.device == "cpu" or "hpu" in self.device:
            self.amp_dtype = torch.bfloat16
        if self.amp:
            if self.device == "cpu" and not CpuInfo().bf16:
                self.amp = False
                self.amp_dtype = torch.float32
                self.model = self.model.to(torch.float32)
                logger.warning(
                    f"amp is set to FALSE as the current {self.device} device does not support the 'bf16' data type."
                )
            else:
                if self.model.dtype != self.amp_dtype:
                    self.model = self.model.to(self.amp_dtype)
        else:
            self.amp_dtype = torch.float32
            self.model = self.model.to(torch.float32)

    def _get_optimizer(self, optimizer: Any):
        """Returns the specified optimizer. In SignRound, we fix the optimizer.

        Args:
        optimizer: The optimizer to be used.

        Returns:
        The specified optimizer.
        """
        return SignSGD

    def _get_scaler(self):
        """Returns scaler, in SignRound, no need to use scaler."""
        return None

    def _scale_loss_and_backward(self, scaler: Any, loss: torch.Tensor) -> torch.Tensor:
        """Scales the loss and performs backward pass.

        Args:
        scaler: The scaler to be used.
        loss: The loss to be scaled.

        Returns:
        The scaled loss.
        """
        scale_loss = loss * 1000
        scale_loss.backward()
        if is_hpex_available():
            htcore.mark_step()
        return scale_loss

    def _step(self, scaler: Any, optimizer: Any, lr_schedule: Any):
        """Performs a step in the optimization process.

        Args:
        scaler: The scaler to be used.
        optimizer: The optimizer for the step.
        lr_schedule: The learning rate schedule.

        Returns:
        None
        """
        optimizer.step()
        # for hpu
        if is_hpex_available():
            htcore.mark_step()
        optimizer.zero_grad()
        lr_schedule.step()

    @classmethod
    @torch.no_grad()
    def _sampling_inputs(
        cls,
        input_ids: Union[list[torch.Tensor], dict],
        input_others: dict,
        indices: list[int],
        seqlen: int,
        batch_dim: int = 0,
        share_cache_keys: tuple = (),
    ):
        """Samples inputs based on the given indices and sequence length.

        Args:
        input_ids: The list of input tensor containing  input_ids.
        input_others: A dictionary containing other input data.
        indices: The indices to sample from the input.
        seqlen: The sequence length.

        Returns:
        current_input_ids: The sampled input IDs.
        current_input_others: The sampled other input data.
        """
        if isinstance(input_ids, list):
            current_input_ids = [input_ids[i] for i in indices]
            current_input_ids = torch.cat(current_input_ids, dim=batch_dim)
        elif isinstance(input_ids, dict):
            current_input_ids = defaultdict(list)
            for k in input_ids.keys():
                current_input_ids[k].extend([input_ids[k][i] for i in indices])
                current_input_ids[k] = torch.cat(current_input_ids[k], dim=batch_dim)

        current_input_others = {"positional_inputs": input_others["positional_inputs"]}
        for key in input_others.keys():
            if "positional_inputs" in key:
                continue
            if (key not in share_cache_keys or len(indices) == 1) and not isinstance(
                input_others[key], (str, bool, type(None))
            ):
                current_input_others[key] = None
                if input_others[key] is not None:
                    current_input_others[key] = [input_others[key][i] for i in indices]
                    if len(indices) == 1:
                        current_input_others[key] = current_input_others[key][0]
                    else:
                        try:
                            current_input_others[key] = torch.cat(current_input_others[key], dim=0)
                        except TypeError as err:
                            logger.warning_once("Please check the model cache inputs or try setting batch_size to 1.")
            else:
                current_input_others[key] = input_others[key]

        return current_input_ids, current_input_others


class LLMCompressor(BaseCompressor):
    pass<|MERGE_RESOLUTION|>--- conflicted
+++ resolved
@@ -249,12 +249,9 @@
         self.supported_types = SUPPORTED_LAYER_TYPES
         self.inner_supported_types = INNER_SUPPORTED_LAYER_TYPES
         self.scale_dtype = convert_dtype_str2torch(scale_dtype)
-<<<<<<< HEAD
         self.batch_dim = kwargs.pop("batch_dim", None)
-=======
         self.low_cpu_mem_usage = low_cpu_mem_usage
 
->>>>>>> 344b40cf
         if kwargs:
             logger.warning(f"unrecognized keys {list(kwargs.keys())} were passed. Please check them.")
         if "CUBLAS_WORKSPACE_CONFIG" not in os.environ:
@@ -2515,19 +2512,6 @@
                 if is_fp8_linear(m):
                     new_layer = convert_fp8_layer_to_linear(m, self.amp_dtype, self.device).to(device)
                     set_module(block, n, new_layer)
-<<<<<<< HEAD
-        if auto_offload:
-            if self.device_map == "auto" or (isinstance(self.device_map, str) and "," in self.device_map):
-                set_auto_device_map_for_block_with_tuning(
-                    block, self.device_map, input_ids, self.low_gpu_mem_usage, self.mem_per_param_scale
-                )
-
-            if self.device_map is not None:
-                for n, m in block.named_modules():
-                    if len(list(m.children())) != 0 or not hasattr(m, "tuning_device"):
-                        continue
-                    from accelerate.hooks import AlignDevicesHook, add_hook_to_module
-=======
         # card_0_in_high_risk indicates that card_0 memory is already in high usage (90%) w/o any weights
         # loss_device is used to calculate loss on the second device if available and card_0_in_high_risk
         if self.device_map == "auto" or ((isinstance(self.device_map, str) and "," in self.device_map)):
@@ -2543,7 +2527,6 @@
                 if len(list(m.children())) != 0 or not hasattr(m, "tuning_device"):
                     continue
                 from accelerate.hooks import AlignDevicesHook, add_hook_to_module
->>>>>>> 344b40cf
 
                     hook = AlignDevicesHook(m.tuning_device, io_same_device=True)
                     add_hook_to_module(m, hook, True)
@@ -2681,11 +2664,7 @@
                 else:
                     tmp_attention_mask = 1.0
                 if self.amp:
-<<<<<<< HEAD
-                    with autocast(device_type=str(device).split(":")[0], dtype=self.amp_dtype):
-=======
                     with autocast(device_type=loss_device.split(":")[0], dtype=self.amp_dtype):
->>>>>>> 344b40cf
                         loss = mse_loss(  # pylint: disable=not-callable
                             output_q * tmp_attention_mask, current_output * tmp_attention_mask
                         )
@@ -2695,11 +2674,7 @@
                         current_output.to(torch.float32) * tmp_attention_mask,
                     )
 
-                total_loss += loss.item() / num_elm
-
-                if self.low_gpu_mem_usage and card_0_in_high_risk:
                     # clear memory to avoid OOM due to memory fragmentation
-                    clear_memory_if_reached_threshold(threshold=0.5, device_list=self.device_list)
 
                 self._scale_loss_and_backward(scaler, loss)
 
@@ -2755,34 +2730,20 @@
                 device,
                 cache_device=self.cache_device,
             )
-<<<<<<< HEAD
-        if auto_offload:
-            if self.device_map is not None:
-=======
+
             if len(self.device_list) > 1:
->>>>>>> 344b40cf
                 accelerate.hooks.remove_hook_from_submodules(block)
             mv_module_from_gpu(block)
         clear_memory(input_ids)
-
-<<<<<<< HEAD
-        return q_outputs, output
-=======
         else:
             if len(self.device_list) > 1:
                 accelerate.hooks.remove_hook_from_submodules(block)
             mv_module_from_gpu(block)
             clear_memory(input_ids)
             return None, output
->>>>>>> 344b40cf
+
 
     def _split_inputs(self, inputs: dict) -> tuple[torch.Tensor, dict]:
-        input_ids = inputs["input_ids"]
-        inputs.pop("input_ids", None)
-        input_others = inputs
-        return input_ids, input_others
-
-    def _quantize_blocks(
         self,
         model: torch.nn.Module,
         inputs: dict,
