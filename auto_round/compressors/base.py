--- conflicted
+++ resolved
@@ -50,7 +50,6 @@
     _is_fp8_model,
     block_forward,
     check_and_mark_fp8_model,
-    check_is_cpu,
     check_need_act_calibration,
     check_seqlen_compatible,
     check_skippable_keywords,
@@ -89,11 +88,9 @@
     to_dtype,
     unsupported_meta_device,
 )
-<<<<<<< HEAD
-from auto_round.utils_bk.device import get_major_device, set_non_auto_device_map, set_auto_device_map_for_block_with_tuning
-=======
-from auto_round.utils_bk.device import get_major_device, set_auto_device_map_for_block, set_non_auto_device_map
->>>>>>> 2e46f391
+
+from auto_round.utils_bk.device import get_major_device, set_auto_device_map_for_block_with_tuning, set_non_auto_device_map
+
 from auto_round.wrapper import WrapperLinear, WrapperMultiblock, unwrapper_block, unwrapper_layer, wrapper_block
 
 
@@ -1436,14 +1433,9 @@
                     convert_fp8_model_to_16b_model(block, dtype=self.amp_dtype)
 
                 if self.device_map == "auto" or (isinstance(self.device_map, str) and "," in self.device_map):
-<<<<<<< HEAD
-                    set_auto_device_map_for_block_with_tuning(block, self.devcie_map, input_ids, self.low_gpu_mem_usage, self.mem_per_param_scale)
-=======
-                    set_auto_device_map_for_block(
+                    set_auto_device_map_for_block_with_tuning(
                         block, self.device_map, input_ids, self.low_gpu_mem_usage, self.mem_per_param_scale
                     )
->>>>>>> 2e46f391
-
                 # Dispatch model if needed
                 if self.device_map is not None:
                     from accelerate.hooks import AlignDevicesHook, add_hook_to_module
@@ -2456,13 +2448,9 @@
                     set_module(block, n, new_layer)
 
         if self.device_map == "auto" or (isinstance(self.device_map, str) and "," in self.device_map):
-<<<<<<< HEAD
-            set_auto_device_map_for_block_with_tuning(block, self.device_map, input_ids, self.low_gpu_mem_usage, self.mem_per_param_scale)
-=======
-            set_auto_device_map_for_block(
+            set_auto_device_map_for_block_with_tuning(
                 block, self.device_map, input_ids, self.low_gpu_mem_usage, self.mem_per_param_scale
             )
->>>>>>> 2e46f391
 
         if self.device_map is not None:
             for n, m in block.named_modules():
