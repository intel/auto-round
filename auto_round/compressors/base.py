# Copyright (c) 2023 Intel Corporation
#
# Licensed under the Apache License, Version 2.0 (the "License");
# you may not use this file except in compliance with the License.
# You may obtain a copy of the License at
#
#    http://www.apache.org/licenses/LICENSE-2.0
#
# Unless required by applicable law or agreed to in writing, software
# distributed under the License is distributed on an "AS IS" BASIS,
# WITHOUT WARRANTIES OR CONDITIONS OF ANY KIND, either express or implied.
# See the License for the specific language governing permissions and
# limitations under the License.

import copy
import os
import re
import sys
import time
import traceback
from collections import defaultdict
from dataclasses import asdict, fields
from typing import Any, Callable, Optional, Union

import accelerate
import torch
from accelerate.big_modeling import dispatch_model, infer_auto_device_map
from accelerate.utils import get_max_memory
from torch import autocast
from tqdm import tqdm
from transformers import set_seed

from auto_round import envs
from auto_round.auto_scheme.gen_auto_scheme import AutoScheme
from auto_round.compressors.utils import (
    block_forward,
    check_need_act_calibration,
    check_skippable_keywords,
    collect_best_params,
    get_shared_keys,
    gguf_args_check,
    immediate_saving,
    infer_bits_by_data_type,
    init_cache,
    is_mx_fp,
    is_nv_fp,
    is_standard_fp,
    is_static_wfp8afp8,
    is_wfp8afp8,
    reset_params,
    set_layer_config,
)
from auto_round.data_type import QUANT_FUNC_WITH_DTYPE
from auto_round.data_type.utils import reshape_pad_tensor_by_group_size
from auto_round.export.export_to_autoround import AutoRoundFormat
from auto_round.export.export_to_gguf.config import GGUF_INNER_CONFIG, ModelType
from auto_round.logger import logger
from auto_round.schemes import QuantizationScheme, get_gguf_scheme, preset_name_to_scheme
from auto_round.sign_sgd import SignSGD
from auto_round.special_model_handler import _handle_moe_model
from auto_round.utils import (
    INNER_SUPPORTED_LAYER_TYPES,
    SUPPORTED_DTYPES,
    SUPPORTED_FORMATS,
    SUPPORTED_LAYER_TYPES,
    TORCH_VERSION_AT_LEAST_2_6,
    CpuInfo,
    check_and_mark_fp8_model,
    check_seqlen_compatible,
    check_to_quantized,
    clear_memory,
    compile_func,
    convert_dtype_str2torch,
    convert_fp8_layer_to_linear,
    convert_fp8_model_to_16b_model,
    copy_python_files_from_model_cache,
    detect_device,
    find_matching_blocks,
    flatten_list,
    get_block_names,
    get_layer_names_in_block,
    get_module,
    htcore,
    is_auto_device_mapping,
    is_debug_mode,
    is_fp8_linear,
    is_fp8_model,
    is_hpex_available,
    llm_load_model,
    memory_monitor,
    mv_module_from_gpu,
    normalize_input,
    set_amax_for_all_moe_layers,
    set_module,
    to_device,
    to_dtype,
    unsupported_meta_device,
)
from auto_round.utils.device import (
    clear_memory_if_reached_threshold,
    get_major_device,
    parse_available_devices,
    set_auto_device_map_for_block_with_tuning,
    set_non_auto_device_map,
)
from auto_round.wrapper import WrapperLinear, WrapperMultiblock, unwrapper_block, unwrapper_layer, wrapper_block



def dump_elapsed_time(customized_msg=""):
    """Get the elapsed time for decorated functions.

    Args:
        customized_msg (string, optional): The parameter passed to decorator. Defaults to None.
    """

    def f(func):
        def fi(*args, **kwargs):
            start = time.time()
            res = func(*args, **kwargs)
            end = time.time()
            logger.info(
                "%s elapsed time: %s ms"
                % (customized_msg if customized_msg else func.__qualname__, round((end - start) * 1000, 2))
            )
            return res

        return fi

    return f
        
class BaseCompressor(object):
    """Base compressor for LLM quantization

    Attributes:
        model (torch.nn.Module): The loaded PyTorch model in eval mode.
        tokenizer: Tokenizer used to prepare input text for calibration/tuning.
        platform (str): The platform to load pretrained moded, options: ["hf", "model_scope"]
        bits (int): Weight quantization bits.
        group_size (int): Per-group size for weight quantization.
        sym (bool): Whether to use symmetric weight quantization.
        layer_config (dict): Per-layer quantization configuration.
        nsamples (int): Number of calibration samples.
        enable_torch_compile (bool): Whether to enable compile_func for quant blocks/layers.
    """

    bits: int | None
    group_size: int | None
    sym: bool | None
    data_type: str | None
    act_bits: int | None
    act_group_size: int | None
    act_sym: bool | None
    act_data_type: str | None
    act_dynamic: bool | None
    super_bits: int | None
    super_group_size: int | None

    def __init__(
        self,
        model: Union[torch.nn.Module, str],
        tokenizer=None,
        platform="hf",
        scheme: Union[str, dict, QuantizationScheme, AutoScheme] = "W4A16",
        layer_config: dict[str, Union[str, dict, QuantizationScheme]] = None,
        dataset: Union[str, list, tuple, torch.utils.data.DataLoader] = "NeelNanda/pile-10k",
        iters: int = 200,
        seqlen: int = 2048,
        nsamples: int = 128,
        batch_size: int = 8,
        gradient_accumulate_steps: int = 1,
        low_gpu_mem_usage: bool = False,
        device_map: Union[str, torch.device, int, dict] = 0,
        enable_torch_compile: bool = False,
        enable_alg_ext: bool = False,
        disable_opt_rtn: bool = False,
        seed: int = 42,
        low_cpu_mem_usage: bool = False,
        **kwargs,
    ):
        """Initialize AutoRound with quantization and tuning configuration.

        Args:
            model (torch.nn.Module | str): Model object or model name to load.
            tokenizer: Tokenizer for text processing. Required if `model` is not a string and `iters > 0`.
            scheme (str| dict | QuantizationScheme ): A preset scheme that defines the quantization configurations
            bits (int, optional): Weight quantization bits. Defaults to 4.
            group_size (int, optional): Weight quantization group size. Defaults to 128.
            sym (bool, optional): Symmetric weight quantization. Defaults to True.
            layer_config (dict, optional): Layer-wise quantization config. Defaults to None.
            batch_size (int, optional): Calibration batch size. Defaults to 8.
            amp (bool, optional): Use AMP for tuning. Defaults to True.
            device (str | torch.device | int, optional): Compute device. Defaults to 0.
            dataset (str | list | tuple | DataLoader, optional): Calibration data. Defaults to "NeelNanda/pile-10k".
            enable_minmax_tuning (bool, optional): Enable weight min-max tuning. Defaults to True.
            lr (float, optional): Learning rate; if None, set to 1.0 / iters except when iters==0.
            minmax_lr (float, optional): Learning rate for min-max tuning; defaults to `lr`.
            low_gpu_mem_usage (bool, optional): Lower GPU memory mode. Defaults to False.
            low_cpu_mem_usage (bool, optional): Lower CPU memory mode. Defaults to False.
            iters (int, optional): Optimization iterations. Defaults to 200.
            seqlen (int, optional): Calibration sequence length. Defaults to 2048.
            nsamples (int, optional): Number of calibration samples. Defaults to 128.
            seed (int, optional): Random seed. Defaults to 42.
            gradient_accumulate_steps (int, optional): Gradient accumulation steps. Defaults to 1.
            data_type (str, optional): Weight data type string, e.g., "int". Defaults to "int".
            act_bits (int, optional): Activation quantization bits. Defaults to 16.
            act_group_size (int, optional): Activation group size. Defaults to None.
            act_sym (bool, optional): Symmetric activation quantization. Defaults to None.
            act_data_type (str, optional): Activation data type; inherits weight dtype if None and act_bits < 16.
            act_dynamic (bool, optional): Dynamic activation quantization. Defaults to True.
            enable_torch_compile (bool, optional): Enable torch.compile for quant blocks/layers. Defaults to False.
            device_map (str | dict, optional): Device placement map. Defaults to None.
            disable_opt_rtn (bool, optional): Disable RTN-mode optimization (iters=0). Defaults to False.
            enable_alg_ext (bool, optional): Enable algorithm extension (primarily for INT2). Defaults to False.
            **kwargs: Backward compatible options:
                - enable_alg_ext, quant_lm_head, lr, lr_scheduler, sampler, not_use_best_mse, dynamic_max_gap,
                  super_group_size, super_bits, scale_dtype ("fp16" etc.),
                  nblocks, to_quant_block_names,
                  enable_norm_bias_tuning, enable_quanted_input,
                  disable_deterministic_algorithms, mllm, static_kv_dtype,enable_deterministic_algorithms,momentum
        Raises:
            ValueError: If invalid device is provided or tokenizer is missing for non-str model with iters > 0.
            RuntimeError: If model parameters are on meta device.
        Example:
            Layer-wise configuration structure:

            >>> layer_config = {
            ...     "layer1": {
            ...         "bits": 3,
            ...         "group_size": 128,
            ...         "sym": True,
            ...     },
            ...     "layer2": {
            ...         "W8A16"
            ...      }
            ...     # ...
            ... }
        """

        self.scheme, self.is_auto_scheme = self._parse_and_set_scheme(scheme, kwargs)

        gguf_scheme_name = get_gguf_scheme(self.scheme)
        # GGUF uses fp32 scale dtype as default
        scale_dtype = kwargs.pop("scale_dtype", "fp32") if gguf_scheme_name else kwargs.pop("scale_dtype", "fp16")
        # Extra/legacy kwargs for backward compatibility
        # Major version releases may pack them with extra configuration options
        amp = kwargs.pop("amp", True)
        lr = kwargs.pop("lr", None)
        enable_minmax_tuning = kwargs.pop("enable_minmax_tuning", True)
        minmax_lr = kwargs.pop("minmax_lr", None)
        lr_scheduler = kwargs.pop("lr_scheduler", None)
        sampler = kwargs.pop("sampler", "rand")
        not_use_best_mse = kwargs.pop("not_use_best_mse", False)
        dynamic_max_gap = kwargs.pop("dynamic_max_gap", -1)
        nblocks = kwargs.pop("nblocks", 1)
        to_quant_block_names: Union[str, list, None] = kwargs.pop("to_quant_block_names", None)
        enable_norm_bias_tuning: bool = kwargs.pop("enable_norm_bias_tuning", False)
        enable_quanted_input: bool = kwargs.pop("enable_quanted_input", True)
        disable_deterministic_algorithms = kwargs.pop("disable_deterministic_algorithms", True)
        enable_deterministic_algorithms = kwargs.pop("enable_deterministic_algorithms", False)
        self.momentum = kwargs.pop("momentum", 0.0)
        static_kv_dtype = kwargs.pop("static_kv_dtype", None)
        static_attention_dtype = kwargs.pop("static_attention_dtype", None)
        model_dtype = kwargs.pop("model_dtype", None)
        device = kwargs.pop("device", None)
        if envs.AR_USE_MODELSCOPE:
            platform = "model_scope"
        self.platform = platform
        self.quant_lm_head = kwargs.pop("quant_lm_head", False)
        self.mllm = kwargs.pop("mllm") if "mllm" in kwargs else False
        self.diffusion = kwargs.pop("diffusion") if "diffusion" in kwargs else False

        self.fp_layers = kwargs.pop("fp_layers", "")
        self.layer_config = layer_config
        self.supported_types = SUPPORTED_LAYER_TYPES
        self.inner_supported_types = INNER_SUPPORTED_LAYER_TYPES
        self.scale_dtype = convert_dtype_str2torch(scale_dtype)
        self.low_cpu_mem_usage = low_cpu_mem_usage

        if kwargs:
            logger.warning(f"unrecognized keys {list(kwargs.keys())} were passed. Please check them.")
        if "CUBLAS_WORKSPACE_CONFIG" not in os.environ:
            os.environ["CUBLAS_WORKSPACE_CONFIG"] = ":4096:8"
        # Deprecated, default not to use torch.use_deterministic_algorithms
        if not disable_deterministic_algorithms or enable_deterministic_algorithms:
            if not disable_deterministic_algorithms:
                logger.warning(
                    "default not use deterministic_algorithms. disable_deterministic_algorithms is deprecated,"
                    " please use enable_deterministic_algorithms instead. "
                )

            torch.use_deterministic_algorithms(True, warn_only=False)
        else:
            torch.use_deterministic_algorithms(True, warn_only=True)

        # Model related
        self.quantized = False
        if isinstance(model, str):
            model, tokenizer = llm_load_model(
                model,
                platform=platform,
                device="cpu",  # always load cpu first
                model_dtype=model_dtype,
            )
        elif tokenizer is None and not self.diffusion and iters > 0:
            raise ValueError("A tokenizer must be set for non-str model input")
        if unsupported_meta_device(model):
            raise RuntimeError(
                "AutoRound does not support parameters on meta device. "
                "Please use more GPUs by setting `--device 0,1,2,3` or just place the model on CPU."
            )
        check_and_mark_fp8_model(model)
        self.model = model.eval()
        self.tokenizer = tokenizer
        self.shared_cache_keys = get_shared_keys(self.model)

        self.to_quant_block_names = to_quant_block_names
        if not hasattr(self, "quant_block_list"):
            all_blocks = get_block_names(model)
            self.quant_block_list = find_matching_blocks(model, all_blocks, self.to_quant_block_names)

        if device is not None:
            logger.warning("`device` is deprecated, please use `device_map` instead")

        if device_map is None:
            device_map = 0

        self.enable_torch_compile = enable_torch_compile
        self._adjust_torch_compile(enable_torch_compile)

        self.device_map = device_map
        if isinstance(self.device_map, str):
            self.device_map = self.device_map.replace(" ", "")

        self.device_list = parse_available_devices(device_map)

        if isinstance(scheme, AutoScheme):
            self.layer_config = self._gen_auto_scheme(model, scheme, dataset, self.device_map)

        # Set device, must place after model loading
        self.device = get_major_device(device_map)
        set_non_auto_device_map(self.model, self.device_map)

        # Tuning hyperparameters
        self.seed = seed
        set_seed(self.seed)
        self.amp = amp
        self.enable_quanted_input = enable_quanted_input
        self.enable_minmax_tuning = enable_minmax_tuning
        self.nsamples = nsamples
        self.enable_norm_bias_tuning = enable_norm_bias_tuning
        self.low_gpu_mem_usage = low_gpu_mem_usage
        self.seqlen = seqlen
        self.batch_size, self.gradient_accumulate_steps = batch_size, gradient_accumulate_steps
        self.nblocks = nblocks
        self.dataset = dataset
        self.iters = iters
        if self.iters < 0:
            logger.warning("`iters` must be non-negative, reset it to 200")
            self.iters = 200
        if self.iters == 0:
            self.lr = 5e-3
        else:
            self.lr = lr or (1.0 / self.iters)  # must place after iter setting
        self.minmax_lr = minmax_lr or self.lr
        self.enable_alg_ext = enable_alg_ext
        self.sampler = sampler
        self.not_use_best_mse = not_use_best_mse
        self.dynamic_max_gap = dynamic_max_gap
        self.lr_scheduler = lr_scheduler
        self.optimizer = self._get_optimizer(None)
        self.disable_opt_rtn = disable_opt_rtn

        # Whether to pack the layer immediately after tuning
        self.immediate_packing = False
        self.immediate_saving = False

        # KV cache, this one does not affect tuning but will collect some infos during tuning
        self.static_kv_dtype = static_kv_dtype
        if self.static_kv_dtype is not None:
            logger.warning("The static kv is experimental and currently has limited support.")

        # Attention static dtype
        self.static_attention_dtype = static_attention_dtype
        if self.static_attention_dtype is not None:
            logger.warning("The static attention dtype is experimental and currently has limited support.")

        self._set_amp_dtype()
        self.cache_device = torch.device("cpu") if self.low_gpu_mem_usage else self.device
        if self.act_bits <= 8 and self.amp_dtype == torch.float16:
            logger.warning("force to use bf16 to for quantization tuning when enabling activation quantization")
            self.amp_dtype = torch.bfloat16
            if self.model.dtype != torch.bfloat16:  # keep the model's buffer dtype unchanged
                self.model = self.model.to(torch.bfloat16)
        else:
            logger.info(f"using {self.model.dtype} for quantization tuning")

        # Some helpers
        if "hpu" in str(self.device):
            self.inner_supported_types = tuple(x for x in INNER_SUPPORTED_LAYER_TYPES if x != "FP8Linear")
        self.batch_dim = None
        self.infer_bs_coeff = 1

        self.block_forward = compile_func(block_forward, self.device) if self.enable_torch_compile else block_forward
        self._check_configs()
        torch.set_printoptions(precision=3, sci_mode=True)

        if is_hpex_available():
            logger.info("habana_frameworks is available, import htcore explicitly.")
            import habana_frameworks.torch.core as htcore  # pylint: disable=E0401
            import habana_frameworks.torch.hpu as hthpu  # pylint: disable=E0401]

        self.attention_mask = []

        self.wrapper_block = wrapper_block
        if self.enable_alg_ext:
            try:
                logger.warning_once("using algorithm extension for quantization.")
                from auto_round.alg_ext import wrapper_autoround

                wrapper_autoround(self)
            except (ImportError, ModuleNotFoundError):
                logger.error("algorithm extension import error, fallback to default mode")

    def _gen_auto_scheme(
        self, model: torch.nn.Module, scheme: AutoScheme, dataset: str, device_map: Union[str, int, dict, torch.device]
    ) -> dict[str, dict]:
        if self.mllm:
            logger.info("AutoScheme is not yet supported for multimodal LLMs.")
            sys.exit(-1)

        if getattr(model, "is_fp8", False):
            logger.info("AutoScheme does not currently support FP8 models.")
            sys.exit(-1)

        all_dtypes = []
        for option in scheme.options:
            # Skip pure BF16 option
            if option == "BF16":
                continue

            # Resolve the quantization scheme or data type
            dtype = "int"
            if isinstance(option, str):
                option = preset_name_to_scheme(option)

            if isinstance(option, QuantizationScheme):
                dtype = option.data_type
            elif isinstance(option, dict):
                dtype = option.get("data_type", "int")

            all_dtypes.append(dtype)

        # Check for mixed data types
        unique_dtypes = set(all_dtypes)
        if len(unique_dtypes) > 1:
            logger.warning(
                "Models with mixed data_types "
                "cannot yet be exported to real formats except GGUF. "
                "Please save the model using the `fake` format for now."
            )

        layer_config, self.has_qlayer_outside_block, self.regex_config = set_layer_config(
            self.model,
            self.layer_config,
            self.scheme,
            self.scale_dtype,
            self.supported_types,
            self.inner_supported_types,
            self.quant_block_list,
            self.fp_layers,
            self.quant_lm_head,
            enable_gguf_official_mixed=False,
            is_mllm=self.mllm,
        )
        quant_layer_names = layer_config.keys()
        scheme_keys = {f.name for f in fields(QuantizationScheme)}
        fixed_layer_scheme_new = {
            k: {key: v[key] for key in scheme_keys & v.keys()}
            for k, v in layer_config.items()
            if v.get("fixed_by_user", False)
        }

        # mainly using quant_layers and fixed by users
        from auto_round.auto_scheme.gen_auto_scheme import GenScheme

        if not self.enable_torch_compile and self.super_bits is None and not scheme.low_gpu_mem_usage:
            logger.warning("we strongly recommend to set `enable_torch_compile` to True for AutoScheme to save VRAM")
        self.scheme_generator = GenScheme(
            scheme,
            self.model,
            quant_layer_names,
            fixed_layer_scheme_new,
            dataset,
            device_map=device_map,
            tokenizer=self.tokenizer,
            enable_torch_compile=self.enable_torch_compile,
        )
        layer_config = self.scheme_generator.get_layer_config()
        return layer_config

    def _set_device(self, device_map: Union[str, torch.device, int, dict]) -> None:
        if hasattr(self, "device") and self.device is not None:
            return
        if isinstance(device_map, (str, torch.device, int)):
            self.device = detect_device(device_map)

        elif isinstance(device_map, dict) and device_map:
            tmp_devices = []
            for val in device_map.values():
                if isinstance(val, (str, torch.device, int)):  # could optimize
                    tmp_device = detect_device(val)
                    tmp_device = tmp_device.split(":")[0]
                    tmp_devices.append(tmp_device)
            tmp_devices = list(set(tmp_devices))
            if len(tmp_devices) > 1:
                logger.warning(
                    f"there are multiple device types in the device_map, "
                    f"please make sure they are correct,use the first device {tmp_devices[0]} as the core device "
                )

            self.device = tmp_devices[0]
        else:
            raise TypeError(f"device_map should be [str, torch.device, int, dict], but got {type(device_map)}")

    def _parse_and_set_scheme(self, scheme: Union[str, dict, QuantizationScheme], kwargs) -> QuantizationScheme:
        """Parse and set the quantization scheme."""

        def _parse_and_set(scheme, kwargs):
            if kwargs.get("data_type", None) and kwargs["data_type"].endswith("_dq") and not scheme.startswith("gguf"):
                if "bits" not in kwargs:
                    data_type = kwargs["data_type"]
                    raise KeyError(
                        f"please set bits when setting data_type={data_type}, or using scheme as an alternative.."
                    )
                bits = kwargs["bits"]
                scheme = f"gguf:q{bits}_k" if bits == 6 else f"gguf:q{bits}_k_s"
            res = None
            if isinstance(scheme, QuantizationScheme):
                scheme = asdict(scheme)
            elif isinstance(scheme, dict):
                scheme = scheme
            elif isinstance(scheme, str):
                # We’d better keep the string scheme instead of the dict config,
                # since GGUF uses different mixed-bit strategies for q4_k_s and q4_k_m
                # even though they share the same scheme dict.
                scheme = scheme.strip("'\" ")
                res = scheme
                scheme = scheme.upper()
                scheme = asdict(preset_name_to_scheme(scheme))
            scheme_keys = [f.name for f in fields(QuantizationScheme)]
            for key in scheme_keys:
                if key in kwargs and kwargs[key] is not None:
                    setattr(self, key, kwargs[key])
                else:
                    setattr(self, key, scheme.get(key, None))
                # kwargs.pop(key, None)
            if self.act_dynamic is None:
                self.act_dynamic = True

            tmp_bits = infer_bits_by_data_type(self.data_type)
            if tmp_bits is not None and tmp_bits < 16 and tmp_bits != self.bits:
                logger.warning(
                    f"'data_type' do not match the specified 'bits' setting. Resetting 'bits' to {tmp_bits}."
                )
                self.bits = tmp_bits
            if tmp_bits is not None and tmp_bits < 16:
                for (
                    supported_dtype
                ) in SUPPORTED_DTYPES:  # to easily handle dtype mx_fp4 and layer_config={xxx:{bits:8}}
                    if self.data_type.startswith(supported_dtype):
                        if supported_dtype + str(tmp_bits) == self.data_type:  # could not replace FP8_e4m3
                            self.data_type = supported_dtype
                        break

            self.act_group_size = self.act_group_size if self.act_group_size is not None else self.group_size
            self.act_bits = self.act_bits if self.act_bits is not None else 16
            self.act_sym = self.act_sym if self.act_sym is not None else self.sym

            if self.act_data_type is None:
                if self.data_type in SUPPORTED_DTYPES and self.act_bits < 16:
                    self.act_data_type = self.data_type
                    logger.info(f"activation adopts {self.data_type}")
                else:
                    self.act_data_type = "float"
            tmp_act_bits = infer_bits_by_data_type(self.act_data_type)
            if tmp_act_bits is not None and tmp_act_bits < 16 and tmp_act_bits != self.act_bits:
                self.act_bits = tmp_act_bits
                logger.warning(
                    f"`act_data_type` do not"
                    f" match the specified 'act_bits' setting. Resetting 'act_bits' to {tmp_act_bits}."
                )
            if tmp_act_bits is not None and tmp_act_bits < 16:
                for (
                    supported_dtype
                ) in SUPPORTED_DTYPES:  # To easily handle dtype mx_fp4 and layer_config={xxx:{bits:8}}
                    if self.act_data_type.startswith(supported_dtype):
                        if supported_dtype + str(tmp_act_bits) == self.act_data_type:  # Could not replace FP8_e4m3
                            self.act_data_type = supported_dtype
                        break
            for key in scheme_keys:
                scheme[key] = getattr(self, key)
            if res and QuantizationScheme.from_dict(scheme) == preset_name_to_scheme(res):
                return res
            else:
                return QuantizationScheme.from_dict(scheme)

        if isinstance(scheme, AutoScheme):
            if len(scheme.options) <= 0:
                raise ValueError("options of AutoScheme must not be empty")
            options = []
            for option in scheme.options:
                new_option = _parse_and_set(option, kwargs)
                options.append(new_option)
            scheme.options = options
            for opt in options:
                if isinstance(opt, str) and opt == "BF16":
                    continue
                if isinstance(opt, QuantizationScheme):
                    if opt.bits >= 16 and (opt.act_bits is None or opt.act_bits >= 16):
                        continue
                self.scheme = opt  # Choose the first one that not 16 bits
                break
            # apply scheme to set default bits
            scheme = _parse_and_set(self.scheme, kwargs)
            is_auto_scheme = True
        else:
            scheme = _parse_and_set(scheme, kwargs)
            is_auto_scheme = False

        scheme_keys = [f.name for f in fields(QuantizationScheme)]
        for key in scheme_keys:
            kwargs.pop(key, None)

        return scheme, is_auto_scheme

    def _adjust_torch_compile(self, enable_torch_compile: bool) -> None:
        """Sets the torch compile configuration for the tuning."""
        self.enable_torch_compile = enable_torch_compile
        if (
            not self.enable_torch_compile
            and TORCH_VERSION_AT_LEAST_2_6
            and self.act_bits > 8
            and not is_debug_mode()
            and "fp8" not in self.data_type
            and "fp8" not in self.act_data_type
        ):
            logger.info(
                "'enable_torch_compile' is set to `False` by default. "
                "Enabling it can reduce tuning cost by 20%%, but it might throw an exception."
            )

        # if (self.data_type.startswith("fp") or self.act_data_type.startswith("fp")) and self.enable_torch_compile:
        #     self.enable_torch_compile = False
        #     logger.warning("reset enable_torch_compile to `False` as fp8 is enabled")

    def _dq_check(self) -> None:
        """Reset the default value of super_bits and super_group_size"""
        if self.data_type.endswith("_dq"):
            gguf_config = GGUF_INNER_CONFIG[f"gguf:q{self.bits}_k"]
            self.super_bits = gguf_config["super_bits"] if self.super_bits is None else self.super_bits
            self.super_group_size = (
                gguf_config["super_group_size"] if self.super_group_size is None else self.super_group_size
            )

    def _check_configs(self) -> None:
        """Checks if the configurations are valid.

        Raises:
        ValueError, TypeError: If any of the configurations are invalid.
        """
        if not isinstance(self.model, torch.nn.Module):
            raise TypeError("model must be an instance of torch.nn.Module")
        if self.bits <= 0:
            raise ValueError("`bits` must be positive")
        if self.act_bits <= 0:
            raise ValueError("`act_bits` must be positive")
        if not (self.group_size == -1 or self.group_size >= 0):
            raise ValueError("`group_size` must be -1 (per channel) or 0 (per-tensor) or a positive integer")
        if not (self.act_group_size == -1 or self.act_group_size >= 0):
            raise ValueError("`act_group_size` must be -1 (per channel) or 0 (per-tensor) or a positive integer")
        if self.batch_size <= 0:
            raise ValueError("`batch_size` must be positive")
        if self.iters < 0:
            raise ValueError("`iters` must be non-negative")
        if self.seqlen <= 0:
            raise ValueError("`seqlen` must be positive")
        if self.nblocks <= 0:
            raise ValueError("`nblocks` must be positive")
        if self.gradient_accumulate_steps <= 0:
            raise ValueError("`gradient_accumulate_steps` must be positive")

        if (
            self.act_bits <= 8
            and (not is_nv_fp(self.act_data_type) or "static_gs" not in self.act_data_type)
            and not is_mx_fp(self.act_data_type)
        ):
            logger.warning(
                "activation quantization is an experimental feature with limited support and a complex API. "
                "And please save the quantized model to fake format as real deployment is not supported currently"
            )

        if is_mx_fp(self.data_type) and self.group_size != 32:
            logger.warning("dtype mx_fp should only support group_size of 32 in real deployment")

        if is_nv_fp(self.data_type) and (self.group_size != 16):
            logger.warning("dtype nv_fp should only support group_size of 16 in real deployment")

        if self.nsamples < self.gradient_accumulate_steps * self.batch_size:
            if self.batch_size > self.nsamples:
                if self.iters > 0:  # GGUF should log this warning, but we don't know the format here
                    logger.warning(
                        f"reset `batch_size` to {self.nsamples} as `nsamples`({self.nsamples})"
                        f" is smaller than batch_size({self.batch_size})"
                    )
                self.batch_size = self.nsamples
            if self.gradient_accumulate_steps > self.nsamples // self.batch_size:
                self.gradient_accumulate_steps = self.nsamples // self.batch_size
                logger.warning(
                    f"reset `gradient_accumulate_steps` to {self.gradient_accumulate_steps}"
                    f" as nsamples must equal or greater"
                    f" than gradient_accumulate_steps * batch_size"
                )

        if self.enable_norm_bias_tuning:
            logger.warning("the `enable_norm_bias_tuning` feature is experimental and currently has limited support.")

        self._dq_check()

    def _check_compatibility(self) -> None:
        """Checks compatibility of the configurations and model."""
        # Check gguf and others
        has_gguf = False
        if hasattr(self, "formats"):
            has_besides_gguf = False
            for format_ in self.formats:
                if "gguf" in format_:
                    has_gguf = True
                elif format_ != "fake":
                    has_besides_gguf = True
            if has_gguf and has_besides_gguf:
                raise ValueError("Gguf format is not compatible with other formats, please choose only one of them")
            if has_gguf and self.iters != 0 and self.bits != 3 and not self.enable_alg_ext:
                logger.warning(
                    "`iters=0` is recommended when exporting to current GGUF format"
                    " or add `enable_alg_ext` for better accuracy with much more tuning cost."
                    " Please refer to https://github.com/intel/auto-round/tree/main/docs/gguf_alg_ext_acc.md"
                    " for the accuracy results."
                )

        if (
            self.seqlen is not None
            and hasattr(self.model, "config")
            and hasattr(self.model.config, "max_position_embeddings")
        ):
            if self.model.config.max_position_embeddings < self.seqlen:
                logger.warning(
                    f"Change sequence length to {self.model.config.max_position_embeddings} "
                    "due to the limitation of max_position_embeddings"
                )
                self.seqlen = min(self.seqlen, self.model.config.max_position_embeddings)

        if self.seqlen is not None and hasattr(self.tokenizer, "model_max_length"):
            if self.tokenizer.model_max_length < self.seqlen:
                logger.warning(
                    f"Change sequence length to {self.tokenizer.model_max_length} "
                    "due to the limitation of model_max_length. "
                    "You can also try to increase the model_max_length to avoid this issue."
                )
                self.seqlen = min(self.seqlen, self.tokenizer.model_max_length)

        if self.group_size == 0 and "fp8" not in self.data_type:
            logger.warning("`group_size==0` is not supported for data_type other than fp8 ")

    def _parse_format_to_list(self, format: str) -> list:
        """Parses the format string into a list of formats.

        This method checks the requested format(s) against the model's
        quantization settings and adjusts them if necessary. It ensures that
        the formats are compatible with the model's data type, bit width,
        and activation quantization settings.

        Args:
            format (str): The requested format(s) for quantization, separated by commas.

        Returns:
            list: A list of validated and updated formats.
        """

        # Remove duplicates from formats list
        def remove_duplicates(lst):
            seen = set()
            return [x for x in lst if not (x in seen or seen.add(x))]

        formats = format.replace("q*_", f"q{self.bits}_").replace(" ", "").split(",")
        formats = remove_duplicates(formats)  # need the keep origin order

        gguf_format_name = get_gguf_scheme(self.scheme)

        if gguf_format_name:
            for i in range(len(formats)):
                if formats[i] != "fake" and formats[i] != gguf_format_name.lower():
                    logger.warning(
                        f"reset format {formats[i]} to {gguf_format_name.lower()} "
                        f"since scheme {gguf_format_name} can only be exported to format {gguf_format_name.lower()}"
                    )
                    formats[i] = gguf_format_name.lower()

        gguf_args_check(self, formats, model_type=ModelType.TEXT)
        if self.mllm:
            gguf_args_check(self, formats, model_type=ModelType.MMPROJ)

        for f in formats:
            if f.startswith("gguf"):
                self.scheme = f.upper()
                break

        for format_ in formats:
            if format_ not in SUPPORTED_FORMATS:
                logger.error(f"Unsupported format {format_}, please choose from {SUPPORTED_FORMATS}")
                exit(-1)
        if self.scale_dtype != torch.float32:
            only_gguf = True
            for format_ in formats:
                if not ("gguf" in format_ or "fake" in format_):
                    only_gguf = False
                    break
            if len(formats) == 1 and "fake" == formats[0]:
                only_gguf = False
            if only_gguf:
                self.scale_dtype = torch.float32
                logger.info("change `scale_dtype` to `torch.float32`")

        # Adjust format settings based on compatibility
        for index in range(len(formats)):
            format = formats[index]
            if format == "auto_round":
                if self.sym and "int" in self.data_type:
                    format = "auto_round:auto_gptq"
                elif self.bits == 4 and not self.sym and "int" in self.data_type:
                    enable_awq = all(
                        config["bits"] == self.bits or config["bits"] >= 16 for config in self.layer_config.values()
                    )
                    if enable_awq:
                        format = "auto_round:auto_awq"
                elif is_nv_fp(self.data_type) or is_mx_fp(self.data_type):
                    format = f"auto_round:{self.data_type}"
                elif is_static_wfp8afp8(self):  # static wfp8afp8
                    format = f"auto_round:{AutoRoundFormat.FP8_STATIC.value}"
                elif self.data_type.startswith("fp") and self.bits == 8 and self.act_bits >= 16:  # woq fp8
                    format = f"auto_round:{AutoRoundFormat.FP8.value}"
                elif self.act_bits < 16:
                    raise ValueError(
                        "AutoRound format does not support exporting "
                        "for the current quantization configuration, "
                        "please change to `fake` format for research purpose"
                    )
                formats[index] = format
            elif format == "llm_compressor":
                from auto_round.export.export_to_llmcompressor import check_compressed_tensors_supported

                if is_nv_fp(self.data_type) or is_mx_fp(self.data_type):
                    check_compressed_tensors_supported()
                    format = format.replace("llm_compressor", f"llm_compressor:{self.data_type}")
                    formats[index] = format
                elif is_static_wfp8afp8(self):
                    format = f"llm_compressor:{AutoRoundFormat.FP8_STATIC.value}"
                    formats[index] = format
                    if self.act_group_size != 0:
                        logger.warning(
                            f"scheme FP8_STATIC export to llm_compressor format only support for act_group_size 0,"
                            f" ,but got act_group_size={self.act_group_size}, reset = 0"
                        )
                        self.act_group_size = 0
                    if self.group_size > 0:
                        logger.warning(
                            f"please note that group_size={self.group_size}"
                            " may not be supported for llm_compressor format, and cannot be loaded in llm_compressor"
                        )
                elif not is_wfp8afp8(self):
                    logger.error(
                        "Currently, the llm_compressor format only supports MXFP/NVFP/FP8. "
                        "Please change format to fake or auto_round etc."
                    )
            elif "auto_awq" in format:
                from auto_round.compressors.utils import check_awq_gemm_compatibility

                awq_supported, info = check_awq_gemm_compatibility(
                    self.model, self.bits, self.group_size, self.sym, self.layer_config
                )
                if not awq_supported:
                    logger.warning(f"The AutoAWQ format may not be supported due to {info}")
            else:
                if (is_nv_fp(self.data_type) or is_mx_fp(self.data_type)) and format != "fake":
                    logger.warning(f"nv_fp and mx_fp dtypes are not supported for export format: {format}")

        formats = remove_duplicates(formats)
        for i in range(len(formats)):
            formats[i] = self._check_supported_format(formats[i])
        formats = remove_duplicates(formats)
        return formats

    def _check_supported_format(self, format: str) -> bool:
        """Checks if the specified format is supported.

        This method validates the requested format against the model's bit width,
        group size, symmetry, and activation quantization settings. It raises an
        error if the format is incompatible with the current model configuration.

        Args:
            format (str): The requested format for quantization.

        Returns:
            bool: True if the format is supported, False otherwise.
        """
        if format == "fake":
            return format
        format = format.replace("q*_", f"q{self.bits}_")

        # format check for fp8
        w_fp8 = self.data_type.startswith("fp") and self.bits == 8
        act_fp8 = self.act_data_type.startswith("fp") and self.act_bits == 8
        if (w_fp8 or act_fp8) and re.search("^auto_round|^llm_compressor", format) is None:
            error_msg = (
                f"is only supported to export auto_round or llm_compressor format," f" but got {format}, please check."
            )
            error_msg = ("act_data_type<fp8> " + error_msg) if act_fp8 else error_msg
            error_msg = ("data_type<fp8> " + error_msg) if w_fp8 else error_msg
            logger.error(error_msg)
            sys.exit(-1)

        # Only support to export afp8/nv_fp/mx_fp
        if self.act_bits <= 8:
            if not is_standard_fp(self.act_data_type) or self.act_dynamic:
                if "llm_compressor" in format:
                    if (is_nv_fp(self.act_data_type) and "static_gs" in self.act_data_type) or (
                        is_mx_fp(self.act_data_type)
                    ):
                        return format
                    bits, group_size, sym, act_bits = 8, -1, True, 8
                    assert (
                        self.bits == bits
                        and self.group_size == group_size
                        and self.sym == sym
                        and self.act_bits == act_bits
                        and self.act_dynamic
                    ), (
                        f"Currently only support to export llm_compressor format for sym dynamic quantized"
                        f" W{self.bits}A{self.act_bits} model with group_size={group_size},"
                        f" but got bits={self.bits}, group_size={self.group_size}, sym={self.sym},"
                        f" act_bits={self.act_bits}"
                    )
                elif "auto_round" in format and (
                    is_mx_fp(self.act_data_type) or (is_nv_fp(self.act_data_type) and "static_gs" in self.act_data_type)
                ):
                    pass
                elif format != "fake":
                    logger.warning(
                        "Currently only support to export auto_round format quantized model"
                        " with fp8, mx_fp and nv_fp4 dtype activation for activation quantization."
                        " Change format to fake and save."
                    )
                    format = "fake"
            else:
                if format not in [
                    "auto_round",
                    f"auto_round:{AutoRoundFormat.FP8_STATIC.value}",
                    f"llm_compressor:{AutoRoundFormat.FP8_STATIC.value}",
                    "auto_round:llm_compressor",
                ]:
                    logger.warning(
                        f"Currently only support to export auto_round or fake format for static W{self.bits}AFP8 model,"
                        f" change format {format} to auto_round"
                    )
                    if is_static_wfp8afp8(self):
                        format = f"auto_round:{AutoRoundFormat.FP8_STATIC.value}"
                    else:
                        format = f"auto_round:{AutoRoundFormat.FP8.value}"
            if (
                self.act_group_size != 0
                and not self.act_dynamic
                and format == f"auto_round:{AutoRoundFormat.FP8.value}"
            ):
                logger.warning(
                    f"Please note that quantize activation with act_group_size={self.act_group_size}"
                    " may result in failure to export or import normally."
                )
        if re.search(r"q\d_k", format) and not self.data_type.endswith("_dq"):
            logger.error(
                f"datatype<{self.data_type}> not support to export {format} format."
                " Please change export format or `data_type`."
            )
            sys.exit(-1)

        return format

    def quantize_and_save(
        self, output_dir: str = "tmp_autoround", format: str = "auto_round", inplace: bool = True, **kwargs
    ) -> tuple[torch.nn.Module, dict[str, Any]]:
        """Quantizes the model and saves it in the specified format(s).

        This function checks the validity of the requested format(s), quantizes
        the model accordingly, and saves it to the specified output directory.
        If multiple formats are provided, the model is saved separately for each format.

        Args:
            output_dir (str, optional): The directory where the quantized model
                will be saved. Defaults to "tmp_autoround".
            format (str, optional): The quantization format(s) to use, separated
                by commas if multiple. Defaults to "auto_round".
            inplace (bool, optional): Whether to modify the model in place if only
                one format is used. Defaults to True.
            **kwargs: Additional arguments for the quantization and saving process.

        Returns:
            model: A qdq model or packed model based on the configurations
            folders: The folder paths where the quantized models are saved.

        Raises:
            ValueError: If an unsupported format is specified.
        """
        # Validate and process the specified formats
        self.orig_output_dir = output_dir

        # check and update the format based on the current configuration
        format_list = self._parse_format_to_list(format)
        self.formats = format_list

        # If multiple formats are specified, enforce inplace=False
        if len(format_list) > 1:
            inplace = False
        self.inplace = kwargs.get("inplace", inplace)
        kwargs.pop("inplace", None)

        # Perform model quantization
        if self.static_attention_dtype is not None:
            from auto_round.experimental.attention import attention_quant_ctx

            with attention_quant_ctx(self.model, static_attention_dtype=self.static_attention_dtype):
                model, _ = self.quantize()
        elif self.static_kv_dtype is not None:
            from auto_round.experimental.kv_cache import kvcache_quant_context

            with kvcache_quant_context(self.model, static_kv_dtype=self.static_kv_dtype):
                model, _ = self.quantize()
        else:
            model, _ = self.quantize()
        # Save the quantized model in the specified format_list
        folders = []
        for format in format_list:
            if "gptq" in format and not self.sym:
                logger.warning(
                    "The asymmetrical kernel of the GPTQ format may result in a noticeable accuracy drop,"
                    " particularly for 2-bit quantization and smaller models."
                    " We recommend exporting to either the AutoAWQ format ( only 4 bits) or "
                    "the AutoRound format(2/3/4/8 bits)."
                )
            save_folder = self._get_save_folder_name(format)
            self.save_quantized(save_folder, format=format, inplace=inplace, **kwargs)

            folders.append(save_folder)
        memory_monitor.log_summary()

        return model, folders

    def _get_save_folder_name(self, format_str: str) -> str:
        """Generates the save folder name based on the provided format string.

        If there are multiple formats to handle, the function creates a subfolder
        named after the format string with special characters replaced. If there's
        only one format, it returns the original output directory directly.

        Args:
            format_str (str): The format identifier (e.g., 'gguf:q2_k_s').

        Returns:
            str: The path to the folder where results should be saved.
        """
        # Replace special characters to make the folder name filesystem-safe
        sanitized_format = format_str.replace(":", "-").replace("_", "-")

        # Use a subfolder only if there are multiple formats
        if len(self.formats) > 1:
            return os.path.join(self.orig_output_dir, sanitized_format)

        return self.orig_output_dir

    @torch.inference_mode()
    def _quantize_embedding_layer(self):
        """Quantizes embedding layers in the model according to the configuration.

        This method iterates through all modules in the model, identifies embedding
        layers specified in `self.layer_config`, and applies the appropriate quantization
        function based on bit precision, grouping strategy, and dtype.

        Returns:
            bool: True if the quantization process completes without critical errors.
        """
        is_quantized = False
        for name, module in self.model.named_modules():
            # Skip non-Embedding modules or layers not in config
            if not isinstance(module, torch.nn.Embedding) or name not in self.layer_config:
                continue

            config = self.layer_config[name]

            # Skip layers that are not marked for quantization
            if not check_to_quantized(config):
                continue
            is_quantized = True
            config["scale_dtype"] = self.scale_dtype
            dtype = config["data_type"]

            # Determine quantization function key with symmetry/asymmetry
            if dtype not in QUANT_FUNC_WITH_DTYPE:
                dtype = f"{dtype}_{'sym' if config['sym'] else 'asym'}"

            # Optionally use optimized rounding (RTN) variant
            if not self.disable_opt_rtn and f"rtn_{dtype}" in QUANT_FUNC_WITH_DTYPE:
                dtype = f"rtn_{dtype}"

            quant_func = QUANT_FUNC_WITH_DTYPE[dtype]
            dtype = module.weight.dtype
            # As typically float32 are used in RTN to search scale zp,
            # to avoid cache a bf16 copy we'd better use float32
            if config["super_group_size"] is not None:
                dtype = torch.float32

            # Attempt quantization on GPU, fall back to CPU if OOM
            try:
                weight, scale, zp = quant_func(
                    module.weight.to(dtype=dtype, device=self.device),
                    **{k: config[k] for k in ["bits", "group_size", "super_bits", "super_group_size", "scale_dtype"]},
                )
            except torch.OutOfMemoryError:
                cuda_error_msg = traceback.format_exc()
                try:
                    logger.error(cuda_error_msg)
                    logger.warning("falling back to CPU")
                    weight, scale, zp = quant_func(
                        module.weight.to("cpu"),
                        **{
                            k: config[k]
                            for k in ["bits", "group_size", "super_bits", "super_group_size", "scale_dtype"]
                        },
                    )
                except Exception as e:
                    raise

            # Overwrite the module's weights with the quantized version
            module.weight.data.copy_(weight.cpu())

            # Attach scale and zero point (zp) to the module
            for param_name, value in zip(["scale", "zp"], [scale, zp]):
                if isinstance(value, dict):
                    for k, v in value.items():
                        setattr(module, k if k == "scale" else f"w_{k}", v.cpu())
                elif isinstance(value, torch.Tensor):
                    setattr(module, param_name, value.cpu())
                else:
                    setattr(module, param_name, value)

            # Update config
            self.layer_config.setdefault(name, {}).update(config)
            del weight
            del scale
            del zp
            clear_memory(device_list=self.device_list)

        return is_quantized

    def _quant_rtn_with_imatrix(self, all_to_quantized_module_names: list[str]) -> None:
        """Performs RTN quantization using input activation statistics (imatrix).

        This method accumulates per-channel second-moment activation statistics (imatrix)
        via forward hooks and uses them to perform RTN quantization. If CUDA memory runs out,
        it falls back to CPU-based blockwise quantization.

        Args:
            all_to_quantized_module_names (list[str]):
                A list of module names (e.g., 'model.layers.0.self_attn.q_proj') to be quantized.

        Returns:
            None
        """
        logger.info("start to compute imatrix")

        # Load dataset
        from auto_round.calib_dataset import get_dataloader

        if isinstance(self.dataset, str):
            if self.tokenizer is None:
                raise ValueError("A tokenizer must be set for the model when using a dataset string.")
            dataset_name = self.dataset.replace(" ", "")
            self.dataloader = get_dataloader(
                self.tokenizer, self.seqlen, dataset_name, self.seed, self.batch_size, self.nsamples
            )
        else:
            self.dataloader = self.dataset

        model = self.model

        # Dispatch multi-GPU model if necessary
        if hasattr(model, "hf_device_map") and len(model.hf_device_map) > 1:
            dispatch_model(model, model.hf_device_map)

        def register_act_hook(model):
            """Registers hooks to accumulate activation squared norms into `imatrix`."""

            def get_imatrix_hook(module, input, output):
                input = input[0] if isinstance(input, (tuple, list)) else input
                flattened = input.reshape(-1, input.shape[-1]).to(torch.float32)
                squared = torch.sum(torch.pow(flattened, 2), dim=0).to(torch.float32)

                if not hasattr(module, "imatrix"):
                    module.imatrix = squared
                    module.imatrix_cnt = input.shape[0]
                else:
                    module.imatrix += squared.to(module.imatrix.device)
                    module.imatrix_cnt += input.shape[0]

            hook_handles = []
            for name, module in model.named_modules():
                if type(module) in self.supported_types and check_to_quantized(module):
                    hook = module.register_forward_hook(get_imatrix_hook)
                    hook_handles.append(hook)
            return hook_handles

        hooks = register_act_hook(model)

        try:
            if hasattr(model, "hf_device_map") and len(model.hf_device_map) > 1:
                import accelerate

                accelerate.hooks.remove_hook_from_submodules(model)
            model = model.to("cpu")
            clear_memory(device_list=self.device_list)
            self._quantize_via_rtn_blockwise(all_to_quantized_module_names)
        except torch.OutOfMemoryError:
            cuda_error_msg = traceback.format_exc()
            try:
                logger.error(cuda_error_msg)
                # Final fallback: warn and use CPU-only quantization
                logger.warning(
                    "Fallback to CPU. "
                    "Consider enabling `low_gpu_mem_usage` or using more GPUs via `--device 0,1,2,3`."
                )
                model = model.to("cpu")
                clear_memory(device_list=self.device_list)
                if hasattr(model, "hf_device_map") and len(model.hf_device_map) > 1:
                    import accelerate

                    accelerate.hooks.remove_hook_from_submodules(model)

                orig_device = self.device
                self.device = "cpu"
                self._quantize_via_rtn_blockwise(all_to_quantized_module_names)
                self.device = orig_device
            except Exception as e:
                raise
        finally:
            # Always remove hooks
            for hook in hooks:
                hook.remove()

<<<<<<< HEAD
    @torch.compile(backend="hpu_backend", dynamic=False)  # type: ignore
    def _quantize_layer_via_rtn(self, name: str) -> None:
=======
    def _quantize_layer_via_rtn(self, name: str, dtype: torch.dtype = None, to_cpu=True) -> None:
>>>>>>> 6bde0e11
        """Quantizes a layer using RTN (Round-To-Nearest) if available.

        This function attempts to quantize a layer by switching its data type to a
        `rtn_*` version if supported, then wraps and unwraps the module to apply
        quantization. If GPU memory is insufficient, it falls back to CPU.

        If packing is enabled (`immediate_packing`), the function will also export
        the quantized layer to the appropriate backend format.

        Args:
            name (str): Name of the layer to quantize.

        Raises:
            RuntimeError: If quantization fails for reasons unrelated to memory.
        """
        m = get_module(self.model, name)
        if dtype is not None:
            m = m.to(dtype)

        if is_fp8_linear(m):
            m = convert_fp8_layer_to_linear(m, self.amp_dtype, self.device)
            set_module(self.model, name, m)
        tuning_device = m.tuning_device if hasattr(m, "tuning_device") else self.device
        # Step 1: Try quantization on GPU first, fall back to CPU if OOM
        if self.immediate_packing and self.iters == 0 and "gguf" in self.formats[0] and not self.disable_opt_rtn:
            m = m.to(tuning_device)
            m.scale = None
            m.zp = None
        else:
            try:
                m = m.to(tuning_device)
                m = WrapperLinear(
                    m,
                    device=tuning_device,
                    enable_minmax_tuning=False,
                    enable_norm_bias_tuning=False,
                    enable_round_tuning=False,
                    enable_torch_compile=self.enable_torch_compile,
                    disable_opt_rtn=self.disable_opt_rtn,
                )
                m = m.unwrapper({})
            except torch.OutOfMemoryError:
                cuda_error_msg = traceback.format_exc()
                m = m.orig_layer if hasattr(m, "orig_layer") else m
                try:
                    logger.error(cuda_error_msg)
                    logger.warning("falling back to CPU.")
                    m.to("cpu")
                    m = WrapperLinear(
                        m,
                        enable_minmax_tuning=False,
                        enable_norm_bias_tuning=False,
                        enable_round_tuning=False,
                        enable_torch_compile=self.enable_torch_compile,
                    )
                    m = m.unwrapper({})
                except Exception as e:
                    raise

        # Step 2: Optional immediate packing/export
        if self.immediate_packing:  # For gguf, packing conducts on block level
            self._immediate_pack(name)
            if to_cpu:
                m = m.to("cpu")
        else:
            if to_cpu:
                m = m.to("cpu")
            set_module(self.model, name, m)
        if self.immediate_saving:
            all_to_quantized_module_names = [n for n, m in self.model.named_modules() if check_to_quantized(m)]
            last_module = (len(all_to_quantized_module_names) == 0) or (name == all_to_quantized_module_names[-1])
            m = get_module(self.model, name)
            immediate_saving(self, m, name, last_module)

    def _immediate_pack(self, name: str):
        if not self.immediate_packing:
            return
        m = get_module(self.model, name)
        if not check_to_quantized(m):
            return
        from auto_round.export import PACKING_LAYER_WITH_FORMAT

        target_backend = self.formats[0].split(":")[0] if ":" in self.formats[0] else self.formats[0]
        has_gguf = any("gguf" in fmt for fmt in self.formats)

        if has_gguf:
            from auto_round.export.export_to_gguf.export import pack_gguf_layer

            output_dir = self._get_save_folder_name(self.formats[0])
            model_type = ModelType.MMPROJ if self.mllm else ModelType.TEXT
            pack_gguf_layer(
                name,
                self.model,
                self.formats[0],
                output_dir,
                self.layer_config,
                self.tokenizer,
                processor=self.processor if hasattr(self, "processor") else None,
                image_processor=self.image_processor if hasattr(self, "image_processor") else None,
                model_type=model_type,
            )
        else:
            PACKING_LAYER_WITH_FORMAT[target_backend](name, self.model, self.formats[0], device=self.device)
    

    @torch.inference_mode()
    def _quantize_rtn(self) -> tuple[torch.nn.Module, dict[str, Any]]:
        """Quantize all modules in the model using RTN (Round-To-Nearest) strategy.

        If the target format includes GGUF with `k`, and optimized RTN is enabled,
        blockwise quantization with input caching and imatrix is used.

        Returns:
            tuple[nn.Module, Dict[str, Any]]: The quantized model and the layer configuration.
        """
        if self.amp and self.model.dtype != self.amp_dtype:
            self.model.to(self.amp_dtype)

        all_to_quantized_module_names: list[str] = [n for n, m in self.model.named_modules() if check_to_quantized(m)]
        if is_nv_fp(self.data_type):
            from auto_round.data_type.nvfp import calculate_gparam
            from auto_round.data_type.utils import update_fused_layer_global_scales

            pbar = tqdm(all_to_quantized_module_names)
            for name in pbar:
                pbar.set_description(f"Calculate weight global scale: {name}")
                m = get_module(self.model, name)
                weight_global_scale = calculate_gparam(m.weight, self.group_size)
                setattr(m, "weight_global_scale", weight_global_scale)

            modules = list(self.model.modules())
            for module in tqdm(modules, desc="Update weight global scale for fuse module"):
                update_fused_layer_global_scales(module)

        if not (any("gguf" in fmt for fmt in getattr(self, "formats", [])) or self.super_bits is not None):
            self._quantize_embedding_layer()  # leave to gguf itself to handle

        self.model.to("cpu")
        # Release memory
        clear_memory(device_list=self.device_list)

        enable_imatrix = False
        if not self.disable_opt_rtn:
            has_gguf_k = (
                any("gguf" in fmt and "k" in fmt for fmt in getattr(self, "formats", [])) or self.super_bits is not None
            )
            if has_gguf_k:
                enable_imatrix = True
            elif self.data_type == "int" and self.sym:
                enable_imatrix = True

        if enable_imatrix:
            self._quant_rtn_with_imatrix(all_to_quantized_module_names)
        elif self.act_bits <= 8 and check_need_act_calibration(
            self.act_dynamic, self.act_data_type, self.act_bits
        ):  # TODO, mixed datatype has bug
            hook_handles = self._register_act_max_hook(self.model)
            try:
                self._quantize_via_rtn_blockwise(all_to_quantized_module_names)
            except torch.OutOfMemoryError:
                logger.warning("Fallback to CPU. Consider using more GPUs via `--device 0,1,2,3`.")
                self.model = self.model.to("cpu")
                clear_memory(device_list=self.device_list)
                if hasattr(self.model, "hf_device_map") and len(self.model.hf_device_map) > 1:
                    import accelerate

                    accelerate.hooks.remove_hook_from_submodules(self.model)
                orig_device = self.device
                self.device = "cpu"
                self._quantize_via_rtn_blockwise(all_to_quantized_module_names)
                self.device = orig_device
            for handle in hook_handles:
                handle.remove()
        else:
            block_names_cnt = len(flatten_list(get_block_names(self.model, True)))
            clear_mem_freq = len(all_to_quantized_module_names) // block_names_cnt
            if clear_mem_freq == 0:
                clear_mem_freq = 1
            pbar = tqdm(all_to_quantized_module_names)
            cnt = 1
            for name in pbar:
                pbar.set_description(f"Quantizing {name}")
                self._quantize_layer_via_rtn(name)
                if cnt % clear_mem_freq == 0:
                    clear_memory(device_list=self.device_list)
                    cnt = 1
                cnt += 1
        # Convert remaining fp8
        if is_fp8_model(self.model):
            convert_fp8_model_to_16b_model(self.model, self.amp_dtype, self.device)
        self.quantized = True
        return self.model, self.layer_config

    def _quantize_via_rtn_blockwise(self, all_to_quantized_module_names: list[str]) -> None:
        """Quantize model layers block by block using cached inputs and imatrix.

        Args:
            all_to_quantized_module_names (list[str]): Names of layers to be quantized.
        """
        all_to_quantized_module_names = list(set(all_to_quantized_module_names))

        all_blocks = self.quant_block_list if self.quant_block_list else get_block_names(self.model)
        if not all_blocks:
            raise ValueError("Could not find any blocks. Check the model or quant_block_list.")

        all_first_block_names = [block[0] for block in all_blocks]
        if self.act_bits < 16 and not self.act_dynamic:
            layer_names = self._get_quantized_layer_names_outside_blocks()
            if len(layer_names) > 0:
                logger.warning(
                    "quantize layers outside blocks for static activation quantizaiton"
                    " will significantly increase calibration time"
                )
            all_inputs = self.try_cache_inter_data_gpucpu(all_first_block_names, self.nsamples, layer_names)
        else:
            all_inputs = self.cache_inter_data(all_first_block_names, self.nsamples)

        # Clear hooks for multi-GPU setups
        if hasattr(self.model, "hf_device_map") and len(self.model.hf_device_map) > 1:
            accelerate.hooks.remove_hook_from_submodules(self.model)

        pbar = tqdm(range(sum(len(block) for block in all_blocks)))

        for block_names in all_blocks:
            first_block = block_names[0]
            inputs = all_inputs.pop(first_block)
            input_keys = [k for k in inputs if k.startswith("hidden_state")]
            if len(input_keys) != 1:
                raise RuntimeError(
                    "hidden_states arg mismatch. Please file an issue at https://github.com/intel/auto-round/issues"
                )
            inputs["input_ids"] = inputs.pop(input_keys[0])

            clear_memory(self.inputs, device_list=self.device_list)

            total_samples = len(inputs["input_ids"])
            if total_samples < self.batch_size:
                self.batch_size = total_samples
                logger.warning(f"Forcing batch size to {total_samples}")

            input_ids = to_device(inputs.pop("input_ids"), self.cache_device)
            input_others = to_device(inputs, self.cache_device)

            tmp_dtype = self.amp_dtype if self.amp else torch.float32
            input_ids = [id_.to(tmp_dtype) for id_ in input_ids]

            for key, val in input_others.items():
                if isinstance(val, torch.Tensor) and val.dtype in (torch.float16, torch.bfloat16):
                    input_others[key] = val.to(tmp_dtype)
                elif isinstance(val, list):
                    input_others[key] = [to_dtype(v, tmp_dtype) for v in val]

            for block_name in block_names:
                pbar.set_description(f"Quantizing {block_name}")
                block = get_module(self.model, block_name)
                if is_fp8_model(self.model):
                    convert_fp8_model_to_16b_model(block, dtype=self.amp_dtype, device=self.device)

                if is_auto_device_mapping(self.device_map) and len(self.device_list) > 1:
                    set_auto_device_map_for_block_with_tuning(
                        block, self.device_map, input_ids, self.low_gpu_mem_usage, self.batch_size, self.device
                    )
                # Dispatch model if needed
                if len(self.device_list) > 1:
                    from accelerate.hooks import AlignDevicesHook, add_hook_to_module

                    for _, m in block.named_modules():
                        if len(list(m.children())) != 0 or not hasattr(m, "tuning_device"):
                            continue
                        hook = AlignDevicesHook(m.tuning_device, io_same_device=True)
                        add_hook_to_module(m, hook, True)
                else:
                    block = block.to(self.device)
                input_ids = self._get_block_outputs(
                    block,
                    input_ids,
                    input_others,
                    self.batch_size * self.infer_bs_coeff,
                    self.device,
                    self.cache_device,
                )

                if len(self.device_list) > 1:
                    accelerate.hooks.remove_hook_from_submodules(block)

                if is_nv_fp(self.act_data_type) or is_static_wfp8afp8(self):
                    # enable moe experts act_max automatic generation for Linear
                    set_amax_for_all_moe_layers(block, attr_name="act_max")
                # Normalize imatrix and quantize layers
                if self.low_gpu_mem_usage:
                    block.to("cpu")
                    clear_memory(device_list=self.device_list)

                for _, m in block.named_modules():
                    # fix issue: Ling-flash-2.0-q2_k_s fail infer on cuda but well on cpu
                    # https://huggingface.co/Intel/Ling-flash-2.0-gguf-q2ks-mixed-AutoRound/discussions/1
                    if hasattr(m, "imatrix"):
                        m.imatrix /= m.imatrix_cnt
                    if hasattr(m, "tmp_name") and m.tmp_name in all_to_quantized_module_names:
                        self._quantize_layer_via_rtn(m.tmp_name, to_cpu=False)
                        all_to_quantized_module_names.remove(m.tmp_name)
                if not self.immediate_saving:
                    mv_module_from_gpu(block)
                if block_name == block_names[-1]:
                    clear_memory(input_ids, device_list=self.device_list)
                else:
                    clear_memory(device_list=self.device_list)

                memory_monitor.log_summary()
                pbar.update(1)

        pbar.close()
        # Process remaining layers not in blocks
        for name in all_to_quantized_module_names:
            dtype = None
            if self.super_group_size is not None:
                dtype = torch.float32
            self._quantize_layer_via_rtn(name, dtype=dtype)
            # clear_memory(device_list=self.device_list)

    def _update_inputs(self, inputs: dict, q_inputs: dict) -> tuple[dict, torch.Tensor]:
        keys = inputs.keys()
        input_id_str = [key for key in keys if key.startswith("hidden_state")]
        if len(input_id_str) != 1:
            raise RuntimeError(
                "hidden_states arg mismatch error,"
                "please raise an issue in https://github.com/intel/auto-round/issues"
            )
        inputs["input_ids"] = inputs.pop(input_id_str[0], None)
        if q_inputs is not None:
            q_inputs = q_inputs.pop(input_id_str[0], None)
        return inputs, q_inputs

    def configure_layer_config(self, enable_gguf_official_mixed: None | bool = True):
        self.layer_config, self.has_qlayer_outside_block, self.regex_config = set_layer_config(
            self.model,
            self.layer_config,
            self.scheme,
            self.scale_dtype,
            self.supported_types,
            self.inner_supported_types,
            self.quant_block_list,
            self.fp_layers,
            self.quant_lm_head,
            enable_gguf_official_mixed=enable_gguf_official_mixed,
            is_mllm=self.mllm,
        )

    def quantize(self) -> tuple[torch.nn.Module, dict[str, Any]]:
        """Quantize the model and return the quantized model along with layer configurations.The entry of AutoRound.
        Returns:
        The quantized model and layer configurations.
        """

        self._check_compatibility()
        formats = self.formats if hasattr(self, "formats") else None
        # It is best to modify the model structure in the quantize function and check the format,
        # because it may cause the gguf format to not be exported normally.
        self.model = _handle_moe_model(self.model, formats=formats)

        # Temporary names must be assigned after handle_moe_model;
        # placing them earlier would cause them to be removed when the module is replaced.
        for n, m in self.model.named_modules():
            m.tmp_name = n

        if not self.is_auto_scheme:
            enable_gguf_official_mixed = True
        else:
            enable_gguf_official_mixed = False

        self.configure_layer_config(enable_gguf_official_mixed=enable_gguf_official_mixed)
        if not hasattr(self, "formats"):
            logger.warning("this API is deprecated, please use `quantize_and_save` instead")
        else:
            # Determine if immediate packing is required
            formats = self.formats
            if (
                len(formats) == 1
                and (
                    "awq" in formats[0]
                    or "gptq" in formats[0]
                    or "auto_round" in formats[0]
                    or "gguf" in formats[0]
                    or "llm_compressor" in formats[0]
                )
                and self.inplace
            ):
                self.immediate_packing = True
                if "gguf" not in formats[0] and self.low_cpu_mem_usage:
                    self.immediate_saving = True
        if self.immediate_saving and "int" not in self.data_type:
            logger.warning("immediate_saving is only supported for int quantization, set to False")
            self.immediate_saving = False
        if self.iters == 0:
            logger.info(f"self.device: {self.device}")
            return self._quantize_rtn()

        if bool(self.quant_block_list):
            all_blocks = self.quant_block_list
        else:
            all_blocks = get_block_names(self.model)

        if len(all_blocks) == 0:
            logger.warning("could not find blocks, exit with original model")
            return self.model, self.layer_config

        if self.amp and self.model.dtype != self.amp_dtype:
            self.model = self.model.to(self.amp_dtype)

        layer_names = self._get_quantized_layer_names_outside_blocks()
        self.start_time = time.time()
        all_first_block_names = [block[0] for block in all_blocks]
        if len(layer_names) > 0:
            logger.info(
                "Starting to cache block inputs. This may be slow due to external block layers: %s", layer_names
            )
        else:
            logger.info("start to cache block inputs")
        all_inputs = self.try_cache_inter_data_gpucpu(all_first_block_names, self.nsamples, layer_names=layer_names)
        is_quantized_embedding = self._quantize_embedding_layer()
        clear_memory(device_list=self.device_list)
        all_q_inputs = None
        if is_quantized_embedding:
            all_inputs = copy.deepcopy(self.inputs)
            clear_memory(self.inputs, device_list=self.device_list)
            all_q_inputs = self.try_cache_inter_data_gpucpu(
                all_first_block_names, self.nsamples, layer_names=layer_names
            )
        self.model = mv_module_from_gpu(self.model)
        clear_memory(device_list=self.device_list)
        if hasattr(self.model, "hf_device_map") and len(self.model.hf_device_map) > 1:
            accelerate.hooks.remove_hook_from_submodules(self.model)  # self.model.hf_device_map has not been changed
        self.model = mv_module_from_gpu(self.model)
        logger.info("caching done")
        if len(all_blocks) > 1:
            pbar = tqdm(range(0, sum([len(i) for i in all_blocks]), self.nblocks))
        else:
            pbar = tqdm(range(0, len(all_blocks[0]), self.nblocks))  # move the alg warning outside pbar

        for block_names in all_blocks:
            inputs = all_inputs[block_names[0]]
            all_inputs.pop(block_names[0])
            q_inputs = None
            if all_q_inputs is not None:
                q_inputs = all_q_inputs[block_names[0]]
                all_q_inputs.pop(block_names[0])

            inputs, q_inputs = self._update_inputs(inputs, q_inputs)

            clear_memory(self.inputs, device_list=self.device_list)

            if "input_ids" in inputs.keys():
                total_samples = len(inputs["input_ids"])
                if total_samples < self.batch_size:
                    self.batch_size = total_samples
                    logger.warning(f"force the train batch size to {total_samples}")

            self._quantize_blocks(
                self.model,
                inputs,
                block_names,
                q_input=q_inputs if q_inputs is not None else None,
                nblocks=self.nblocks,
                device=self.device,
                pbar=pbar,
            )
            if self.immediate_packing and len(self.formats) != 1:
                raise ValueError(
                    f"Expected exactly one packing format when 'immediate_packing' is True, "
                    f"but got {len(self.formats)} formats."
                )
        pbar.set_description("Quantizing done")
        pbar.close()
        self._quantize_layers(layer_names, all_inputs)

        if is_fp8_model(self.model):
            for n, m in self.model.named_modules():
                if is_fp8_linear(m):
                    new_layer = convert_fp8_layer_to_linear(m, self.amp_dtype, self.device).to("cpu")
                    set_module(self.model, n, new_layer)

        end_time = time.time()
        cost_time = end_time - self.start_time
        logger.info(f"quantization tuning time {cost_time}")

        # Dump a summary
        quantized_layers = []
        unquantized_layers = []
        for n, m in self.model.named_modules():
            if isinstance(m, tuple(self.supported_types)):
                if check_to_quantized(m):
                    quantized_layers.append(n)
                else:
                    unquantized_layers.append(n)
            elif hasattr(m, "scales") or hasattr(m, "scale"):  ##packing_immediately
                quantized_layers.append(n)
        summary_info = (
            f"Summary: quantized {len(quantized_layers)}/{len(quantized_layers) + len(unquantized_layers)} in the model"
        )
        if len(unquantized_layers) > 0:
            summary_info += f",  {unquantized_layers} have not been quantized"
        logger.info(summary_info)

        self.quantized = True
        return self.model, self.layer_config

    def _quantize_layers(self, layer_names: list, layer_inputs: dict) -> None:
        """Quantizes specified layers based on inputs and configuration.

        Args:
            layer_names (list): list of layer names to quantize.
            layer_inputs (dict): Dictionary mapping layer names to input data.

        Returns:
            None
        """
        # TODO currently we take all the layers outside blocks as post block layers which is not optimal
        # if there is no input for layer, we use rtn

        for layer_name in copy.deepcopy(layer_names):
            if layer_name not in layer_inputs:
                logger.info(f"using rtn to quantize {layer_name}")
                from auto_round.data_type import QUANT_FUNC_WITH_DTYPE

                layer = get_module(self.model, layer_name)
                layer = layer.to(self.device)
                if is_fp8_linear(layer):
                    new_layer = convert_fp8_layer_to_linear(layer, self.amp_dtype, self.device).to(self.device)
                    set_module(self.model, layer_name, new_layer)
                    layer = new_layer

                wrapper_layer = WrapperLinear(
                    layer,
                    enable_round_tuning=False,
                    enable_minmax_tuning=False,
                    enable_norm_bias_tuning=False,
                    enable_torch_compile=self.enable_torch_compile,
                    device=self.device,
                    disable_opt_rtn=self.disable_opt_rtn,
                )
                new_layer = wrapper_layer.unwrapper({})
                set_module(self.model, layer_name, new_layer)
                layer.cpu()
                layer_names.remove(layer_name)
        if len(layer_names) == 0:
            memory_monitor.update()
            memory_monitor.log_summary()
            return
        q_layer_inputs = None
        enable_quanted_input = self.enable_quanted_input
        has_gguf = False
        if hasattr(self, "formats"):
            has_gguf = any("gguf" in format_ for format_ in self.formats)
        if has_gguf and self.immediate_packing:
            enable_quanted_input = False

        if hasattr(self.model, "hf_device_map") and len(self.model.hf_device_map) > 1 and enable_quanted_input:
            dispatch_model(self.model, self.model.hf_device_map)

        if enable_quanted_input:
            logger.info("starting to cache layer inputs for %s, this may be quite slow ", layer_names)
            q_layer_inputs = self.try_cache_inter_data_gpucpu([], self.nsamples, layer_names=layer_names)
            if hasattr(self.model, "hf_device_map") and len(self.model.hf_device_map) > 1:
                accelerate.hooks.remove_hook_from_submodules(
                    self.model
                )  # self.model.hf_device_map has not been changed
        if not self.immediate_saving:
            self.model = mv_module_from_gpu(self.model)
        clear_memory(device_list=self.device_list)
        quant_layer = self._quantize_layer
        for layer_name in layer_names:
            layer_input = layer_inputs[layer_name]
            layer_input = to_device(layer_input, self.cache_device)
            q_layer_input = q_layer_inputs.get(layer_name, None) if q_layer_inputs is not None else None
            q_layer_input = to_device(q_layer_input, self.cache_device)
            quant_layer(layer_name, layer_input, q_layer_input, device=self.device)
            if self.immediate_packing:
                self._immediate_pack(layer_name)

            if self.immediate_saving:
                m = get_module(self.model, layer_name)
                immediate_saving(self, m, name=layer_name, last_group=True)
            del layer_input
            clear_memory(q_layer_input, device_list=self.device_list)
            memory_monitor.log_summary()

    @dump_elapsed_time()
    @torch.no_grad()
    def _get_block_outputs(
        self,
        block: torch.nn.Module,
        input_ids: torch.Tensor | list[torch.Tensor],
        input_others: torch.Tensor | dict,
        bs: int,
        device: Union[str, torch.device],
        cache_device: Union[str, torch.device],
        save_output: bool = True,
    ):
        """Compute the output of a given block of the model for a given input.

        Args:
        block: The block of the model.
        input_ids: The input tensor containing tokenized input ids.
        input_others: A dictionary containing additional input data.
        bs: The batch size for computing the output.
        device: The device for computation.
        cache_device: The device for storing the output.
        batch_dim: The batch dimension of the output tensor.

        Returns:
        The output tensor of the block.
        """
        block =  torch.compile(block, backend="hpu_backend", dynamic=False)
        torch._dynamo.config.recompile_limit = 8888
        # torch._dynamo.config.accumulated_recompile_limit = 8888
        output = []
        nsamples = len(input_ids)
        for i in range(0, nsamples, bs):
            logger.trace(f"Processing samples {i}/{nsamples} for block")
            end_index = min(nsamples, i + bs)
            indices = torch.arange(i, end_index).to(torch.long)
            tmp_input_ids, tmp_input_others = self._sampling_inputs(
                input_ids, input_others, indices, self.seqlen, self.batch_dim, share_cache_keys=self.shared_cache_keys
            )
            tmp_output = self.block_forward(
                block, tmp_input_ids, tmp_input_others, self.amp, self.amp_dtype, device
            ).to(cache_device)
            if save_output:
                if self.batch_size == 1:
                    output.append(tmp_output)
                else:
                    output.extend(list(torch.split(tmp_output, 1, dim=self.batch_dim)))
        if self.low_gpu_mem_usage:
            clear_memory(device_list=self.device_list)

        return output

    @torch.no_grad()
    def calib(self, nsamples, bs):
        """Perform calibration for quantization.

        This method calibrates the model for quantization by processing a specified
        number of samples from the calibration dataset. It ensures that the data is
        properly formatted and feeds it to the model. If the number of samples processed
        is less than the specified number, it logs a warning. If no samples are processed,
        it logs an error and exits.
        Args:
            nsamples (int): The number of samples to use for calibration.
            bs (int): The number of samples to use for calibration
        """
        from auto_round.calib_dataset import get_dataloader

        need_attention_mask = True
        if isinstance(self.dataset, str):
            need_attention_mask = False  # all supported datasets does not use pad
            dataset = self.dataset.replace(" ", "")  ##remove all whitespaces

            # slow here
            self.dataloader = get_dataloader(
                self.tokenizer,
                self.seqlen,
                dataset,
                self.seed,
                bs,
                self.nsamples,
            )
        else:
            self.dataloader = self.dataset
        total_cnt = 0

        for data in self.dataloader:
            if data is None:
                continue
            if isinstance(data, torch.Tensor):
                input_ids = data.to(self.model.device)
                data_new = input_ids
            elif isinstance(data, str):
                if self.tokenizer is None:
                    logger.error("please provide tokenizer for string input")
                    exit(-1)
                data = self.tokenizer(data, truncation=True, max_length=self.seqlen, return_tensors="pt").data
                data_new = {}
                for key in data.keys():
                    data_new[key] = data[key].to(self.model.device)
                input_ids = data_new["input_ids"]
            elif isinstance(data, tuple) or isinstance(data, list):
                data_new = to_device(data)
                input_ids = data_new[0]
            else:
                data_new = {}
                for key in data.keys():
                    data_new[key] = to_device(data[key], self.model.device)
                    if key == "images":
                        data_new[key] = to_dtype(data_new[key], self.model.dtype)
                input_ids = data_new["input_ids"]
            if input_ids.shape[-1] < self.seqlen:
                continue
            try:
                if isinstance(data_new, torch.Tensor):
                    self.model(data_new, use_cache=False)
                elif isinstance(data_new, tuple) or isinstance(data_new, list):
                    self.model(*data_new, use_cache=False)
                else:
                    self.model(**data_new, use_cache=False)
            except NotImplementedError:
                pass
            except RuntimeError as error:
                error_msg = str(error)
                if "The expanded size of the tensor" in str(error_msg) and "must match the existing size" in error_msg:
                    check_seqlen_compatible(self.seqlen, self.tokenizer, self.model)
                logger.warning(
                    "When quantization encounters tensor shape mismatch error, "
                    "you can try to avoid it with batch_size=1"
                )
                raise error
            except Exception as error:
                raise error
            if need_attention_mask:
                if (
                    isinstance(data_new, dict)
                    and "attention_mask" in data_new
                    and data_new["attention_mask"] is not None
                ):
                    new_attention_mask = data_new["attention_mask"]
                elif (
                    self.tokenizer is not None
                    and hasattr(self.tokenizer, "pad_token")
                    and self.tokenizer.pad_token is not None
                ):
                    new_attention_mask = (input_ids != self.tokenizer.pad_token_id).to(torch.long)
                else:
                    # Default all ones
                    new_attention_mask = torch.ones_like(input_ids, dtype=torch.long)

                    # For each sample, check if there are trailing repeated tokens
                    # If so, set the mask of the last token to 0
                    batch_size, seq_len = input_ids.shape
                    for i in range(batch_size):
                        last_token = input_ids[i, -1]
                        # Check for trailing repeats
                        j = seq_len - 2
                        repeated = False
                        while j >= 0 and input_ids[i, j] == last_token:
                            repeated = True
                            new_attention_mask[i, j] = 0
                            j -= 1
                        # If there was at least one repeat, set last token mask to 0
                        if repeated:
                            new_attention_mask[i, -1] = 0

                self.attention_mask.extend(list(torch.split(new_attention_mask, 1, dim=0)))

            total_cnt += input_ids.shape[0] if len(input_ids.shape) > 1 else 1
            if total_cnt >= nsamples:
                break
        if total_cnt == 0:
            logger.error(
                f"no data has been cached, please provide more data with sequence length >={self.seqlen} in the "
                f"dataset or decease the sequence length"
            )
            exit(-1)
        elif total_cnt < nsamples:
            logger.warning(
                f"An insufficient number of samples likely reduces the accuracy of the quantized model. "
                f"Target samples count is {nsamples}, while valid samples count is {total_cnt}"
            )

    @torch.no_grad()
    def try_cache_inter_data_gpucpu(self, block_names, nsamples, layer_names=None, last_cache_name=None):
        """Attempts to cache intermediate data on GPU, if failed, then using CPU.

        Args:
            block_names (list): List of block names to cache data for.
            nsamples (int): Number of samples to use for caching.
            layer_names (list, optional): List of layer names to cache data for. Defaults to [].
            last_cache_name (str, optional): Name of the last cache. Defaults to None.

        Returns:
            all_inputs: Cached intermediate data.

        Raises:
            Exception: If caching on GPU fails, switches to CPU and caches there.
        """
        # breakpoint()
        if is_fp8_model(self.model):
            layer_names = []
        if layer_names is None:
            layer_names = []
        logger.trace(f"layer_names: {layer_names}")
        if self.low_gpu_mem_usage or (
            len(block_names) == 1
            and len(layer_names) == 0
            and not self.has_qlayer_outside_block
            and (last_cache_name is None or last_cache_name in block_names)
            and getattr(self, "mllm", False) is False
        ):
            # low_gpu_mem_usage or calibrate only the embedding layer, which is also very fast on CPU
            all_inputs = self.cache_inter_data(block_names, nsamples, layer_names=[], last_cache_name=last_cache_name)
        else:
            try:
                if not self.model.device.type == "meta":
                    if hasattr(self.model, "hf_device_map") and len(self.model.hf_device_map) > 1:
                        self.model = dispatch_model(self.model, device_map=self.model.hf_device_map)
                    else:
                        # Change this if new device is supported
                        if str(self.model.device) == "cpu" and (not self.device.startswith("hpu")):
                            no_split_modules = getattr(self.model, "_no_split_modules", [])
                            devices = parse_available_devices(self.device_map)
                            max_memory = get_max_memory()
                            new_max_memory = {}
                            if "cpu" not in devices:
                                devices.append("cpu")
                            for device in devices:
                                if ":" in device:
                                    device = int(device.split(":")[-1])
                                elif device == "cpu":
                                    device = "cpu"
                                else:
                                    raise ValueError(f"Unsupported device {device} in device_map: {self.device_map}")
                                new_max_memory[device] = max_memory[device]
                            device_map = infer_auto_device_map(
                                self.model, max_memory=new_max_memory, no_split_module_classes=no_split_modules
                            )
                            if len(devices) > 1 and "cpu" in device_map.values():
                                logger.warning(
                                    "Not enough vram cause the ram to be used, which may severely impact speed."
                                    " Please consider using more cards."
                                )

                            try:
                                self.model = dispatch_model(self.model, device_map=device_map)
                            except ValueError as e:
                                if "offload_dir" in e.__str__():
                                    logger.warning(
                                        f"Due to insufficient resources, disk is used to store the model."
                                        f" `offload_dir={envs.AR_WORK_SPACE}`"
                                    )
                                    self.model = dispatch_model(
                                        self.model, device_map=device_map, offload_dir=envs.AR_WORK_SPACE
                                    )
                                else:
                                    raise
                        else:
                            self.model = self.model.to(self.device)

                all_inputs = self.cache_inter_data(
                    block_names, nsamples, layer_names=layer_names, last_cache_name=last_cache_name
                )
                if hasattr(self.model, "hf_device_map") and len(self.model.hf_device_map) > 1:
                    accelerate.hooks.remove_hook_from_submodules(self.model)

            except torch.OutOfMemoryError:
                cuda_error_msg = traceback.format_exc()
                try:
                    logger.info("switch to cpu to cache block inputs")
                    if self.has_qlayer_outside_block or self.__class__.__name__ == "AutoRoundMLLM":
                        logger.warning(
                            "we recommend using more GPUs in calibration."
                            " Otherwise, some layers may fall back to `rtn` mode, which can affect accuracy."
                        )
                    if hasattr(self.model, "hf_device_map") and len(self.model.hf_device_map) > 1:
                        accelerate.hooks.remove_hook_from_submodules(
                            self.model
                        )  # self.model.hf_device_map has not been changed
                    self.model = mv_module_from_gpu(self.model)
                    clear_memory(device_list=self.device_list)
                    # Important change after v0.51, on cpu, we use rtn mode for layers in layer_names
                    all_inputs = self.cache_inter_data(
                        block_names, nsamples, layer_names=[], last_cache_name=last_cache_name
                    )
                except Exception as e:
                    logger.error(cuda_error_msg)
                    raise
        return all_inputs

    @torch.no_grad()
    def cache_inter_data(self, block_names, nsamples, layer_names=None, last_cache_name=None):
        """Save the inputs of block_name for calibration.

        This method temporarily replaces the forward method of the model to capture
        the inputs passing through the specified block. It then calibrates the model
        using a specified number of samples. Finally, it restores the original forward
        method and returns the inputs for the specified block.
        Args:
            block_names (list): The names of the blocks for which inputs are to be saved.
            layer_names (list):The names of the layers for which inputs are to be saved.
            nsamples (int): The number of samples to use for calibration.
            last_cache_name (str, optional): The name of the last layer to be cached,
                                       we could break the forward in this layer to save time

        Returns:
            dict: A dictionary containing the inputs for the specified block.
        """
        if layer_names is None:
            layer_names = []
        self.inputs = {}
        self.to_cached_layers = block_names + layer_names

        tmp_dtype = None  # TODO delete this as most model is not fp32 now
        ## have bug if block name is not the first block
        if (len(block_names) > 1 or len(layer_names) > 0) and self.low_gpu_mem_usage:
            tmp_dtype = self.model.dtype
            if self.amp:
                if self.model.dtype != self.model.dtype:
                    self.model = self.model.to(torch.bfloat16)
            else:
                self.model = self.model.to(torch.float32)  ##model on cpu

        self.last_cache_name = last_cache_name
        if last_cache_name is None and len(block_names) + len(layer_names) == 1:
            self.last_cache_name = block_names[0] if len(block_names) == 1 else layer_names[0]
        # do not set last_cache_name for multimodal models
        calib_bs = self.batch_size
        self.hook_handles = []
        self._replace_forward()
        self.calib(nsamples, calib_bs)
        self._recover_forward()
        res = self.inputs
        del self.last_cache_name
        del self.to_cached_layers
        if tmp_dtype is not None:
            self.model = self.model.to(tmp_dtype)

        return res

    @torch.no_grad()
    def _get_block_forward_func(self, name: str) -> Callable:
        """Gets the forward function.

        Args:
            name (str): The name of the function.
        Returns:
            function: The forward function.
        """

        def post_process_cache_data(batch_size, data, data_name):
            """
            Processes store data for batch handling, reshaping if necessary.

            Args:
                batch_size (int): The size of the batch.
                data: The data value to store, potentially for caching.
                data_name (str): Name of the data.

            Returns:
                Processed data or None
            """
            new_data = data
            if batch_size <= 1:
                return new_data
            if data_name in self.shared_cache_keys:
                return None
            if "alibi" in data_name:
                if isinstance(data, torch.Tensor):
                    alibi = data
                    alibi = alibi.reshape(batch_size, -1, alibi.shape[1], alibi.shape[2])
                    new_data = alibi
            return new_data

        def forward(m, hidden_states=None, *positional_inputs, **kwargs):
            """Rewrite forward function, process and collect input data.

            Args:
                hidden_states (torch.Tensor): The hidden states tensor.
                *positional_inputs: Variable number of positional arguments.
                **kwargs: Variable number of keyword arguments.

            Returns:
                NotImplementedError: Getting the first layer inputs and then raise the error to save runtime.
            """
            if name not in self.inputs:
                self.inputs[name] = {}
                init_cache(positional_inputs, self.inputs[name])

            if self.batch_dim is None:
                self.batch_dim = 0
                if hidden_states is not None and self.batch_size > 1:
                    if hidden_states.shape[0] > self.batch_size:
                        self.batch_dim = 1
                        if len(hidden_states.shape) > 1 and hidden_states.shape[1] > self.batch_size:
                            logger.error(
                                "this model has not been supported, "
                                "please raise an issue in https://github.com/intel/auto-round/issues"
                                " or try to set the `batch_size` to 1 and "
                                "`gradient_accumulate_steps` to your current batch size."
                            )
                            exit(-1)

            if hidden_states is not None:
                kwargs["hidden_states"] = hidden_states

            for key in kwargs.keys():
                if (
                    isinstance(kwargs[key], torch.Tensor)
                    or isinstance(kwargs[key], list)
                    or isinstance(kwargs[key], tuple)
                ):
                    if key not in self.inputs[name].keys():  # initialization
                        data = to_device(kwargs[key], device=torch.device("cpu"))
                        if data is None or (self.batch_size > 1 and key in self.shared_cache_keys):
                            self.inputs[name][key] = data
                            continue
                        if self.batch_size <= 1:
                            self.inputs[name][key] = [data]
                        else:
                            data = post_process_cache_data(self.batch_size, data, key)
                            self.inputs[name][key] = list(torch.split(data, 1, dim=self.batch_dim))
                    else:  # append cache inputs
                        new_data = post_process_cache_data(self.batch_size, kwargs[key], key)
                        if new_data is None:  # shareable args or NoneType
                            continue
                        new_data = to_device(new_data, device=torch.device("cpu"))
                        if self.batch_size <= 1:
                            self.inputs[name][key].append(new_data)
                        else:
                            self.inputs[name][key].extend(list(torch.split(new_data, 1, dim=self.batch_dim)))
                elif isinstance(kwargs[key], (str, bool, type(None))):
                    if key not in self.inputs[name].keys():
                        self.inputs[name][key] = kwargs[key]
                else:
                    # Parameters not to be cached
                    if check_skippable_keywords(key):
                        logger.warning_once(
                            f"Please note that '{key}' key" " is not currently used in quantization fine-tuning."
                        )
            reset_params(self.inputs[name])
            if name == self.last_cache_name:
                raise NotImplementedError
            else:
                if hidden_states is not None:
                    kwargs.pop("hidden_states")
                    return m.orig_forward(hidden_states, *positional_inputs, **kwargs)
                else:
                    # Currently only for Llama-3.2-Vision-Instruct Series
                    return m.orig_forward(*positional_inputs, **kwargs)

        return forward

    @torch.no_grad()
    def _get_cache_data_hook_for_layer(self, name):
        """A forward hook to save input max of a module
        :param name: the module name
        :return: A hook function."""

        def cache_input_hook(module, inputs, outputs):
            input = inputs
            if isinstance(inputs, tuple) or isinstance(input, list):
                input = inputs[0]
            if name in self.inputs:
                self.inputs[name].extend(list(torch.split(input.to("cpu"), 1, dim=0)))
            else:
                self.inputs[name] = list(torch.split(input.to("cpu"), 1, dim=0))

        return cache_input_hook

    def _recover_forward(self):
        """Recovers the forward function."""
        for n, m in self.model.named_modules():
            if hasattr(m, "orig_forward"):
                m.forward = m.orig_forward
                delattr(m, "orig_forward")
        for hook_handle in self.hook_handles:
            hook_handle.remove()
        self.hook_handles = []

    def _replace_forward(self):
        """Replaces the forward function."""
        from functools import partial

        for n, m in self.model.named_modules():
            if n in self.to_cached_layers and type(m) not in self.supported_types:  ##block
                m.orig_forward = m.forward
                m.forward = partial(self._get_block_forward_func(n), m)
            elif n in self.to_cached_layers:  ##linear layer or conv1d layer
                hook_func = self._get_cache_data_hook_for_layer(n)
                hook_handle = m.register_forward_hook(hook_func)
                self.hook_handles.append(hook_handle)

    def _quantize_layer(
        self, layer_name: str, inputs: torch.Tensor, q_inputs: torch.Tensor = None, device: str = "cpu"
    ):
        """Quantize a specific layer of the model using the provided inputs.

        Args:
            layer_name (str): The name of the layer to quantize.
            inputs (torch.Tensor): Input data for quantization.
            q_inputs (torch.Tensor, optional): Quantized input data. Defaults to None.
            device (torch.device, optional): The device to use for quantization. Defaults to torch.device("cpu").

        Returns:
            None
        """
        logger.info(f"quantizing layer {layer_name}")
        layer = get_module(self.model, layer_name)
        if hasattr(layer, "tuning_device"):
            device = layer.tuning_device

        layer = layer.to(device)
        for i in range(len(inputs)):
            inputs[i] = inputs[i].to(layer.weight.dtype)
            if q_inputs is not None:
                q_inputs[i] = q_inputs[i].to(layer.weight.dtype)

        wrapper_linear = WrapperLinear(
            layer,
            enable_minmax_tuning=self.enable_minmax_tuning,
            enable_torch_compile=self.enable_torch_compile,
            device=device,
        ).to(device)
        round_params = []
        minmax_params = []
        for key in wrapper_linear.params.keys():
            if "min" in key or "max" in key:
                minmax_params.append(wrapper_linear.params[key])
            else:
                round_params.append(wrapper_linear.value)
        if len(round_params) + len(minmax_params) <= 0:
            dump_info = f"quantized {layer_name}"
            logger.info(dump_info)
            with torch.no_grad():
                unwrapper_layer(self.model, wrapper_linear, layer_name, {})
            mv_module_from_gpu(layer)

        lr = torch.tensor(self.lr)
        minmax_lr = torch.tensor(self.minmax_lr)
        if self.enable_minmax_tuning:
            optimizer = self.optimizer(
                [{"params": round_params}, {"params": minmax_params, "lr": minmax_lr}], lr=lr, weight_decay=0
            )
        else:
            optimizer = self.optimizer(round_params, lr=lr, weight_decay=0)

        if self.lr_scheduler is None:
            lr_schedule = torch.optim.lr_scheduler.LinearLR(
                optimizer, start_factor=1.0, end_factor=0.0, total_iters=self.iters
            )
        else:
            lr_schedule = copy.deepcopy(self.lr_scheduler)
        nsamples = len(inputs)
        last_best_iter = 0
        best_loss = torch.finfo(torch.float).max
        scaler = self._get_scaler()  # pylint: disable=assignment-from-none
        init_loss = None
        gradient_accumulate_steps = self.batch_size  # Force to low gpu
        batch_size = 1  # Force to low gpu
        global_batch_size = batch_size * gradient_accumulate_steps
        global_batch_size = min(nsamples, global_batch_size)
        if self.sampler != "rand":
            whole_indices = torch.randperm(nsamples)[:global_batch_size]
        total_loss = 0
        num_elm = 1
        mse_reduction = "mean"
        if gradient_accumulate_steps != 1:
            mse_reduction = "sum"
        mse_loss = torch.nn.MSELoss(reduction=mse_reduction).to(device)

        for i in range(self.iters):
            total_loss = 0
            if self.sampler == "rand":
                whole_indices = torch.randperm(nsamples)[:global_batch_size]
                if gradient_accumulate_steps != 1:
                    if q_inputs is not None:
                        num_elm = self._get_current_num_elm(q_inputs, whole_indices)
                    else:
                        num_elm = self._get_current_num_elm(inputs, whole_indices)
            for tmp_step in range(gradient_accumulate_steps):
                indices = whole_indices[tmp_step * batch_size : (tmp_step + 1) * batch_size]
                if q_inputs is not None:
                    current_input = [q_inputs[i] for i in indices]
                    current_input = torch.cat(current_input, dim=0).to(device)
                    org_input = [inputs[i] for i in indices]
                    org_input = torch.cat(org_input, dim=0).to(device)
                else:
                    current_input = [inputs[i] for i in indices]
                    current_input = torch.cat(current_input, dim=0).to(device)
                    org_input = current_input
                with torch.no_grad():
                    current_output = layer(org_input)
                if self.attention_mask:
                    tmp_attention_mask = [self.attention_mask[i] for i in indices]
                    tmp_attention_mask = torch.cat(tmp_attention_mask, dim=0).to(device)
                    tmp_attention_mask.unsqueeze_(-1)
                    if self.amp:
                        with autocast(device_type=device.split(":")[0], dtype=self.amp_dtype):
                            output_q = wrapper_linear(current_input)  # pylint: disable=not-callable
                            loss = mse_loss(  # pylint: disable=not-callable
                                (output_q * tmp_attention_mask).to(torch.float32),
                                (current_output * tmp_attention_mask).to(torch.float32),
                            )
                    else:
                        output_q = wrapper_linear(current_input)  # pylint: disable=not-callable
                        loss = mse_loss(  # pylint: disable=not-callable
                            (output_q * tmp_attention_mask).to(torch.float32),
                            (current_output * tmp_attention_mask).to(torch.float32),
                        )
                else:
                    if self.amp:
                        with autocast(device_type=device.split(":")[0], dtype=self.amp_dtype):
                            output_q = wrapper_linear(current_input)  # pylint: disable=not-callable
                            loss = mse_loss(  # pylint: disable=not-callable
                                output_q.to(torch.float32),
                                current_output.to(torch.float32),  # mul 1.0 will copy the output
                            )
                    else:
                        output_q = wrapper_linear(current_input)  # pylint: disable=not-callable
                        loss = mse_loss(  # pylint: disable=not-callable
                            output_q.to(torch.float32), current_output.to(torch.float32)
                        )

                total_loss += loss.item() / num_elm

                self._scale_loss_and_backward(scaler, loss)
            if i == 0:
                init_loss = total_loss

            if total_loss < best_loss:
                best_loss = total_loss
                if not self.not_use_best_mse:
                    best_params = collect_best_params(wrapper_linear, self.cache_device)
                    last_best_iter = i
            if self.not_use_best_mse and i == self.iters - 1:
                best_params = collect_best_params(wrapper_linear, self.cache_device)

            if not self.not_use_best_mse:
                if 0 < self.dynamic_max_gap <= i - last_best_iter:
                    break
            self._step(scaler, optimizer, lr_schedule)

        last_loss = total_loss
        best_iter = self.iters
        if not self.not_use_best_mse:
            last_loss = best_loss
            best_iter = last_best_iter
        with torch.no_grad():
            unwrapper_layer(self.model, wrapper_linear, layer_name, best_params)
        mv_module_from_gpu(layer)
        dump_info = f"quantized {layer_name},  loss iter 0: {init_loss:.6f} -> iter {best_iter}: {last_loss:.6f}"
        logger.info(dump_info)

    def _register_act_max_hook(self, model):

        def get_act_max_hook(module, input, output):
            if isinstance(input, (tuple, list)):
                input = input[0]
            if input.numel() == 0:
                return  # as no needs for act_max update
            input, _, _ = reshape_pad_tensor_by_group_size(input, self.act_group_size)
            act_max = torch.max(torch.abs(input), dim=-1).values
            if not hasattr(module, "act_max") or module.act_max.numel() == 0:
                module.act_max = act_max
            else:
                act_max = act_max.to(module.act_max.device)
                if is_nv_fp(self.act_data_type):  ## for nvfp per-tensor input_global_scale calculation usage
                    module.act_max = torch.max(
                        torch.tensor([act_max.max(), module.act_max.max()], device=act_max.device)
                    )
                else:
                    module.act_max = torch.max(act_max, module.act_max)

        hook_handles = []

        for n, m in model.named_modules():
            if (
                hasattr(m, "act_dynamic")
                and check_need_act_calibration(m.act_dynamic, m.act_data_type, m.act_bits)
                and check_to_quantized(m)
            ):
                hook = m.register_forward_hook(get_act_max_hook)
                hook_handles.append(hook)
                continue

            # for whole model, RTN
            if n in self.layer_config:
                config = self.layer_config[n]
                act_dynamic = config.get("act_dynamic", True)
                act_data_type = config.get("act_data_type", None)
                act_bits = config.get("act_bits", 16)
                if (
                    config["bits"] <= 8
                    and check_need_act_calibration(act_dynamic, act_data_type, act_bits)
                    and check_to_quantized(config)
                ):
                    hook = m.register_forward_hook(get_act_max_hook)
                    hook_handles.append(hook)
                    continue
        return hook_handles

    def _get_current_output(self, output: list[torch.Tensor], indices: list[int]) -> torch.Tensor:
        current_output = [output[x] for x in indices]
        current_output = torch.cat(current_output, dim=self.batch_dim)
        return current_output

    def _get_current_q_output(
        self,
        block: torch.nn.Module,
        input_ids: list[torch.Tensor],
        input_others: dict,
        indices: list[int],
        device: str,
        cache_device: str = "cpu",
    ) -> torch.Tensor:
        current_input_ids, current_input_others = self._sampling_inputs(
            input_ids,
            input_others,
            indices,
            seqlen=self.seqlen,
            batch_dim=self.batch_dim,
            share_cache_keys=self.shared_cache_keys,
        )
        output_q = self.block_forward(block, current_input_ids, current_input_others, self.amp, self.amp_dtype, device)
        return output_q.to(cache_device)

    def _get_current_num_elm(
        self,
        input_ids: list[torch.Tensor],
        indices: list[int],
    ) -> int:
        current_input_ids = [input_ids[i] for i in indices]
        return sum(id.numel() for id in current_input_ids)

    def quantize_block(
        self,
        block: torch.nn.Module,
        inputs: tuple[Union[list[torch.Tensor], dict, Any], Optional[dict]],
        q_input: Union[torch.Tensor, dict, None] = None,
        device: Union[str, torch.device] = "cpu",
        auto_offload=True,
    ):
        """
        This function quantizes a specific decoded block of a model.
        It is primarily used by LLM-Compressor. For more details, please refer to the following PR:
        https://github.com/vllm-project/llm-compressor/pull/1994
        """

        # TODO: release below assertion after supporting MLLM and diffusion model quantization with quantize_block
        assert self.__class__.__name__ not in [
            "DiffusionCompressor",
            "MLLMCompressor",
        ], f"Currently, {self.__class__.__name__} does not support support quantize block with this function."
        input_ids, input_others = normalize_input(inputs)
        return self._quantize_block(block, input_ids, input_others, q_input, device, auto_offload)

    def _get_loss(
        self,
        output_q: torch.Tensor,
        current_output: torch.Tensor,
        indices: torch.Tensor,
        mse_loss: Callable,
        device: Union[str, torch.device] = "cpu",
    ):
        if self.attention_mask:
            tmp_attention_mask = [self.attention_mask[i] for i in indices]
            tmp_attention_mask = torch.cat(tmp_attention_mask, dim=0).to(device)
            tmp_attention_mask.unsqueeze_(-1)
            if self.amp:
                with autocast(device_type=device.split(":")[0], dtype=self.amp_dtype):
                    loss = mse_loss(  # pylint: disable=not-callable
                        (output_q * tmp_attention_mask).to(torch.float32),
                        (current_output * tmp_attention_mask).to(torch.float32),
                    )
            else:
                loss = mse_loss(  # pylint: disable=not-callable
                    output_q.to(torch.float32) * tmp_attention_mask,
                    current_output.to(torch.float32) * tmp_attention_mask,
                )

        else:
            if self.amp:
                with autocast(device_type=device.split(":")[0], dtype=self.amp_dtype):
                    loss = mse_loss(  # pylint: disable=not-callable
                        output_q.to(torch.float32), current_output.to(torch.float32)
                    )
            else:
                loss = mse_loss(  # pylint: disable=not-callable
                    output_q.to(torch.float32),
                    current_output.to(torch.float32),
                )
        return loss

    def _quantize_block(
        self,
        block: torch.nn.Module,
        input_ids: Union[list[torch.Tensor], dict],
        input_others: dict,
        q_input: Union[torch.Tensor, dict, None] = None,
        device: Union[str, torch.device] = "cpu",
        auto_offload=True,
    ):
        """Quantize the weights of a given block of the model.

        Args:
        block: The block of the model to be quantized.
        input_ids: The input tensor containing tokenized input ids.
        input_others: A dictionary containing additional input data.
        q_input: The quantized input tensor.
        device: The device for quantization.

        Returns:
        Tuple: (q_outputs, output) if self.enable_quanted_input is True, else (None, output)
        """
        if is_fp8_model(self.model):
            for n, m in block.named_modules():
                if is_fp8_linear(m):
                    new_layer = convert_fp8_layer_to_linear(m, self.amp_dtype, self.device).to(device)
                    set_module(block, n, new_layer)

        if auto_offload:
            # card_0_in_high_risk indicates that card_0 memory is already in high usage (90%) w/o any weights
            # loss_device is used to calculate loss on the second device if available and card_0_in_high_risk
            if is_auto_device_mapping(self.device_map) and len(self.device_list) > 1:
                card_0_in_high_risk, loss_device = set_auto_device_map_for_block_with_tuning(
                    block, self.device_map, input_ids, self.low_gpu_mem_usage, self.batch_size, device
                )
            else:
                block = block.to(device)
                card_0_in_high_risk, loss_device = False, device
        else:
            card_0_in_high_risk, loss_device = False, device

        if len(self.device_list) > 1 and auto_offload:
            for n, m in block.named_modules():
                if len(list(m.children())) != 0 or not hasattr(m, "tuning_device"):
                    continue
                from accelerate.hooks import AlignDevicesHook, add_hook_to_module

                hook = AlignDevicesHook(m.tuning_device, io_same_device=True)
                add_hook_to_module(m, hook, True)

        if q_input is None:
            hook_handles = self._register_act_max_hook(block)

            output = self._get_block_outputs(
                block, input_ids, input_others, self.batch_size * self.infer_bs_coeff, device, self.cache_device
            )

            for handle in hook_handles:
                handle.remove()
        else:
            output = self._get_block_outputs(
                block, input_ids, input_others, self.batch_size * self.infer_bs_coeff, device, self.cache_device
            )
            hook_handles = self._register_act_max_hook(block)
            if hook_handles:
                self._get_block_outputs(
                    block,
                    q_input,
                    input_others,
                    self.batch_size * self.infer_bs_coeff,
                    device,
                    self.cache_device,
                    save_output=False,
                )

            for handle in hook_handles:
                handle.remove()

        if q_input is not None:
            if input_ids is not q_input:
                clear_memory(input_ids, device_list=self.device_list)
            else:
                clear_memory(device_list=self.device_list)
            input_ids = q_input

        quantized_layer_names, unquantized_layer_names = self.wrapper_block(
            block,
            self.enable_minmax_tuning,
            self.enable_norm_bias_tuning,
            enable_torch_compile=self.enable_torch_compile,
            device=device,
        )
        if is_nv_fp(self.data_type):  # enable qkv and moe structure global_scale fuse
            from auto_round.data_type.utils import update_fused_layer_global_scales

            modules = block.modules()
            for module in modules:
                update_fused_layer_global_scales(module)
        round_params = []
        minmax_params = []
        for n, m in block.named_modules():
            if hasattr(m, "orig_layer"):
                for key in m.params.keys():
                    if "min" in key or "max" in key:
                        minmax_params.append(m.params[key])
                    else:
                        round_params.append(m.params[key])

        lr = torch.tensor(self.lr)
        minmax_lr = torch.tensor(self.minmax_lr)
        is_adam = "adam" in self.__class__.__name__.lower()

        extra_kwargs = {} if is_adam else {"momentum": self.momentum}

        if self.enable_minmax_tuning:
            params = [
                {"params": round_params},
                {"params": minmax_params, "lr": minmax_lr},
            ]
        else:
            params = round_params

        optimizer = self.optimizer(
            params,
            lr=lr,
            weight_decay=0,
            **extra_kwargs,
        )

        if len(round_params) + len(minmax_params) <= 0:
            dump_info = (
                f"quantized {len(quantized_layer_names)}/{(len(quantized_layer_names) + len(unquantized_layer_names))} "
                f"layers in the block"
            )
            logger.info(dump_info)
            unwrapper_block(block, {})  # TODO Quant layer should change
            mv_module_from_gpu(block)
            return output, output

        if self.lr_scheduler is None:
            lr_schedule = torch.optim.lr_scheduler.LinearLR(
                optimizer, start_factor=1.0, end_factor=0.0, total_iters=self.iters
            )
        else:
            lr_schedule = copy.deepcopy(self.lr_scheduler)

        if isinstance(input_ids, dict):  # input_ids of Flux is dict
            nsamples = len(input_ids["hidden_states"])
        else:
            nsamples = len(input_ids)

        global_batch_size = self.batch_size * self.gradient_accumulate_steps
        global_batch_size = min(nsamples, global_batch_size)
        if self.sampler != "rand":
            whole_indices = torch.randperm(nsamples)[:global_batch_size]
        last_best_iter = 0
        best_loss = torch.finfo(torch.float).max
        num_elm = 1
        mse_reduction = "mean"
        if self.gradient_accumulate_steps != 1:
            mse_reduction = "sum"
        mse_loss = torch.nn.MSELoss(reduction=mse_reduction).to(device)
        scaler = self._get_scaler()  # pylint: disable=assignment-from-none
        init_loss = None
        best_params = {}
        total_loss = 0
        # We assume the block input and output shape is same
        if self.gradient_accumulate_steps != 1:
            whole_indices = torch.arange(global_batch_size)
            num_elm = self._get_current_num_elm(input_ids, whole_indices)

        for i in range(self.iters):
            if self.enable_alg_ext and self.data_type.endswith("dq"):
                for n, m in block.named_modules():
                    m.cur_iter = i
            total_loss = 0
            if self.sampler == "rand":
                whole_indices = torch.randperm(nsamples)[:global_batch_size]

            for tmp_step in range(self.gradient_accumulate_steps):
                indices = whole_indices[tmp_step * self.batch_size : (tmp_step + 1) * self.batch_size]

                current_output = self._get_current_output(output, indices)

                current_output = to_device(current_output, loss_device)

                output_q = self._get_current_q_output(block, input_ids, input_others, indices, device, loss_device)

                loss = self._get_loss(output_q, current_output, indices, mse_loss, device)

                total_loss += loss.item() / num_elm

                if self.low_gpu_mem_usage and card_0_in_high_risk:
                    # clear memory to avoid OOM due to memory fragmentation
                    clear_memory_if_reached_threshold(threshold=0.5, device_list=self.device_list)

                self._scale_loss_and_backward(scaler, loss)

                if self.low_gpu_mem_usage and card_0_in_high_risk:
                    # clear memory to avoid OOM due to memory fragmentation
                    clear_memory_if_reached_threshold(threshold=0.8, device_list=self.device_list)

            if i == 0:
                init_loss = total_loss

            if total_loss < best_loss:
                best_loss = total_loss
                if not self.not_use_best_mse:
                    best_params = collect_best_params(block, self.cache_device)
                    # print(f"get better result at iter {i}, the loss is {total_loss}", flush=True)

                    last_best_iter = i
            if self.not_use_best_mse and i == self.iters - 1:
                best_params = collect_best_params(block, self.cache_device)

            if not self.not_use_best_mse:
                if 0 < self.dynamic_max_gap <= i - last_best_iter:
                    break
            self._step(scaler, optimizer, lr_schedule)

        last_loss = total_loss
        best_iter = self.iters
        if not self.not_use_best_mse:
            last_loss = best_loss
            best_iter = last_best_iter
        dump_info = (
            f"quantized {len(quantized_layer_names)}/{(len(quantized_layer_names) + len(unquantized_layer_names))} "
            f"layers in the block, loss iter 0: {init_loss:.6f} -> iter {best_iter}: {last_loss:.6f}"
        )

        if self.low_gpu_mem_usage:
            clear_memory(device_list=self.device_list)  # clear cached memory during training
        if len(unquantized_layer_names) != 0:
            logger.info(f"{unquantized_layer_names} have not been quantized")
        with torch.no_grad():
            unwrapper_block(block, best_params)

        if is_nv_fp(self.act_data_type):
            # enable moe experts act_max automatic generation for WrapperWALayer
            set_amax_for_all_moe_layers(block, attr_name="orig_layer.act_max")

        if self.enable_quanted_input:
            q_outputs = self._get_block_outputs(
                block,
                input_ids,
                input_others,
                self.batch_size * self.infer_bs_coeff,
                device,
                cache_device=self.cache_device,
            )

            if len(self.device_list) > 1 and auto_offload:
                accelerate.hooks.remove_hook_from_submodules(block)
            if auto_offload:
                mv_module_from_gpu(block)

            clear_memory(input_ids, device_list=self.device_list)
            memory_info_summary = memory_monitor.get_summary()
            logger.infoclean(dump_info + "," + memory_info_summary)

            return q_outputs, output
        else:
            if len(self.device_list) > 1 and auto_offload:
                accelerate.hooks.remove_hook_from_submodules(block)
            if auto_offload:
                mv_module_from_gpu(block)
            clear_memory(input_ids, device_list=self.device_list)
            memory_info_summary = memory_monitor.get_summary()
            logger.infoclean(dump_info + "," + memory_info_summary)

            return None, output

    def _split_inputs(self, inputs: dict) -> tuple[torch.Tensor, dict]:
        input_ids = inputs["input_ids"]
        inputs.pop("input_ids", None)
        input_others = inputs
        return input_ids, input_others

    def _quantize_blocks(
        self,
        model: torch.nn.Module,
        inputs: dict,
        block_names: list,
        q_input: torch.Tensor = None,
        nblocks: int = 1,
        device: str = "cpu",
        pbar: tqdm = None,
    ):
        """Quantize and dequantize the weights of the specified blocks in the model.

        Args:
        model: The PyTorch model to be quantized.
        inputs: The input data for quantization.
        block_names: The names of the blocks to be quantized and dequantized.
        nblocks: The number of blocks to quantize and dequantize.
        device: The device for quantization and dequantization.

        Returns:
        None
        """
        clear_memory(device_list=self.device_list)
        for n, m in model.named_parameters():
            m.requires_grad_(False)

        input_ids, input_others = self._split_inputs(inputs)
        clear_memory(device_list=self.device_list)
        input_ids = to_device(input_ids, self.cache_device)
        input_others = to_device(input_others, self.cache_device)
        # As in calibration phase, we may use bf16 for calibration due to low_gpu_memory usage

        tmp_dtype = self.amp_dtype if self.amp else torch.float32
        input_ids = to_dtype(input_ids, tmp_dtype)

        for key in input_others.keys():
            if isinstance(input_others[key], torch.Tensor) and (
                input_others[key].dtype == torch.float16 or input_others[key].dtype == torch.bfloat16
            ):
                input_others[key] = input_others[key].to(tmp_dtype)
            elif isinstance(input_others[key], list):
                for i in range(len(input_others[key])):
                    to_dtype(input_others[key][i], tmp_dtype)

        if pbar is None:
            pbar = tqdm(range(0, len(block_names), nblocks))

        for i in range(0, len(block_names), nblocks):
            if i != 0:
                pbar.update(1)
            if nblocks == 1:
                n = block_names[i]
                pbar.set_description(f"Quantizing {n}")
                m = get_module(model, n)
            else:
                names = block_names[i : min(i + nblocks, len(block_names))]
                pbar.set_description(f"Quantizing [{i + 1}-{min(i + nblocks, len(block_names))}]/{len(block_names)}")
                modules = [get_module(model, n) for n in names]
                m = WrapperMultiblock(modules)

            m.config = model.config if hasattr(model, "config") else None
            q_input, input_ids = self._quantize_block(
                m,
                input_ids,
                input_others,
                q_input=q_input,
                device=device,
            )
            if hasattr(model, "config"):
                del m.config
            if self.immediate_packing:
                for _, tmp_m in m.named_modules():
                    if not (hasattr(tmp_m, "bits") and check_to_quantized(tmp_m)):
                        continue
                    self._immediate_pack(tmp_m.tmp_name)

            if self.immediate_saving:
                last_group = (i + nblocks) >= len(block_names)
                immediate_saving(self, m, last_group=last_group)
        if pbar is not None:
            pbar.update(1)

        if not self.immediate_saving:
            self.model = mv_module_from_gpu(self.model)
        for n, m in self.model.named_modules():
            if hasattr(m, "name"):
                delattr(m, "name")

        del q_input
        del input_ids
        del input_others
        del inputs

        clear_memory(device_list=self.device_list)

    def save_quantized(
        self, output_dir: str = None, format: str = "auto_round", inplace: bool = True, **kwargs
    ) -> torch.nn.Module:
        """Save the quantized model to the specified output directory in the specified format.

        Args:
            output_dir (str, optional): The directory to save the quantized model. Defaults to None.
            format (str, optional): The format in which to save the model. Defaults to "auto_round".
            inplace (bool, optional): Whether to modify the model in place. Defaults to True.
            **kwargs: Additional keyword arguments specific to the export format.

        Returns:
            object: The compressed model object.
        """
        format = self._check_supported_format(format)

        if not self.quantized:
            logger.warning("please run autoround.quantize first")
            return
        if format == "fake" or format == "qdq":  # TODO fix act quantization later
            self.model = self.model.to("cpu")
            self.model.save_pretrained(output_dir)
            if self.tokenizer is not None and hasattr(self.tokenizer, "save_pretrained"):
                self.tokenizer.save_pretrained(output_dir)
            processor = kwargs.get("processor", None)
            if processor is not None:
                processor.save_pretrained(output_dir)
            try:
                copy_python_files_from_model_cache(self.model, output_dir)
            except Exception as e:
                logger.warning("Skipping source model Python file copy due to error: %s", e)
            return
        if self.act_bits <= 8 and format == "qdq":
            logger.warning(
                "Support for exporting activation quantization is limited. "
                "Please ensure that your configuration is supported."
            )
        # if format == "llm_compressor" and (is_nv_fp(self.data_type) or is_mx_fp(self.data_type)):
        #     format = format.replace("llm_compressor", f"llm_compressor:{self.data_type}")
        if format == "llm_compressor" and (is_nv_fp(self.data_type) or is_mx_fp(self.data_type)):
            format = format.replace("llm_compressor", f"llm_compressor:{self.data_type}")
        if format == "llm_compressor" and is_static_wfp8afp8(self):
            format = format.replace("llm_compressor", "llm_compressor:{AutoRoundFormat.FP8_STATIC.value}")

        from auto_round.export import EXPORT_FORMAT

        backend = format
        format = format.split(":")[0]
        if format not in EXPORT_FORMAT:
            logger.error(f"export format only supports {EXPORT_FORMAT.keys()}")
            raise ValueError(f"export format only supports {EXPORT_FORMAT.keys()}, but got {format}")
        save_quantized_as_format = EXPORT_FORMAT.get(format)
        if "gptq" in format and not self.sym:
            logger.warning(
                "the asymmetrical kernel of the GPTQ format may result in a noticeable accuracy drop,"
                " particularly for 2-bit quantization and smaller models."
                " We recommend exporting to either the AutoAWQ format ( only 4 bits) or "
                "the AutoRound format(2/3/4/8 bits)."
            )
        if "awq" in format and not self.bits == 4:
            raise ValueError("The AWQ format only supports W4 quantization ")
        serialization_keys = [
            "bits",
            "group_size",
            "sym",
            "data_type",
            "enable_quanted_input",
            "enable_minmax_tuning",
            "seqlen",
            "batch_size",
            "scale_dtype",
            "lr",
            "minmax_lr",
            "gradient_accumulate_steps",
            "iters",
            "amp",
            "nsamples",
            "low_gpu_mem_usage",
            "to_quant_block_names",
            "enable_norm_bias_tuning",
            "act_bits",
            "act_group_size",
            "act_sym",
            "act_dynamic",
            "act_data_type",
            "super_bits",
            "super_group_size",
            "regex_config",
        ]
        if isinstance(self.dataset, str):
            serialization_keys.append("dataset")
        serialization_dict = {}
        for key in serialization_keys:
            serialization_dict[key] = getattr(self, key)
        from auto_round.version import __version__

        serialization_dict["autoround_version"] = __version__
        if "scale_dtype" in serialization_dict.keys():
            serialization_dict["scale_dtype"] = str(serialization_dict["scale_dtype"])

        compressed_model = save_quantized_as_format(  # TODO refine the code
            output_dir,
            model=self.model,
            layer_config=self.layer_config,
            inplace=inplace,
            bits=self.bits,
            act_bits=self.act_bits,
            group_size=self.group_size,
            sym=self.sym,
            iters=self.iters,
            lr=self.lr,
            minmax_lr=self.minmax_lr,
            enable_minmax_tuning=self.enable_minmax_tuning,
            enable_quanted_input=self.enable_quanted_input,
            scale_dtype=self.scale_dtype,
            tokenizer=self.tokenizer,
            supported_types=self.supported_types,
            data_type=self.data_type,
            act_data_type=self.act_data_type,
            serialization_dict=serialization_dict,
            backend=backend,
            to_quant_block_names=self.to_quant_block_names,
            quant_block_list=self.quant_block_list,
            device=self.device,
            **kwargs,
        )
        return compressed_model

    def _get_quantized_layer_names_outside_blocks(self) -> list:
        """Gets the names of quantized layers outside blocks in the model.

        Returns:
            list: List of layer names outside blocks.
        """
        if self.layer_config is None or len(self.layer_config) == 0:
            return []

        layer_names = []
        all_layers_in_block = get_layer_names_in_block(self.model, self.supported_types, self.quant_block_list)

        for key in self.layer_config.keys():
            if key in all_layers_in_block:
                continue
            layer = get_module(self.model, key)
            if layer is None:
                logger.error(f"could not find layer {key} in the model, exit...")
                exit(-1)
            if type(layer) in self.supported_types and check_to_quantized(self.layer_config[key]):
                layer_names.append(key)

        return layer_names

    def _set_amp_dtype(self) -> None:
        """Sets the automatic mixed precision (AMP) data type for the model based on the device and configuration."""
        self.amp_dtype = torch.bfloat16
        if self.model.dtype != torch.float32:
            self.amp_dtype = self.model.dtype
        if self.device == "cpu" or "hpu" in self.device:
            self.amp_dtype = torch.bfloat16
        if self.amp:
            if self.device == "cpu" and not CpuInfo().bf16:
                self.amp = False
                self.amp_dtype = torch.float32
                self.model = self.model.to(torch.float32)
                logger.warning(
                    f"amp is set to FALSE as the current {self.device} device does not support the 'bf16' data type."
                )
            else:
                if self.model.dtype != self.amp_dtype:
                    self.model = self.model.to(self.amp_dtype)
        else:
            self.amp_dtype = torch.float32
            self.model = self.model.to(torch.float32)

    def _get_optimizer(self, optimizer: Any):
        """Returns the specified optimizer. In SignRound, we fix the optimizer.

        Args:
        optimizer: The optimizer to be used.

        Returns:
        The specified optimizer.
        """
        return SignSGD

    def _get_scaler(self):
        """Returns scaler, in SignRound, no need to use scaler."""
        return None

    def _scale_loss_and_backward(self, scaler: Any, loss: torch.Tensor) -> torch.Tensor:
        """Scales the loss and performs backward pass.

        Args:
        scaler: The scaler to be used.
        loss: The loss to be scaled.

        Returns:
        The scaled loss.
        """
        scale_loss = loss * 1000
        scale_loss.backward()
        if is_hpex_available():
            htcore.mark_step()
        return scale_loss

    def _step(self, scaler: Any, optimizer: Any, lr_schedule: Any):
        """Performs a step in the optimization process.

        Args:
        scaler: The scaler to be used.
        optimizer: The optimizer for the step.
        lr_schedule: The learning rate schedule.

        Returns:
        None
        """
        optimizer.step()
        # for hpu
        if is_hpex_available():
            htcore.mark_step()
        optimizer.zero_grad()
        lr_schedule.step()

    @classmethod
    @torch.no_grad()
    def _sampling_inputs(
        cls,
        input_ids: Union[list[torch.Tensor], dict],
        input_others: dict,
        indices: list[int] | torch.Tensor,
        seqlen: int,
        batch_dim: int = 0,
        share_cache_keys: tuple = (),
    ):
        """Samples inputs based on the given indices and sequence length.

        Args:
        input_ids: The list of input tensor containing  input_ids.
        input_others: A dictionary containing other input data.
        indices: The indices to sample from the input.
        seqlen: The sequence length.

        Returns:
        current_input_ids: The sampled input IDs.
        current_input_others: The sampled other input data.
        """
        if isinstance(input_ids, list):
            current_input_ids = [input_ids[i] for i in indices]
            current_input_ids = torch.cat(current_input_ids, dim=batch_dim)
        elif isinstance(input_ids, dict):
            current_input_ids = defaultdict(list)
            for k in input_ids.keys():
                current_input_ids[k].extend([input_ids[k][i] for i in indices])
                current_input_ids[k] = torch.cat(current_input_ids[k], dim=batch_dim)

        current_input_others = {"positional_inputs": input_others["positional_inputs"]}
        for key in input_others.keys():
            if "positional_inputs" in key:
                continue
            if (key not in share_cache_keys or len(indices) == 1) and not isinstance(
                input_others[key], (str, bool, type(None))
            ):
                current_input_others[key] = None
                if input_others[key] is not None:
                    current_input_others[key] = [input_others[key][i] for i in indices]
                    if len(indices) == 1:
                        current_input_others[key] = current_input_others[key][0]
                    else:
                        try:
                            current_input_others[key] = torch.cat(current_input_others[key], dim=0)
                        except TypeError as err:
                            logger.warning_once("Please check the model cache inputs or try setting batch_size to 1.")
            else:
                current_input_others[key] = input_others[key]

        return current_input_ids, current_input_others


class LLMCompressor(BaseCompressor):
    pass<|MERGE_RESOLUTION|>--- conflicted
+++ resolved
@@ -106,7 +106,6 @@
 from auto_round.wrapper import WrapperLinear, WrapperMultiblock, unwrapper_block, unwrapper_layer, wrapper_block
 
 
-
 def dump_elapsed_time(customized_msg=""):
     """Get the elapsed time for decorated functions.
 
@@ -128,7 +127,8 @@
         return fi
 
     return f
-        
+
+
 class BaseCompressor(object):
     """Base compressor for LLM quantization
 
@@ -1263,12 +1263,7 @@
             for hook in hooks:
                 hook.remove()
 
-<<<<<<< HEAD
-    @torch.compile(backend="hpu_backend", dynamic=False)  # type: ignore
-    def _quantize_layer_via_rtn(self, name: str) -> None:
-=======
     def _quantize_layer_via_rtn(self, name: str, dtype: torch.dtype = None, to_cpu=True) -> None:
->>>>>>> 6bde0e11
         """Quantizes a layer using RTN (Round-To-Nearest) if available.
 
         This function attempts to quantize a layer by switching its data type to a
@@ -1372,7 +1367,6 @@
             )
         else:
             PACKING_LAYER_WITH_FORMAT[target_backend](name, self.model, self.formats[0], device=self.device)
-    
 
     @torch.inference_mode()
     def _quantize_rtn(self) -> tuple[torch.nn.Module, dict[str, Any]]:
@@ -1855,7 +1849,6 @@
             clear_memory(q_layer_input, device_list=self.device_list)
             memory_monitor.log_summary()
 
-    @dump_elapsed_time()
     @torch.no_grad()
     def _get_block_outputs(
         self,
@@ -1881,7 +1874,7 @@
         Returns:
         The output tensor of the block.
         """
-        block =  torch.compile(block, backend="hpu_backend", dynamic=False)
+        block = torch.compile(block, backend="hpu_backend", dynamic=False)
         torch._dynamo.config.recompile_limit = 8888
         # torch._dynamo.config.accumulated_recompile_limit = 8888
         output = []
