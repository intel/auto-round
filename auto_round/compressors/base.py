# Copyright (c) 2023 Intel Corporation
#
# Licensed under the Apache License, Version 2.0 (the "License");
# you may not use this file except in compliance with the License.
# You may obtain a copy of the License at
#
#    http://www.apache.org/licenses/LICENSE-2.0
#
# Unless required by applicable law or agreed to in writing, software
# distributed under the License is distributed on an "AS IS" BASIS,
# WITHOUT WARRANTIES OR CONDITIONS OF ANY KIND, either express or implied.
# See the License for the specific language governing permissions and
# limitations under the License.

import copy
import os
import re
import sys
import time
import traceback
from collections import defaultdict
from dataclasses import asdict, fields
from typing import Any, Callable, Optional, Union

import accelerate
import torch
from accelerate.big_modeling import dispatch_model, infer_auto_device_map
from accelerate.utils import get_max_memory
from torch import autocast
from tqdm import tqdm
from transformers import set_seed

from auto_round import envs
from auto_round.auto_scheme.gen_auto_scheme import AutoScheme
from auto_round.compressors.utils import (
    block_forward,
    check_need_act_calibration,
    check_skippable_keywords,
    collect_best_params,
    get_shared_keys,
    gguf_args_check,
    immediate_saving,
    infer_bits_by_data_type,
    init_cache,
    is_mx_fp,
    is_nv_fp,
    is_standard_fp,
    is_static_wfp8afp8,
    is_wfp8afp8,
    reset_params,
    set_layer_config,
)
from auto_round.data_type import QUANT_FUNC_WITH_DTYPE
from auto_round.data_type.utils import reshape_pad_tensor_by_group_size
from auto_round.export.export_to_autoround import AutoRoundFormat
from auto_round.export.export_to_gguf.config import GGUF_INNER_CONFIG, ModelType
from auto_round.logger import logger
from auto_round.schemes import (
    SPECIAL_SCHEMES,
    QuantizationScheme,
    _handle_special_schemes,
    get_gguf_scheme,
    preset_name_to_scheme,
)
from auto_round.sign_sgd import SignSGD
from auto_round.special_model_handler import _handle_moe_model
from auto_round.utils import (
    INNER_SUPPORTED_LAYER_TYPES,
    SUPPORTED_DTYPES,
    SUPPORTED_FORMATS,
    SUPPORTED_LAYER_TYPES,
    TORCH_VERSION_AT_LEAST_2_6,
    CpuInfo,
    check_and_mark_fp8_model,
    check_seqlen_compatible,
    check_to_quantized,
    clear_memory,
    compile_func,
    convert_dtype_str2torch,
    convert_fp8_layer_to_linear,
    convert_fp8_model_to_16b_model,
    copy_python_files_from_model_cache,
    detect_device,
    find_matching_blocks,
    flatten_list,
    get_block_names,
    get_layer_names_in_block,
    get_module,
    htcore,
    is_auto_device_mapping,
    is_debug_mode,
    is_fp8_linear,
    is_fp8_model,
    is_hpex_available,
    llm_load_model,
    memory_monitor,
    mv_module_from_gpu,
    normalize_input,
    set_amax_for_all_moe_layers,
    set_module,
    to_device,
    to_dtype,
    unsupported_meta_device,
)
from auto_round.utils.device import (
    clear_memory_if_reached_threshold,
    get_major_device,
    parse_available_devices,
    set_auto_device_map_for_block_with_tuning,
    set_non_auto_device_map,
)
from auto_round.wrapper import WrapperLinear, WrapperMultiblock, unwrapper_block, unwrapper_layer, wrapper_block


class BaseCompressor(object):
    """Base compressor for LLM quantization

    Attributes:
        model (torch.nn.Module): The loaded PyTorch model in eval mode.
        tokenizer: Tokenizer used to prepare input text for calibration/tuning.
        platform (str): The platform to load pretrained moded, options: ["hf", "model_scope"]
        bits (int): Weight quantization bits.
        group_size (int): Per-group size for weight quantization.
        sym (bool): Whether to use symmetric weight quantization.
        layer_config (dict): Per-layer quantization configuration.
        nsamples (int): Number of calibration samples.
        enable_torch_compile (bool): Whether to enable compile_func for quant blocks/layers.
    """

    bits: int | None
    group_size: int | None
    sym: bool | None
    data_type: str | None
    act_bits: int | None
    act_group_size: int | None
    act_sym: bool | None
    act_data_type: str | None
    act_dynamic: bool | None
    super_bits: int | None
    super_group_size: int | None

    def __init__(
        self,
        model: Union[torch.nn.Module, str],
        tokenizer=None,
        platform="hf",
        scheme: Union[str, dict, QuantizationScheme, AutoScheme] = "W4A16",
        layer_config: dict[str, Union[str, dict, QuantizationScheme]] = None,
        dataset: Union[str, list, tuple, torch.utils.data.DataLoader] = "NeelNanda/pile-10k",
        iters: int = 200,
        seqlen: int = 2048,
        nsamples: int = 128,
        batch_size: int = 8,
        gradient_accumulate_steps: int = 1,
        low_gpu_mem_usage: bool = False,
        device_map: Union[str, torch.device, int, dict] = 0,
        enable_torch_compile: bool = False,
        enable_alg_ext: bool = False,
        disable_opt_rtn: bool = False,
        seed: int = 42,
        low_cpu_mem_usage: bool = False,
        **kwargs,
    ):
        """Initialize AutoRound with quantization and tuning configuration.

        Args:
            model (torch.nn.Module | str): Model object or model name to load.
            tokenizer: Tokenizer for text processing. Required if `model` is not a string and `iters > 0`.
            scheme (str| dict | QuantizationScheme ): A preset scheme that defines the quantization configurations
            bits (int, optional): Weight quantization bits. Defaults to 4.
            group_size (int, optional): Weight quantization group size. Defaults to 128.
            sym (bool, optional): Symmetric weight quantization. Defaults to True.
            layer_config (dict, optional): Layer-wise quantization config. Defaults to None.
            batch_size (int, optional): Calibration batch size. Defaults to 8.
            amp (bool, optional): Use AMP for tuning. Defaults to True.
            device (str | torch.device | int, optional): Compute device. Defaults to 0.
            dataset (str | list | tuple | DataLoader, optional): Calibration data. Defaults to "NeelNanda/pile-10k".
            enable_minmax_tuning (bool, optional): Enable weight min-max tuning. Defaults to True.
            lr (float, optional): Learning rate; if None, set to 1.0 / iters except when iters==0.
            minmax_lr (float, optional): Learning rate for min-max tuning; defaults to `lr`.
            low_gpu_mem_usage (bool, optional): Lower GPU memory mode. Defaults to False.
            low_cpu_mem_usage (bool, optional): Lower CPU memory mode. Defaults to False.
            iters (int, optional): Optimization iterations. Defaults to 200.
            seqlen (int, optional): Calibration sequence length. Defaults to 2048.
            nsamples (int, optional): Number of calibration samples. Defaults to 128.
            seed (int, optional): Random seed. Defaults to 42.
            gradient_accumulate_steps (int, optional): Gradient accumulation steps. Defaults to 1.
            data_type (str, optional): Weight data type string, e.g., "int". Defaults to "int".
            act_bits (int, optional): Activation quantization bits. Defaults to 16.
            act_group_size (int, optional): Activation group size. Defaults to None.
            act_sym (bool, optional): Symmetric activation quantization. Defaults to None.
            act_data_type (str, optional): Activation data type; inherits weight dtype if None and act_bits < 16.
            act_dynamic (bool, optional): Dynamic activation quantization. Defaults to True.
            enable_torch_compile (bool, optional): Enable torch.compile for quant blocks/layers. Defaults to False.
            device_map (str | dict, optional): Device placement map. Defaults to None.
            disable_opt_rtn (bool, optional): Disable RTN-mode optimization (iters=0). Defaults to False.
            enable_alg_ext (bool, optional): Enable algorithm extension (primarily for INT2). Defaults to False.
            **kwargs: Backward compatible options:
                - enable_alg_ext, quant_lm_head, lr, lr_scheduler, sampler, not_use_best_mse, dynamic_max_gap,
                  super_group_size, super_bits, scale_dtype ("fp16" etc.),
                  nblocks, to_quant_block_names,
                  enable_norm_bias_tuning, enable_quanted_input,
                  disable_deterministic_algorithms, mllm, static_kv_dtype,enable_deterministic_algorithms,momentum
        Raises:
            ValueError: If invalid device is provided or tokenizer is missing for non-str model with iters > 0.
            RuntimeError: If model parameters are on meta device.
        Example:
            Layer-wise configuration structure:

            >>> layer_config = {
            ...     "layer1": {
            ...         "bits": 3,
            ...         "group_size": 128,
            ...         "sym": True,
            ...     },
            ...     "layer2": {
            ...         "W8A16"
            ...      }
            ...     # ...
            ... }
        """

        # Model related
        model_dtype = kwargs.pop("model_dtype", None)
        self.mllm = kwargs.pop("mllm") if "mllm" in kwargs else False
        self.diffusion = kwargs.pop("diffusion") if "diffusion" in kwargs else False
        self.quantized = False
        if isinstance(model, str):
            model, tokenizer = llm_load_model(
                model,
                platform=platform,
                device="cpu",  # always load cpu first
                model_dtype=model_dtype,
            )
        elif tokenizer is None and not self.diffusion and iters > 0:
            raise ValueError("A tokenizer must be set for non-str model input")
        if unsupported_meta_device(model):
            raise RuntimeError(
                "AutoRound does not support parameters on meta device. "
                "Please use more GPUs by setting `--device 0,1,2,3` or just place the model on CPU."
            )
        check_and_mark_fp8_model(model)
        self.model = model.eval()
        self.tokenizer = tokenizer
        self.shared_cache_keys = get_shared_keys(self.model)

        self.layer_config = layer_config

        # should be set after loading model and set layer_config, cause some special scheme need these.
        self.scheme, self.is_auto_scheme = self._parse_and_set_scheme(scheme, kwargs)

        gguf_scheme_name = get_gguf_scheme(self.scheme)
        # GGUF uses fp32 scale dtype as default
        scale_dtype = kwargs.pop("scale_dtype", "fp32") if gguf_scheme_name else kwargs.pop("scale_dtype", "fp16")
        # Extra/legacy kwargs for backward compatibility
        # Major version releases may pack them with extra configuration options
        amp = kwargs.pop("amp", True)
        lr = kwargs.pop("lr", None)
        enable_minmax_tuning = kwargs.pop("enable_minmax_tuning", True)
        minmax_lr = kwargs.pop("minmax_lr", None)
        lr_scheduler = kwargs.pop("lr_scheduler", None)
        sampler = kwargs.pop("sampler", "rand")
        not_use_best_mse = kwargs.pop("not_use_best_mse", False)
        dynamic_max_gap = kwargs.pop("dynamic_max_gap", -1)
        nblocks = kwargs.pop("nblocks", 1)
        to_quant_block_names: Union[str, list, None] = kwargs.pop("to_quant_block_names", None)
        enable_norm_bias_tuning: bool = kwargs.pop("enable_norm_bias_tuning", False)
        enable_quanted_input: bool = kwargs.pop("enable_quanted_input", True)
        disable_deterministic_algorithms = kwargs.pop("disable_deterministic_algorithms", True)
        enable_deterministic_algorithms = kwargs.pop("enable_deterministic_algorithms", False)
        self.momentum = kwargs.pop("momentum", 0.0)
        static_kv_dtype = kwargs.pop("static_kv_dtype", None)
<<<<<<< HEAD
=======
        static_attention_dtype = kwargs.pop("static_attention_dtype", None)
        model_dtype = kwargs.pop("model_dtype", None)
>>>>>>> 6bde0e11
        device = kwargs.pop("device", None)
        if envs.AR_USE_MODELSCOPE:
            platform = "model_scope"
        self.platform = platform
        self.quant_lm_head = kwargs.pop("quant_lm_head", False)

        self.fp_layers = kwargs.pop("fp_layers", "")
        self.supported_types = SUPPORTED_LAYER_TYPES
        self.inner_supported_types = INNER_SUPPORTED_LAYER_TYPES
        self.scale_dtype = convert_dtype_str2torch(scale_dtype)
        self.low_cpu_mem_usage = low_cpu_mem_usage

        if kwargs:
            logger.warning(f"unrecognized keys {list(kwargs.keys())} were passed. Please check them.")
        if "CUBLAS_WORKSPACE_CONFIG" not in os.environ:
            os.environ["CUBLAS_WORKSPACE_CONFIG"] = ":4096:8"
        # Deprecated, default not to use torch.use_deterministic_algorithms
        if not disable_deterministic_algorithms or enable_deterministic_algorithms:
            if not disable_deterministic_algorithms:
                logger.warning(
                    "default not use deterministic_algorithms. disable_deterministic_algorithms is deprecated,"
                    " please use enable_deterministic_algorithms instead. "
                )

            torch.use_deterministic_algorithms(True, warn_only=False)
        else:
            torch.use_deterministic_algorithms(True, warn_only=True)

        self.to_quant_block_names = to_quant_block_names
        if not hasattr(self, "quant_block_list"):
            all_blocks = get_block_names(model)
            self.quant_block_list = find_matching_blocks(model, all_blocks, self.to_quant_block_names)

        if device is not None:
            logger.warning("`device` is deprecated, please use `device_map` instead")

        if device_map is None:
            device_map = 0

        self.enable_torch_compile = enable_torch_compile
        self._adjust_torch_compile(enable_torch_compile)

        self.device_map = device_map
        if isinstance(self.device_map, str):
            self.device_map = self.device_map.replace(" ", "")

        self.device_list = parse_available_devices(device_map)

        if isinstance(scheme, AutoScheme):
            self.layer_config = self._gen_auto_scheme(model, scheme, dataset, self.device_map)

        # Set device, must place after model loading
        self.device = get_major_device(device_map)
        set_non_auto_device_map(self.model, self.device_map)

        # Tuning hyperparameters
        self.seed = seed
        set_seed(self.seed)
        self.amp = amp
        self.enable_quanted_input = enable_quanted_input
        self.enable_minmax_tuning = enable_minmax_tuning
        self.nsamples = nsamples
        self.enable_norm_bias_tuning = enable_norm_bias_tuning
        self.low_gpu_mem_usage = low_gpu_mem_usage
        self.seqlen = seqlen
        self.batch_size, self.gradient_accumulate_steps = batch_size, gradient_accumulate_steps
        self.nblocks = nblocks
        self.dataset = dataset
        self.iters = iters
        if self.iters < 0:
            logger.warning("`iters` must be non-negative, reset it to 200")
            self.iters = 200
        if self.iters == 0:
            self.lr = 5e-3
        else:
            self.lr = lr or (1.0 / self.iters)  # must place after iter setting
        self.minmax_lr = minmax_lr or self.lr
        self.enable_alg_ext = enable_alg_ext
        self.sampler = sampler
        self.not_use_best_mse = not_use_best_mse
        self.dynamic_max_gap = dynamic_max_gap
        self.lr_scheduler = lr_scheduler
        self.optimizer = self._get_optimizer(None)
        self.disable_opt_rtn = disable_opt_rtn

        # Whether to pack the layer immediately after tuning
        self.immediate_packing = False
        self.immediate_saving = False

        # KV cache, this one does not affect tuning but will collect some infos during tuning
        self.static_kv_dtype = static_kv_dtype
        if self.static_kv_dtype is not None:
            logger.warning("The static kv is experimental and currently has limited support.")

        # Attention static dtype
        self.static_attention_dtype = static_attention_dtype
        if self.static_attention_dtype is not None:
            logger.warning("The static attention dtype is experimental and currently has limited support.")

        self._set_amp_dtype()
        self.cache_device = torch.device("cpu") if self.low_gpu_mem_usage else self.device
        if self.act_bits <= 8 and self.amp_dtype == torch.float16:
            logger.warning("force to use bf16 to for quantization tuning when enabling activation quantization")
            self.amp_dtype = torch.bfloat16
            if self.model.dtype != torch.bfloat16:  # keep the model's buffer dtype unchanged
                self.model = self.model.to(torch.bfloat16)
        else:
            logger.info(f"using {self.model.dtype} for quantization tuning")

        # Some helpers
        if "hpu" in str(self.device):
            self.inner_supported_types = tuple(x for x in INNER_SUPPORTED_LAYER_TYPES if x != "FP8Linear")
        self.batch_dim = None
        self.infer_bs_coeff = 1

        self.block_forward = compile_func(block_forward, self.device) if self.enable_torch_compile else block_forward
        self._check_configs()
        torch.set_printoptions(precision=3, sci_mode=True)

        if is_hpex_available():
            logger.info("habana_frameworks is available, import htcore explicitly.")
            import habana_frameworks.torch.core as htcore  # pylint: disable=E0401
            import habana_frameworks.torch.hpu as hthpu  # pylint: disable=E0401]

        self.attention_mask = []

        self.wrapper_block = wrapper_block
        if self.enable_alg_ext:
            try:
                logger.warning_once("using algorithm extension for quantization.")
                from auto_round.alg_ext import wrapper_autoround

                wrapper_autoround(self)
            except (ImportError, ModuleNotFoundError):
                logger.error("algorithm extension import error, fallback to default mode")

    def _gen_auto_scheme(
        self, model: torch.nn.Module, scheme: AutoScheme, dataset: str, device_map: Union[str, int, dict, torch.device]
    ) -> dict[str, dict]:
        if self.mllm:
            logger.info("AutoScheme is not yet supported for multimodal LLMs.")
            sys.exit(-1)

        if getattr(model, "is_fp8", False):
            logger.info("AutoScheme does not currently support FP8 models.")
            sys.exit(-1)

        all_dtypes = []
        for option in scheme.options:
            # Skip pure BF16 option
            if option == "BF16":
                continue

            # Resolve the quantization scheme or data type
            dtype = "int"
            if isinstance(option, str):
                option = preset_name_to_scheme(option)

            if isinstance(option, QuantizationScheme):
                dtype = option.data_type
            elif isinstance(option, dict):
                dtype = option.get("data_type", "int")

            all_dtypes.append(dtype)

        # Check for mixed data types
        unique_dtypes = set(all_dtypes)
        if len(unique_dtypes) > 1:
            logger.warning(
                "Models with mixed data_types "
                "cannot yet be exported to real formats except GGUF. "
                "Please save the model using the `fake` format for now."
            )

        layer_config, self.has_qlayer_outside_block, self.regex_config = set_layer_config(
            self.model,
            self.layer_config,
            self.scheme,
            self.scale_dtype,
            self.supported_types,
            self.inner_supported_types,
            self.quant_block_list,
            self.fp_layers,
            self.quant_lm_head,
            enable_gguf_official_mixed=False,
            is_mllm=self.mllm,
        )
        quant_layer_names = layer_config.keys()
        scheme_keys = {f.name for f in fields(QuantizationScheme)}
        fixed_layer_scheme_new = {
            k: {key: v[key] for key in scheme_keys & v.keys()}
            for k, v in layer_config.items()
            if v.get("fixed_by_user", False)
        }

        # mainly using quant_layers and fixed by users
        from auto_round.auto_scheme.gen_auto_scheme import GenScheme

        if not self.enable_torch_compile and self.super_bits is None and not scheme.low_gpu_mem_usage:
            logger.warning("we strongly recommend to set `enable_torch_compile` to True for AutoScheme to save VRAM")
        self.scheme_generator = GenScheme(
            scheme,
            self.model,
            quant_layer_names,
            fixed_layer_scheme_new,
            dataset,
            device_map=device_map,
            tokenizer=self.tokenizer,
            enable_torch_compile=self.enable_torch_compile,
        )
        layer_config = self.scheme_generator.get_layer_config()
        return layer_config

    def _set_device(self, device_map: Union[str, torch.device, int, dict]) -> None:
        if hasattr(self, "device") and self.device is not None:
            return
        if isinstance(device_map, (str, torch.device, int)):
            self.device = detect_device(device_map)

        elif isinstance(device_map, dict) and device_map:
            tmp_devices = []
            for val in device_map.values():
                if isinstance(val, (str, torch.device, int)):  # could optimize
                    tmp_device = detect_device(val)
                    tmp_device = tmp_device.split(":")[0]
                    tmp_devices.append(tmp_device)
            tmp_devices = list(set(tmp_devices))
            if len(tmp_devices) > 1:
                logger.warning(
                    f"there are multiple device types in the device_map, "
                    f"please make sure they are correct,use the first device {tmp_devices[0]} as the core device "
                )

            self.device = tmp_devices[0]
        else:
            raise TypeError(f"device_map should be [str, torch.device, int, dict], but got {type(device_map)}")

    def _parse_and_set_scheme(self, scheme: Union[str, dict, QuantizationScheme], kwargs) -> QuantizationScheme:
        """Parse and set the quantization scheme."""

        def _parse_and_set(scheme, kwargs):
            if kwargs.get("data_type", None) and kwargs["data_type"].endswith("_dq") and not scheme.startswith("gguf"):
                if "bits" not in kwargs:
                    data_type = kwargs["data_type"]
                    raise KeyError(
                        f"please set bits when setting data_type={data_type}, or using scheme as an alternative.."
                    )
                bits = kwargs["bits"]
                scheme = f"gguf:q{bits}_k" if bits == 6 else f"gguf:q{bits}_k_s"
            res = None
            if isinstance(scheme, QuantizationScheme):
                scheme = asdict(scheme)
            elif isinstance(scheme, dict):
                scheme = scheme
            elif isinstance(scheme, str):
                # We’d better keep the string scheme instead of the dict config,
                # since GGUF uses different mixed-bit strategies for q4_k_s and q4_k_m
                # even though they share the same scheme dict.
                scheme = scheme.strip("'\" ")
                res = scheme
                scheme = scheme.upper()
                if scheme in SPECIAL_SCHEMES:
                    self.layer_config = _handle_special_schemes(scheme, self.layer_config, self.model)
                scheme = asdict(preset_name_to_scheme(scheme))
            scheme_keys = [f.name for f in fields(QuantizationScheme)]
            for key in scheme_keys:
                if key in kwargs and kwargs[key] is not None:
                    setattr(self, key, kwargs[key])
                else:
                    setattr(self, key, scheme.get(key, None))
                # kwargs.pop(key, None)
            if self.act_dynamic is None:
                self.act_dynamic = True

            tmp_bits = infer_bits_by_data_type(self.data_type)
            if tmp_bits is not None and tmp_bits < 16 and tmp_bits != self.bits:
                logger.warning(
                    f"'data_type' do not match the specified 'bits' setting. Resetting 'bits' to {tmp_bits}."
                )
                self.bits = tmp_bits
            if tmp_bits is not None and tmp_bits < 16:
                for (
                    supported_dtype
                ) in SUPPORTED_DTYPES:  # to easily handle dtype mx_fp4 and layer_config={xxx:{bits:8}}
                    if self.data_type.startswith(supported_dtype):
                        if supported_dtype + str(tmp_bits) == self.data_type:  # could not replace FP8_e4m3
                            self.data_type = supported_dtype
                        break

            self.act_group_size = self.act_group_size if self.act_group_size is not None else self.group_size
            self.act_bits = self.act_bits if self.act_bits is not None else 16
            self.act_sym = self.act_sym if self.act_sym is not None else self.sym

            if self.act_data_type is None:
                if self.data_type in SUPPORTED_DTYPES and self.act_bits < 16:
                    self.act_data_type = self.data_type
                    logger.info(f"activation adopts {self.data_type}")
                else:
                    self.act_data_type = "float"
            tmp_act_bits = infer_bits_by_data_type(self.act_data_type)
            if tmp_act_bits is not None and tmp_act_bits < 16 and tmp_act_bits != self.act_bits:
                self.act_bits = tmp_act_bits
                logger.warning(
                    f"`act_data_type` do not"
                    f" match the specified 'act_bits' setting. Resetting 'act_bits' to {tmp_act_bits}."
                )
            if tmp_act_bits is not None and tmp_act_bits < 16:
                for (
                    supported_dtype
                ) in SUPPORTED_DTYPES:  # To easily handle dtype mx_fp4 and layer_config={xxx:{bits:8}}
                    if self.act_data_type.startswith(supported_dtype):
                        if supported_dtype + str(tmp_act_bits) == self.act_data_type:  # Could not replace FP8_e4m3
                            self.act_data_type = supported_dtype
                        break
            for key in scheme_keys:
                scheme[key] = getattr(self, key)
            if res and QuantizationScheme.from_dict(scheme) == preset_name_to_scheme(res):
                return res
            else:
                return QuantizationScheme.from_dict(scheme)

        if isinstance(scheme, AutoScheme):
            if len(scheme.options) <= 0:
                raise ValueError("options of AutoScheme must not be empty")
            options = []
            for option in scheme.options:
                new_option = _parse_and_set(option, kwargs)
                options.append(new_option)
            scheme.options = options
            for opt in options:
                if isinstance(opt, str) and opt == "BF16":
                    continue
                if isinstance(opt, QuantizationScheme):
                    if opt.bits >= 16 and (opt.act_bits is None or opt.act_bits >= 16):
                        continue
                self.scheme = opt  # Choose the first one that not 16 bits
                break
            # apply scheme to set default bits
            scheme = _parse_and_set(self.scheme, kwargs)
            is_auto_scheme = True
        else:
            scheme = _parse_and_set(scheme, kwargs)
            is_auto_scheme = False

        scheme_keys = [f.name for f in fields(QuantizationScheme)]
        for key in scheme_keys:
            kwargs.pop(key, None)

        return scheme, is_auto_scheme

    def _adjust_torch_compile(self, enable_torch_compile: bool) -> None:
        """Sets the torch compile configuration for the tuning."""
        self.enable_torch_compile = enable_torch_compile
        if (
            not self.enable_torch_compile
            and TORCH_VERSION_AT_LEAST_2_6
            and self.act_bits > 8
            and not is_debug_mode()
            and "fp8" not in self.data_type
            and "fp8" not in self.act_data_type
        ):
            logger.info(
                "'enable_torch_compile' is set to `False` by default. "
                "Enabling it can reduce tuning cost by 20%%, but it might throw an exception."
            )

        if (self.data_type.startswith("fp") or self.act_data_type.startswith("fp")) and self.enable_torch_compile:
            self.enable_torch_compile = False
            logger.warning("reset enable_torch_compile to `False` as fp8 is enabled")

    def _dq_check(self) -> None:
        """Reset the default value of super_bits and super_group_size"""
        if self.data_type.endswith("_dq"):
            gguf_config = GGUF_INNER_CONFIG[f"gguf:q{self.bits}_k"]
            self.super_bits = gguf_config["super_bits"] if self.super_bits is None else self.super_bits
            self.super_group_size = (
                gguf_config["super_group_size"] if self.super_group_size is None else self.super_group_size
            )

    def _check_configs(self) -> None:
        """Checks if the configurations are valid.

        Raises:
        ValueError, TypeError: If any of the configurations are invalid.
        """
        if not isinstance(self.model, torch.nn.Module):
            raise TypeError("model must be an instance of torch.nn.Module")
        if self.bits <= 0:
            raise ValueError("`bits` must be positive")
        if self.act_bits <= 0:
            raise ValueError("`act_bits` must be positive")
        if not (self.group_size == -1 or self.group_size >= 0):
            raise ValueError("`group_size` must be -1 (per channel) or 0 (per-tensor) or a positive integer")
        if not (self.act_group_size == -1 or self.act_group_size >= 0):
            raise ValueError("`act_group_size` must be -1 (per channel) or 0 (per-tensor) or a positive integer")
        if self.batch_size <= 0:
            raise ValueError("`batch_size` must be positive")
        if self.iters < 0:
            raise ValueError("`iters` must be non-negative")
        if self.seqlen <= 0:
            raise ValueError("`seqlen` must be positive")
        if self.nblocks <= 0:
            raise ValueError("`nblocks` must be positive")
        if self.gradient_accumulate_steps <= 0:
            raise ValueError("`gradient_accumulate_steps` must be positive")

        if (
            self.act_bits <= 8
            and (not is_nv_fp(self.act_data_type) or "static_gs" not in self.act_data_type)
            and not is_mx_fp(self.act_data_type)
        ):
            logger.warning(
                "activation quantization is an experimental feature with limited support and a complex API. "
                "And please save the quantized model to fake format as real deployment is not supported currently"
            )

        if is_mx_fp(self.data_type) and self.group_size != 32:
            logger.warning("dtype mx_fp should only support group_size of 32 in real deployment")

        if is_nv_fp(self.data_type) and (self.group_size != 16):
            logger.warning("dtype nv_fp should only support group_size of 16 in real deployment")

        if self.nsamples < self.gradient_accumulate_steps * self.batch_size:
            if self.batch_size > self.nsamples:
                if self.iters > 0:  # GGUF should log this warning, but we don't know the format here
                    logger.warning(
                        f"reset `batch_size` to {self.nsamples} as `nsamples`({self.nsamples})"
                        f" is smaller than batch_size({self.batch_size})"
                    )
                self.batch_size = self.nsamples
            if self.gradient_accumulate_steps > self.nsamples // self.batch_size:
                self.gradient_accumulate_steps = self.nsamples // self.batch_size
                logger.warning(
                    f"reset `gradient_accumulate_steps` to {self.gradient_accumulate_steps}"
                    f" as nsamples must equal or greater"
                    f" than gradient_accumulate_steps * batch_size"
                )

        if self.enable_norm_bias_tuning:
            logger.warning("the `enable_norm_bias_tuning` feature is experimental and currently has limited support.")

        self._dq_check()

    def _check_compatibility(self) -> None:
        """Checks compatibility of the configurations and model."""
        # Check gguf and others
        has_gguf = False
        if hasattr(self, "formats"):
            has_besides_gguf = False
            for format_ in self.formats:
                if "gguf" in format_:
                    has_gguf = True
                elif format_ != "fake":
                    has_besides_gguf = True
            if has_gguf and has_besides_gguf:
                raise ValueError("Gguf format is not compatible with other formats, please choose only one of them")
            if has_gguf and self.iters != 0 and self.bits != 3 and not self.enable_alg_ext:
                logger.warning(
                    "`iters=0` is recommended when exporting to current GGUF format"
                    " or add `enable_alg_ext` for better accuracy with much more tuning cost."
                    " Please refer to https://github.com/intel/auto-round/tree/main/docs/gguf_alg_ext_acc.md"
                    " for the accuracy results."
                )

        if (
            self.seqlen is not None
            and hasattr(self.model, "config")
            and hasattr(self.model.config, "max_position_embeddings")
        ):
            if self.model.config.max_position_embeddings < self.seqlen:
                logger.warning(
                    f"Change sequence length to {self.model.config.max_position_embeddings} "
                    "due to the limitation of max_position_embeddings"
                )
                self.seqlen = min(self.seqlen, self.model.config.max_position_embeddings)

        if self.seqlen is not None and hasattr(self.tokenizer, "model_max_length"):
            if self.tokenizer.model_max_length < self.seqlen:
                logger.warning(
                    f"Change sequence length to {self.tokenizer.model_max_length} "
                    "due to the limitation of model_max_length. "
                    "You can also try to increase the model_max_length to avoid this issue."
                )
                self.seqlen = min(self.seqlen, self.tokenizer.model_max_length)

        if self.group_size == 0 and "fp8" not in self.data_type:
            logger.warning("`group_size==0` is not supported for data_type other than fp8 ")

    def _parse_format_to_list(self, format: str) -> list:
        """Parses the format string into a list of formats.

        This method checks the requested format(s) against the model's
        quantization settings and adjusts them if necessary. It ensures that
        the formats are compatible with the model's data type, bit width,
        and activation quantization settings.

        Args:
            format (str): The requested format(s) for quantization, separated by commas.

        Returns:
            list: A list of validated and updated formats.
        """

        # Remove duplicates from formats list
        def remove_duplicates(lst):
            seen = set()
            return [x for x in lst if not (x in seen or seen.add(x))]

        formats = format.replace("q*_", f"q{self.bits}_").replace(" ", "").split(",")
        formats = remove_duplicates(formats)  # need the keep origin order

        gguf_format_name = get_gguf_scheme(self.scheme)

        if gguf_format_name:
            for i in range(len(formats)):
                if gguf_format_name.lower().endswith("mixed"):
                    gguf_format_name = gguf_format_name.lower().replace("_mixed", "_s")
                if formats[i] != "fake" and formats[i] != gguf_format_name.lower():
                    logger.warning(
                        f"reset format {formats[i]} to {gguf_format_name.lower()} "
                        f"since scheme {gguf_format_name} can only be exported to format {gguf_format_name.lower()}"
                    )
                    formats[i] = gguf_format_name.lower()

        gguf_args_check(self, formats, model_type=ModelType.TEXT)
        if self.mllm:
            gguf_args_check(self, formats, model_type=ModelType.MMPROJ)

        for f in formats:
            if f.startswith("gguf"):
                self.scheme = f.upper()
                break

        for format_ in formats:
            if format_ not in SUPPORTED_FORMATS:
                logger.error(f"Unsupported format {format_}, please choose from {SUPPORTED_FORMATS}")
                exit(-1)
        if self.scale_dtype != torch.float32:
            only_gguf = True
            for format_ in formats:
                if not ("gguf" in format_ or "fake" in format_):
                    only_gguf = False
                    break
            if len(formats) == 1 and "fake" == formats[0]:
                only_gguf = False
            if only_gguf:
                self.scale_dtype = torch.float32
                logger.info("change `scale_dtype` to `torch.float32`")

        # Adjust format settings based on compatibility
        for index in range(len(formats)):
            format = formats[index]
            if format == "auto_round":
                if self.sym and "int" in self.data_type:
                    format = "auto_round:auto_gptq"
                elif self.bits == 4 and not self.sym and "int" in self.data_type:
                    enable_awq = all(
                        config["bits"] == self.bits or config["bits"] >= 16 for config in self.layer_config.values()
                    )
                    if enable_awq:
                        format = "auto_round:auto_awq"
                elif is_nv_fp(self.data_type) or is_mx_fp(self.data_type):
                    format = f"auto_round:{self.data_type}"
                elif is_static_wfp8afp8(self):  # static wfp8afp8
                    format = f"auto_round:{AutoRoundFormat.FP8_STATIC.value}"
                elif self.data_type.startswith("fp") and self.bits == 8 and self.act_bits >= 16:  # woq fp8
                    format = f"auto_round:{AutoRoundFormat.FP8.value}"
                elif self.act_bits < 16:
                    raise ValueError(
                        "AutoRound format does not support exporting "
                        "for the current quantization configuration, "
                        "please change to `fake` format for research purpose"
                    )
                formats[index] = format
            elif format == "llm_compressor":
                from auto_round.export.export_to_llmcompressor import check_compressed_tensors_supported

                if is_nv_fp(self.data_type) or is_mx_fp(self.data_type):
                    check_compressed_tensors_supported()
                    format = format.replace("llm_compressor", f"llm_compressor:{self.data_type}")
                    formats[index] = format
                elif is_static_wfp8afp8(self):
                    format = f"llm_compressor:{AutoRoundFormat.FP8_STATIC.value}"
                    formats[index] = format
                    if self.act_group_size != 0:
                        logger.warning(
                            f"scheme FP8_STATIC export to llm_compressor format only support for act_group_size 0,"
                            f" ,but got act_group_size={self.act_group_size}, reset = 0"
                        )
                        self.act_group_size = 0
                    if self.group_size > 0:
                        logger.warning(
                            f"please note that group_size={self.group_size}"
                            " may not be supported for llm_compressor format, and cannot be loaded in llm_compressor"
                        )
                elif not is_wfp8afp8(self):
                    logger.error(
                        "Currently, the llm_compressor format only supports MXFP/NVFP/FP8. "
                        "Please change format to fake or auto_round etc."
                    )
            elif "auto_awq" in format:
                from auto_round.compressors.utils import check_awq_gemm_compatibility

                awq_supported, info = check_awq_gemm_compatibility(
                    self.model, self.bits, self.group_size, self.sym, self.layer_config
                )
                if not awq_supported:
                    logger.warning(f"The AutoAWQ format may not be supported due to {info}")
            else:
                if (is_nv_fp(self.data_type) or is_mx_fp(self.data_type)) and format != "fake":
                    logger.warning(f"nv_fp and mx_fp dtypes are not supported for export format: {format}")

        formats = remove_duplicates(formats)
        for i in range(len(formats)):
            formats[i] = self._check_supported_format(formats[i])
        formats = remove_duplicates(formats)
        return formats

    def _check_supported_format(self, format: str) -> bool:
        """Checks if the specified format is supported.

        This method validates the requested format against the model's bit width,
        group size, symmetry, and activation quantization settings. It raises an
        error if the format is incompatible with the current model configuration.

        Args:
            format (str): The requested format for quantization.

        Returns:
            bool: True if the format is supported, False otherwise.
        """
        if format == "fake":
            return format
        format = format.replace("q*_", f"q{self.bits}_")

        # format check for fp8
        w_fp8 = self.data_type.startswith("fp") and self.bits == 8
        act_fp8 = self.act_data_type.startswith("fp") and self.act_bits == 8
        if (w_fp8 or act_fp8) and re.search("^auto_round|^llm_compressor", format) is None:
            error_msg = (
                f"is only supported to export auto_round or llm_compressor format," f" but got {format}, please check."
            )
            error_msg = ("act_data_type<fp8> " + error_msg) if act_fp8 else error_msg
            error_msg = ("data_type<fp8> " + error_msg) if w_fp8 else error_msg
            logger.error(error_msg)
            sys.exit(-1)

        # Only support to export afp8/nv_fp/mx_fp
        if self.act_bits <= 8:
            if not is_standard_fp(self.act_data_type) or self.act_dynamic:
                if "llm_compressor" in format:
                    if (is_nv_fp(self.act_data_type) and "static_gs" in self.act_data_type) or (
                        is_mx_fp(self.act_data_type)
                    ):
                        return format
                    bits, group_size, sym, act_bits = 8, -1, True, 8
                    assert (
                        self.bits == bits
                        and self.group_size == group_size
                        and self.sym == sym
                        and self.act_bits == act_bits
                        and self.act_dynamic
                    ), (
                        f"Currently only support to export llm_compressor format for sym dynamic quantized"
                        f" W{self.bits}A{self.act_bits} model with group_size={group_size},"
                        f" but got bits={self.bits}, group_size={self.group_size}, sym={self.sym},"
                        f" act_bits={self.act_bits}"
                    )
                elif "auto_round" in format and (
                    is_mx_fp(self.act_data_type) or (is_nv_fp(self.act_data_type) and "static_gs" in self.act_data_type)
                ):
                    pass
                elif format != "fake":
                    logger.warning(
                        "Currently only support to export auto_round format quantized model"
                        " with fp8, mx_fp and nv_fp4 dtype activation for activation quantization."
                        " Change format to fake and save."
                    )
                    format = "fake"
            else:
                if format not in [
                    "auto_round",
                    f"auto_round:{AutoRoundFormat.FP8_STATIC.value}",
                    f"llm_compressor:{AutoRoundFormat.FP8_STATIC.value}",
                    "auto_round:llm_compressor",
                ]:
                    logger.warning(
                        f"Currently only support to export auto_round or fake format for static W{self.bits}AFP8 model,"
                        f" change format {format} to auto_round"
                    )
                    if is_static_wfp8afp8(self):
                        format = f"auto_round:{AutoRoundFormat.FP8_STATIC.value}"
                    else:
                        format = f"auto_round:{AutoRoundFormat.FP8.value}"
            if (
                self.act_group_size != 0
                and not self.act_dynamic
                and format == f"auto_round:{AutoRoundFormat.FP8.value}"
            ):
                logger.warning(
                    f"Please note that quantize activation with act_group_size={self.act_group_size}"
                    " may result in failure to export or import normally."
                )
        if re.search(r"q\d_k", format) and not self.data_type.endswith("_dq"):
            logger.error(
                f"datatype<{self.data_type}> not support to export {format} format."
                " Please change export format or `data_type`."
            )
            sys.exit(-1)

        return format

    def quantize_and_save(
        self, output_dir: str = "tmp_autoround", format: str = "auto_round", inplace: bool = True, **kwargs
    ) -> tuple[torch.nn.Module, dict[str, Any]]:
        """Quantizes the model and saves it in the specified format(s).

        This function checks the validity of the requested format(s), quantizes
        the model accordingly, and saves it to the specified output directory.
        If multiple formats are provided, the model is saved separately for each format.

        Args:
            output_dir (str, optional): The directory where the quantized model
                will be saved. Defaults to "tmp_autoround".
            format (str, optional): The quantization format(s) to use, separated
                by commas if multiple. Defaults to "auto_round".
            inplace (bool, optional): Whether to modify the model in place if only
                one format is used. Defaults to True.
            **kwargs: Additional arguments for the quantization and saving process.

        Returns:
            model: A qdq model or packed model based on the configurations
            folders: The folder paths where the quantized models are saved.

        Raises:
            ValueError: If an unsupported format is specified.
        """
        # Validate and process the specified formats
        self.orig_output_dir = output_dir

        # check and update the format based on the current configuration
        format_list = self._parse_format_to_list(format)
        self.formats = format_list

        # If multiple formats are specified, enforce inplace=False
        if len(format_list) > 1:
            inplace = False
        self.inplace = kwargs.get("inplace", inplace)
        kwargs.pop("inplace", None)

        # Perform model quantization
        if self.static_attention_dtype is not None:
            from auto_round.experimental.attention import attention_quant_ctx

            with attention_quant_ctx(self.model, static_attention_dtype=self.static_attention_dtype):
                model, _ = self.quantize()
        elif self.static_kv_dtype is not None:
            from auto_round.experimental.kv_cache import kvcache_quant_context

            with kvcache_quant_context(self.model, static_kv_dtype=self.static_kv_dtype):
                model, _ = self.quantize()
        else:
            model, _ = self.quantize()
        # Save the quantized model in the specified format_list
        folders = []
        for format in format_list:
            if "gptq" in format and not self.sym:
                logger.warning(
                    "The asymmetrical kernel of the GPTQ format may result in a noticeable accuracy drop,"
                    " particularly for 2-bit quantization and smaller models."
                    " We recommend exporting to either the AutoAWQ format ( only 4 bits) or "
                    "the AutoRound format(2/3/4/8 bits)."
                )
            save_folder = self._get_save_folder_name(format)
            self.save_quantized(save_folder, format=format, inplace=inplace, **kwargs)

            folders.append(save_folder)
        memory_monitor.log_summary()

        return model, folders

    def _get_save_folder_name(self, format_str: str) -> str:
        """Generates the save folder name based on the provided format string.

        If there are multiple formats to handle, the function creates a subfolder
        named after the format string with special characters replaced. If there's
        only one format, it returns the original output directory directly.

        Args:
            format_str (str): The format identifier (e.g., 'gguf:q2_k_s').

        Returns:
            str: The path to the folder where results should be saved.
        """
        # Replace special characters to make the folder name filesystem-safe
        sanitized_format = format_str.replace(":", "-").replace("_", "-")

        # Use a subfolder only if there are multiple formats
        if len(self.formats) > 1:
            return os.path.join(self.orig_output_dir, sanitized_format)

        return self.orig_output_dir

    @torch.inference_mode()
    def _quantize_embedding_layer(self):
        """Quantizes embedding layers in the model according to the configuration.

        This method iterates through all modules in the model, identifies embedding
        layers specified in `self.layer_config`, and applies the appropriate quantization
        function based on bit precision, grouping strategy, and dtype.

        Returns:
            bool: True if the quantization process completes without critical errors.
        """
        is_quantized = False
        for name, module in self.model.named_modules():
            # Skip non-Embedding modules or layers not in config
            if not isinstance(module, torch.nn.Embedding) or name not in self.layer_config:
                continue

            config = self.layer_config[name]

            # Skip layers that are not marked for quantization
            if not check_to_quantized(config):
                continue
            is_quantized = True
            config["scale_dtype"] = self.scale_dtype
            dtype = config["data_type"]

            # Determine quantization function key with symmetry/asymmetry
            if dtype not in QUANT_FUNC_WITH_DTYPE:
                dtype = f"{dtype}_{'sym' if config['sym'] else 'asym'}"

            # Optionally use optimized rounding (RTN) variant
            if not self.disable_opt_rtn and f"rtn_{dtype}" in QUANT_FUNC_WITH_DTYPE:
                dtype = f"rtn_{dtype}"

            quant_func = QUANT_FUNC_WITH_DTYPE[dtype]
            dtype = module.weight.dtype
            # As typically float32 are used in RTN to search scale zp,
            # to avoid cache a bf16 copy we'd better use float32
            if config["super_group_size"] is not None:
                dtype = torch.float32

            # Attempt quantization on GPU, fall back to CPU if OOM
            try:
                weight, scale, zp = quant_func(
                    module.weight.to(dtype=dtype, device=self.device),
                    **{k: config[k] for k in ["bits", "group_size", "super_bits", "super_group_size", "scale_dtype"]},
                )
            except torch.OutOfMemoryError:
                cuda_error_msg = traceback.format_exc()
                try:
                    logger.error(cuda_error_msg)
                    logger.warning("falling back to CPU")
                    weight, scale, zp = quant_func(
                        module.weight.to("cpu"),
                        **{
                            k: config[k]
                            for k in ["bits", "group_size", "super_bits", "super_group_size", "scale_dtype"]
                        },
                    )
                except Exception as e:
                    raise

            # Overwrite the module's weights with the quantized version
            module.weight.data.copy_(weight.cpu())

            # Attach scale and zero point (zp) to the module
            for param_name, value in zip(["scale", "zp"], [scale, zp]):
                if isinstance(value, dict):
                    for k, v in value.items():
                        setattr(module, k if k == "scale" else f"w_{k}", v.cpu())
                elif isinstance(value, torch.Tensor):
                    setattr(module, param_name, value.cpu())
                else:
                    setattr(module, param_name, value)

            # Update config
            self.layer_config.setdefault(name, {}).update(config)
            del weight
            del scale
            del zp
            clear_memory(device_list=self.device_list)

        return is_quantized

    def _quant_rtn_with_imatrix(self, all_to_quantized_module_names: list[str]) -> None:
        """Performs RTN quantization using input activation statistics (imatrix).

        This method accumulates per-channel second-moment activation statistics (imatrix)
        via forward hooks and uses them to perform RTN quantization. If CUDA memory runs out,
        it falls back to CPU-based blockwise quantization.

        Args:
            all_to_quantized_module_names (list[str]):
                A list of module names (e.g., 'model.layers.0.self_attn.q_proj') to be quantized.

        Returns:
            None
        """
        logger.info("start to compute imatrix")

        # Load dataset
        from auto_round.calib_dataset import get_dataloader

        if isinstance(self.dataset, str):
            if self.tokenizer is None:
                raise ValueError("A tokenizer must be set for the model when using a dataset string.")
            dataset_name = self.dataset.replace(" ", "")
            self.dataloader = get_dataloader(
                self.tokenizer, self.seqlen, dataset_name, self.seed, self.batch_size, self.nsamples
            )
        else:
            self.dataloader = self.dataset

        model = self.model

        # Dispatch multi-GPU model if necessary
        if hasattr(model, "hf_device_map") and len(model.hf_device_map) > 1:
            dispatch_model(model, model.hf_device_map)

        def register_act_hook(model):
            """Registers hooks to accumulate activation squared norms into `imatrix`."""

            def get_imatrix_hook(module, input, output):
                input = input[0] if isinstance(input, (tuple, list)) else input
                flattened = input.reshape(-1, input.shape[-1]).to(torch.float32)
                squared = torch.sum(torch.pow(flattened, 2), dim=0).to(torch.float32)

                if not hasattr(module, "imatrix"):
                    module.imatrix = squared
                    module.imatrix_cnt = input.shape[0]
                else:
                    module.imatrix += squared.to(module.imatrix.device)
                    module.imatrix_cnt += input.shape[0]

            hook_handles = []
            for name, module in model.named_modules():
                if type(module) in self.supported_types and check_to_quantized(module):
                    hook = module.register_forward_hook(get_imatrix_hook)
                    hook_handles.append(hook)
            return hook_handles

        hooks = register_act_hook(model)

        try:
            if hasattr(model, "hf_device_map") and len(model.hf_device_map) > 1:
                import accelerate

                accelerate.hooks.remove_hook_from_submodules(model)
            model = model.to("cpu")
            clear_memory(device_list=self.device_list)
            self._quantize_via_rtn_blockwise(all_to_quantized_module_names)
        except torch.OutOfMemoryError:
            cuda_error_msg = traceback.format_exc()
            try:
                logger.error(cuda_error_msg)
                # Final fallback: warn and use CPU-only quantization
                logger.warning(
                    "Fallback to CPU. "
                    "Consider enabling `low_gpu_mem_usage` or using more GPUs via `--device 0,1,2,3`."
                )
                model = model.to("cpu")
                clear_memory(device_list=self.device_list)
                if hasattr(model, "hf_device_map") and len(model.hf_device_map) > 1:
                    import accelerate

                    accelerate.hooks.remove_hook_from_submodules(model)

                orig_device = self.device
                self.device = "cpu"
                self._quantize_via_rtn_blockwise(all_to_quantized_module_names)
                self.device = orig_device
            except Exception as e:
                raise
        finally:
            # Always remove hooks
            for hook in hooks:
                hook.remove()

    def _quantize_layer_via_rtn(self, name: str, dtype: torch.dtype = None, to_cpu=True) -> None:
        """Quantizes a layer using RTN (Round-To-Nearest) if available.

        This function attempts to quantize a layer by switching its data type to a
        `rtn_*` version if supported, then wraps and unwraps the module to apply
        quantization. If GPU memory is insufficient, it falls back to CPU.

        If packing is enabled (`immediate_packing`), the function will also export
        the quantized layer to the appropriate backend format.

        Args:
            name (str): Name of the layer to quantize.

        Raises:
            RuntimeError: If quantization fails for reasons unrelated to memory.
        """
        m = get_module(self.model, name)
        if dtype is not None:
            m = m.to(dtype)

        if is_fp8_linear(m):
            m = convert_fp8_layer_to_linear(m, self.amp_dtype, self.device)
            set_module(self.model, name, m)
        tuning_device = m.tuning_device if hasattr(m, "tuning_device") else self.device
        # Step 1: Try quantization on GPU first, fall back to CPU if OOM
        if self.immediate_packing and self.iters == 0 and "gguf" in self.formats[0] and not self.disable_opt_rtn:
            m = m.to(tuning_device)
            m.scale = None
            m.zp = None
        else:
            try:
                m = m.to(tuning_device)
                m = WrapperLinear(
                    m,
                    device=tuning_device,
                    enable_minmax_tuning=False,
                    enable_norm_bias_tuning=False,
                    enable_round_tuning=False,
                    enable_torch_compile=self.enable_torch_compile,
                    disable_opt_rtn=self.disable_opt_rtn,
                )
                m = m.unwrapper({})
            except torch.OutOfMemoryError:
                cuda_error_msg = traceback.format_exc()
                m = m.orig_layer if hasattr(m, "orig_layer") else m
                try:
                    logger.error(cuda_error_msg)
                    logger.warning("falling back to CPU.")
                    m.to("cpu")
                    m = WrapperLinear(
                        m,
                        enable_minmax_tuning=False,
                        enable_norm_bias_tuning=False,
                        enable_round_tuning=False,
                        enable_torch_compile=self.enable_torch_compile,
                    )
                    m = m.unwrapper({})
                except Exception as e:
                    raise

        # Step 2: Optional immediate packing/export
        if self.immediate_packing:  # For gguf, packing conducts on block level
            self._immediate_pack(name)
            if to_cpu:
                m = m.to("cpu")
        else:
            if to_cpu:
                m = m.to("cpu")
            set_module(self.model, name, m)
        if self.immediate_saving:
            all_to_quantized_module_names = [n for n, m in self.model.named_modules() if check_to_quantized(m)]
            last_module = (len(all_to_quantized_module_names) == 0) or (name == all_to_quantized_module_names[-1])
            m = get_module(self.model, name)
            immediate_saving(self, m, name, last_module)

    def _immediate_pack(self, name: str):
        if not self.immediate_packing:
            return
        m = get_module(self.model, name)
        if not check_to_quantized(m):
            return
        from auto_round.export import PACKING_LAYER_WITH_FORMAT

        target_backend = self.formats[0].split(":")[0] if ":" in self.formats[0] else self.formats[0]
        has_gguf = any("gguf" in fmt for fmt in self.formats)

        if has_gguf:
            from auto_round.export.export_to_gguf.export import pack_gguf_layer

            output_dir = self._get_save_folder_name(self.formats[0])
            model_type = ModelType.MMPROJ if self.mllm else ModelType.TEXT
            pack_gguf_layer(
                name,
                self.model,
                self.formats[0],
                output_dir,
                self.layer_config,
                self.tokenizer,
                processor=self.processor if hasattr(self, "processor") else None,
                image_processor=self.image_processor if hasattr(self, "image_processor") else None,
                model_type=model_type,
            )
        else:
            PACKING_LAYER_WITH_FORMAT[target_backend](name, self.model, self.formats[0], device=self.device)

    @torch.inference_mode()
    def _quantize_rtn(self) -> tuple[torch.nn.Module, dict[str, Any]]:
        """Quantize all modules in the model using RTN (Round-To-Nearest) strategy.

        If the target format includes GGUF with `k`, and optimized RTN is enabled,
        blockwise quantization with input caching and imatrix is used.

        Returns:
            tuple[nn.Module, Dict[str, Any]]: The quantized model and the layer configuration.
        """
        if self.amp and self.model.dtype != self.amp_dtype:
            self.model.to(self.amp_dtype)

        all_to_quantized_module_names: list[str] = [n for n, m in self.model.named_modules() if check_to_quantized(m)]
        if is_nv_fp(self.data_type):
            from auto_round.data_type.nvfp import calculate_gparam
            from auto_round.data_type.utils import update_fused_layer_global_scales

            pbar = tqdm(all_to_quantized_module_names)
            for name in pbar:
                pbar.set_description(f"Calculate weight global scale: {name}")
                m = get_module(self.model, name)
                weight_global_scale = calculate_gparam(m.weight, self.group_size)
                setattr(m, "weight_global_scale", weight_global_scale)

            modules = list(self.model.modules())
            for module in tqdm(modules, desc="Update weight global scale for fuse module"):
                update_fused_layer_global_scales(module)

        if not (any("gguf" in fmt for fmt in getattr(self, "formats", [])) or self.super_bits is not None):
            self._quantize_embedding_layer()  # leave to gguf itself to handle

        self.model.to("cpu")
        # Release memory
        clear_memory(device_list=self.device_list)

        enable_imatrix = False
        if not self.disable_opt_rtn:
            has_gguf_k = (
                any("gguf" in fmt and "k" in fmt for fmt in getattr(self, "formats", [])) or self.super_bits is not None
            )
            if has_gguf_k:
                enable_imatrix = True
            elif self.data_type == "int" and self.sym:
                enable_imatrix = True

        if enable_imatrix:
            self._quant_rtn_with_imatrix(all_to_quantized_module_names)
        elif self.act_bits <= 8 and check_need_act_calibration(
            self.act_dynamic, self.act_data_type, self.act_bits
        ):  # TODO, mixed datatype has bug
            hook_handles = self._register_act_max_hook(self.model)
            try:
                self._quantize_via_rtn_blockwise(all_to_quantized_module_names)
            except torch.OutOfMemoryError:
                logger.warning("Fallback to CPU. Consider using more GPUs via `--device 0,1,2,3`.")
                self.model = self.model.to("cpu")
                clear_memory(device_list=self.device_list)
                if hasattr(self.model, "hf_device_map") and len(self.model.hf_device_map) > 1:
                    import accelerate

                    accelerate.hooks.remove_hook_from_submodules(self.model)
                orig_device = self.device
                self.device = "cpu"
                self._quantize_via_rtn_blockwise(all_to_quantized_module_names)
                self.device = orig_device
            for handle in hook_handles:
                handle.remove()
        else:
            block_names_cnt = len(flatten_list(get_block_names(self.model, True)))
            clear_mem_freq = len(all_to_quantized_module_names) // block_names_cnt
            if clear_mem_freq == 0:
                clear_mem_freq = 1
            pbar = tqdm(all_to_quantized_module_names)
            cnt = 1
            for name in pbar:
                pbar.set_description(f"Quantizing {name}")
                self._quantize_layer_via_rtn(name)
                if cnt % clear_mem_freq == 0:
                    clear_memory(device_list=self.device_list)
                    cnt = 1
                cnt += 1
        # Convert remaining fp8
        if is_fp8_model(self.model):
            convert_fp8_model_to_16b_model(self.model, self.amp_dtype, self.device)
        self.quantized = True
        return self.model, self.layer_config

    def _quantize_via_rtn_blockwise(self, all_to_quantized_module_names: list[str]) -> None:
        """Quantize model layers block by block using cached inputs and imatrix.

        Args:
            all_to_quantized_module_names (list[str]): Names of layers to be quantized.
        """
        all_to_quantized_module_names = list(set(all_to_quantized_module_names))

        all_blocks = self.quant_block_list if self.quant_block_list else get_block_names(self.model)
        if not all_blocks:
            raise ValueError("Could not find any blocks. Check the model or quant_block_list.")

        all_first_block_names = [block[0] for block in all_blocks]
        if self.act_bits < 16 and not self.act_dynamic:
            layer_names = self._get_quantized_layer_names_outside_blocks()
            if len(layer_names) > 0:
                logger.warning(
                    "quantize layers outside blocks for static activation quantizaiton"
                    " will significantly increase calibration time"
                )
            all_inputs = self.try_cache_inter_data_gpucpu(all_first_block_names, self.nsamples, layer_names)
        else:
            all_inputs = self.cache_inter_data(all_first_block_names, self.nsamples)

        # Clear hooks for multi-GPU setups
        if hasattr(self.model, "hf_device_map") and len(self.model.hf_device_map) > 1:
            accelerate.hooks.remove_hook_from_submodules(self.model)

        pbar = tqdm(range(sum(len(block) for block in all_blocks)))

        for block_names in all_blocks:
            first_block = block_names[0]
            inputs = all_inputs.pop(first_block)
            input_keys = [k for k in inputs if k.startswith("hidden_state")]
            if len(input_keys) != 1:
                raise RuntimeError(
                    "hidden_states arg mismatch. Please file an issue at https://github.com/intel/auto-round/issues"
                )
            inputs["input_ids"] = inputs.pop(input_keys[0])

            clear_memory(self.inputs, device_list=self.device_list)

            total_samples = len(inputs["input_ids"])
            if total_samples < self.batch_size:
                self.batch_size = total_samples
                logger.warning(f"Forcing batch size to {total_samples}")

            input_ids = to_device(inputs.pop("input_ids"), self.cache_device)
            input_others = to_device(inputs, self.cache_device)

            tmp_dtype = self.amp_dtype if self.amp else torch.float32
            input_ids = [id_.to(tmp_dtype) for id_ in input_ids]

            for key, val in input_others.items():
                if isinstance(val, torch.Tensor) and val.dtype in (torch.float16, torch.bfloat16):
                    input_others[key] = val.to(tmp_dtype)
                elif isinstance(val, list):
                    input_others[key] = [to_dtype(v, tmp_dtype) for v in val]

            for block_name in block_names:
                pbar.set_description(f"Quantizing {block_name}")
                block = get_module(self.model, block_name)
                if is_fp8_model(self.model):
                    convert_fp8_model_to_16b_model(block, dtype=self.amp_dtype, device=self.device)

                if is_auto_device_mapping(self.device_map) and len(self.device_list) > 1:
                    set_auto_device_map_for_block_with_tuning(
                        block, self.device_map, input_ids, self.low_gpu_mem_usage, self.batch_size, self.device
                    )
                # Dispatch model if needed
                if len(self.device_list) > 1:
                    from accelerate.hooks import AlignDevicesHook, add_hook_to_module

                    for _, m in block.named_modules():
                        if len(list(m.children())) != 0 or not hasattr(m, "tuning_device"):
                            continue
                        hook = AlignDevicesHook(m.tuning_device, io_same_device=True)
                        add_hook_to_module(m, hook, True)
                else:
                    block = block.to(self.device)
                input_ids = self._get_block_outputs(
                    block,
                    input_ids,
                    input_others,
                    self.batch_size * self.infer_bs_coeff,
                    self.device,
                    self.cache_device,
                )

                if len(self.device_list) > 1:
                    accelerate.hooks.remove_hook_from_submodules(block)

                if is_nv_fp(self.act_data_type) or is_static_wfp8afp8(self):
                    # enable moe experts act_max automatic generation for Linear
                    set_amax_for_all_moe_layers(block, attr_name="act_max")
                # Normalize imatrix and quantize layers
                if self.low_gpu_mem_usage:
                    block.to("cpu")
                    clear_memory(device_list=self.device_list)

                for _, m in block.named_modules():
                    # fix issue: Ling-flash-2.0-q2_k_s fail infer on cuda but well on cpu
                    # https://huggingface.co/Intel/Ling-flash-2.0-gguf-q2ks-mixed-AutoRound/discussions/1
                    if hasattr(m, "imatrix"):
                        m.imatrix /= m.imatrix_cnt
                    if hasattr(m, "tmp_name") and m.tmp_name in all_to_quantized_module_names:
                        self._quantize_layer_via_rtn(m.tmp_name, to_cpu=False)
                        all_to_quantized_module_names.remove(m.tmp_name)
                if not self.immediate_saving:
                    mv_module_from_gpu(block)
                if block_name == block_names[-1]:
                    clear_memory(input_ids, device_list=self.device_list)
                else:
                    clear_memory(device_list=self.device_list)

                memory_monitor.log_summary()
                pbar.update(1)

        pbar.close()
        # Process remaining layers not in blocks
        for name in all_to_quantized_module_names:
            dtype = None
            if self.super_group_size is not None:
                dtype = torch.float32
            self._quantize_layer_via_rtn(name, dtype=dtype)
            # clear_memory(device_list=self.device_list)

    def _update_inputs(self, inputs: dict, q_inputs: dict) -> tuple[dict, torch.Tensor]:
        keys = inputs.keys()
        input_id_str = [key for key in keys if key.startswith("hidden_state")]
        if len(input_id_str) != 1:
            raise RuntimeError(
                "hidden_states arg mismatch error,"
                "please raise an issue in https://github.com/intel/auto-round/issues"
            )
        inputs["input_ids"] = inputs.pop(input_id_str[0], None)
        if q_inputs is not None:
            q_inputs = q_inputs.pop(input_id_str[0], None)
        return inputs, q_inputs

    def configure_layer_config(self, enable_gguf_official_mixed: None | bool = True):
        self.layer_config, self.has_qlayer_outside_block, self.regex_config = set_layer_config(
            self.model,
            self.layer_config,
            self.scheme,
            self.scale_dtype,
            self.supported_types,
            self.inner_supported_types,
            self.quant_block_list,
            self.fp_layers,
            self.quant_lm_head,
            enable_gguf_official_mixed=enable_gguf_official_mixed,
            is_mllm=self.mllm,
        )

    def quantize(self) -> tuple[torch.nn.Module, dict[str, Any]]:
        """Quantize the model and return the quantized model along with layer configurations.The entry of AutoRound.
        Returns:
        The quantized model and layer configurations.
        """

        self._check_compatibility()
        formats = self.formats if hasattr(self, "formats") else None
        # It is best to modify the model structure in the quantize function and check the format,
        # because it may cause the gguf format to not be exported normally.
        self.model = _handle_moe_model(self.model, formats=formats)

        # Temporary names must be assigned after handle_moe_model;
        # placing them earlier would cause them to be removed when the module is replaced.
        for n, m in self.model.named_modules():
            m.tmp_name = n

        if not self.is_auto_scheme:
            enable_gguf_official_mixed = True
        else:
            enable_gguf_official_mixed = False

        self.configure_layer_config(enable_gguf_official_mixed=enable_gguf_official_mixed)
        if not hasattr(self, "formats"):
            logger.warning("this API is deprecated, please use `quantize_and_save` instead")
        else:
            # Determine if immediate packing is required
            formats = self.formats
            if (
                len(formats) == 1
                and (
                    "awq" in formats[0]
                    or "gptq" in formats[0]
                    or "auto_round" in formats[0]
                    or "gguf" in formats[0]
                    or "llm_compressor" in formats[0]
                )
                and self.inplace
            ):
                self.immediate_packing = True
                if "gguf" not in formats[0] and self.low_cpu_mem_usage:
                    self.immediate_saving = True
        if self.immediate_saving and "int" not in self.data_type:
            logger.warning("immediate_saving is only supported for int quantization, set to False")
            self.immediate_saving = False
        if self.iters == 0:
            return self._quantize_rtn()

        if bool(self.quant_block_list):
            all_blocks = self.quant_block_list
        else:
            all_blocks = get_block_names(self.model)

        if len(all_blocks) == 0:
            logger.warning("could not find blocks, exit with original model")
            return self.model, self.layer_config

        if self.amp and self.model.dtype != self.amp_dtype:
            self.model = self.model.to(self.amp_dtype)

        layer_names = self._get_quantized_layer_names_outside_blocks()
        self.start_time = time.time()
        all_first_block_names = [block[0] for block in all_blocks]
        if len(layer_names) > 0:
            logger.info(
                "Starting to cache block inputs. This may be slow due to external block layers: %s", layer_names
            )
        else:
            logger.info("start to cache block inputs")
        all_inputs = self.try_cache_inter_data_gpucpu(all_first_block_names, self.nsamples, layer_names=layer_names)
        is_quantized_embedding = self._quantize_embedding_layer()
        clear_memory(device_list=self.device_list)
        all_q_inputs = None
        if is_quantized_embedding:
            all_inputs = copy.deepcopy(self.inputs)
            clear_memory(self.inputs, device_list=self.device_list)
            all_q_inputs = self.try_cache_inter_data_gpucpu(
                all_first_block_names, self.nsamples, layer_names=layer_names
            )
        self.model = mv_module_from_gpu(self.model)
        clear_memory(device_list=self.device_list)
        if hasattr(self.model, "hf_device_map") and len(self.model.hf_device_map) > 1:
            accelerate.hooks.remove_hook_from_submodules(self.model)  # self.model.hf_device_map has not been changed
        self.model = mv_module_from_gpu(self.model)
        logger.info("caching done")
        if len(all_blocks) > 1:
            pbar = tqdm(range(0, sum([len(i) for i in all_blocks]), self.nblocks))
        else:
            pbar = tqdm(range(0, len(all_blocks[0]), self.nblocks))  # move the alg warning outside pbar

        for block_names in all_blocks:
            inputs = all_inputs[block_names[0]]
            all_inputs.pop(block_names[0])
            q_inputs = None
            if all_q_inputs is not None:
                q_inputs = all_q_inputs[block_names[0]]
                all_q_inputs.pop(block_names[0])

            inputs, q_inputs = self._update_inputs(inputs, q_inputs)

            clear_memory(self.inputs, device_list=self.device_list)

            if "input_ids" in inputs.keys():
                total_samples = len(inputs["input_ids"])
                if total_samples < self.batch_size:
                    self.batch_size = total_samples
                    logger.warning(f"force the train batch size to {total_samples}")

            self._quantize_blocks(
                self.model,
                inputs,
                block_names,
                q_input=q_inputs if q_inputs is not None else None,
                nblocks=self.nblocks,
                device=self.device,
                pbar=pbar,
            )
            if self.immediate_packing and len(self.formats) != 1:
                raise ValueError(
                    f"Expected exactly one packing format when 'immediate_packing' is True, "
                    f"but got {len(self.formats)} formats."
                )
        pbar.set_description("Quantizing done")
        pbar.close()
        self._quantize_layers(layer_names, all_inputs)

        if is_fp8_model(self.model):
            for n, m in self.model.named_modules():
                if is_fp8_linear(m):
                    new_layer = convert_fp8_layer_to_linear(m, self.amp_dtype, self.device).to("cpu")
                    set_module(self.model, n, new_layer)

        end_time = time.time()
        cost_time = end_time - self.start_time
        logger.info(f"quantization tuning time {cost_time}")

        # Dump a summary
        quantized_layers = []
        unquantized_layers = []
        for n, m in self.model.named_modules():
            if isinstance(m, tuple(self.supported_types)):
                if check_to_quantized(m):
                    quantized_layers.append(n)
                else:
                    unquantized_layers.append(n)
            elif hasattr(m, "scales") or hasattr(m, "scale"):  ##packing_immediately
                quantized_layers.append(n)
        summary_info = (
            f"Summary: quantized {len(quantized_layers)}/{len(quantized_layers) + len(unquantized_layers)} in the model"
        )
        if len(unquantized_layers) > 0:
            summary_info += f",  {unquantized_layers} have not been quantized"
        logger.info(summary_info)

        self.quantized = True
        return self.model, self.layer_config

    def _quantize_layers(self, layer_names: list, layer_inputs: dict) -> None:
        """Quantizes specified layers based on inputs and configuration.

        Args:
            layer_names (list): list of layer names to quantize.
            layer_inputs (dict): Dictionary mapping layer names to input data.

        Returns:
            None
        """
        # TODO currently we take all the layers outside blocks as post block layers which is not optimal
        # if there is no input for layer, we use rtn

        for layer_name in copy.deepcopy(layer_names):
            if layer_name not in layer_inputs:
                logger.info(f"using rtn to quantize {layer_name}")
                from auto_round.data_type import QUANT_FUNC_WITH_DTYPE

                layer = get_module(self.model, layer_name)
                layer = layer.to(self.device)
                if is_fp8_linear(layer):
                    new_layer = convert_fp8_layer_to_linear(layer, self.amp_dtype, self.device).to(self.device)
                    set_module(self.model, layer_name, new_layer)
                    layer = new_layer

                wrapper_layer = WrapperLinear(
                    layer,
                    enable_round_tuning=False,
                    enable_minmax_tuning=False,
                    enable_norm_bias_tuning=False,
                    enable_torch_compile=self.enable_torch_compile,
                    device=self.device,
                    disable_opt_rtn=self.disable_opt_rtn,
                )
                new_layer = wrapper_layer.unwrapper({})
                set_module(self.model, layer_name, new_layer)
                layer.cpu()
                layer_names.remove(layer_name)
        if len(layer_names) == 0:
            memory_monitor.update()
            memory_monitor.log_summary()
            return
        q_layer_inputs = None
        enable_quanted_input = self.enable_quanted_input
        has_gguf = False
        if hasattr(self, "formats"):
            has_gguf = any("gguf" in format_ for format_ in self.formats)
        if has_gguf and self.immediate_packing:
            enable_quanted_input = False

        if hasattr(self.model, "hf_device_map") and len(self.model.hf_device_map) > 1 and enable_quanted_input:
            dispatch_model(self.model, self.model.hf_device_map)

        if enable_quanted_input:
            logger.info("starting to cache layer inputs for %s, this may be quite slow ", layer_names)
            q_layer_inputs = self.try_cache_inter_data_gpucpu([], self.nsamples, layer_names=layer_names)
            if hasattr(self.model, "hf_device_map") and len(self.model.hf_device_map) > 1:
                accelerate.hooks.remove_hook_from_submodules(
                    self.model
                )  # self.model.hf_device_map has not been changed
        if not self.immediate_saving:
            self.model = mv_module_from_gpu(self.model)
        clear_memory(device_list=self.device_list)
        quant_layer = self._quantize_layer
        for layer_name in layer_names:
            layer_input = layer_inputs[layer_name]
            layer_input = to_device(layer_input, self.cache_device)
            q_layer_input = q_layer_inputs.get(layer_name, None) if q_layer_inputs is not None else None
            q_layer_input = to_device(q_layer_input, self.cache_device)
            quant_layer(layer_name, layer_input, q_layer_input, device=self.device)
            if self.immediate_packing:
                self._immediate_pack(layer_name)

            if self.immediate_saving:
                m = get_module(self.model, layer_name)
                immediate_saving(self, m, name=layer_name, last_group=True)
            del layer_input
            clear_memory(q_layer_input, device_list=self.device_list)
            memory_monitor.log_summary()

    @torch.no_grad()
    def _get_block_outputs(
        self,
        block: torch.nn.Module,
        input_ids: torch.Tensor | list[torch.Tensor],
        input_others: torch.Tensor | dict,
        bs: int,
        device: Union[str, torch.device],
        cache_device: Union[str, torch.device],
        save_output: bool = True,
    ):
        """Compute the output of a given block of the model for a given input.

        Args:
        block: The block of the model.
        input_ids: The input tensor containing tokenized input ids.
        input_others: A dictionary containing additional input data.
        bs: The batch size for computing the output.
        device: The device for computation.
        cache_device: The device for storing the output.
        batch_dim: The batch dimension of the output tensor.

        Returns:
        The output tensor of the block.
        """

        output = []
        nsamples = len(input_ids)
        for i in range(0, nsamples, bs):
            end_index = min(nsamples, i + bs)
            indices = torch.arange(i, end_index).to(torch.long)
            tmp_input_ids, tmp_input_others = self._sampling_inputs(
                input_ids, input_others, indices, self.seqlen, self.batch_dim, share_cache_keys=self.shared_cache_keys
            )
            tmp_output = self.block_forward(
                block, tmp_input_ids, tmp_input_others, self.amp, self.amp_dtype, device
            ).to(cache_device)
            if save_output:
                if self.batch_size == 1:
                    output.append(tmp_output)
                else:
                    output.extend(list(torch.split(tmp_output, 1, dim=self.batch_dim)))
        if self.low_gpu_mem_usage:
            clear_memory(device_list=self.device_list)

        return output

    @torch.no_grad()
    def calib(self, nsamples, bs):
        """Perform calibration for quantization.

        This method calibrates the model for quantization by processing a specified
        number of samples from the calibration dataset. It ensures that the data is
        properly formatted and feeds it to the model. If the number of samples processed
        is less than the specified number, it logs a warning. If no samples are processed,
        it logs an error and exits.
        Args:
            nsamples (int): The number of samples to use for calibration.
            bs (int): The number of samples to use for calibration
        """
        from auto_round.calib_dataset import get_dataloader

        need_attention_mask = True
        if isinstance(self.dataset, str):
            need_attention_mask = False  # all supported datasets does not use pad
            dataset = self.dataset.replace(" ", "")  ##remove all whitespaces

            # slow here
            self.dataloader = get_dataloader(
                self.tokenizer,
                self.seqlen,
                dataset,
                self.seed,
                bs,
                self.nsamples,
            )
        else:
            self.dataloader = self.dataset
        total_cnt = 0

        for data in self.dataloader:
            if data is None:
                continue
            if isinstance(data, torch.Tensor):
                input_ids = data.to(self.model.device)
                data_new = input_ids
            elif isinstance(data, str):
                if self.tokenizer is None:
                    logger.error("please provide tokenizer for string input")
                    exit(-1)
                data = self.tokenizer(data, truncation=True, max_length=self.seqlen, return_tensors="pt").data
                data_new = {}
                for key in data.keys():
                    data_new[key] = data[key].to(self.model.device)
                input_ids = data_new["input_ids"]
            elif isinstance(data, tuple) or isinstance(data, list):
                data_new = to_device(data)
                input_ids = data_new[0]
            else:
                data_new = {}
                for key in data.keys():
                    data_new[key] = to_device(data[key], self.model.device)
                    if key == "images":
                        data_new[key] = to_dtype(data_new[key], self.model.dtype)
                input_ids = data_new["input_ids"]
            if input_ids.shape[-1] < self.seqlen:
                continue
            try:
                if isinstance(data_new, torch.Tensor):
                    self.model(data_new, use_cache=False)
                elif isinstance(data_new, tuple) or isinstance(data_new, list):
                    self.model(*data_new, use_cache=False)
                else:
                    self.model(**data_new, use_cache=False)
            except NotImplementedError:
                pass
            except RuntimeError as error:
                error_msg = str(error)
                if "The expanded size of the tensor" in str(error_msg) and "must match the existing size" in error_msg:
                    check_seqlen_compatible(self.seqlen, self.tokenizer, self.model)
                logger.warning(
                    "When quantization encounters tensor shape mismatch error, "
                    "you can try to avoid it with batch_size=1"
                )
                raise error
            except Exception as error:
                raise error
            if need_attention_mask:
                if (
                    isinstance(data_new, dict)
                    and "attention_mask" in data_new
                    and data_new["attention_mask"] is not None
                ):
                    new_attention_mask = data_new["attention_mask"]
                elif (
                    self.tokenizer is not None
                    and hasattr(self.tokenizer, "pad_token")
                    and self.tokenizer.pad_token is not None
                ):
                    new_attention_mask = (input_ids != self.tokenizer.pad_token_id).to(torch.long)
                else:
                    # Default all ones
                    new_attention_mask = torch.ones_like(input_ids, dtype=torch.long)

                    # For each sample, check if there are trailing repeated tokens
                    # If so, set the mask of the last token to 0
                    batch_size, seq_len = input_ids.shape
                    for i in range(batch_size):
                        last_token = input_ids[i, -1]
                        # Check for trailing repeats
                        j = seq_len - 2
                        repeated = False
                        while j >= 0 and input_ids[i, j] == last_token:
                            repeated = True
                            new_attention_mask[i, j] = 0
                            j -= 1
                        # If there was at least one repeat, set last token mask to 0
                        if repeated:
                            new_attention_mask[i, -1] = 0

                self.attention_mask.extend(list(torch.split(new_attention_mask, 1, dim=0)))

            total_cnt += input_ids.shape[0] if len(input_ids.shape) > 1 else 1
            if total_cnt >= nsamples:
                break
        if total_cnt == 0:
            logger.error(
                f"no data has been cached, please provide more data with sequence length >={self.seqlen} in the "
                f"dataset or decease the sequence length"
            )
            exit(-1)
        elif total_cnt < nsamples:
            logger.warning(
                f"An insufficient number of samples likely reduces the accuracy of the quantized model. "
                f"Target samples count is {nsamples}, while valid samples count is {total_cnt}"
            )

    @torch.no_grad()
    def try_cache_inter_data_gpucpu(self, block_names, nsamples, layer_names=None, last_cache_name=None):
        """Attempts to cache intermediate data on GPU, if failed, then using CPU.

        Args:
            block_names (list): List of block names to cache data for.
            nsamples (int): Number of samples to use for caching.
            layer_names (list, optional): List of layer names to cache data for. Defaults to [].
            last_cache_name (str, optional): Name of the last cache. Defaults to None.

        Returns:
            all_inputs: Cached intermediate data.

        Raises:
            Exception: If caching on GPU fails, switches to CPU and caches there.
        """
        if is_fp8_model(self.model):
            layer_names = []
        if layer_names is None:
            layer_names = []
        if self.low_gpu_mem_usage or (
            len(block_names) == 1
            and len(layer_names) == 0
            and not self.has_qlayer_outside_block
            and (last_cache_name is None or last_cache_name in block_names)
            and getattr(self, "mllm", False) is False
        ):
            # low_gpu_mem_usage or calibrate only the embedding layer, which is also very fast on CPU
            all_inputs = self.cache_inter_data(block_names, nsamples, layer_names=[], last_cache_name=last_cache_name)
        else:
            try:
                if not self.model.device.type == "meta":
                    if hasattr(self.model, "hf_device_map") and len(self.model.hf_device_map) > 1:
                        self.model = dispatch_model(self.model, device_map=self.model.hf_device_map)
                    else:
                        # Change this if new device is supported
                        if str(self.model.device) == "cpu" and (not self.device.startswith("hpu")):
                            no_split_modules = getattr(self.model, "_no_split_modules", [])
                            devices = parse_available_devices(self.device_map)
                            max_memory = get_max_memory()
                            new_max_memory = {}
                            if "cpu" not in devices:
                                devices.append("cpu")
                            for device in devices:
                                if ":" in device:
                                    device = int(device.split(":")[-1])
                                elif device == "cpu":
                                    device = "cpu"
                                else:
                                    raise ValueError(f"Unsupported device {device} in device_map: {self.device_map}")
                                new_max_memory[device] = max_memory[device]
                            device_map = infer_auto_device_map(
                                self.model, max_memory=new_max_memory, no_split_module_classes=no_split_modules
                            )
                            if len(devices) > 1 and "cpu" in device_map.values():
                                logger.warning(
                                    "Not enough vram cause the ram to be used, which may severely impact speed."
                                    " Please consider using more cards."
                                )

                            try:
                                self.model = dispatch_model(self.model, device_map=device_map)
                            except ValueError as e:
                                if "offload_dir" in e.__str__():
                                    logger.warning(
                                        f"Due to insufficient resources, disk is used to store the model."
                                        f" `offload_dir={envs.AR_WORK_SPACE}`"
                                    )
                                    self.model = dispatch_model(
                                        self.model, device_map=device_map, offload_dir=envs.AR_WORK_SPACE
                                    )
                                else:
                                    raise
                        else:
                            self.model = self.model.to(self.device)

                all_inputs = self.cache_inter_data(
                    block_names, nsamples, layer_names=layer_names, last_cache_name=last_cache_name
                )
                if hasattr(self.model, "hf_device_map") and len(self.model.hf_device_map) > 1:
                    accelerate.hooks.remove_hook_from_submodules(self.model)

            except torch.OutOfMemoryError:
                cuda_error_msg = traceback.format_exc()
                try:
                    logger.info("switch to cpu to cache block inputs")
                    if self.has_qlayer_outside_block or self.__class__.__name__ == "AutoRoundMLLM":
                        logger.warning(
                            "we recommend using more GPUs in calibration."
                            " Otherwise, some layers may fall back to `rtn` mode, which can affect accuracy."
                        )
                    if hasattr(self.model, "hf_device_map") and len(self.model.hf_device_map) > 1:
                        accelerate.hooks.remove_hook_from_submodules(
                            self.model
                        )  # self.model.hf_device_map has not been changed
                    self.model = mv_module_from_gpu(self.model)
                    clear_memory(device_list=self.device_list)
                    # Important change after v0.51, on cpu, we use rtn mode for layers in layer_names
                    all_inputs = self.cache_inter_data(
                        block_names, nsamples, layer_names=[], last_cache_name=last_cache_name
                    )
                except Exception as e:
                    logger.error(cuda_error_msg)
                    raise
        return all_inputs

    @torch.no_grad()
    def cache_inter_data(self, block_names, nsamples, layer_names=None, last_cache_name=None):
        """Save the inputs of block_name for calibration.

        This method temporarily replaces the forward method of the model to capture
        the inputs passing through the specified block. It then calibrates the model
        using a specified number of samples. Finally, it restores the original forward
        method and returns the inputs for the specified block.
        Args:
            block_names (list): The names of the blocks for which inputs are to be saved.
            layer_names (list):The names of the layers for which inputs are to be saved.
            nsamples (int): The number of samples to use for calibration.
            last_cache_name (str, optional): The name of the last layer to be cached,
                                       we could break the forward in this layer to save time

        Returns:
            dict: A dictionary containing the inputs for the specified block.
        """
        if layer_names is None:
            layer_names = []
        self.inputs = {}
        self.to_cached_layers = block_names + layer_names

        tmp_dtype = None  # TODO delete this as most model is not fp32 now
        ## have bug if block name is not the first block
        if (len(block_names) > 1 or len(layer_names) > 0) and self.low_gpu_mem_usage:
            tmp_dtype = self.model.dtype
            if self.amp:
                if self.model.dtype != self.model.dtype:
                    self.model = self.model.to(torch.bfloat16)
            else:
                self.model = self.model.to(torch.float32)  ##model on cpu

        self.last_cache_name = last_cache_name
        if last_cache_name is None and len(block_names) + len(layer_names) == 1:
            self.last_cache_name = block_names[0] if len(block_names) == 1 else layer_names[0]
        # do not set last_cache_name for multimodal models
        calib_bs = self.batch_size
        self.hook_handles = []
        self._replace_forward()
        self.calib(nsamples, calib_bs)
        self._recover_forward()
        res = self.inputs
        del self.last_cache_name
        del self.to_cached_layers
        if tmp_dtype is not None:
            self.model = self.model.to(tmp_dtype)

        return res

    @torch.no_grad()
    def _get_block_forward_func(self, name: str) -> Callable:
        """Gets the forward function.

        Args:
            name (str): The name of the function.
        Returns:
            function: The forward function.
        """

        def post_process_cache_data(batch_size, data, data_name):
            """
            Processes store data for batch handling, reshaping if necessary.

            Args:
                batch_size (int): The size of the batch.
                data: The data value to store, potentially for caching.
                data_name (str): Name of the data.

            Returns:
                Processed data or None
            """
            new_data = data
            if batch_size <= 1:
                return new_data
            if data_name in self.shared_cache_keys:
                return None
            if "alibi" in data_name:
                if isinstance(data, torch.Tensor):
                    alibi = data
                    alibi = alibi.reshape(batch_size, -1, alibi.shape[1], alibi.shape[2])
                    new_data = alibi
            return new_data

        def forward(m, hidden_states=None, *positional_inputs, **kwargs):
            """Rewrite forward function, process and collect input data.

            Args:
                hidden_states (torch.Tensor): The hidden states tensor.
                *positional_inputs: Variable number of positional arguments.
                **kwargs: Variable number of keyword arguments.

            Returns:
                NotImplementedError: Getting the first layer inputs and then raise the error to save runtime.
            """
            if name not in self.inputs:
                self.inputs[name] = {}
                init_cache(positional_inputs, self.inputs[name])

            if self.batch_dim is None:
                self.batch_dim = 0
                if hidden_states is not None and self.batch_size > 1:
                    if hidden_states.shape[0] > self.batch_size:
                        self.batch_dim = 1
                        if len(hidden_states.shape) > 1 and hidden_states.shape[1] > self.batch_size:
                            logger.error(
                                "this model has not been supported, "
                                "please raise an issue in https://github.com/intel/auto-round/issues"
                                " or try to set the `batch_size` to 1 and "
                                "`gradient_accumulate_steps` to your current batch size."
                            )
                            exit(-1)

            if hidden_states is not None:
                kwargs["hidden_states"] = hidden_states

            for key in kwargs.keys():
                if (
                    isinstance(kwargs[key], torch.Tensor)
                    or isinstance(kwargs[key], list)
                    or isinstance(kwargs[key], tuple)
                ):
                    if key not in self.inputs[name].keys():  # initialization
                        data = to_device(kwargs[key], device=torch.device("cpu"))
                        if data is None or (self.batch_size > 1 and key in self.shared_cache_keys):
                            self.inputs[name][key] = data
                            continue
                        if self.batch_size <= 1:
                            self.inputs[name][key] = [data]
                        else:
                            data = post_process_cache_data(self.batch_size, data, key)
                            self.inputs[name][key] = list(torch.split(data, 1, dim=self.batch_dim))
                    else:  # append cache inputs
                        new_data = post_process_cache_data(self.batch_size, kwargs[key], key)
                        if new_data is None:  # shareable args or NoneType
                            continue
                        new_data = to_device(new_data, device=torch.device("cpu"))
                        if self.batch_size <= 1:
                            self.inputs[name][key].append(new_data)
                        else:
                            self.inputs[name][key].extend(list(torch.split(new_data, 1, dim=self.batch_dim)))
                elif isinstance(kwargs[key], (str, bool, type(None))):
                    if key not in self.inputs[name].keys():
                        self.inputs[name][key] = kwargs[key]
                else:
                    # Parameters not to be cached
                    if check_skippable_keywords(key):
                        logger.warning_once(
                            f"Please note that '{key}' key" " is not currently used in quantization fine-tuning."
                        )
            reset_params(self.inputs[name])
            if name == self.last_cache_name:
                raise NotImplementedError
            else:
                if hidden_states is not None:
                    kwargs.pop("hidden_states")
                    return m.orig_forward(hidden_states, *positional_inputs, **kwargs)
                else:
                    # Currently only for Llama-3.2-Vision-Instruct Series
                    return m.orig_forward(*positional_inputs, **kwargs)

        return forward

    @torch.no_grad()
    def _get_cache_data_hook_for_layer(self, name):
        """A forward hook to save input max of a module
        :param name: the module name
        :return: A hook function."""

        def cache_input_hook(module, inputs, outputs):
            input = inputs
            if isinstance(inputs, tuple) or isinstance(input, list):
                input = inputs[0]
            if name in self.inputs:
                self.inputs[name].extend(list(torch.split(input.to("cpu"), 1, dim=0)))
            else:
                self.inputs[name] = list(torch.split(input.to("cpu"), 1, dim=0))

        return cache_input_hook

    def _recover_forward(self):
        """Recovers the forward function."""
        for n, m in self.model.named_modules():
            if hasattr(m, "orig_forward"):
                m.forward = m.orig_forward
                delattr(m, "orig_forward")
        for hook_handle in self.hook_handles:
            hook_handle.remove()
        self.hook_handles = []

    def _replace_forward(self):
        """Replaces the forward function."""
        from functools import partial

        for n, m in self.model.named_modules():
            if n in self.to_cached_layers and type(m) not in self.supported_types:  ##block
                m.orig_forward = m.forward
                m.forward = partial(self._get_block_forward_func(n), m)
            elif n in self.to_cached_layers:  ##linear layer or conv1d layer
                hook_func = self._get_cache_data_hook_for_layer(n)
                hook_handle = m.register_forward_hook(hook_func)
                self.hook_handles.append(hook_handle)

    def _quantize_layer(
        self, layer_name: str, inputs: torch.Tensor, q_inputs: torch.Tensor = None, device: str = "cpu"
    ):
        """Quantize a specific layer of the model using the provided inputs.

        Args:
            layer_name (str): The name of the layer to quantize.
            inputs (torch.Tensor): Input data for quantization.
            q_inputs (torch.Tensor, optional): Quantized input data. Defaults to None.
            device (torch.device, optional): The device to use for quantization. Defaults to torch.device("cpu").

        Returns:
            None
        """
        logger.info(f"quantizing layer {layer_name}")
        layer = get_module(self.model, layer_name)
        if hasattr(layer, "tuning_device"):
            device = layer.tuning_device

        layer = layer.to(device)
        for i in range(len(inputs)):
            inputs[i] = inputs[i].to(layer.weight.dtype)
            if q_inputs is not None:
                q_inputs[i] = q_inputs[i].to(layer.weight.dtype)

        wrapper_linear = WrapperLinear(
            layer,
            enable_minmax_tuning=self.enable_minmax_tuning,
            enable_torch_compile=self.enable_torch_compile,
            device=device,
        ).to(device)
        round_params = []
        minmax_params = []
        for key in wrapper_linear.params.keys():
            if "min" in key or "max" in key:
                minmax_params.append(wrapper_linear.params[key])
            else:
                round_params.append(wrapper_linear.value)
        if len(round_params) + len(minmax_params) <= 0:
            dump_info = f"quantized {layer_name}"
            logger.info(dump_info)
            with torch.no_grad():
                unwrapper_layer(self.model, wrapper_linear, layer_name, {})
            mv_module_from_gpu(layer)

        lr = torch.tensor(self.lr)
        minmax_lr = torch.tensor(self.minmax_lr)
        if self.enable_minmax_tuning:
            optimizer = self.optimizer(
                [{"params": round_params}, {"params": minmax_params, "lr": minmax_lr}], lr=lr, weight_decay=0
            )
        else:
            optimizer = self.optimizer(round_params, lr=lr, weight_decay=0)

        if self.lr_scheduler is None:
            lr_schedule = torch.optim.lr_scheduler.LinearLR(
                optimizer, start_factor=1.0, end_factor=0.0, total_iters=self.iters
            )
        else:
            lr_schedule = copy.deepcopy(self.lr_scheduler)
        nsamples = len(inputs)
        last_best_iter = 0
        best_loss = torch.finfo(torch.float).max
        scaler = self._get_scaler()  # pylint: disable=assignment-from-none
        init_loss = None
        gradient_accumulate_steps = self.batch_size  # Force to low gpu
        batch_size = 1  # Force to low gpu
        global_batch_size = batch_size * gradient_accumulate_steps
        global_batch_size = min(nsamples, global_batch_size)
        if self.sampler != "rand":
            whole_indices = torch.randperm(nsamples)[:global_batch_size]
        total_loss = 0
        num_elm = 1
        mse_reduction = "mean"
        if gradient_accumulate_steps != 1:
            mse_reduction = "sum"
        mse_loss = torch.nn.MSELoss(reduction=mse_reduction).to(device)

        for i in range(self.iters):
            total_loss = 0
            if self.sampler == "rand":
                whole_indices = torch.randperm(nsamples)[:global_batch_size]
                if gradient_accumulate_steps != 1:
                    if q_inputs is not None:
                        num_elm = self._get_current_num_elm(q_inputs, whole_indices)
                    else:
                        num_elm = self._get_current_num_elm(inputs, whole_indices)
            for tmp_step in range(gradient_accumulate_steps):
                indices = whole_indices[tmp_step * batch_size : (tmp_step + 1) * batch_size]
                if q_inputs is not None:
                    current_input = [q_inputs[i] for i in indices]
                    current_input = torch.cat(current_input, dim=0).to(device)
                    org_input = [inputs[i] for i in indices]
                    org_input = torch.cat(org_input, dim=0).to(device)
                else:
                    current_input = [inputs[i] for i in indices]
                    current_input = torch.cat(current_input, dim=0).to(device)
                    org_input = current_input
                with torch.no_grad():
                    current_output = layer(org_input)
                if self.attention_mask:
                    tmp_attention_mask = [self.attention_mask[i] for i in indices]
                    tmp_attention_mask = torch.cat(tmp_attention_mask, dim=0).to(device)
                    tmp_attention_mask.unsqueeze_(-1)
                    if self.amp:
                        with autocast(device_type=device.split(":")[0], dtype=self.amp_dtype):
                            output_q = wrapper_linear(current_input)  # pylint: disable=not-callable
                            loss = mse_loss(  # pylint: disable=not-callable
                                (output_q * tmp_attention_mask).to(torch.float32),
                                (current_output * tmp_attention_mask).to(torch.float32),
                            )
                    else:
                        output_q = wrapper_linear(current_input)  # pylint: disable=not-callable
                        loss = mse_loss(  # pylint: disable=not-callable
                            (output_q * tmp_attention_mask).to(torch.float32),
                            (current_output * tmp_attention_mask).to(torch.float32),
                        )
                else:
                    if self.amp:
                        with autocast(device_type=device.split(":")[0], dtype=self.amp_dtype):
                            output_q = wrapper_linear(current_input)  # pylint: disable=not-callable
                            loss = mse_loss(  # pylint: disable=not-callable
                                output_q.to(torch.float32),
                                current_output.to(torch.float32),  # mul 1.0 will copy the output
                            )
                    else:
                        output_q = wrapper_linear(current_input)  # pylint: disable=not-callable
                        loss = mse_loss(  # pylint: disable=not-callable
                            output_q.to(torch.float32), current_output.to(torch.float32)
                        )

                total_loss += loss.item() / num_elm

                self._scale_loss_and_backward(scaler, loss)
            if i == 0:
                init_loss = total_loss

            if total_loss < best_loss:
                best_loss = total_loss
                if not self.not_use_best_mse:
                    best_params = collect_best_params(wrapper_linear, self.cache_device)
                    last_best_iter = i
            if self.not_use_best_mse and i == self.iters - 1:
                best_params = collect_best_params(wrapper_linear, self.cache_device)

            if not self.not_use_best_mse:
                if 0 < self.dynamic_max_gap <= i - last_best_iter:
                    break
            self._step(scaler, optimizer, lr_schedule)

        last_loss = total_loss
        best_iter = self.iters
        if not self.not_use_best_mse:
            last_loss = best_loss
            best_iter = last_best_iter
        with torch.no_grad():
            unwrapper_layer(self.model, wrapper_linear, layer_name, best_params)
        mv_module_from_gpu(layer)
        dump_info = f"quantized {layer_name},  loss iter 0: {init_loss:.6f} -> iter {best_iter}: {last_loss:.6f}"
        logger.info(dump_info)

    def _register_act_max_hook(self, model):

        def get_act_max_hook(module, input, output):
            if isinstance(input, (tuple, list)):
                input = input[0]
            if input.numel() == 0:
                return  # as no needs for act_max update
            input, _, _ = reshape_pad_tensor_by_group_size(input, self.act_group_size)
            act_max = torch.max(torch.abs(input), dim=-1).values
            if not hasattr(module, "act_max") or module.act_max.numel() == 0:
                module.act_max = act_max
            else:
                act_max = act_max.to(module.act_max.device)
                if is_nv_fp(self.act_data_type):  ## for nvfp per-tensor input_global_scale calculation usage
                    module.act_max = torch.max(
                        torch.tensor([act_max.max(), module.act_max.max()], device=act_max.device)
                    )
                else:
                    module.act_max = torch.max(act_max, module.act_max)

        hook_handles = []

        for n, m in model.named_modules():
            if (
                hasattr(m, "act_dynamic")
                and check_need_act_calibration(m.act_dynamic, m.act_data_type, m.act_bits)
                and check_to_quantized(m)
            ):
                hook = m.register_forward_hook(get_act_max_hook)
                hook_handles.append(hook)
                continue

            # for whole model, RTN
            if n in self.layer_config:
                config = self.layer_config[n]
                act_dynamic = config.get("act_dynamic", True)
                act_data_type = config.get("act_data_type", None)
                act_bits = config.get("act_bits", 16)
                if (
                    config["bits"] <= 8
                    and check_need_act_calibration(act_dynamic, act_data_type, act_bits)
                    and check_to_quantized(config)
                ):
                    hook = m.register_forward_hook(get_act_max_hook)
                    hook_handles.append(hook)
                    continue
        return hook_handles

    def _get_current_output(self, output: list[torch.Tensor], indices: list[int]) -> torch.Tensor:
        current_output = [output[x] for x in indices]
        current_output = torch.cat(current_output, dim=self.batch_dim)
        return current_output

    def _get_current_q_output(
        self,
        block: torch.nn.Module,
        input_ids: list[torch.Tensor],
        input_others: dict,
        indices: list[int],
        device: str,
        cache_device: str = "cpu",
    ) -> torch.Tensor:
        current_input_ids, current_input_others = self._sampling_inputs(
            input_ids,
            input_others,
            indices,
            seqlen=self.seqlen,
            batch_dim=self.batch_dim,
            share_cache_keys=self.shared_cache_keys,
        )
        output_q = self.block_forward(block, current_input_ids, current_input_others, self.amp, self.amp_dtype, device)
        return output_q.to(cache_device)

    def _get_current_num_elm(
        self,
        input_ids: list[torch.Tensor],
        indices: list[int],
    ) -> int:
        current_input_ids = [input_ids[i] for i in indices]
        return sum(id.numel() for id in current_input_ids)

    def quantize_block(
        self,
        block: torch.nn.Module,
        inputs: tuple[Union[list[torch.Tensor], dict, Any], Optional[dict]],
        q_input: Union[torch.Tensor, dict, None] = None,
        device: Union[str, torch.device] = "cpu",
        auto_offload=True,
    ):
        """
        This function quantizes a specific decoded block of a model.
        It is primarily used by LLM-Compressor. For more details, please refer to the following PR:
        https://github.com/vllm-project/llm-compressor/pull/1994
        """

        # TODO: release below assertion after supporting MLLM and diffusion model quantization with quantize_block
        assert self.__class__.__name__ not in [
            "DiffusionCompressor",
            "MLLMCompressor",
        ], f"Currently, {self.__class__.__name__} does not support support quantize block with this function."
        input_ids, input_others = normalize_input(inputs)
        return self._quantize_block(block, input_ids, input_others, q_input, device, auto_offload)

    def _get_loss(
        self,
        output_q: torch.Tensor,
        current_output: torch.Tensor,
        indices: torch.Tensor,
        mse_loss: Callable,
        device: Union[str, torch.device] = "cpu",
    ):
        if self.attention_mask:
            tmp_attention_mask = [self.attention_mask[i] for i in indices]
            tmp_attention_mask = torch.cat(tmp_attention_mask, dim=0).to(device)
            tmp_attention_mask.unsqueeze_(-1)
            if self.amp:
                with autocast(device_type=device.split(":")[0], dtype=self.amp_dtype):
                    loss = mse_loss(  # pylint: disable=not-callable
                        (output_q * tmp_attention_mask).to(torch.float32),
                        (current_output * tmp_attention_mask).to(torch.float32),
                    )
            else:
                loss = mse_loss(  # pylint: disable=not-callable
                    output_q.to(torch.float32) * tmp_attention_mask,
                    current_output.to(torch.float32) * tmp_attention_mask,
                )

        else:
            if self.amp:
                with autocast(device_type=device.split(":")[0], dtype=self.amp_dtype):
                    loss = mse_loss(  # pylint: disable=not-callable
                        output_q.to(torch.float32), current_output.to(torch.float32)
                    )
            else:
                loss = mse_loss(  # pylint: disable=not-callable
                    output_q.to(torch.float32),
                    current_output.to(torch.float32),
                )
        return loss

    def _quantize_block(
        self,
        block: torch.nn.Module,
        input_ids: Union[list[torch.Tensor], dict],
        input_others: dict,
        q_input: Union[torch.Tensor, dict, None] = None,
        device: Union[str, torch.device] = "cpu",
        auto_offload=True,
    ):
        """Quantize the weights of a given block of the model.

        Args:
        block: The block of the model to be quantized.
        input_ids: The input tensor containing tokenized input ids.
        input_others: A dictionary containing additional input data.
        q_input: The quantized input tensor.
        device: The device for quantization.

        Returns:
        Tuple: (q_outputs, output) if self.enable_quanted_input is True, else (None, output)
        """
        if is_fp8_model(self.model):
            for n, m in block.named_modules():
                if is_fp8_linear(m):
                    new_layer = convert_fp8_layer_to_linear(m, self.amp_dtype, self.device).to(device)
                    set_module(block, n, new_layer)

        if auto_offload:
            # card_0_in_high_risk indicates that card_0 memory is already in high usage (90%) w/o any weights
            # loss_device is used to calculate loss on the second device if available and card_0_in_high_risk
            if is_auto_device_mapping(self.device_map) and len(self.device_list) > 1:
                card_0_in_high_risk, loss_device = set_auto_device_map_for_block_with_tuning(
                    block, self.device_map, input_ids, self.low_gpu_mem_usage, self.batch_size, device
                )
            else:
                block = block.to(device)
                card_0_in_high_risk, loss_device = False, device
        else:
            card_0_in_high_risk, loss_device = False, device

        if len(self.device_list) > 1 and auto_offload:
            for n, m in block.named_modules():
                if len(list(m.children())) != 0 or not hasattr(m, "tuning_device"):
                    continue
                from accelerate.hooks import AlignDevicesHook, add_hook_to_module

                hook = AlignDevicesHook(m.tuning_device, io_same_device=True)
                add_hook_to_module(m, hook, True)

        if q_input is None:
            hook_handles = self._register_act_max_hook(block)

            output = self._get_block_outputs(
                block, input_ids, input_others, self.batch_size * self.infer_bs_coeff, device, self.cache_device
            )

            for handle in hook_handles:
                handle.remove()
        else:
            output = self._get_block_outputs(
                block, input_ids, input_others, self.batch_size * self.infer_bs_coeff, device, self.cache_device
            )
            hook_handles = self._register_act_max_hook(block)
            if hook_handles:
                self._get_block_outputs(
                    block,
                    q_input,
                    input_others,
                    self.batch_size * self.infer_bs_coeff,
                    device,
                    self.cache_device,
                    save_output=False,
                )

            for handle in hook_handles:
                handle.remove()

        if q_input is not None:
            if input_ids is not q_input:
                clear_memory(input_ids, device_list=self.device_list)
            else:
                clear_memory(device_list=self.device_list)
            input_ids = q_input

        quantized_layer_names, unquantized_layer_names = self.wrapper_block(
            block,
            self.enable_minmax_tuning,
            self.enable_norm_bias_tuning,
            enable_torch_compile=self.enable_torch_compile,
            device=device,
        )
        if is_nv_fp(self.data_type):  # enable qkv and moe structure global_scale fuse
            from auto_round.data_type.utils import update_fused_layer_global_scales

            modules = block.modules()
            for module in modules:
                update_fused_layer_global_scales(module)
        round_params = []
        minmax_params = []
        for n, m in block.named_modules():
            if hasattr(m, "orig_layer"):
                for key in m.params.keys():
                    if "min" in key or "max" in key:
                        minmax_params.append(m.params[key])
                    else:
                        round_params.append(m.params[key])

        lr = torch.tensor(self.lr)
        minmax_lr = torch.tensor(self.minmax_lr)
        is_adam = "adam" in self.__class__.__name__.lower()

        extra_kwargs = {} if is_adam else {"momentum": self.momentum}

        if self.enable_minmax_tuning:
            params = [
                {"params": round_params},
                {"params": minmax_params, "lr": minmax_lr},
            ]
        else:
            params = round_params

        optimizer = self.optimizer(
            params,
            lr=lr,
            weight_decay=0,
            **extra_kwargs,
        )

        if len(round_params) + len(minmax_params) <= 0:
            dump_info = (
                f"quantized {len(quantized_layer_names)}/{(len(quantized_layer_names) + len(unquantized_layer_names))} "
                f"layers in the block"
            )
            logger.info(dump_info)
            unwrapper_block(block, {})  # TODO Quant layer should change
            mv_module_from_gpu(block)
            return output, output

        if self.lr_scheduler is None:
            lr_schedule = torch.optim.lr_scheduler.LinearLR(
                optimizer, start_factor=1.0, end_factor=0.0, total_iters=self.iters
            )
        else:
            lr_schedule = copy.deepcopy(self.lr_scheduler)

        if isinstance(input_ids, dict):  # input_ids of Flux is dict
            nsamples = len(input_ids["hidden_states"])
        else:
            nsamples = len(input_ids)

        global_batch_size = self.batch_size * self.gradient_accumulate_steps
        global_batch_size = min(nsamples, global_batch_size)
        if self.sampler != "rand":
            whole_indices = torch.randperm(nsamples)[:global_batch_size]
        last_best_iter = 0
        best_loss = torch.finfo(torch.float).max
        num_elm = 1
        mse_reduction = "mean"
        if self.gradient_accumulate_steps != 1:
            mse_reduction = "sum"
        mse_loss = torch.nn.MSELoss(reduction=mse_reduction).to(device)
        scaler = self._get_scaler()  # pylint: disable=assignment-from-none
        init_loss = None
        best_params = {}
        total_loss = 0
        # We assume the block input and output shape is same
        if self.gradient_accumulate_steps != 1:
            whole_indices = torch.arange(global_batch_size)
            num_elm = self._get_current_num_elm(input_ids, whole_indices)

        for i in range(self.iters):
            if self.enable_alg_ext and self.data_type.endswith("dq"):
                for n, m in block.named_modules():
                    m.cur_iter = i
            total_loss = 0
            if self.sampler == "rand":
                whole_indices = torch.randperm(nsamples)[:global_batch_size]

            for tmp_step in range(self.gradient_accumulate_steps):
                indices = whole_indices[tmp_step * self.batch_size : (tmp_step + 1) * self.batch_size]

                current_output = self._get_current_output(output, indices)

                current_output = to_device(current_output, loss_device)

                output_q = self._get_current_q_output(block, input_ids, input_others, indices, device, loss_device)

                loss = self._get_loss(output_q, current_output, indices, mse_loss, device)

                total_loss += loss.item() / num_elm

                if self.low_gpu_mem_usage and card_0_in_high_risk:
                    # clear memory to avoid OOM due to memory fragmentation
                    clear_memory_if_reached_threshold(threshold=0.5, device_list=self.device_list)

                self._scale_loss_and_backward(scaler, loss)

                if self.low_gpu_mem_usage and card_0_in_high_risk:
                    # clear memory to avoid OOM due to memory fragmentation
                    clear_memory_if_reached_threshold(threshold=0.8, device_list=self.device_list)

            if i == 0:
                init_loss = total_loss

            if total_loss < best_loss:
                best_loss = total_loss
                if not self.not_use_best_mse:
                    best_params = collect_best_params(block, self.cache_device)
                    # print(f"get better result at iter {i}, the loss is {total_loss}", flush=True)

                    last_best_iter = i
            if self.not_use_best_mse and i == self.iters - 1:
                best_params = collect_best_params(block, self.cache_device)

            if not self.not_use_best_mse:
                if 0 < self.dynamic_max_gap <= i - last_best_iter:
                    break
            self._step(scaler, optimizer, lr_schedule)

        last_loss = total_loss
        best_iter = self.iters
        if not self.not_use_best_mse:
            last_loss = best_loss
            best_iter = last_best_iter
        dump_info = (
            f"quantized {len(quantized_layer_names)}/{(len(quantized_layer_names) + len(unquantized_layer_names))} "
            f"layers in the block, loss iter 0: {init_loss:.6f} -> iter {best_iter}: {last_loss:.6f}"
        )

        if self.low_gpu_mem_usage:
            clear_memory(device_list=self.device_list)  # clear cached memory during training
        if len(unquantized_layer_names) != 0:
            logger.info(f"{unquantized_layer_names} have not been quantized")
        with torch.no_grad():
            unwrapper_block(block, best_params)

        if is_nv_fp(self.act_data_type):
            # enable moe experts act_max automatic generation for WrapperWALayer
            set_amax_for_all_moe_layers(block, attr_name="orig_layer.act_max")

        if self.enable_quanted_input:
            q_outputs = self._get_block_outputs(
                block,
                input_ids,
                input_others,
                self.batch_size * self.infer_bs_coeff,
                device,
                cache_device=self.cache_device,
            )

            if len(self.device_list) > 1 and auto_offload:
                accelerate.hooks.remove_hook_from_submodules(block)
            if auto_offload:
                mv_module_from_gpu(block)

            clear_memory(input_ids, device_list=self.device_list)
            memory_info_summary = memory_monitor.get_summary()
            logger.infoclean(dump_info + "," + memory_info_summary)

            return q_outputs, output
        else:
            if len(self.device_list) > 1 and auto_offload:
                accelerate.hooks.remove_hook_from_submodules(block)
            if auto_offload:
                mv_module_from_gpu(block)
            clear_memory(input_ids, device_list=self.device_list)
            memory_info_summary = memory_monitor.get_summary()
            logger.infoclean(dump_info + "," + memory_info_summary)

            return None, output

    def _split_inputs(self, inputs: dict) -> tuple[torch.Tensor, dict]:
        input_ids = inputs["input_ids"]
        inputs.pop("input_ids", None)
        input_others = inputs
        return input_ids, input_others

    def _quantize_blocks(
        self,
        model: torch.nn.Module,
        inputs: dict,
        block_names: list,
        q_input: torch.Tensor = None,
        nblocks: int = 1,
        device: str = "cpu",
        pbar: tqdm = None,
    ):
        """Quantize and dequantize the weights of the specified blocks in the model.

        Args:
        model: The PyTorch model to be quantized.
        inputs: The input data for quantization.
        block_names: The names of the blocks to be quantized and dequantized.
        nblocks: The number of blocks to quantize and dequantize.
        device: The device for quantization and dequantization.

        Returns:
        None
        """
        clear_memory(device_list=self.device_list)
        for n, m in model.named_parameters():
            m.requires_grad_(False)

        input_ids, input_others = self._split_inputs(inputs)
        clear_memory(device_list=self.device_list)
        input_ids = to_device(input_ids, self.cache_device)
        input_others = to_device(input_others, self.cache_device)
        # As in calibration phase, we may use bf16 for calibration due to low_gpu_memory usage

        tmp_dtype = self.amp_dtype if self.amp else torch.float32
        input_ids = to_dtype(input_ids, tmp_dtype)

        for key in input_others.keys():
            if isinstance(input_others[key], torch.Tensor) and (
                input_others[key].dtype == torch.float16 or input_others[key].dtype == torch.bfloat16
            ):
                input_others[key] = input_others[key].to(tmp_dtype)
            elif isinstance(input_others[key], list):
                for i in range(len(input_others[key])):
                    to_dtype(input_others[key][i], tmp_dtype)

        if pbar is None:
            pbar = tqdm(range(0, len(block_names), nblocks))

        for i in range(0, len(block_names), nblocks):
            if i != 0:
                pbar.update(1)
            if nblocks == 1:
                n = block_names[i]
                pbar.set_description(f"Quantizing {n}")
                m = get_module(model, n)
            else:
                names = block_names[i : min(i + nblocks, len(block_names))]
                pbar.set_description(f"Quantizing [{i + 1}-{min(i + nblocks, len(block_names))}]/{len(block_names)}")
                modules = [get_module(model, n) for n in names]
                m = WrapperMultiblock(modules)

            m.config = model.config if hasattr(model, "config") else None
            q_input, input_ids = self._quantize_block(
                m,
                input_ids,
                input_others,
                q_input=q_input,
                device=device,
            )
            if hasattr(model, "config"):
                del m.config
            if self.immediate_packing:
                for _, tmp_m in m.named_modules():
                    if not (hasattr(tmp_m, "bits") and check_to_quantized(tmp_m)):
                        continue
                    self._immediate_pack(tmp_m.tmp_name)

            if self.immediate_saving:
                last_group = (i + nblocks) >= len(block_names)
                immediate_saving(self, m, last_group=last_group)
        if pbar is not None:
            pbar.update(1)

        if not self.immediate_saving:
            self.model = mv_module_from_gpu(self.model)
        for n, m in self.model.named_modules():
            if hasattr(m, "name"):
                delattr(m, "name")

        del q_input
        del input_ids
        del input_others
        del inputs

        clear_memory(device_list=self.device_list)

    def save_quantized(
        self, output_dir: str = None, format: str = "auto_round", inplace: bool = True, **kwargs
    ) -> torch.nn.Module:
        """Save the quantized model to the specified output directory in the specified format.

        Args:
            output_dir (str, optional): The directory to save the quantized model. Defaults to None.
            format (str, optional): The format in which to save the model. Defaults to "auto_round".
            inplace (bool, optional): Whether to modify the model in place. Defaults to True.
            **kwargs: Additional keyword arguments specific to the export format.

        Returns:
            object: The compressed model object.
        """
        format = self._check_supported_format(format)

        if not self.quantized:
            logger.warning("please run autoround.quantize first")
            return
        if format == "fake" or format == "qdq":  # TODO fix act quantization later
            self.model = self.model.to("cpu")
            self.model.save_pretrained(output_dir)
            if self.tokenizer is not None and hasattr(self.tokenizer, "save_pretrained"):
                self.tokenizer.save_pretrained(output_dir)
            processor = kwargs.get("processor", None)
            if processor is not None:
                processor.save_pretrained(output_dir)
            try:
                copy_python_files_from_model_cache(self.model, output_dir)
            except Exception as e:
                logger.warning("Skipping source model Python file copy due to error: %s", e)
            return
        if self.act_bits <= 8 and format == "qdq":
            logger.warning(
                "Support for exporting activation quantization is limited. "
                "Please ensure that your configuration is supported."
            )
        # if format == "llm_compressor" and (is_nv_fp(self.data_type) or is_mx_fp(self.data_type)):
        #     format = format.replace("llm_compressor", f"llm_compressor:{self.data_type}")
        if format == "llm_compressor" and (is_nv_fp(self.data_type) or is_mx_fp(self.data_type)):
            format = format.replace("llm_compressor", f"llm_compressor:{self.data_type}")
        if format == "llm_compressor" and is_static_wfp8afp8(self):
            format = format.replace("llm_compressor", "llm_compressor:{AutoRoundFormat.FP8_STATIC.value}")

        from auto_round.export import EXPORT_FORMAT

        backend = format
        format = format.split(":")[0]
        if format not in EXPORT_FORMAT:
            logger.error(f"export format only supports {EXPORT_FORMAT.keys()}")
            raise ValueError(f"export format only supports {EXPORT_FORMAT.keys()}, but got {format}")
        save_quantized_as_format = EXPORT_FORMAT.get(format)
        if "gptq" in format and not self.sym:
            logger.warning(
                "the asymmetrical kernel of the GPTQ format may result in a noticeable accuracy drop,"
                " particularly for 2-bit quantization and smaller models."
                " We recommend exporting to either the AutoAWQ format ( only 4 bits) or "
                "the AutoRound format(2/3/4/8 bits)."
            )
        if "awq" in format and not self.bits == 4:
            raise ValueError("The AWQ format only supports W4 quantization ")
        serialization_keys = [
            "bits",
            "group_size",
            "sym",
            "data_type",
            "enable_quanted_input",
            "enable_minmax_tuning",
            "seqlen",
            "batch_size",
            "scale_dtype",
            "lr",
            "minmax_lr",
            "gradient_accumulate_steps",
            "iters",
            "amp",
            "nsamples",
            "low_gpu_mem_usage",
            "to_quant_block_names",
            "enable_norm_bias_tuning",
            "act_bits",
            "act_group_size",
            "act_sym",
            "act_dynamic",
            "act_data_type",
            "super_bits",
            "super_group_size",
            "regex_config",
        ]
        if isinstance(self.dataset, str):
            serialization_keys.append("dataset")
        serialization_dict = {}
        for key in serialization_keys:
            serialization_dict[key] = getattr(self, key)
        from auto_round.version import __version__

        serialization_dict["autoround_version"] = __version__
        if "scale_dtype" in serialization_dict.keys():
            serialization_dict["scale_dtype"] = str(serialization_dict["scale_dtype"])

        compressed_model = save_quantized_as_format(  # TODO refine the code
            output_dir,
            model=self.model,
            layer_config=self.layer_config,
            inplace=inplace,
            bits=self.bits,
            act_bits=self.act_bits,
            group_size=self.group_size,
            sym=self.sym,
            iters=self.iters,
            lr=self.lr,
            minmax_lr=self.minmax_lr,
            enable_minmax_tuning=self.enable_minmax_tuning,
            enable_quanted_input=self.enable_quanted_input,
            scale_dtype=self.scale_dtype,
            tokenizer=self.tokenizer,
            supported_types=self.supported_types,
            data_type=self.data_type,
            act_data_type=self.act_data_type,
            serialization_dict=serialization_dict,
            backend=backend,
            to_quant_block_names=self.to_quant_block_names,
            quant_block_list=self.quant_block_list,
            device=self.device,
            **kwargs,
        )
        return compressed_model

    def _get_quantized_layer_names_outside_blocks(self) -> list:
        """Gets the names of quantized layers outside blocks in the model.

        Returns:
            list: List of layer names outside blocks.
        """
        if self.layer_config is None or len(self.layer_config) == 0:
            return []

        layer_names = []
        all_layers_in_block = get_layer_names_in_block(self.model, self.supported_types, self.quant_block_list)

        for key in self.layer_config.keys():
            if key in all_layers_in_block:
                continue
            layer = get_module(self.model, key)
            if layer is None:
                logger.error(f"could not find layer {key} in the model, exit...")
                exit(-1)
            if type(layer) in self.supported_types and check_to_quantized(self.layer_config[key]):
                layer_names.append(key)

        return layer_names

    def _set_amp_dtype(self) -> None:
        """Sets the automatic mixed precision (AMP) data type for the model based on the device and configuration."""
        self.amp_dtype = torch.bfloat16
        if self.model.dtype != torch.float32:
            self.amp_dtype = self.model.dtype
        if self.device == "cpu" or "hpu" in self.device:
            self.amp_dtype = torch.bfloat16
        if self.amp:
            if self.device == "cpu" and not CpuInfo().bf16:
                self.amp = False
                self.amp_dtype = torch.float32
                self.model = self.model.to(torch.float32)
                logger.warning(
                    f"amp is set to FALSE as the current {self.device} device does not support the 'bf16' data type."
                )
            else:
                if self.model.dtype != self.amp_dtype:
                    self.model = self.model.to(self.amp_dtype)
        else:
            self.amp_dtype = torch.float32
            self.model = self.model.to(torch.float32)

    def _get_optimizer(self, optimizer: Any):
        """Returns the specified optimizer. In SignRound, we fix the optimizer.

        Args:
        optimizer: The optimizer to be used.

        Returns:
        The specified optimizer.
        """
        return SignSGD

    def _get_scaler(self):
        """Returns scaler, in SignRound, no need to use scaler."""
        return None

    def _scale_loss_and_backward(self, scaler: Any, loss: torch.Tensor) -> torch.Tensor:
        """Scales the loss and performs backward pass.

        Args:
        scaler: The scaler to be used.
        loss: The loss to be scaled.

        Returns:
        The scaled loss.
        """
        scale_loss = loss * 1000
        scale_loss.backward()
        if is_hpex_available():
            htcore.mark_step()
        return scale_loss

    def _step(self, scaler: Any, optimizer: Any, lr_schedule: Any):
        """Performs a step in the optimization process.

        Args:
        scaler: The scaler to be used.
        optimizer: The optimizer for the step.
        lr_schedule: The learning rate schedule.

        Returns:
        None
        """
        optimizer.step()
        # for hpu
        if is_hpex_available():
            htcore.mark_step()
        optimizer.zero_grad()
        lr_schedule.step()

    @classmethod
    @torch.no_grad()
    def _sampling_inputs(
        cls,
        input_ids: Union[list[torch.Tensor], dict],
        input_others: dict,
        indices: list[int] | torch.Tensor,
        seqlen: int,
        batch_dim: int = 0,
        share_cache_keys: tuple = (),
    ):
        """Samples inputs based on the given indices and sequence length.

        Args:
        input_ids: The list of input tensor containing  input_ids.
        input_others: A dictionary containing other input data.
        indices: The indices to sample from the input.
        seqlen: The sequence length.

        Returns:
        current_input_ids: The sampled input IDs.
        current_input_others: The sampled other input data.
        """
        if isinstance(input_ids, list):
            current_input_ids = [input_ids[i] for i in indices]
            current_input_ids = torch.cat(current_input_ids, dim=batch_dim)
        elif isinstance(input_ids, dict):
            current_input_ids = defaultdict(list)
            for k in input_ids.keys():
                current_input_ids[k].extend([input_ids[k][i] for i in indices])
                current_input_ids[k] = torch.cat(current_input_ids[k], dim=batch_dim)

        current_input_others = {"positional_inputs": input_others["positional_inputs"]}
        for key in input_others.keys():
            if "positional_inputs" in key:
                continue
            if (key not in share_cache_keys or len(indices) == 1) and not isinstance(
                input_others[key], (str, bool, type(None))
            ):
                current_input_others[key] = None
                if input_others[key] is not None:
                    current_input_others[key] = [input_others[key][i] for i in indices]
                    if len(indices) == 1:
                        current_input_others[key] = current_input_others[key][0]
                    else:
                        try:
                            current_input_others[key] = torch.cat(current_input_others[key], dim=0)
                        except TypeError as err:
                            logger.warning_once("Please check the model cache inputs or try setting batch_size to 1.")
            else:
                current_input_others[key] = input_others[key]

        return current_input_ids, current_input_others


class LLMCompressor(BaseCompressor):
    pass<|MERGE_RESOLUTION|>--- conflicted
+++ resolved
@@ -270,11 +270,8 @@
         enable_deterministic_algorithms = kwargs.pop("enable_deterministic_algorithms", False)
         self.momentum = kwargs.pop("momentum", 0.0)
         static_kv_dtype = kwargs.pop("static_kv_dtype", None)
-<<<<<<< HEAD
-=======
         static_attention_dtype = kwargs.pop("static_attention_dtype", None)
         model_dtype = kwargs.pop("model_dtype", None)
->>>>>>> 6bde0e11
         device = kwargs.pop("device", None)
         if envs.AR_USE_MODELSCOPE:
             platform = "model_scope"
