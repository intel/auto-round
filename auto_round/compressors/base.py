--- conflicted
+++ resolved
@@ -2483,18 +2483,13 @@
         device: Union[str, torch.device] = "cpu",
         auto_offload=True,
     ):
-<<<<<<< HEAD
         """
         This function quantizes a specific decoded block of a model.
         It is primarily used by LLM-Compressor. For more details, please refer to the following PR:
         https://github.com/vllm-project/llm-compressor/pull/1994
         """
     
-    
-        # TODO: relase below assertion after supporting MLLM and diffusion model quantization with quantize_block
-=======
         # TODO: release below assertion after supporting MLLM and diffusion model quantization with quantize_block
->>>>>>> e5b58abb
         assert self.__class__.__name__ not in [
             "DiffusionCompressor",
             "MLLMCompressor",
