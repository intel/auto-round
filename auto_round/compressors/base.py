# Copyright (c) 2023 Intel Corporation
#
# Licensed under the Apache License, Version 2.0 (the "License");
# you may not use this file except in compliance with the License.
# You may obtain a copy of the License at
#
#    http://www.apache.org/licenses/LICENSE-2.0
#
# Unless required by applicable law or agreed to in writing, software
# distributed under the License is distributed on an "AS IS" BASIS,
# WITHOUT WARRANTIES OR CONDITIONS OF ANY KIND, either express or implied.
# See the License for the specific language governing permissions and
# limitations under the License.

import copy
import os
import re
import sys
import time
import traceback
from collections import defaultdict
from dataclasses import asdict, fields
from typing import Any, Callable, Optional, Union

import accelerate
import torch
from accelerate.big_modeling import dispatch_model, infer_auto_device_map
from accelerate.utils import get_balanced_memory
from torch import autocast
from tqdm import tqdm
from transformers import set_seed

from auto_round import envs
from auto_round.auto_scheme.gen_auto_scheme import AutoScheme
from auto_round.compressors.utils import (
    block_forward,
    check_need_act_calibration,
    check_skippable_keywords,
    collect_best_params,
    get_shared_keys,
    gguf_args_check,
    immediate_saving,
    infer_bits_by_data_type,
    init_cache,
    is_mx_fp,
    is_nv_fp,
    is_standard_fp,
    is_static_wfp8afp8,
    is_wfp8afp8,
    reset_params,
    set_layer_config,
)
from auto_round.data_type import QUANT_FUNC_WITH_DTYPE
from auto_round.data_type.utils import reshape_pad_tensor_by_group_size
from auto_round.export.export_to_autoround import AutoRoundFormat
from auto_round.export.export_to_gguf.config import GGUF_INNER_CONFIG, ModelType
from auto_round.logger import logger
from auto_round.schemes import QuantizationScheme, get_gguf_scheme, preset_name_to_scheme
from auto_round.sign_sgd import SignSGD
from auto_round.special_model_handler import _handle_moe_model
from auto_round.utils import (
    INNER_SUPPORTED_LAYER_TYPES,
    SUPPORTED_DTYPES,
    SUPPORTED_FORMATS,
    SUPPORTED_LAYER_TYPES,
    TORCH_VERSION_AT_LEAST_2_6,
    CpuInfo,
    check_and_mark_fp8_model,
    check_seqlen_compatible,
    check_to_quantized,
    clear_memory,
    compile_func,
    convert_dtype_str2torch,
    convert_fp8_layer_to_linear,
    convert_fp8_model_to_16b_model,
    copy_python_files_from_model_cache,
    detect_device,
    find_matching_blocks,
    flatten_list,
    get_block_names,
    get_layer_names_in_block,
    get_module,
    htcore,
    is_auto_device_mapping,
    is_debug_mode,
    is_fp8_linear,
    is_fp8_model,
    is_hpex_available,
    llm_load_model,
    mv_module_from_gpu,
    normalize_input,
    set_amax_for_all_moe_layers,
    set_module,
    to_device,
    to_dtype,
    unsupported_meta_device,
)
from auto_round.utils.device import (
    clear_memory_if_reached_threshold,
    get_major_device,
    parse_available_devices,
    set_auto_device_map_for_block_with_tuning,
    set_non_auto_device_map,
)
from auto_round.wrapper import WrapperLinear, WrapperMultiblock, unwrapper_block, unwrapper_layer, wrapper_block


class BaseCompressor(object):
    """Base compressor for LLM quantization

    Attributes:
        model (torch.nn.Module): The loaded PyTorch model in eval mode.
        tokenizer: Tokenizer used to prepare input text for calibration/tuning.
        platform (str): The platform to load pretrained moded, options: ["hf", "model_scope"]
        bits (int): Weight quantization bits.
        group_size (int): Per-group size for weight quantization.
        sym (bool): Whether to use symmetric weight quantization.
        layer_config (dict): Per-layer quantization configuration.
        nsamples (int): Number of calibration samples.
        enable_torch_compile (bool): Whether to enable compile_func for quant blocks/layers.
    """

    bits: int | None
    group_size: int | None
    sym: bool | None
    data_type: str | None
    act_bits: int | None
    act_group_size: int | None
    act_sym: bool | None
    act_data_type: str | None
    act_dynamic: bool | None
    super_bits: int | None
    super_group_size: int | None

    def __init__(
        self,
        model: Union[torch.nn.Module, str],
        tokenizer=None,
        platform="hf",
        scheme: Union[str, dict, QuantizationScheme, AutoScheme] = "W4A16",
        layer_config: dict[str, Union[str, dict, QuantizationScheme]] = None,
        dataset: Union[str, list, tuple, torch.utils.data.DataLoader] = "NeelNanda/pile-10k",
        iters: int = 200,
        seqlen: int = 2048,
        nsamples: int = 128,
        batch_size: int = 8,
        gradient_accumulate_steps: int = 1,
        low_gpu_mem_usage: bool = False,
        device_map: Union[str, torch.device, int, dict] = 0,
        enable_torch_compile: bool = False,
        enable_alg_ext: bool = False,
        disable_opt_rtn: bool = False,
        seed: int = 42,
        low_cpu_mem_usage: bool = False,
        **kwargs,
    ):
        """Initialize AutoRound with quantization and tuning configuration.

        Args:
            model (torch.nn.Module | str): Model object or model name to load.
            tokenizer: Tokenizer for text processing. Required if `model` is not a string and `iters > 0`.
            scheme (str| dict | QuantizationScheme ): A preset scheme that defines the quantization configurations
            bits (int, optional): Weight quantization bits. Defaults to 4.
            group_size (int, optional): Weight quantization group size. Defaults to 128.
            sym (bool, optional): Symmetric weight quantization. Defaults to True.
            layer_config (dict, optional): Layer-wise quantization config. Defaults to None.
            batch_size (int, optional): Calibration batch size. Defaults to 8.
            amp (bool, optional): Use AMP for tuning. Defaults to True.
            device (str | torch.device | int, optional): Compute device. Defaults to 0.
            dataset (str | list | tuple | DataLoader, optional): Calibration data. Defaults to "NeelNanda/pile-10k".
            enable_minmax_tuning (bool, optional): Enable weight min-max tuning. Defaults to True.
            lr (float, optional): Learning rate; if None, set to 1.0 / iters except when iters==0.
            minmax_lr (float, optional): Learning rate for min-max tuning; defaults to `lr`.
            low_gpu_mem_usage (bool, optional): Lower GPU memory mode. Defaults to False.
            low_cpu_mem_usage (bool, optional): Lower CPU memory mode. Defaults to False.
            iters (int, optional): Optimization iterations. Defaults to 200.
            seqlen (int, optional): Calibration sequence length. Defaults to 2048.
            nsamples (int, optional): Number of calibration samples. Defaults to 128.
            seed (int, optional): Random seed. Defaults to 42.
            gradient_accumulate_steps (int, optional): Gradient accumulation steps. Defaults to 1.
            data_type (str, optional): Weight data type string, e.g., "int". Defaults to "int".
            act_bits (int, optional): Activation quantization bits. Defaults to 16.
            act_group_size (int, optional): Activation group size. Defaults to None.
            act_sym (bool, optional): Symmetric activation quantization. Defaults to None.
            act_data_type (str, optional): Activation data type; inherits weight dtype if None and act_bits < 16.
            act_dynamic (bool, optional): Dynamic activation quantization. Defaults to True.
            enable_torch_compile (bool, optional): Enable torch.compile for quant blocks/layers. Defaults to False.
            device_map (str | dict, optional): Device placement map. Defaults to None.
            disable_opt_rtn (bool, optional): Disable RTN-mode optimization (iters=0). Defaults to False.
            enable_alg_ext (bool, optional): Enable algorithm extension (primarily for INT2). Defaults to False.
            **kwargs: Backward compatible options:
                - enable_alg_ext, quant_lm_head, lr, lr_scheduler, sampler, not_use_best_mse, dynamic_max_gap,
                  super_group_size, super_bits, scale_dtype ("fp16" etc.),
                  nblocks, to_quant_block_names,
                  enable_norm_bias_tuning, enable_quanted_input,
                  disable_deterministic_algorithms, mllm, static_kv_dtype,enable_deterministic_algorithms
        Raises:
            ValueError: If invalid device is provided or tokenizer is missing for non-str model with iters > 0.
            RuntimeError: If model parameters are on meta device.
        Example:
            Layer-wise configuration structure:

            >>> layer_config = {
            ...     "layer1": {
            ...         "bits": 3,
            ...         "group_size": 128,
            ...         "sym": True,
            ...     },
            ...     "layer2": {
            ...         "W8A16"
            ...      }
            ...     # ...
            ... }
        """

        self.scheme, self.is_auto_scheme = self._parse_and_set_scheme(scheme, kwargs)

        gguf_scheme_name = get_gguf_scheme(self.scheme)
        # GGUF uses fp32 scale dtype as default
        scale_dtype = kwargs.pop("scale_dtype", "fp32") if gguf_scheme_name else kwargs.pop("scale_dtype", "fp16")
        # Extra/legacy kwargs for backward compatibility
        # Major version releases may pack them with extra configuration options
        amp = kwargs.pop("amp", True)
        lr = kwargs.pop("lr", None)
        enable_minmax_tuning = kwargs.pop("enable_minmax_tuning", True)
        minmax_lr = kwargs.pop("minmax_lr", None)
        lr_scheduler = kwargs.pop("lr_scheduler", None)
        sampler = kwargs.pop("sampler", "rand")
        not_use_best_mse = kwargs.pop("not_use_best_mse", False)
        dynamic_max_gap = kwargs.pop("dynamic_max_gap", -1)
        nblocks = kwargs.pop("nblocks", 1)
        to_quant_block_names: Union[str, list, None] = kwargs.pop("to_quant_block_names", None)
        enable_norm_bias_tuning: bool = kwargs.pop("enable_norm_bias_tuning", False)
        enable_quanted_input: bool = kwargs.pop("enable_quanted_input", True)
        disable_deterministic_algorithms = kwargs.pop("disable_deterministic_algorithms", True)
        enable_deterministic_algorithms = kwargs.pop("enable_deterministic_algorithms", False)
        static_kv_dtype = kwargs.pop("static_kv_dtype", None)
        model_dtype = kwargs.pop("model_dtype", None)
        device = kwargs.pop("device", None)
        if envs.AR_USE_MODELSCOPE:
            platform = "model_scope"
        self.platform = platform
        self.quant_lm_head = kwargs.pop("quant_lm_head", False)
        self.mllm = kwargs.pop("mllm") if "mllm" in kwargs else False
        self.diffusion = kwargs.pop("diffusion") if "diffusion" in kwargs else False

        self.fp_layers = kwargs.pop("fp_layers", "")
        self.layer_config = layer_config
        self.supported_types = SUPPORTED_LAYER_TYPES
        self.inner_supported_types = INNER_SUPPORTED_LAYER_TYPES
        self.scale_dtype = convert_dtype_str2torch(scale_dtype)
        self.low_cpu_mem_usage = low_cpu_mem_usage

        if kwargs:
            logger.warning(f"unrecognized keys {list(kwargs.keys())} were passed. Please check them.")
        if "CUBLAS_WORKSPACE_CONFIG" not in os.environ:
            os.environ["CUBLAS_WORKSPACE_CONFIG"] = ":4096:8"
        # Deprecated, default not to use torch.use_deterministic_algorithms
        if not disable_deterministic_algorithms or enable_deterministic_algorithms:
            if not disable_deterministic_algorithms:
                logger.warning(
                    "default not use deterministic_algorithms. disable_deterministic_algorithms is deprecated,"
                    " please use enable_deterministic_algorithms instead. "
                )

            torch.use_deterministic_algorithms(True, warn_only=False)
        else:
            torch.use_deterministic_algorithms(True, warn_only=True)

        # Model related
        self.quantized = False
        if isinstance(model, str):
            model, tokenizer = llm_load_model(
                model,
                platform=platform,
                device="cpu",  # always load cpu first
                model_dtype=model_dtype,
            )
        elif tokenizer is None and not self.diffusion and iters > 0:
            raise ValueError("A tokenizer must be set for non-str model input")
        if unsupported_meta_device(model):
            raise RuntimeError(
                "AutoRound does not support parameters on meta device. "
                "Please use more GPUs by setting `--device 0,1,2,3` or just place the model on CPU."
            )
        check_and_mark_fp8_model(model)
        self.model = model.eval()
        self.tokenizer = tokenizer
        self.shared_cache_keys = get_shared_keys(self.model)

        self.to_quant_block_names = to_quant_block_names
        if not hasattr(self, "quant_block_list"):
            all_blocks = get_block_names(model)
            self.quant_block_list = find_matching_blocks(model, all_blocks, self.to_quant_block_names)

        if device is not None:
            logger.warning("`device` is deprecated, please use `device_map` instead")

        if device_map is None:
            device_map = 0

        self.enable_torch_compile = enable_torch_compile
        self._adjust_torch_compile(enable_torch_compile)

        self.device_map = device_map
        if isinstance(self.device_map, str):
            self.device_map = self.device_map.replace(" ", "")

        self.device_list = parse_available_devices(device_map)

        if isinstance(scheme, AutoScheme):
            self.layer_config = self._gen_auto_scheme(model, scheme, dataset, self.device_map)

        # Set device, must place after model loading
        self.device = get_major_device(device_map)
        set_non_auto_device_map(self.model, self.device_map)

        # Tuning hyperparameters
        self.seed = seed
        set_seed(self.seed)
        self.amp = amp
        self.enable_quanted_input = enable_quanted_input
        self.enable_minmax_tuning = enable_minmax_tuning
        self.nsamples = nsamples
        self.enable_norm_bias_tuning = enable_norm_bias_tuning
        self.low_gpu_mem_usage = low_gpu_mem_usage
        self.seqlen = seqlen
        self.batch_size, self.gradient_accumulate_steps = batch_size, gradient_accumulate_steps
        self.nblocks = nblocks
        self.dataset = dataset
        self.iters = iters
        if self.iters < 0:
            logger.warning("`iters` must be non-negative, reset it to 200")
            self.iters = 200
        if self.iters == 0:
            self.lr = 5e-3
        else:
            self.lr = lr or (1.0 / self.iters)  # must place after iter setting
        self.minmax_lr = minmax_lr or self.lr
        self.enable_alg_ext = enable_alg_ext
        self.sampler = sampler
        self.not_use_best_mse = not_use_best_mse
        self.dynamic_max_gap = dynamic_max_gap
        self.lr_scheduler = lr_scheduler
        self.optimizer = self._get_optimizer(None)
        self.disable_opt_rtn = disable_opt_rtn

        # Whether to pack the layer immediately after tuning
        self.immediate_packing = False
        self.immediate_saving = False

        # KV cache, this one does not affect tuning but will collect some infos during tuning
        self.static_kv_dtype = static_kv_dtype
        if self.static_kv_dtype is not None:
            logger.warning("The static kv is experimental and currently has limited support.")

        self._set_amp_dtype()
        self.cache_device = torch.device("cpu") if self.low_gpu_mem_usage else self.device
        if self.act_bits <= 8 and self.amp_dtype == torch.float16:
            logger.warning("force to use bf16 to for quantization tuning when enabling activation quantization")
            self.amp_dtype = torch.bfloat16
            if self.model.dtype != torch.bfloat16:  # keep the model's buffer dtype unchanged
                self.model = self.model.to(torch.bfloat16)
        else:
            logger.info(f"using {self.model.dtype} for quantization tuning")

        # Some helpers
        if "hpu" in str(self.device):
            self.inner_supported_types = tuple(x for x in INNER_SUPPORTED_LAYER_TYPES if x != "FP8Linear")
        self.batch_dim = None
        self.infer_bs_coeff = 1

        self.block_forward = compile_func(block_forward, self.device) if self.enable_torch_compile else block_forward
        self._check_configs()
        torch.set_printoptions(precision=3, sci_mode=True)

        if is_hpex_available():
            logger.info("habana_frameworks is available, import htcore explicitly.")
            import habana_frameworks.torch.core as htcore  # pylint: disable=E0401
            import habana_frameworks.torch.hpu as hthpu  # pylint: disable=E0401]

        self.attention_mask = []

    def _gen_auto_scheme(
        self, model: torch.nn.Module, scheme: AutoScheme, dataset: str, device_map: Union[str, int, dict, torch.device]
    ) -> dict[str, dict]:
        if self.mllm:
            logger.info("AutoScheme is not yet supported for multimodal LLMs.")
            sys.exit(-1)

        if getattr(model, "is_fp8", False):
            logger.info("AutoScheme does not currently support FP8 models.")
            sys.exit(-1)

        all_dtypes = []
        for option in scheme.options:
            # Skip pure BF16 option
            if option == "BF16":
                continue

            # Resolve the quantization scheme or data type
            dtype = "int"
            if isinstance(option, str):
                option = preset_name_to_scheme(option)

            if isinstance(option, QuantizationScheme):
                dtype = option.data_type
            elif isinstance(option, dict):
                dtype = option.get("data_type", "int")

            all_dtypes.append(dtype)

        # Check for mixed data types
        unique_dtypes = set(all_dtypes)
        if len(unique_dtypes) > 1:
            logger.warning(
                "Models with mixed data_types "
                "cannot yet be exported to real formats except GGUF. "
                "Please save the model using the `fake` format for now."
            )

        layer_config, self.has_qlayer_outside_block, self.regex_config = set_layer_config(
            self.model,
            self.layer_config,
            self.scheme,
            self.scale_dtype,
            self.supported_types,
            self.inner_supported_types,
            self.quant_block_list,
            self.fp_layers,
            self.quant_lm_head,
            enable_gguf_official_mixed=False,
            is_mllm=self.mllm,
        )
        quant_layer_names = layer_config.keys()
        scheme_keys = {f.name for f in fields(QuantizationScheme)}
        fixed_layer_scheme_new = {
            k: {key: v[key] for key in scheme_keys & v.keys()}
            for k, v in layer_config.items()
            if v.get("fixed_by_user", False)
        }

        # mainly using quant_layers and fixed by users
        from auto_round.auto_scheme.gen_auto_scheme import GenScheme

        if not self.enable_torch_compile and self.super_bits is None and not scheme.low_gpu_mem_usage:
            logger.warning("we strongly recommend to set `enable_torch_compile` to True for AutoScheme to save VRAM")
        self.scheme_generator = GenScheme(
            scheme,
            self.model,
            quant_layer_names,
            fixed_layer_scheme_new,
            dataset,
            device_map=device_map,
            tokenizer=self.tokenizer,
            enable_torch_compile=self.enable_torch_compile,
        )
        layer_config = self.scheme_generator.get_layer_config()
        return layer_config

    def _set_device(self, device_map: Union[str, torch.device, int, dict]) -> None:
        if hasattr(self, "device") and self.device is not None:
            return
        if isinstance(device_map, (str, torch.device, int)):
            self.device = detect_device(device_map)

        elif isinstance(device_map, dict) and device_map:
            tmp_devices = []
            for val in device_map.values():
                if isinstance(val, (str, torch.device, int)):  # could optimize
                    tmp_device = detect_device(val)
                    tmp_device = tmp_device.split(":")[0]
                    tmp_devices.append(tmp_device)
            tmp_devices = list(set(tmp_devices))
            if len(tmp_devices) > 1:
                logger.warning(
                    f"there are multiple device types in the device_map, "
                    f"please make sure they are correct,use the first device {tmp_devices[0]} as the core device "
                )

            self.device = tmp_devices[0]
        else:
            raise TypeError(f"device_map should be [str, torch.device, int, dict], but got {type(device_map)}")

    def _parse_and_set_scheme(self, scheme: Union[str, dict, QuantizationScheme], kwargs) -> QuantizationScheme:
        """Parse and set the quantization scheme."""

        def _parse_and_set(scheme, kwargs):
            if kwargs.get("data_type", None) and kwargs["data_type"].endswith("_dq") and not scheme.startswith("gguf"):
                if "bits" not in kwargs:
                    data_type = kwargs["data_type"]
                    raise KeyError(
                        f"please set bits when setting data_type={data_type}, or using scheme as an alternative.."
                    )
                bits = kwargs["bits"]
                scheme = f"gguf:q{bits}_k" if bits == 6 else f"gguf:q{bits}_k_s"
            res = None
            if isinstance(scheme, QuantizationScheme):
                scheme = asdict(scheme)
            elif isinstance(scheme, dict):
                scheme = scheme
            elif isinstance(scheme, str):
                # We’d better keep the string scheme instead of the dict config,
                # since GGUF uses different mixed-bit strategies for q4_k_s and q4_k_m
                # even though they share the same scheme dict.
                scheme = scheme.strip("'\" ")
                res = scheme
                scheme = scheme.upper()
                scheme = asdict(preset_name_to_scheme(scheme))
            scheme_keys = [f.name for f in fields(QuantizationScheme)]
            for key in scheme_keys:
                if key in kwargs and kwargs[key] is not None:
                    setattr(self, key, kwargs[key])
                else:
                    setattr(self, key, scheme.get(key, None))
                # kwargs.pop(key, None)
            if self.act_dynamic is None:
                self.act_dynamic = True

            tmp_bits = infer_bits_by_data_type(self.data_type)
            if tmp_bits is not None and tmp_bits < 16 and tmp_bits != self.bits:
                logger.warning(
                    f"'data_type' do not match the specified 'bits' setting. Resetting 'bits' to {tmp_bits}."
                )
                self.bits = tmp_bits
            if tmp_bits is not None and tmp_bits < 16:
                for (
                    supported_dtype
                ) in SUPPORTED_DTYPES:  # to easily handle dtype mx_fp4 and layer_config={xxx:{bits:8}}
                    if self.data_type.startswith(supported_dtype):
                        if supported_dtype + str(tmp_bits) == self.data_type:  # could not replace FP8_e4m3
                            self.data_type = supported_dtype
                        break

            self.act_group_size = self.act_group_size if self.act_group_size is not None else self.group_size
            self.act_bits = self.act_bits if self.act_bits is not None else 16
            self.act_sym = self.act_sym if self.act_sym is not None else self.sym

            if self.act_data_type is None:
                if self.data_type in SUPPORTED_DTYPES and self.act_bits < 16:
                    self.act_data_type = self.data_type
                    logger.info(f"activation adopts {self.data_type}")
                else:
                    self.act_data_type = "float"
            tmp_act_bits = infer_bits_by_data_type(self.act_data_type)
            if tmp_act_bits is not None and tmp_act_bits < 16 and tmp_act_bits != self.act_bits:
                self.act_bits = tmp_act_bits
                logger.warning(
                    f"`act_data_type` do not"
                    f" match the specified 'act_bits' setting. Resetting 'act_bits' to {tmp_act_bits}."
                )
            if tmp_act_bits is not None and tmp_act_bits < 16:
                for (
                    supported_dtype
                ) in SUPPORTED_DTYPES:  # To easily handle dtype mx_fp4 and layer_config={xxx:{bits:8}}
                    if self.act_data_type.startswith(supported_dtype):
                        if supported_dtype + str(tmp_act_bits) == self.act_data_type:  # Could not replace FP8_e4m3
                            self.act_data_type = supported_dtype
                        break
            for key in scheme_keys:
                scheme[key] = getattr(self, key)
            if res and QuantizationScheme.from_dict(scheme) == preset_name_to_scheme(res):
                return res
            else:
                return QuantizationScheme.from_dict(scheme)

        if isinstance(scheme, AutoScheme):
            if len(scheme.options) <= 0:
                raise ValueError("options of AutoScheme must not be empty")
            options = []
            for option in scheme.options:
                new_option = _parse_and_set(option, kwargs)
                options.append(new_option)
            scheme.options = options
            for opt in options:
                if isinstance(opt, str) and opt == "BF16":
                    continue
                if isinstance(opt, QuantizationScheme):
                    if opt.bits >= 16 and (opt.act_bits is None or opt.act_bits >= 16):
                        continue
                self.scheme = opt  # Choose the first one that not 16 bits
                break
            # apply scheme to set default bits
            scheme = _parse_and_set(self.scheme, kwargs)
            is_auto_scheme = True
        else:
            scheme = _parse_and_set(scheme, kwargs)
            is_auto_scheme = False

        scheme_keys = [f.name for f in fields(QuantizationScheme)]
        for key in scheme_keys:
            kwargs.pop(key, None)

        return scheme, is_auto_scheme

    def _adjust_torch_compile(self, enable_torch_compile: bool) -> None:
        """Sets the torch compile configuration for the tuning."""
        self.enable_torch_compile = enable_torch_compile
        if (
            not self.enable_torch_compile
            and TORCH_VERSION_AT_LEAST_2_6
            and self.act_bits > 8
            and not is_debug_mode()
            and "fp8" not in self.data_type
            and "fp8" not in self.act_data_type
        ):
            logger.info(
                "'enable_torch_compile' is set to `False` by default. "
                "Enabling it can reduce tuning cost by 20%%, but it might throw an exception."
            )

        if (self.data_type.startswith("fp") or self.act_data_type.startswith("fp")) and self.enable_torch_compile:
            self.enable_torch_compile = False
            logger.warning("reset enable_torch_compile to `False` as fp8 is enabled")

    def _dq_check(self) -> None:
        """Reset the default value of super_bits and super_group_size"""
        if self.data_type.endswith("_dq"):
            gguf_config = GGUF_INNER_CONFIG[f"gguf:q{self.bits}_k"]
            self.super_bits = gguf_config["super_bits"] if self.super_bits is None else self.super_bits
            self.super_group_size = (
                gguf_config["super_group_size"] if self.super_group_size is None else self.super_group_size
            )

    def _check_configs(self) -> None:
        """Checks if the configurations are valid.

        Raises:
        ValueError, TypeError: If any of the configurations are invalid.
        """
        if not isinstance(self.model, torch.nn.Module):
            raise TypeError("model must be an instance of torch.nn.Module")
        if self.bits <= 0:
            raise ValueError("`bits` must be positive")
        if self.act_bits <= 0:
            raise ValueError("`act_bits` must be positive")
        if not (self.group_size == -1 or self.group_size >= 0):
            raise ValueError("`group_size` must be -1 (per channel) or 0 (per-tensor) or a positive integer")
        if not (self.act_group_size == -1 or self.act_group_size >= 0):
            raise ValueError("`act_group_size` must be -1 (per channel) or 0 (per-tensor) or a positive integer")
        if self.batch_size <= 0:
            raise ValueError("`batch_size` must be positive")
        if self.iters < 0:
            raise ValueError("`iters` must be non-negative")
        if self.seqlen <= 0:
            raise ValueError("`seqlen` must be positive")
        if self.nblocks <= 0:
            raise ValueError("`nblocks` must be positive")
        if self.gradient_accumulate_steps <= 0:
            raise ValueError("`gradient_accumulate_steps` must be positive")

        if (
            self.act_bits <= 8
            and (not is_nv_fp(self.act_data_type) or "static_gs" not in self.act_data_type)
            and not is_mx_fp(self.act_data_type)
        ):
            logger.warning(
                "activation quantization is an experimental feature with limited support and a complex API. "
                "And please save the quantized model to fake format as real deployment is not supported currently"
            )

        if is_mx_fp(self.data_type) and self.group_size != 32:
            logger.warning("dtype mx_fp should only support group_size of 32 in real deployment")

        if is_nv_fp(self.data_type) and (self.group_size != 16):
            logger.warning("dtype nv_fp should only support group_size of 16 in real deployment")

        if self.nsamples < self.gradient_accumulate_steps * self.batch_size:
            if self.batch_size > self.nsamples:
                if self.iters > 0:  # GGUF should log this warning, but we don't know the format here
                    logger.warning(
                        f"reset `batch_size` to {self.nsamples} as `nsamples`({self.nsamples})"
                        f" is smaller than batch_size({self.batch_size})"
                    )
                self.batch_size = self.nsamples
            if self.gradient_accumulate_steps > self.nsamples // self.batch_size:
                self.gradient_accumulate_steps = self.nsamples // self.batch_size
                logger.warning(
                    f"reset `gradient_accumulate_steps` to {self.gradient_accumulate_steps}"
                    f" as nsamples must equal or greater"
                    f" than gradient_accumulate_steps * batch_size"
                )

        if self.enable_norm_bias_tuning:
            logger.warning("the `enable_norm_bias_tuning` feature is experimental and currently has limited support.")

        self._dq_check()

    def _check_compatibility(self) -> None:
        """Checks compatibility of the configurations and model."""
        # Check gguf and others
        has_gguf = False
        if hasattr(self, "formats"):
            has_besides_gguf = False
            for format_ in self.formats:
                if "gguf" in format_:
                    has_gguf = True
                elif format_ != "fake":
                    has_besides_gguf = True
            if has_gguf and has_besides_gguf:
                raise ValueError("Gguf format is not compatible with other formats, please choose only one of them")
            if has_gguf and self.iters != 0 and self.bits != 3:
                logger.warning(
                    "`iters=0` is recommended when exporting to GGUF format except for bits 3,"
                    " as we have optimized the RTN method for this case."
                    " We are likely to release new algorithm for certain configurations in the future."
                )

        if (
            self.seqlen is not None
            and hasattr(self.model, "config")
            and hasattr(self.model.config, "max_position_embeddings")
        ):
            if self.model.config.max_position_embeddings < self.seqlen:
                logger.warning(
                    f"Change sequence length to {self.model.config.max_position_embeddings} "
                    "due to the limitation of max_position_embeddings"
                )
                self.seqlen = min(self.seqlen, self.model.config.max_position_embeddings)

        if self.seqlen is not None and hasattr(self.tokenizer, "model_max_length"):
            if self.tokenizer.model_max_length < self.seqlen:
                logger.warning(
                    f"Change sequence length to {self.tokenizer.model_max_length} "
                    "due to the limitation of model_max_length. "
                    "You can also try to increase the model_max_length to avoid this issue."
                )
                self.seqlen = min(self.seqlen, self.tokenizer.model_max_length)

        if self.group_size == 0 and "fp8" not in self.data_type:
            logger.warning("`group_size==0` is not supported for data_type other than fp8 ")

    def _parse_format_to_list(self, format: str) -> list:
        """Parses the format string into a list of formats.

        This method checks the requested format(s) against the model's
        quantization settings and adjusts them if necessary. It ensures that
        the formats are compatible with the model's data type, bit width,
        and activation quantization settings.

        Args:
            format (str): The requested format(s) for quantization, separated by commas.

        Returns:
            list: A list of validated and updated formats.
        """

        # Remove duplicates from formats list
        def remove_duplicates(lst):
            seen = set()
            return [x for x in lst if not (x in seen or seen.add(x))]

        formats = format.replace("q*_", f"q{self.bits}_").replace(" ", "").split(",")
        formats = remove_duplicates(formats)  # need the keep origin order

        gguf_format_name = get_gguf_scheme(self.scheme)

        if gguf_format_name:
            for i in range(len(formats)):
                if formats[i] != "fake" and formats[i] != gguf_format_name.lower():
                    logger.warning(
                        f"reset format {formats[i]} to {gguf_format_name.lower()} "
                        f"since scheme {gguf_format_name} can only be exported to format {gguf_format_name.lower()}"
                    )
                    formats[i] = gguf_format_name.lower()

        gguf_args_check(self, formats, model_type=ModelType.TEXT)
        if self.mllm:
            gguf_args_check(self, formats, model_type=ModelType.MMPROJ)

        for f in formats:
            if f.startswith("gguf"):
                self.scheme = f.upper()
                break

        for format_ in formats:
            if format_ not in SUPPORTED_FORMATS:
                logger.error(f"Unsupported format {format_}, please choose from {SUPPORTED_FORMATS}")
                exit(-1)
        if self.scale_dtype != torch.float32:
            only_gguf = True
            for format_ in formats:
                if not ("gguf" in format_ or "fake" in format_):
                    only_gguf = False
                    break
            if len(formats) == 1 and "fake" == formats[0]:
                only_gguf = False
            if only_gguf:
                self.scale_dtype = torch.float32
                logger.info("change `scale_dtype` to `torch.float32`")

        # Adjust format settings based on compatibility
        for index in range(len(formats)):
            format = formats[index]
            if format == "auto_round":
                if self.sym and "int" in self.data_type:
                    format = "auto_round:auto_gptq"
                elif self.bits == 4 and not self.sym and "int" in self.data_type:
                    enable_awq = all(
                        config["bits"] == self.bits or config["bits"] >= 16 for config in self.layer_config.values()
                    )
                    if enable_awq:
                        format = "auto_round:auto_awq"
                elif is_nv_fp(self.data_type) or is_mx_fp(self.data_type):
                    format = f"auto_round:{self.data_type}"
                elif is_static_wfp8afp8(self):  # static wfp8afp8
                    format = f"auto_round:{AutoRoundFormat.FP8_STATIC.value}"
                elif self.data_type.startswith("fp") and self.bits == 8 and self.act_bits >= 16:  # woq fp8
                    format = f"auto_round:{AutoRoundFormat.FP8.value}"
                elif self.act_bits < 16:
                    raise ValueError(
                        "AutoRound format does not support exporting "
                        "for the current quantization configuration, "
                        "please change to `fake` format for research purpose"
                    )
                formats[index] = format
            elif format == "llm_compressor":
                from auto_round.export.export_to_llmcompressor import check_compressed_tensors_supported

                if is_nv_fp(self.data_type) or is_mx_fp(self.data_type):
                    check_compressed_tensors_supported()
                    format = format.replace("llm_compressor", f"llm_compressor:{self.data_type}")
                    formats[index] = format
                elif is_static_wfp8afp8(self):
                    format = f"llm_compressor:{AutoRoundFormat.FP8_STATIC.value}"
                    formats[index] = format
                    if self.act_group_size != 0:
                        logger.warning(
                            f"scheme FP8_STATIC export to llm_compressor format only support for act_group_size 0,"
                            f" ,but got act_group_size={self.act_group_size}, reset = 0"
                        )
                        self.act_group_size = 0
                    if self.group_size > 0:
                        logger.warning(
                            f"please note that group_size={self.group_size}"
                            " may not be supported for llm_compressor format, and cannot be loaded in llm_compressor"
                        )
                elif not is_wfp8afp8(self):
                    logger.error(
                        "Currently, the llm_compressor format only supports MXFP/NVFP/FP8. "
                        "Please change format to fake or auto_round etc."
                    )
            elif "auto_awq" in format:
                from auto_round.compressors.utils import check_awq_gemm_compatibility

                awq_supported, info = check_awq_gemm_compatibility(
                    self.model, self.bits, self.group_size, self.sym, self.layer_config
                )
                if not awq_supported:
                    logger.warning(f"The AutoAWQ format may not be supported due to {info}")
            else:
                if (is_nv_fp(self.data_type) or is_mx_fp(self.data_type)) and format != "fake":
                    logger.warning(f"nv_fp and mx_fp dtypes are not supported for export format: {format}")

        formats = remove_duplicates(formats)
        for i in range(len(formats)):
            formats[i] = self._check_supported_format(formats[i])
        formats = remove_duplicates(formats)
        return formats

    def _check_supported_format(self, format: str) -> bool:
        """Checks if the specified format is supported.

        This method validates the requested format against the model's bit width,
        group size, symmetry, and activation quantization settings. It raises an
        error if the format is incompatible with the current model configuration.

        Args:
            format (str): The requested format for quantization.

        Returns:
            bool: True if the format is supported, False otherwise.
        """
        if format == "fake":
            return format
        format = format.replace("q*_", f"q{self.bits}_")

        # format check for fp8
        w_fp8 = self.data_type.startswith("fp") and self.bits == 8
        act_fp8 = self.act_data_type.startswith("fp") and self.act_bits == 8
        if (w_fp8 or act_fp8) and re.search("^auto_round|^llm_compressor", format) is None:
            error_msg = (
                f"is only supported to export auto_round or llm_compressor format," f" but got {format}, please check."
            )
            error_msg = ("act_data_type<fp8> " + error_msg) if act_fp8 else error_msg
            error_msg = ("data_type<fp8> " + error_msg) if w_fp8 else error_msg
            logger.error(error_msg)
            sys.exit(-1)

        # Only support to export afp8/nv_fp/mx_fp
        if self.act_bits <= 8:
            if not is_standard_fp(self.act_data_type) or self.act_dynamic:
                if "llm_compressor" in format:
                    if (is_nv_fp(self.act_data_type) and "static_gs" in self.act_data_type) or (
                        is_mx_fp(self.act_data_type)
                    ):
                        return format
                    bits, group_size, sym, act_bits = 8, -1, True, 8
                    assert (
                        self.bits == bits
                        and self.group_size == group_size
                        and self.sym == sym
                        and self.act_bits == act_bits
                        and self.act_dynamic
                    ), (
                        f"Currently only support to export llm_compressor format for sym dynamic quantized"
                        f" W{self.bits}A{self.act_bits} model with group_size={group_size},"
                        f" but got bits={self.bits}, group_size={self.group_size}, sym={self.sym},"
                        f" act_bits={self.act_bits}"
                    )
                elif "auto_round" in format and (
                    is_mx_fp(self.act_data_type) or (is_nv_fp(self.act_data_type) and "static_gs" in self.act_data_type)
                ):
                    pass
                elif format != "fake":
                    logger.warning(
                        "Currently only support to export auto_round format quantized model"
                        " with fp8, mx_fp and nv_fp4 dtype activation for activation quantization."
                        " Change format to fake and save."
                    )
                    format = "fake"
            else:
                if format not in [
                    "auto_round",
                    f"auto_round:{AutoRoundFormat.FP8_STATIC.value}",
                    f"llm_compressor:{AutoRoundFormat.FP8_STATIC.value}",
                    "auto_round:llm_compressor",
                ]:
                    logger.warning(
                        f"Currently only support to export auto_round or fake format for static W{self.bits}AFP8 model,"
                        f" change format {format} to auto_round"
                    )
                    if is_static_wfp8afp8(self):
                        format = f"auto_round:{AutoRoundFormat.FP8_STATIC.value}"
                    else:
                        format = f"auto_round:{AutoRoundFormat.FP8.value}"
            if (
                self.act_group_size != 0
                and not self.act_dynamic
                and format == f"auto_round:{AutoRoundFormat.FP8.value}"
            ):
                logger.warning(
                    f"Please note that quantize activation with act_group_size={self.act_group_size}"
                    " may result in failure to export or import normally."
                )
        if re.search(r"q\d_k", format) and not self.data_type.endswith("_dq"):
            logger.error(
                f"datatype<{self.data_type}> not support to export {format} format."
                " Please change export format or `data_type`."
            )
            sys.exit(-1)

        return format

    def quantize_and_save(
        self, output_dir: str = "tmp_autoround", format: str = "auto_round", inplace: bool = True, **kwargs
    ) -> tuple[torch.nn.Module, dict[str, Any]]:
        """Quantizes the model and saves it in the specified format(s).

        This function checks the validity of the requested format(s), quantizes
        the model accordingly, and saves it to the specified output directory.
        If multiple formats are provided, the model is saved separately for each format.

        Args:
            output_dir (str, optional): The directory where the quantized model
                will be saved. Defaults to "tmp_autoround".
            format (str, optional): The quantization format(s) to use, separated
                by commas if multiple. Defaults to "auto_round".
            inplace (bool, optional): Whether to modify the model in place if only
                one format is used. Defaults to True.
            **kwargs: Additional arguments for the quantization and saving process.

        Returns:
            model: A qdq model or packed model based on the configurations
            folders: The folder paths where the quantized models are saved.

        Raises:
            ValueError: If an unsupported format is specified.
        """
        # Validate and process the specified formats
        self.orig_output_dir = output_dir

        # check and update the format based on the current configuration
        format_list = self._parse_format_to_list(format)
        self.formats = format_list

        # If multiple formats are specified, enforce inplace=False
        if len(format_list) > 1:
            inplace = False
        self.inplace = kwargs.get("inplace", inplace)
        kwargs.pop("inplace", None)

        # Perform model quantization
        if self.static_kv_dtype is not None:
            from auto_round.experimental.kv_cache import kvcache_quant_context

            with kvcache_quant_context(self.model, static_kv_dtype=self.static_kv_dtype):
                model, _ = self.quantize()
        else:
            model, _ = self.quantize()
        # Save the quantized model in the specified format_list
        folders = []
        for format in format_list:
            if "gptq" in format and not self.sym:
                logger.warning(
                    "The asymmetrical kernel of the GPTQ format may result in a noticeable accuracy drop,"
                    " particularly for 2-bit quantization and smaller models."
                    " We recommend exporting to either the AutoAWQ format ( only 4 bits) or "
                    "the AutoRound format(2/3/4/8 bits)."
                )
            save_folder = self._get_save_folder_name(format)
            self.save_quantized(save_folder, format=format, inplace=inplace, **kwargs)

            folders.append(save_folder)

        return model, folders

    def _get_save_folder_name(self, format_str: str) -> str:
        """Generates the save folder name based on the provided format string.

        If there are multiple formats to handle, the function creates a subfolder
        named after the format string with special characters replaced. If there's
        only one format, it returns the original output directory directly.

        Args:
            format_str (str): The format identifier (e.g., 'gguf:q2_k_s').

        Returns:
            str: The path to the folder where results should be saved.
        """
        # Replace special characters to make the folder name filesystem-safe
        sanitized_format = format_str.replace(":", "-").replace("_", "-")

        # Use a subfolder only if there are multiple formats
        if len(self.formats) > 1:
            return os.path.join(self.orig_output_dir, sanitized_format)

        return self.orig_output_dir

    @torch.inference_mode()
    def _quantize_embedding_layer(self):
        """Quantizes embedding layers in the model according to the configuration.

        This method iterates through all modules in the model, identifies embedding
        layers specified in `self.layer_config`, and applies the appropriate quantization
        function based on bit precision, grouping strategy, and dtype.

        Returns:
            bool: True if the quantization process completes without critical errors.
        """
        is_quantized = False
        for name, module in self.model.named_modules():
            # Skip non-Embedding modules or layers not in config
            if not isinstance(module, torch.nn.Embedding) or name not in self.layer_config:
                continue

            config = self.layer_config[name]

            # Skip layers that are not marked for quantization
            if not check_to_quantized(config):
                continue
            is_quantized = True
            config["scale_dtype"] = self.scale_dtype
            dtype = config["data_type"]

            # Determine quantization function key with symmetry/asymmetry
            if dtype not in QUANT_FUNC_WITH_DTYPE:
                dtype = f"{dtype}_{'sym' if config['sym'] else 'asym'}"

            # Optionally use optimized rounding (RTN) variant
            if not self.disable_opt_rtn and f"rtn_{dtype}" in QUANT_FUNC_WITH_DTYPE:
                dtype = f"rtn_{dtype}"

            quant_func = QUANT_FUNC_WITH_DTYPE[dtype]

            # Attempt quantization on GPU, fall back to CPU if OOM
            try:
                weight, scale, zp = quant_func(
                    module.weight.to(self.device),
                    **{k: config[k] for k in ["bits", "group_size", "super_bits", "super_group_size", "scale_dtype"]},
                )
            except torch.OutOfMemoryError:
                cuda_error_msg = traceback.format_exc()
                try:
                    logger.error(cuda_error_msg)
                    logger.warning("falling back to CPU")
                    weight, scale, zp = quant_func(
                        module.weight.to("cpu"),
                        **{
                            k: config[k]
                            for k in ["bits", "group_size", "super_bits", "super_group_size", "scale_dtype"]
                        },
                    )
                except Exception as e:
                    raise

            # Overwrite the module's weights with the quantized version
            module.weight.data.copy_(weight.cpu())

            # Attach scale and zero point (zp) to the module
            for param_name, value in zip(["scale", "zp"], [scale, zp]):
                if isinstance(value, dict):
                    for k, v in value.items():
                        setattr(module, k if k == "scale" else f"w_{k}", v.cpu())
                elif isinstance(value, torch.Tensor):
                    setattr(module, param_name, value.cpu())
                else:
                    setattr(module, param_name, value)

            # Update config
            self.layer_config.setdefault(name, {}).update(config)

            # Release memory
            clear_memory(device_list=self.device_list)

        return is_quantized

    def _quant_rtn_with_imatrix(self, all_to_quantized_module_names: list[str]) -> None:
        """Performs RTN quantization using input activation statistics (imatrix).

        This method accumulates per-channel second-moment activation statistics (imatrix)
        via forward hooks and uses them to perform RTN quantization. If CUDA memory runs out,
        it falls back to CPU-based blockwise quantization.

        Args:
            all_to_quantized_module_names (list[str]):
                A list of module names (e.g., 'model.layers.0.self_attn.q_proj') to be quantized.

        Returns:
            None
        """
        logger.info("start to compute imatrix")

        # Load dataset
        from auto_round.calib_dataset import get_dataloader

        if isinstance(self.dataset, str):
            if self.tokenizer is None:
                raise ValueError("A tokenizer must be set for the model when using a dataset string.")
            dataset_name = self.dataset.replace(" ", "")
            self.dataloader = get_dataloader(
                self.tokenizer, self.seqlen, dataset_name, self.seed, self.batch_size, self.nsamples
            )
        else:
            self.dataloader = self.dataset

        model = self.model

        # Dispatch multi-GPU model if necessary
        if hasattr(model, "hf_device_map") and len(model.hf_device_map) > 1:
            dispatch_model(model, model.hf_device_map)

        def register_act_hook(model):
            """Registers hooks to accumulate activation squared norms into `imatrix`."""

            def get_imatrix_hook(module, input, output):
                input = input[0] if isinstance(input, (tuple, list)) else input
                flattened = input.reshape(-1, input.shape[-1]).to(torch.float32)
                squared = torch.sum(torch.pow(flattened, 2), dim=0).to(torch.float32)

                if not hasattr(module, "imatrix"):
                    module.imatrix = squared
                    module.imatrix_cnt = input.shape[0]
                else:
                    module.imatrix += squared.to(module.imatrix.device)
                    module.imatrix_cnt += input.shape[0]

            hook_handles = []
            for name, module in model.named_modules():
                if type(module) in self.supported_types and check_to_quantized(module):
                    hook = module.register_forward_hook(get_imatrix_hook)
                    hook_handles.append(hook)
            return hook_handles

        hooks = register_act_hook(model)

        try:
            if hasattr(model, "hf_device_map") and len(model.hf_device_map) > 1:
                import accelerate

                accelerate.hooks.remove_hook_from_submodules(model)
            model = model.to("cpu")
            clear_memory(device_list=self.device_list)
            self._quantize_via_rtn_blockwise(all_to_quantized_module_names)
        except torch.OutOfMemoryError:
            cuda_error_msg = traceback.format_exc()
            try:
                logger.error(cuda_error_msg)
                # Final fallback: warn and use CPU-only quantization
                logger.warning(
                    "Fallback to CPU. "
                    "Consider enabling `low_gpu_mem_usage` or using more GPUs via `--device 0,1,2,3`."
                )
                model = model.to("cpu")
                clear_memory(device_list=self.device_list)
                if hasattr(model, "hf_device_map") and len(model.hf_device_map) > 1:
                    import accelerate

                    accelerate.hooks.remove_hook_from_submodules(model)

                orig_device = self.device
                self.device = "cpu"
                self._quantize_via_rtn_blockwise(all_to_quantized_module_names)
                self.device = orig_device
            except Exception as e:
                raise
        finally:
            # Always remove hooks
            for hook in hooks:
                hook.remove()

    def _quantize_layer_via_rtn(self, name: str) -> None:
        """Quantizes a layer using RTN (Round-To-Nearest) if available.

        This function attempts to quantize a layer by switching its data type to a
        `rtn_*` version if supported, then wraps and unwraps the module to apply
        quantization. If GPU memory is insufficient, it falls back to CPU.

        If packing is enabled (`immediate_packing`), the function will also export
        the quantized layer to the appropriate backend format.

        Args:
            name (str): Name of the layer to quantize.

        Raises:
            RuntimeError: If quantization fails for reasons unrelated to memory.
        """
        m = get_module(self.model, name)

        if is_fp8_linear(m):
            m = convert_fp8_layer_to_linear(m, self.amp_dtype, self.device)
            set_module(self.model, name, m)

        # Step 1: Try quantization on GPU first, fall back to CPU if OOM
        # if only export gguf, using gguf-packing instead of rtn
        if self.immediate_packing and self.iters == 0 and "gguf" in self.formats[0] and not self.disable_opt_rtn:
            m.scale = None
            m.zp = None
        else:
            try:
                tuning_device = m.tuning_device if hasattr(m, "tuning_device") else self.device
                m = m.to(tuning_device)
                m = WrapperLinear(
                    m,
                    device=tuning_device,
                    enable_minmax_tuning=False,
                    enable_norm_bias_tuning=False,
                    enable_round_tuning=False,
                    enable_torch_compile=self.enable_torch_compile,
                    disable_opt_rtn=self.disable_opt_rtn,
                )
                m = m.unwrapper({})
                m.to("cpu")
            except torch.OutOfMemoryError:
                cuda_error_msg = traceback.format_exc()
                m = m.orig_layer if hasattr(m, "orig_layer") else m
                try:
                    logger.error(cuda_error_msg)
                    logger.warning("falling back to CPU.")
                    m.to("cpu")
                    m = WrapperLinear(
                        m,
                        enable_minmax_tuning=False,
                        enable_norm_bias_tuning=False,
                        enable_round_tuning=False,
                        enable_torch_compile=self.enable_torch_compile,
                    )
                    m = m.unwrapper({})
                except Exception as e:
                    raise

        # Step 2: Optional immediate packing/export
        if self.immediate_packing:
            self._immediate_pack(name)
        else:
            set_module(self.model, name, m)

        if self.immediate_saving:
            all_to_quantized_module_names = [n for n, m in self.model.named_modules() if check_to_quantized(m)]
            last_module = (len(all_to_quantized_module_names) == 0) or (name == all_to_quantized_module_names[-1])
            m = get_module(self.model, name)
            immediate_saving(self, m, name, last_module)

    def _immediate_pack(self, name: str):
        m = get_module(self.model, name)
        if not check_to_quantized(m):
            return
        from auto_round.export import PACKING_LAYER_WITH_FORMAT

        target_backend = self.formats[0].split(":")[0] if ":" in self.formats[0] else self.formats[0]
        has_gguf = any("gguf" in fmt for fmt in self.formats)

        if has_gguf:
            from auto_round.export.export_to_gguf.export import pack_gguf_layer

            output_dir = self._get_save_folder_name(self.formats[0])
            model_type = ModelType.MMPROJ if self.mllm else ModelType.TEXT
            pack_gguf_layer(
                name,
                self.model,
                self.formats[0],
                output_dir,
                self.layer_config,
                self.tokenizer,
                processor=self.processor if hasattr(self, "processor") else None,
                image_processor=self.image_processor if hasattr(self, "image_processor") else None,
                model_type=model_type,
            )
        else:
            PACKING_LAYER_WITH_FORMAT[target_backend](name, self.model, self.formats[0], device=self.device)

    @torch.inference_mode()
    def _quantize_rtn(self) -> tuple[torch.nn.Module, dict[str, Any]]:
        """Quantize all modules in the model using RTN (Round-To-Nearest) strategy.

        If the target format includes GGUF with `k`, and optimized RTN is enabled,
        blockwise quantization with input caching and imatrix is used.

        Returns:
            tuple[nn.Module, Dict[str, Any]]: The quantized model and the layer configuration.
        """
        if self.amp and self.model.dtype != self.amp_dtype:
            self.model.to(self.amp_dtype)

        all_to_quantized_module_names: list[str] = [n for n, m in self.model.named_modules() if check_to_quantized(m)]
        if is_nv_fp(self.data_type):
            from auto_round.data_type.nvfp import calculate_gparam
            from auto_round.data_type.utils import update_fused_layer_global_scales

            pbar = tqdm(all_to_quantized_module_names)
            for name in pbar:
                pbar.set_description(f"Calculate weight global scale: {name}")
                m = get_module(self.model, name)
                weight_global_scale = calculate_gparam(m.weight, self.group_size)
                setattr(m, "weight_global_scale", weight_global_scale)

            modules = list(self.model.modules())
            for module in tqdm(modules, desc="Update weight global scale for fuse module"):
                update_fused_layer_global_scales(module)

        has_gguf_k = (
            any("gguf" in fmt and "k" in fmt for fmt in getattr(self, "formats", [])) or self.super_bits is not None
        )

        self._quantize_embedding_layer()

        self.model.to("cpu")

        enable_imatrix = False
        if not self.disable_opt_rtn:
            if has_gguf_k:
                enable_imatrix = True
            elif self.data_type == "int" and self.sym:
                enable_imatrix = True

        if enable_imatrix:
            self._quant_rtn_with_imatrix(all_to_quantized_module_names)
        elif self.act_bits <= 8 and check_need_act_calibration(
            self.act_dynamic, self.act_data_type, self.act_bits
        ):  # TODO, mixed datatype has bug
            hook_handles = self._register_act_max_hook(self.model)
            try:
                self._quantize_via_rtn_blockwise(all_to_quantized_module_names)
            except torch.OutOfMemoryError:
                logger.warning("Fallback to CPU. Consider using more GPUs via `--device 0,1,2,3`.")
                self.model = self.model.to("cpu")
                clear_memory(device_list=self.device_list)
                if hasattr(self.model, "hf_device_map") and len(self.model.hf_device_map) > 1:
                    import accelerate

                    accelerate.hooks.remove_hook_from_submodules(self.model)
                orig_device = self.device
                self.device = "cpu"
                self._quantize_via_rtn_blockwise(all_to_quantized_module_names)
                self.device = orig_device
            for handle in hook_handles:
                handle.remove()
        else:
            block_names_cnt = len(flatten_list(get_block_names(self.model, True)))
            clear_mem_freq = len(all_to_quantized_module_names) // block_names_cnt
            if clear_mem_freq == 0:
                clear_mem_freq = 1
            pbar = tqdm(all_to_quantized_module_names)
            cnt = 1
            for name in pbar:
                pbar.set_description(f"Quantizing {name}")
                self._quantize_layer_via_rtn(name)
                if cnt % clear_mem_freq == 0:
                    clear_memory(device_list=self.device_list)
                    cnt = 1
                cnt += 1
        # Convert remaining fp8
        if is_fp8_model(self.model):
            convert_fp8_model_to_16b_model(self.model, self.amp_dtype, self.device)
        self.quantized = True
        return self.model, self.layer_config

    def _quantize_via_rtn_blockwise(self, all_to_quantized_module_names: list[str]) -> None:
        """Quantize model layers block by block using cached inputs and imatrix.

        Args:
            all_to_quantized_module_names (list[str]): Names of layers to be quantized.
        """
        all_to_quantized_module_names = list(set(all_to_quantized_module_names))

        all_blocks = self.quant_block_list if self.quant_block_list else get_block_names(self.model)
        if not all_blocks:
            raise ValueError("Could not find any blocks. Check the model or quant_block_list.")

        all_first_block_names = [block[0] for block in all_blocks]
        if self.act_bits < 16 and not self.act_dynamic:
            layer_names = self._get_quantized_layer_names_outside_blocks()
            if len(layer_names) > 0:
                logger.warning(
                    "quantize layers outside blocks for static activation quantizaiton"
                    " will significantly increase calibration time"
                )
            all_inputs = self.try_cache_inter_data_gpucpu(all_first_block_names, self.nsamples, layer_names)
        else:
            all_inputs = self.cache_inter_data(all_first_block_names, self.nsamples)

        # Clear hooks for multi-GPU setups
        if hasattr(self.model, "hf_device_map") and len(self.model.hf_device_map) > 1:
            accelerate.hooks.remove_hook_from_submodules(self.model)

        pbar = tqdm(range(sum(len(block) for block in all_blocks)))

        for block_names in all_blocks:
            first_block = block_names[0]
            inputs = all_inputs.pop(first_block)
            input_keys = [k for k in inputs if k.startswith("hidden_state")]
            if len(input_keys) != 1:
                raise RuntimeError(
                    "hidden_states arg mismatch. Please file an issue at https://github.com/intel/auto-round/issues"
                )
            inputs["input_ids"] = inputs.pop(input_keys[0])

            clear_memory(self.inputs, device_list=self.device_list)

            total_samples = len(inputs["input_ids"])
            if total_samples < self.batch_size:
                self.batch_size = total_samples
                logger.warning(f"Forcing batch size to {total_samples}")

            input_ids = to_device(inputs.pop("input_ids"), self.cache_device)
            input_others = to_device(inputs, self.cache_device)

            tmp_dtype = self.amp_dtype if self.amp else torch.float32
            input_ids = [id_.to(tmp_dtype) for id_ in input_ids]

            for key, val in input_others.items():
                if isinstance(val, torch.Tensor) and val.dtype in (torch.float16, torch.bfloat16):
                    input_others[key] = val.to(tmp_dtype)
                elif isinstance(val, list):
                    input_others[key] = [to_dtype(v, tmp_dtype) for v in val]

            for block_name in block_names:
                pbar.set_description(f"Quantizing {block_name}")
                block = get_module(self.model, block_name)
                if is_fp8_model(self.model):
                    convert_fp8_model_to_16b_model(block, dtype=self.amp_dtype, device=self.device)

                if is_auto_device_mapping(self.device_map) and len(self.device_list) > 1:
                    set_auto_device_map_for_block_with_tuning(
                        block, self.device_map, input_ids, self.low_gpu_mem_usage, self.batch_size, self.device
                    )
                # Dispatch model if needed
                if len(self.device_list) > 1:
                    from accelerate.hooks import AlignDevicesHook, add_hook_to_module

                    for _, m in block.named_modules():
                        if len(list(m.children())) != 0 or not hasattr(m, "tuning_device"):
                            continue
                        hook = AlignDevicesHook(m.tuning_device, io_same_device=True)
                        add_hook_to_module(m, hook, True)
                else:
                    block = block.to(self.device)
                input_ids = self._get_block_outputs(
                    block,
                    input_ids,
                    input_others,
                    self.batch_size * self.infer_bs_coeff,
                    self.device,
                    self.cache_device,
                )
                if len(self.device_list) > 1:
                    accelerate.hooks.remove_hook_from_submodules(block)

                if is_nv_fp(self.act_data_type) or is_static_wfp8afp8(self):
                    # enable moe experts act_max automatic generation for Linear
                    set_amax_for_all_moe_layers(block, attr_name="act_max")
                # Normalize imatrix and quantize layers
                for _, m in block.named_modules():
                    # fix issue: Ling-flash-2.0-q2_k_s fail infer on cuda but well on cpu
                    # https://huggingface.co/Intel/Ling-flash-2.0-gguf-q2ks-mixed-AutoRound/discussions/1
                    if hasattr(m, "imatrix"):
                        m.imatrix /= m.imatrix_cnt
                    if hasattr(m, "tmp_name") and m.tmp_name in all_to_quantized_module_names:
                        self._quantize_layer_via_rtn(m.tmp_name)
                        all_to_quantized_module_names.remove(m.tmp_name)
                if not self.immediate_saving:
                    mv_module_from_gpu(block)
                pbar.update(1)

        pbar.close()
        cnt = 1
        block_names_cnt = len(flatten_list(get_block_names(self.model, True)))
        clear_mem_freq = len(all_to_quantized_module_names) // block_names_cnt
        if clear_mem_freq == 0:
            clear_mem_freq = 1
        # Process remaining layers not in blocks
        for name in all_to_quantized_module_names:
            self._quantize_layer_via_rtn(name)
            if cnt % clear_mem_freq == 0:
                clear_memory(device_list=self.device_list)
                cnt = 1
            cnt += 1

    def _update_inputs(self, inputs: dict, q_inputs: dict) -> tuple[dict, torch.Tensor]:
        keys = inputs.keys()
        input_id_str = [key for key in keys if key.startswith("hidden_state")]
        if len(input_id_str) != 1:
            raise RuntimeError(
                "hidden_states arg mismatch error,"
                "please raise an issue in https://github.com/intel/auto-round/issues"
            )
        inputs["input_ids"] = inputs.pop(input_id_str[0], None)
        if q_inputs is not None:
            q_inputs = q_inputs.pop(input_id_str[0], None)
        return inputs, q_inputs

    def configure_layer_config(self, enable_gguf_official_mixed: None | bool = True):
        self.layer_config, self.has_qlayer_outside_block, self.regex_config = set_layer_config(
            self.model,
            self.layer_config,
            self.scheme,
            self.scale_dtype,
            self.supported_types,
            self.inner_supported_types,
            self.quant_block_list,
            self.fp_layers,
            self.quant_lm_head,
            enable_gguf_official_mixed=enable_gguf_official_mixed,
            is_mllm=self.mllm,
        )

    def quantize(self) -> tuple[torch.nn.Module, dict[str, Any]]:
        """Quantize the model and return the quantized model along with layer configurations.The entry of AutoRound.
        Returns:
        The quantized model and layer configurations.
        """
        for n, m in self.model.named_modules():  # TODO check if could removed
            m.tmp_name = n
        self._check_compatibility()
        formats = self.formats if hasattr(self, "formats") else None
        # It is best to modify the model structure in the quantize function and check the format,
        # because it may cause the gguf format to not be exported normally.
        self.model = _handle_moe_model(self.model, formats=formats)

        # TODO check scale_dtype
        if not self.is_auto_scheme:
            enable_gguf_official_mixed = True
        else:
            enable_gguf_official_mixed = False

        self.configure_layer_config(enable_gguf_official_mixed=enable_gguf_official_mixed)
        if not hasattr(self, "formats"):
            logger.warning("this API is deprecated, please use `quantize_and_save` instead")
        else:
            # Determine if immediate packing is required
            formats = self.formats
            if (
                len(formats) == 1
                and (
                    "awq" in formats[0]
                    or "gptq" in formats[0]
                    or "auto_round" in formats[0]
                    or "gguf" in formats[0]
                    or "llm_compressor" in formats[0]
                )
                and self.inplace
            ):
                self.immediate_packing = True
                if "gguf" not in formats[0] and self.low_cpu_mem_usage:
                    self.immediate_saving = True
        if self.immediate_saving and "int" not in self.data_type:
            logger.warning("immediate_saving is only supported for int quantization, set to False")
            self.immediate_saving = False
        if self.iters == 0:
            return self._quantize_rtn()

        if bool(self.quant_block_list):
            all_blocks = self.quant_block_list
        else:
            all_blocks = get_block_names(self.model)

        if len(all_blocks) == 0:
            logger.warning("could not find blocks, exit with original model")
            return self.model, self.layer_config

        if self.amp and self.model.dtype != self.amp_dtype:
            self.model = self.model.to(self.amp_dtype)

        layer_names = self._get_quantized_layer_names_outside_blocks()
        self.start_time = time.time()
        all_first_block_names = [block[0] for block in all_blocks]
        if len(layer_names) > 0:
            logger.info(
                "Starting to cache block inputs. This may be slow due to external block layers: %s", layer_names
            )
        else:
            logger.info("start to cache block inputs")
        all_inputs = self.try_cache_inter_data_gpucpu(all_first_block_names, self.nsamples, layer_names=layer_names)
        is_quantized_embedding = self._quantize_embedding_layer()
        all_q_inputs = None
        if is_quantized_embedding:
            all_inputs = copy.deepcopy(self.inputs)
            clear_memory(self.inputs, device_list=self.device_list)
            all_q_inputs = self.try_cache_inter_data_gpucpu(
                all_first_block_names, self.nsamples, layer_names=layer_names
            )
        self.model = mv_module_from_gpu(self.model)
        clear_memory(device_list=self.device_list)
        if hasattr(self.model, "hf_device_map") and len(self.model.hf_device_map) > 1:
            accelerate.hooks.remove_hook_from_submodules(self.model)  # self.model.hf_device_map has not been changed
        self.model = mv_module_from_gpu(self.model)
        logger.info("caching done")
        if len(all_blocks) > 1:
            pbar = tqdm(range(0, sum([len(i) for i in all_blocks]), self.nblocks))
        else:
            pbar = tqdm(range(0, len(all_blocks[0]), self.nblocks))  # move the alg warning outside pbar

        for block_names in all_blocks:
            inputs = all_inputs[block_names[0]]
            all_inputs.pop(block_names[0])
            q_inputs = None
            if all_q_inputs is not None:
                q_inputs = all_q_inputs[block_names[0]]
                all_q_inputs.pop(block_names[0])

            inputs, q_inputs = self._update_inputs(inputs, q_inputs)

            clear_memory(self.inputs, device_list=self.device_list)

            if "input_ids" in inputs.keys():
                total_samples = len(inputs["input_ids"])
                if total_samples < self.batch_size:
                    self.batch_size = total_samples
                    logger.warning(f"force the train batch size to {total_samples}")

            self._quantize_blocks(
                self.model,
                inputs,
                block_names,
                q_input=q_inputs if q_inputs is not None else None,
                nblocks=self.nblocks,
                device=self.device,
                pbar=pbar,
            )
            if self.immediate_packing and len(self.formats) != 1:
                raise ValueError(
                    f"Expected exactly one packing format when 'immediate_packing' is True, "
                    f"but got {len(self.formats)} formats."
                )
        pbar.set_description("Quantizing done")
        pbar.close()
        self._quantize_layers(layer_names, all_inputs)

        if is_fp8_model(self.model):
            for n, m in self.model.named_modules():
                if is_fp8_linear(m):
                    new_layer = convert_fp8_layer_to_linear(m, self.amp_dtype, self.device).to("cpu")
                    set_module(self.model, n, new_layer)

        end_time = time.time()
        cost_time = end_time - self.start_time
        logger.info(f"quantization tuning time {cost_time}")

        # Dump a summary
        quantized_layers = []
        unquantized_layers = []
        for n, m in self.model.named_modules():
            if isinstance(m, tuple(self.supported_types)):
                if check_to_quantized(m):
                    quantized_layers.append(n)
                else:
                    unquantized_layers.append(n)
            elif hasattr(m, "scales") or hasattr(m, "scale"):  ##packing_immediately
                quantized_layers.append(n)
        summary_info = (
            f"Summary: quantized {len(quantized_layers)}/{len(quantized_layers) + len(unquantized_layers)} in the model"
        )
        if len(unquantized_layers) > 0:
            summary_info += f",  {unquantized_layers} have not been quantized"
        logger.info(summary_info)

        self.quantized = True
        return self.model, self.layer_config

    def _quantize_layers(self, layer_names: list, layer_inputs: dict) -> None:
        """Quantizes specified layers based on inputs and configuration.

        Args:
            layer_names (list): list of layer names to quantize.
            layer_inputs (dict): Dictionary mapping layer names to input data.

        Returns:
            None
        """
        # TODO currently we take all the layers outside blocks as post block layers which is not optimal
        # if there is no input for layer, we use rtn

        for layer_name in copy.deepcopy(layer_names):
            if layer_name not in layer_inputs:
                logger.info(f"using rtn to quantize {layer_name}")
                from auto_round.data_type import QUANT_FUNC_WITH_DTYPE

                layer = get_module(self.model, layer_name)
                layer = layer.to(self.device)
                if is_fp8_linear(layer):
                    new_layer = convert_fp8_layer_to_linear(layer, self.amp_dtype, self.device).to(self.device)
                    set_module(self.model, layer_name, new_layer)
                    layer = new_layer

                wrapper_layer = WrapperLinear(
                    layer,
                    enable_round_tuning=False,
                    enable_minmax_tuning=False,
                    enable_norm_bias_tuning=False,
                    enable_torch_compile=self.enable_torch_compile,
                    device=self.device,
                    disable_opt_rtn=self.disable_opt_rtn,
                )
                new_layer = wrapper_layer.unwrapper({})
                set_module(self.model, layer_name, new_layer)
                layer.cpu()
                layer_names.remove(layer_name)
        if len(layer_names) == 0:
            return
        q_layer_inputs = None
        enable_quanted_input = self.enable_quanted_input
        has_gguf = False
        if hasattr(self, "formats"):
            has_gguf = any("gguf" in format_ for format_ in self.formats)
        if has_gguf and self.immediate_packing:
            enable_quanted_input = False

        if hasattr(self.model, "hf_device_map") and len(self.model.hf_device_map) > 1 and enable_quanted_input:
            dispatch_model(self.model, self.model.hf_device_map)

        if enable_quanted_input:
            logger.info("starting to cache layer inputs for %s, this may be quite slow ", layer_names)
            q_layer_inputs = self.try_cache_inter_data_gpucpu([], self.nsamples, layer_names=layer_names)
            if hasattr(self.model, "hf_device_map") and len(self.model.hf_device_map) > 1:
                accelerate.hooks.remove_hook_from_submodules(
                    self.model
                )  ##self.model.hf_device_map has not been changed
        if not self.immediate_saving:
            self.model = mv_module_from_gpu(self.model)
        clear_memory(device_list=self.device_list)
        quant_layer = self._quantize_layer
        for layer_name in layer_names:
            layer_input = layer_inputs[layer_name]
            layer_input = to_device(layer_input, self.cache_device)
            q_layer_input = q_layer_inputs.get(layer_name, None) if q_layer_inputs is not None else None
            q_layer_input = to_device(q_layer_input, self.cache_device)
            quant_layer(layer_name, layer_input, q_layer_input, device=self.device)
            if self.immediate_packing:
                self._immediate_pack(layer_name)

            if self.immediate_saving:
                m = get_module(self.model, layer_name)
                immediate_saving(self, m, name=layer_name, last_group=True)
            del layer_input
            clear_memory(q_layer_input, device_list=self.device_list)

    @torch.no_grad()
    def _get_block_outputs(
        self,
        block: torch.nn.Module,
        input_ids: torch.Tensor,
        input_others: torch.Tensor,
        bs: int,
        device: Union[str, torch.device],
        cache_device: Union[str, torch.device],
        save_output: bool = True,
    ):
        """Compute the output of a given block of the model for a given input.

        Args:
        block: The block of the model.
        input_ids: The input tensor containing tokenized input ids.
        input_others: A dictionary containing additional input data.
        bs: The batch size for computing the output.
        device: The device for computation.
        cache_device: The device for storing the output.
        batch_dim: The batch dimension of the output tensor.

        Returns:
        The output tensor of the block.
        """

        output = []
        nsamples = len(input_ids)
        for i in range(0, nsamples, bs):
            end_index = min(nsamples, i + bs)
            indices = torch.arange(i, end_index).to(torch.long)
            tmp_input_ids, tmp_input_others = self._sampling_inputs(
                input_ids, input_others, indices, self.seqlen, self.batch_dim, share_cache_keys=self.shared_cache_keys
            )
            tmp_output = self.block_forward(
                block, tmp_input_ids, tmp_input_others, self.amp, self.amp_dtype, device
            ).to(cache_device)
            if save_output:
                if self.batch_size == 1:
                    output.append(tmp_output)
                else:
                    output.extend(list(torch.split(tmp_output, 1, dim=self.batch_dim)))
        if self.low_gpu_mem_usage:
            clear_memory(device_list=self.device_list)

        return output

    @torch.no_grad()
    def calib(self, nsamples, bs):
        """Perform calibration for quantization.

        This method calibrates the model for quantization by processing a specified
        number of samples from the calibration dataset. It ensures that the data is
        properly formatted and feeds it to the model. If the number of samples processed
        is less than the specified number, it logs a warning. If no samples are processed,
        it logs an error and exits.
        Args:
            nsamples (int): The number of samples to use for calibration.
            bs (int): The number of samples to use for calibration
        """
        from auto_round.calib_dataset import get_dataloader

        need_attention_mask = True
        if isinstance(self.dataset, str):
            need_attention_mask = False  # all supported datasets does not use pad
            dataset = self.dataset.replace(" ", "")  ##remove all whitespaces

            # slow here
            self.dataloader = get_dataloader(
                self.tokenizer,
                self.seqlen,
                dataset,
                self.seed,
                bs,
                self.nsamples,
            )
        else:
            self.dataloader = self.dataset
        total_cnt = 0

        for data in self.dataloader:
            if data is None:
                continue
            if isinstance(data, torch.Tensor):
                input_ids = data.to(self.model.device)
                data_new = input_ids
            elif isinstance(data, str):
                if self.tokenizer is None:
                    logger.error("please provide tokenizer for string input")
                    exit(-1)
                data = self.tokenizer(data, truncation=True, max_length=self.seqlen, return_tensors="pt").data
                data_new = {}
                for key in data.keys():
                    data_new[key] = data[key].to(self.model.device)
                input_ids = data_new["input_ids"]
            elif isinstance(data, tuple) or isinstance(data, list):
                data_new = to_device(data)
                input_ids = data_new[0]
            else:
                data_new = {}
                for key in data.keys():
                    data_new[key] = to_device(data[key], self.model.device)
                    if key == "images":
                        data_new[key] = to_dtype(data_new[key], self.model.dtype)
                input_ids = data_new["input_ids"]
            if input_ids.shape[-1] < self.seqlen:
                continue
            try:
                if isinstance(data_new, torch.Tensor):
                    self.model(data_new, use_cache=False)
                elif isinstance(data_new, tuple) or isinstance(data_new, list):
                    self.model(*data_new, use_cache=False)
                else:
                    self.model(**data_new, use_cache=False)
            except NotImplementedError:
                pass
            except RuntimeError as error:
                error_msg = str(error)
                if "The expanded size of the tensor" in str(error_msg) and "must match the existing size" in error_msg:
                    check_seqlen_compatible(self.seqlen, self.tokenizer, self.model)
                logger.warning(
                    "When quantization encounters tensor shape mismatch error, "
                    "you can try to avoid it with batch_size=1"
                )
                raise error
            except Exception as error:
                raise error
            if need_attention_mask:
                if (
                    isinstance(data_new, dict)
                    and "attention_mask" in data_new
                    and data_new["attention_mask"] is not None
                ):
                    new_attention_mask = data_new["attention_mask"]
                elif (
                    self.tokenizer is not None
                    and hasattr(self.tokenizer, "pad_token")
                    and self.tokenizer.pad_token is not None
                ):
                    new_attention_mask = (input_ids != self.tokenizer.pad_token_id).to(torch.long)
                else:
                    # Default all ones
                    new_attention_mask = torch.ones_like(input_ids, dtype=torch.long)

                    # For each sample, check if there are trailing repeated tokens
                    # If so, set the mask of the last token to 0
                    batch_size, seq_len = input_ids.shape
                    for i in range(batch_size):
                        last_token = input_ids[i, -1]
                        # Check for trailing repeats
                        j = seq_len - 2
                        repeated = False
                        while j >= 0 and input_ids[i, j] == last_token:
                            repeated = True
                            new_attention_mask[i, j] = 0
                            j -= 1
                        # If there was at least one repeat, set last token mask to 0
                        if repeated:
                            new_attention_mask[i, -1] = 0

                self.attention_mask.extend(list(torch.split(new_attention_mask, 1, dim=0)))

            total_cnt += input_ids.shape[0] if len(input_ids.shape) > 1 else 1
            if total_cnt >= nsamples:
                break
        if total_cnt == 0:
            logger.error(
                f"no data has been cached, please provide more data with sequence length >={self.seqlen} in the "
                f"dataset or decease the sequence length"
            )
            exit(-1)
        elif total_cnt < nsamples:
            logger.warning(
                f"An insufficient number of samples likely reduces the accuracy of the quantized model. "
                f"Target samples count is {nsamples}, while valid samples count is {total_cnt}"
            )

    @torch.no_grad()
    def try_cache_inter_data_gpucpu(self, block_names, nsamples, layer_names=None, last_cache_name=None):
        """Attempts to cache intermediate data on GPU, if failed, then using CPU.

        Args:
            block_names (list): List of block names to cache data for.
            nsamples (int): Number of samples to use for caching.
            layer_names (list, optional): List of layer names to cache data for. Defaults to [].
            last_cache_name (str, optional): Name of the last cache. Defaults to None.

        Returns:
            all_inputs: Cached intermediate data.

        Raises:
            Exception: If caching on GPU fails, switches to CPU and caches there.
        """
        if is_fp8_model(self.model):
            layer_names = []
        if layer_names is None:
            layer_names = []
        if self.low_gpu_mem_usage or (
            len(block_names) == 1
            and len(layer_names) == 0
            and not self.has_qlayer_outside_block
            and (last_cache_name is None or last_cache_name in block_names)
            and getattr(self, "mllm", False) is False
        ):
            # low_gpu_mem_usage or calibrate only the embedding layer, which is also very fast on CPU
            all_inputs = self.cache_inter_data(block_names, nsamples, layer_names=[], last_cache_name=last_cache_name)
        else:
            try:
                if not self.model.device.type == "meta":
                    if hasattr(self.model, "hf_device_map") and len(self.model.hf_device_map) > 1:
                        self.model = dispatch_model(self.model, device_map=self.model.hf_device_map)
                    else:
                        # Change this if new device is supported
                        if str(self.model.device) == "cpu" and (not self.device.startswith("hpu")):
                            no_split_modules = getattr(self.model, "_no_split_modules", [])
                            devices = parse_available_devices(self.device_map)
                            max_memory = get_balanced_memory(
                                self.model,
                                max_memory=None,
                                no_split_module_classes=no_split_modules,
                            )
                            new_max_memory = {}
                            for device in devices:
                                if ":" in device:
                                    device = int(device.split(":")[-1])
                                elif device == "cpu":
                                    device = "cpu"
                                else:
                                    raise ValueError(f"Unsupported device {device} in device_map: {self.device_map}")
                                new_max_memory[device] = max_memory[device]
                            device_map = infer_auto_device_map(
                                self.model, max_memory=new_max_memory, no_split_module_classes=no_split_modules
                            )

                            self.model = dispatch_model(self.model, device_map=device_map)
                        else:
                            self.model = self.model.to(self.device)

                all_inputs = self.cache_inter_data(
                    block_names, nsamples, layer_names=layer_names, last_cache_name=last_cache_name
                )
                if hasattr(self.model, "hf_device_map") and len(self.model.hf_device_map) > 1:
                    accelerate.hooks.remove_hook_from_submodules(self.model)

            except torch.OutOfMemoryError:
                cuda_error_msg = traceback.format_exc()
                try:
                    logger.info("switch to cpu to cache block inputs")
                    if self.has_qlayer_outside_block or self.__class__.__name__ == "AutoRoundMLLM":
                        logger.warning(
                            "we recommend using more GPUs in calibration."
                            " Otherwise, some layers may fall back to `rtn` mode, which can affect accuracy."
                        )
                    if hasattr(self.model, "hf_device_map") and len(self.model.hf_device_map) > 1:
                        accelerate.hooks.remove_hook_from_submodules(
                            self.model
                        )  # self.model.hf_device_map has not been changed
                    self.model = mv_module_from_gpu(self.model)
                    clear_memory(device_list=self.device_list)
                    # Important change after v0.51, on cpu, we use rtn mode for layers in layer_names
                    all_inputs = self.cache_inter_data(
                        block_names, nsamples, layer_names=[], last_cache_name=last_cache_name
                    )
                except Exception as e:
                    logger.error(cuda_error_msg)
                    raise
        return all_inputs

    @torch.no_grad()
    def cache_inter_data(self, block_names, nsamples, layer_names=None, last_cache_name=None):
        """Save the inputs of block_name for calibration.

        This method temporarily replaces the forward method of the model to capture
        the inputs passing through the specified block. It then calibrates the model
        using a specified number of samples. Finally, it restores the original forward
        method and returns the inputs for the specified block.
        Args:
            block_names (list): The names of the blocks for which inputs are to be saved.
            layer_names (list):The names of the layers for which inputs are to be saved.
            nsamples (int): The number of samples to use for calibration.
            last_cache_name (str, optional): The name of the last layer to be cached,
                                       we could break the forward in this layer to save time

        Returns:
            dict: A dictionary containing the inputs for the specified block.
        """
        if layer_names is None:
            layer_names = []
        self.inputs = {}
        self.to_cached_layers = block_names + layer_names

        tmp_dtype = None  # TODO delete this as most model is not fp32 now
        ## have bug if block name is not the first block
        if (len(block_names) > 1 or len(layer_names) > 0) and self.low_gpu_mem_usage:
            tmp_dtype = self.model.dtype
            if self.amp:
                if self.model.dtype != self.model.dtype:
                    self.model = self.model.to(torch.bfloat16)
            else:
                self.model = self.model.to(torch.float32)  ##model on cpu

        self.last_cache_name = last_cache_name
        if last_cache_name is None and len(block_names) + len(layer_names) == 1:
            self.last_cache_name = block_names[0] if len(block_names) == 1 else layer_names[0]
        # do not set last_cache_name for multimodal models
        calib_bs = self.batch_size
        self.hook_handles = []
        self._replace_forward()
        self.calib(nsamples, calib_bs)
        self._recover_forward()
        res = self.inputs
        del self.last_cache_name
        del self.to_cached_layers
        if tmp_dtype is not None:
            self.model = self.model.to(tmp_dtype)

        return res

    @torch.no_grad()
    def _get_block_forward_func(self, name: str) -> Callable:
        """Gets the forward function.

        Args:
            name (str): The name of the function.
        Returns:
            function: The forward function.
        """

        def post_process_cache_data(batch_size, data, data_name):
            """
            Processes store data for batch handling, reshaping if necessary.

            Args:
                batch_size (int): The size of the batch.
                data: The data value to store, potentially for caching.
                data_name (str): Name of the data.

            Returns:
                Processed data or None
            """
            new_data = data
            if batch_size <= 1:
                return new_data
            if data_name in self.shared_cache_keys:
                return None
            if "alibi" in data_name:
                if isinstance(data, torch.Tensor):
                    alibi = data
                    alibi = alibi.reshape(batch_size, -1, alibi.shape[1], alibi.shape[2])
                    new_data = alibi
            return new_data

        def forward(m, hidden_states=None, *positional_inputs, **kwargs):
            """Rewrite forward function, process and collect input data.

            Args:
                hidden_states (torch.Tensor): The hidden states tensor.
                *positional_inputs: Variable number of positional arguments.
                **kwargs: Variable number of keyword arguments.

            Returns:
                NotImplementedError: Getting the first layer inputs and then raise the error to save runtime.
            """
            if name not in self.inputs:
                self.inputs[name] = {}
                init_cache(positional_inputs, self.inputs[name])

            if self.batch_dim is None:
                self.batch_dim = 0
                if hidden_states is not None and self.batch_size > 1:
                    if hidden_states.shape[0] > self.batch_size:
                        self.batch_dim = 1
                        if len(hidden_states.shape) > 1 and hidden_states.shape[1] > self.batch_size:
                            logger.error(
                                "this model has not been supported, "
                                "please raise an issue in https://github.com/intel/auto-round/issues"
                                " or try to set the `batch_size` to 1 and "
                                "`gradient_accumulate_steps` to your current batch size."
                            )
                            exit(-1)

            if hidden_states is not None:
                kwargs["hidden_states"] = hidden_states

            for key in kwargs.keys():
                if (
                    isinstance(kwargs[key], torch.Tensor)
                    or isinstance(kwargs[key], list)
                    or isinstance(kwargs[key], tuple)
                ):
                    if key not in self.inputs[name].keys():  # initialization
                        data = to_device(kwargs[key], device=torch.device("cpu"))
                        if data is None or (self.batch_size > 1 and key in self.shared_cache_keys):
                            self.inputs[name][key] = data
                            continue
                        if self.batch_size <= 1:
                            self.inputs[name][key] = [data]
                        else:
                            data = post_process_cache_data(self.batch_size, data, key)
                            self.inputs[name][key] = list(torch.split(data, 1, dim=self.batch_dim))
                    else:  # append cache inputs
                        new_data = post_process_cache_data(self.batch_size, kwargs[key], key)
                        if new_data is None:  # shareable args or NoneType
                            continue
                        new_data = to_device(new_data, device=torch.device("cpu"))
                        if self.batch_size <= 1:
                            self.inputs[name][key].append(new_data)
                        else:
                            self.inputs[name][key].extend(list(torch.split(new_data, 1, dim=self.batch_dim)))
                elif isinstance(kwargs[key], (str, bool, type(None))):
                    if key not in self.inputs[name].keys():
                        self.inputs[name][key] = kwargs[key]
                else:
                    # Parameters not to be cached
                    if check_skippable_keywords(key):
                        logger.warning_once(
                            f"Please note that '{key}' key" " is not currently used in quantization fine-tuning."
                        )
            reset_params(self.inputs[name])
            if name == self.last_cache_name:
                raise NotImplementedError
            else:
                if hidden_states is not None:
                    kwargs.pop("hidden_states")
                    return m.orig_forward(hidden_states, *positional_inputs, **kwargs)
                else:
                    # Currently only for Llama-3.2-Vision-Instruct Series
                    return m.orig_forward(*positional_inputs, **kwargs)

        return forward

    @torch.no_grad()
    def _get_cache_data_hook_for_layer(self, name):
        """A forward hook to save input max of a module
        :param name: the module name
        :return: A hook function."""

        def cache_input_hook(module, inputs, outputs):
            input = inputs
            if isinstance(inputs, tuple) or isinstance(input, list):
                input = inputs[0]
            if name in self.inputs:
                self.inputs[name].extend(list(torch.split(input.to("cpu"), 1, dim=0)))
            else:
                self.inputs[name] = list(torch.split(input.to("cpu"), 1, dim=0))

        return cache_input_hook

    def _recover_forward(self):
        """Recovers the forward function."""
        for n, m in self.model.named_modules():
            if hasattr(m, "orig_forward"):
                m.forward = m.orig_forward
                delattr(m, "orig_forward")
        for hook_handle in self.hook_handles:
            hook_handle.remove()
        self.hook_handles = []

    def _replace_forward(self):
        """Replaces the forward function."""
        from functools import partial

        for n, m in self.model.named_modules():
            if n in self.to_cached_layers and type(m) not in self.supported_types:  ##block
                m.orig_forward = m.forward
                m.forward = partial(self._get_block_forward_func(n), m)
            elif n in self.to_cached_layers:  ##linear layer or conv1d layer
                hook_func = self._get_cache_data_hook_for_layer(n)
                hook_handle = m.register_forward_hook(hook_func)
                self.hook_handles.append(hook_handle)

    def _quantize_layer(
        self, layer_name: str, inputs: torch.Tensor, q_inputs: torch.Tensor = None, device: str = "cpu"
    ):
        """Quantize a specific layer of the model using the provided inputs.

        Args:
            layer_name (str): The name of the layer to quantize.
            inputs (torch.Tensor): Input data for quantization.
            q_inputs (torch.Tensor, optional): Quantized input data. Defaults to None.
            device (torch.device, optional): The device to use for quantization. Defaults to torch.device("cpu").

        Returns:
            None
        """
        logger.info(f"quantizing layer {layer_name}")
        layer = get_module(self.model, layer_name)
        if hasattr(layer, "tuning_device"):
            device = layer.tuning_device

        layer = layer.to(device)
        for i in range(len(inputs)):
            inputs[i] = inputs[i].to(layer.weight.dtype)
            if q_inputs is not None:
                q_inputs[i] = q_inputs[i].to(layer.weight.dtype)

        wrapper_linear = WrapperLinear(
            layer,
            enable_minmax_tuning=self.enable_minmax_tuning,
            enable_torch_compile=self.enable_torch_compile,
            device=device,
        ).to(device)
        round_params = []
        minmax_params = []
        for key in wrapper_linear.params.keys():
            if "min" in key or "max" in key:
                minmax_params.append(wrapper_linear.params[key])
            else:
                round_params.append(wrapper_linear.value)
        if len(round_params) + len(minmax_params) <= 0:
            dump_info = f"quantized {layer_name}"
            logger.info(dump_info)
            with torch.no_grad():
                unwrapper_layer(self.model, wrapper_linear, layer_name, {})
            mv_module_from_gpu(layer)

        lr = torch.tensor(self.lr)
        minmax_lr = torch.tensor(self.minmax_lr)
        if self.enable_minmax_tuning:
            optimizer = self.optimizer(
                [{"params": round_params}, {"params": minmax_params, "lr": minmax_lr}], lr=lr, weight_decay=0
            )
        else:
            optimizer = self.optimizer(round_params, lr=lr, weight_decay=0)

        if self.lr_scheduler is None:
            lr_schedule = torch.optim.lr_scheduler.LinearLR(
                optimizer, start_factor=1.0, end_factor=0.0, total_iters=self.iters
            )
        else:
            lr_schedule = copy.deepcopy(self.lr_scheduler)
        nsamples = len(inputs)
        last_best_iter = 0
        best_loss = torch.finfo(torch.float).max
        scaler = self._get_scaler()  # pylint: disable=assignment-from-none
        init_loss = None
        gradient_accumulate_steps = self.batch_size  # Force to low gpu
        batch_size = 1  # Force to low gpu
        global_batch_size = batch_size * gradient_accumulate_steps
        global_batch_size = min(nsamples, global_batch_size)
        if self.sampler != "rand":
            whole_indices = torch.randperm(nsamples)[:global_batch_size]
        total_loss = 0
        num_elm = 1
        mse_reduction = "mean"
        if gradient_accumulate_steps != 1:
            mse_reduction = "sum"
        mse_loss = torch.nn.MSELoss(reduction=mse_reduction).to(device)

        for i in range(self.iters):
            total_loss = 0
            if self.sampler == "rand":
                whole_indices = torch.randperm(nsamples)[:global_batch_size]
                if gradient_accumulate_steps != 1:
                    if q_inputs is not None:
                        num_elm = self._get_current_num_elm(q_inputs, whole_indices)
                    else:
                        num_elm = self._get_current_num_elm(inputs, whole_indices)
            for tmp_step in range(gradient_accumulate_steps):
                indices = whole_indices[tmp_step * batch_size : (tmp_step + 1) * batch_size]
                if q_inputs is not None:
                    current_input = [q_inputs[i] for i in indices]
                    current_input = torch.cat(current_input, dim=0).to(device)
                    org_input = [inputs[i] for i in indices]
                    org_input = torch.cat(org_input, dim=0).to(device)
                else:
                    current_input = [inputs[i] for i in indices]
                    current_input = torch.cat(current_input, dim=0).to(device)
                    org_input = current_input
                with torch.no_grad():
                    current_output = layer(org_input)
                if self.attention_mask:
                    tmp_attention_mask = [self.attention_mask[i] for i in indices]
                    tmp_attention_mask = torch.cat(tmp_attention_mask, dim=0).to(device)
                    tmp_attention_mask.unsqueeze_(-1)
                else:
                    tmp_attention_mask = 1.0

                if self.amp:
                    with autocast(device_type=device.split(":")[0], dtype=self.amp_dtype):
                        output_q = wrapper_linear(current_input)  # pylint: disable=not-callable
                        loss = mse_loss(  # pylint: disable=not-callable
                            output_q * tmp_attention_mask, current_output * tmp_attention_mask
                        )
                else:
                    output_q = wrapper_linear(current_input)  # pylint: disable=not-callable
                    loss = mse_loss(  # pylint: disable=not-callable
                        output_q.to(torch.float32) * tmp_attention_mask,
                        current_output.to(torch.float32) * tmp_attention_mask,
                    )
                total_loss += loss.item() / num_elm

                self._scale_loss_and_backward(scaler, loss)
            if i == 0:
                init_loss = total_loss

            if total_loss < best_loss:
                best_loss = total_loss
                if not self.not_use_best_mse:
                    best_params = collect_best_params(wrapper_linear, self.cache_device)
                    last_best_iter = i
            if self.not_use_best_mse and i == self.iters - 1:
                best_params = collect_best_params(wrapper_linear, self.cache_device)

            if not self.not_use_best_mse:
                if 0 < self.dynamic_max_gap <= i - last_best_iter:
                    break
            self._step(scaler, optimizer, lr_schedule)

        last_loss = total_loss
        best_iter = self.iters
        if not self.not_use_best_mse:
            last_loss = best_loss
            best_iter = last_best_iter
        with torch.no_grad():
            unwrapper_layer(self.model, wrapper_linear, layer_name, best_params)
        mv_module_from_gpu(layer)
        dump_info = f"quantized {layer_name},  loss iter 0: {init_loss:.6f} -> iter {best_iter}: {last_loss:.6f}"
        logger.info(dump_info)

    def _register_act_max_hook(self, model):

        def get_act_max_hook(module, input, output):
            if isinstance(input, (tuple, list)):
                input = input[0]
            if input.numel() == 0:
                return  # as no needs for act_max update
            input, _, _ = reshape_pad_tensor_by_group_size(input, self.act_group_size)
            act_max = torch.max(torch.abs(input), dim=-1).values
            if not hasattr(module, "act_max") or module.act_max.numel() == 0:
                module.act_max = act_max
            else:
                act_max = act_max.to(module.act_max.device)
                if is_nv_fp(self.act_data_type):  ## for nvfp per-tensor input_global_scale calculation usage
                    module.act_max = torch.max(
                        torch.tensor([act_max.max(), module.act_max.max()], device=act_max.device)
                    )
                else:
                    module.act_max = torch.max(act_max, module.act_max)

        hook_handles = []

        for n, m in model.named_modules():
            if (
                hasattr(m, "act_dynamic")
                and check_need_act_calibration(m.act_dynamic, m.act_data_type, m.act_bits)
                and check_to_quantized(m)
            ):
                hook = m.register_forward_hook(get_act_max_hook)
                hook_handles.append(hook)
                continue

            # for whole model, RTN
            if n in self.layer_config:
                config = self.layer_config[n]
                act_dynamic = config.get("act_dynamic", True)
                act_data_type = config.get("act_data_type", None)
                act_bits = config.get("act_bits", 16)
                if (
                    config["bits"] <= 8
                    and check_need_act_calibration(act_dynamic, act_data_type, act_bits)
                    and check_to_quantized(config)
                ):
                    hook = m.register_forward_hook(get_act_max_hook)
                    hook_handles.append(hook)
                    continue
        return hook_handles

    def _get_current_output(self, output: list[torch.Tensor], indices: list[int]) -> torch.Tensor:
        current_output = [output[x] for x in indices]
        current_output = torch.cat(current_output, dim=self.batch_dim)
        return current_output

    def _get_current_q_output(
        self,
        block: torch.nn.Module,
        input_ids: list[torch.Tensor],
        input_others: dict,
        indices: list[int],
        device: str,
        cache_device: str = "cpu",
    ) -> torch.Tensor:
        current_input_ids, current_input_others = self._sampling_inputs(
            input_ids,
            input_others,
            indices,
            seqlen=self.seqlen,
            batch_dim=self.batch_dim,
            share_cache_keys=self.shared_cache_keys,
        )
        output_q = self.block_forward(block, current_input_ids, current_input_others, self.amp, self.amp_dtype, device)
        return output_q.to(cache_device)

    def _get_current_num_elm(
        self,
        input_ids: list[torch.Tensor],
        indices: list[int],
    ) -> int:
        current_input_ids = [input_ids[i] for i in indices]
        return sum(id.numel() for id in current_input_ids)

    def quantize_block(
        self,
        block: torch.nn.Module,
        inputs: tuple[Union[list[torch.Tensor], dict, Any], Optional[dict]],
        q_input: Union[torch.Tensor, dict, None] = None,
        device: Union[str, torch.device] = "cpu",
        auto_offload=True,
    ):
        """
        This function quantizes a specific decoded block of a model.
        It is primarily used by LLM-Compressor. For more details, please refer to the following PR:
        https://github.com/vllm-project/llm-compressor/pull/1994
        """

        # TODO: release below assertion after supporting MLLM and diffusion model quantization with quantize_block
        assert self.__class__.__name__ not in [
            "DiffusionCompressor",
            "MLLMCompressor",
        ], f"Currently, {self.__class__.__name__} does not support support quantize block with this function."
        input_ids, input_others = normalize_input(inputs)
        return self._quantize_block(block, input_ids, input_others, q_input, device, auto_offload)

    def _quantize_block(
        self,
        block: torch.nn.Module,
        input_ids: Union[list[torch.Tensor], dict],
        input_others: dict,
        q_input: Union[torch.Tensor, dict, None] = None,
        device: Union[str, torch.device] = "cpu",
        auto_offload=True,
    ):
        """Quantize the weights of a given block of the model.

        Args:
        block: The block of the model to be quantized.
        input_ids: The input tensor containing tokenized input ids.
        input_others: A dictionary containing additional input data.
        q_input: The quantized input tensor.
        device: The device for quantization.

        Returns:
        Tuple: (q_outputs, output) if self.enable_quanted_input is True, else (None, output)
        """
        if is_fp8_model(self.model):
            for n, m in block.named_modules():
                if is_fp8_linear(m):
                    new_layer = convert_fp8_layer_to_linear(m, self.amp_dtype, self.device).to(device)
                    set_module(block, n, new_layer)
<<<<<<< HEAD
        if auto_offload:
            # card_0_in_high_risk indicates that card_0 memory is already in high usage (90%) w/o any weights
            # loss_device is used to calculate loss on the second device if available and card_0_in_high_risk
            if self.device_map == "auto" or ((isinstance(self.device_map, str) and "," in self.device_map)):
                card_0_in_high_risk, loss_device = set_auto_device_map_for_block_with_tuning(
                    block, self.device_map, input_ids, self.low_gpu_mem_usage, self.batch_size, device
                )
            else:
                block = block.to(device)
                card_0_in_high_risk, loss_device = False, device
=======
        # card_0_in_high_risk indicates that card_0 memory is already in high usage (90%) w/o any weights
        # loss_device is used to calculate loss on the second device if available and card_0_in_high_risk
        if is_auto_device_mapping(self.device_map) and len(self.device_list) > 1:
            card_0_in_high_risk, loss_device = set_auto_device_map_for_block_with_tuning(
                block, self.device_map, input_ids, self.low_gpu_mem_usage, self.batch_size, device
            )
>>>>>>> 1d02da16
        else:
            card_0_in_high_risk, loss_device = False, device

        if len(self.device_list) > 1 and auto_offload:
            for n, m in block.named_modules():
                if len(list(m.children())) != 0 or not hasattr(m, "tuning_device"):
                    continue
                from accelerate.hooks import AlignDevicesHook, add_hook_to_module

                hook = AlignDevicesHook(m.tuning_device, io_same_device=True)
                add_hook_to_module(m, hook, True)

        if q_input is None:
            hook_handles = self._register_act_max_hook(block)

            output = self._get_block_outputs(
                block, input_ids, input_others, self.batch_size * self.infer_bs_coeff, device, self.cache_device
            )

            for handle in hook_handles:
                handle.remove()
        else:
            output = self._get_block_outputs(
                block, input_ids, input_others, self.batch_size * self.infer_bs_coeff, device, self.cache_device
            )
            hook_handles = self._register_act_max_hook(block)
            if hook_handles:
                self._get_block_outputs(
                    block,
                    q_input,
                    input_others,
                    self.batch_size * self.infer_bs_coeff,
                    device,
                    self.cache_device,
                    save_output=False,
                )

            for handle in hook_handles:
                handle.remove()

        if q_input is not None:
            if input_ids is not q_input:
                clear_memory(input_ids, device_list=self.device_list)
            else:
                clear_memory(device_list=self.device_list)
            input_ids = q_input

        quantized_layer_names, unquantized_layer_names = wrapper_block(
            block,
            self.enable_minmax_tuning,
            self.enable_norm_bias_tuning,
            enable_torch_compile=self.enable_torch_compile,
            device=device,
        )
        if is_nv_fp(self.data_type):  # enable qkv and moe structure global_scale fuse
            from auto_round.data_type.utils import update_fused_layer_global_scales

            modules = block.modules()
            for module in modules:
                update_fused_layer_global_scales(module)
        round_params = []
        minmax_params = []
        for n, m in block.named_modules():
            if hasattr(m, "orig_layer"):
                for key in m.params.keys():
                    if "min" in key or "max" in key:
                        minmax_params.append(m.params[key])
                    else:
                        round_params.append(m.params[key])

        lr = torch.tensor(self.lr)
        minmax_lr = torch.tensor(self.minmax_lr)
        if self.enable_minmax_tuning:
            optimizer = self.optimizer(
                [{"params": round_params}, {"params": minmax_params, "lr": minmax_lr}], lr=lr, weight_decay=0
            )
        else:
            optimizer = self.optimizer(round_params, lr=lr, weight_decay=0)

        if len(round_params) + len(minmax_params) <= 0:
            dump_info = (
                f"quantized {len(quantized_layer_names)}/{(len(quantized_layer_names) + len(unquantized_layer_names))} "
                f"layers in the block"
            )
            logger.info(dump_info)
            unwrapper_block(block, {})  # TODO Quant layer should change
            mv_module_from_gpu(block)
            return output, output

        if self.lr_scheduler is None:
            lr_schedule = torch.optim.lr_scheduler.LinearLR(
                optimizer, start_factor=1.0, end_factor=0.0, total_iters=self.iters
            )
        else:
            lr_schedule = copy.deepcopy(self.lr_scheduler)

        if isinstance(input_ids, dict):  # input_ids of Flux is dict
            nsamples = len(input_ids["hidden_states"])
        else:
            nsamples = len(input_ids)

        global_batch_size = self.batch_size * self.gradient_accumulate_steps
        global_batch_size = min(nsamples, global_batch_size)
        if self.sampler != "rand":
            whole_indices = torch.randperm(nsamples)[:global_batch_size]
        last_best_iter = 0
        best_loss = torch.finfo(torch.float).max
        num_elm = 1
        mse_reduction = "mean"
        if self.gradient_accumulate_steps != 1:
            mse_reduction = "sum"
        mse_loss = torch.nn.MSELoss(reduction=mse_reduction).to(device)
        scaler = self._get_scaler()  # pylint: disable=assignment-from-none
        init_loss = None
        best_params = {}
        total_loss = 0
        # We assume the block input and output shape is same
        if self.gradient_accumulate_steps != 1:
            whole_indices = torch.arange(global_batch_size)
            num_elm = self._get_current_num_elm(input_ids, whole_indices)

        for i in range(self.iters):
            total_loss = 0
            if self.sampler == "rand":
                whole_indices = torch.randperm(nsamples)[:global_batch_size]

            for tmp_step in range(self.gradient_accumulate_steps):
                indices = whole_indices[tmp_step * self.batch_size : (tmp_step + 1) * self.batch_size]

                current_output = self._get_current_output(output, indices)

                current_output = to_device(current_output, loss_device)

                output_q = self._get_current_q_output(block, input_ids, input_others, indices, device, loss_device)

                if self.attention_mask:
                    tmp_attention_mask = [self.attention_mask[i] for i in indices]
                    tmp_attention_mask = torch.cat(tmp_attention_mask, dim=0).to(loss_device)
                    tmp_attention_mask.unsqueeze_(-1)
                    num_elm = torch.sum(tmp_attention_mask).item()
                    if num_elm == 0:
                        num_elm = 1
                else:
                    tmp_attention_mask = 1.0
                if self.amp:
                    with autocast(device_type=str(loss_device).split(":")[0], dtype=self.amp_dtype):
                        loss = mse_loss(  # pylint: disable=not-callable
                            output_q * tmp_attention_mask, current_output * tmp_attention_mask
                        )
                else:
                    loss = mse_loss(  # pylint: disable=not-callable
                        output_q.to(torch.float32) * tmp_attention_mask,
                        current_output.to(torch.float32) * tmp_attention_mask,
                    )

                total_loss += loss.item() / num_elm

                if self.low_gpu_mem_usage and card_0_in_high_risk:
                    # clear memory to avoid OOM due to memory fragmentation
                    clear_memory_if_reached_threshold(threshold=0.5, device_list=self.device_list)

                self._scale_loss_and_backward(scaler, loss)

                if self.low_gpu_mem_usage and card_0_in_high_risk:
                    # clear memory to avoid OOM due to memory fragmentation
                    clear_memory_if_reached_threshold(threshold=0.8, device_list=self.device_list)

            if i == 0:
                init_loss = total_loss

            if total_loss < best_loss:
                best_loss = total_loss
                if not self.not_use_best_mse:
                    best_params = collect_best_params(block, self.cache_device)
                    # print(f"get better result at iter {i}, the loss is {total_loss}", flush=True)

                    last_best_iter = i
            if self.not_use_best_mse and i == self.iters - 1:
                best_params = collect_best_params(block, self.cache_device)

            if not self.not_use_best_mse:
                if 0 < self.dynamic_max_gap <= i - last_best_iter:
                    break
            self._step(scaler, optimizer, lr_schedule)

        last_loss = total_loss
        best_iter = self.iters
        if not self.not_use_best_mse:
            last_loss = best_loss
            best_iter = last_best_iter
        dump_info = (
            f"quantized {len(quantized_layer_names)}/{(len(quantized_layer_names) + len(unquantized_layer_names))} "
            f"layers in the block, loss iter 0: {init_loss:.6f} -> iter {best_iter}: {last_loss:.6f}"
        )
        logger.info(dump_info)
        if self.low_gpu_mem_usage:
            clear_memory(self.device_list)  # clear cached memory during training
        if len(unquantized_layer_names) != 0:
            logger.info(f"{unquantized_layer_names} have not been quantized")
        with torch.no_grad():
            unwrapper_block(block, best_params)

        if is_nv_fp(self.act_data_type):
            # enable moe experts act_max automatic generation for WrapperWALayer
            set_amax_for_all_moe_layers(block, attr_name="orig_layer.act_max")

        if self.enable_quanted_input:
            q_outputs = self._get_block_outputs(
                block,
                input_ids,
                input_others,
                self.batch_size * self.infer_bs_coeff,
                device,
                cache_device=self.cache_device,
            )

            if len(self.device_list) > 1 and auto_offload:
                accelerate.hooks.remove_hook_from_submodules(block)
<<<<<<< HEAD
            if auto_offload:
                mv_module_from_gpu(block)

            clear_memory(input_ids)
=======
            mv_module_from_gpu(block)
            clear_memory(input_ids, self.device_list)
>>>>>>> 1d02da16

            return q_outputs, output
        else:
            if len(self.device_list) > 1 and auto_offload:
                accelerate.hooks.remove_hook_from_submodules(block)
<<<<<<< HEAD
            if auto_offload:
                mv_module_from_gpu(block)
            clear_memory(input_ids)
=======
            mv_module_from_gpu(block)
            clear_memory(input_ids, self.device_list)
>>>>>>> 1d02da16
            return None, output

    def _split_inputs(self, inputs: dict) -> tuple[torch.Tensor, dict]:
        input_ids = inputs["input_ids"]
        inputs.pop("input_ids", None)
        input_others = inputs
        return input_ids, input_others

    def _quantize_blocks(
        self,
        model: torch.nn.Module,
        inputs: dict,
        block_names: list,
        q_input: torch.Tensor = None,
        nblocks: int = 1,
        device: str = "cpu",
        pbar: tqdm = None,
    ):
        """Quantize and dequantize the weights of the specified blocks in the model.

        Args:
        model: The PyTorch model to be quantized.
        inputs: The input data for quantization.
        block_names: The names of the blocks to be quantized and dequantized.
        nblocks: The number of blocks to quantize and dequantize.
        device: The device for quantization and dequantization.

        Returns:
        None
        """
        clear_memory(device_list=self.device_list)
        for n, m in model.named_parameters():
            m.requires_grad_(False)

        input_ids, input_others = self._split_inputs(inputs)
        clear_memory(device_list=self.device_list)
        input_ids = to_device(input_ids, self.cache_device)
        input_others = to_device(input_others, self.cache_device)
        # As in calibration phase, we may use bf16 for calibration due to low_gpu_memory usage

        tmp_dtype = self.amp_dtype if self.amp else torch.float32
        input_ids = to_dtype(input_ids, tmp_dtype)

        for key in input_others.keys():
            if isinstance(input_others[key], torch.Tensor) and (
                input_others[key].dtype == torch.float16 or input_others[key].dtype == torch.bfloat16
            ):
                input_others[key] = input_others[key].to(tmp_dtype)
            elif isinstance(input_others[key], list):
                for i in range(len(input_others[key])):
                    to_dtype(input_others[key][i], tmp_dtype)

        if (
            self.sym
            and self.enable_alg_ext
            and self.super_group_size is None
            and (
                (self.data_type.startswith("int") and self.act_bits >= 8)
                or self.data_type.startswith("mx")
                or self.data_type.startswith("nv")
            )
        ):
            try:
                from auto_round.alg_ext import quantize_block_ext

                BaseCompressor.quantize_block_ext = quantize_block_ext
                quantize_block = self.quantize_block_ext  # must use self.quantize_block_ext
                if self.bits > 2 and (not self.data_type.startswith("mx") or not self.data_type.startswith("nv")):
                    logger.warning(
                        "algorithm extension has only undergone limited validation on "
                        "INT2,mxfp4 and nvfp4; use with caution."
                    )
                else:
                    logger.info("using algorithm extension for quantization.")
            except (ImportError, ModuleNotFoundError):
                logger.error("algorithm extension import error, fallback to default mode")
                quantize_block = self._quantize_block
        elif self.enable_alg_ext and self.data_type.endswith("dq"):
            try:
                from auto_round.alg_ext import dq_quantize_block_ext

                BaseCompressor.dq_quantize_block_ext = dq_quantize_block_ext
                quantize_block = self.dq_quantize_block_ext
                logger.info("using algorithm extension for quantization.")
            except (ImportError, ModuleNotFoundError):
                logger.error("algorithm extension import error, fallback to default mode")
                quantize_block = self._quantize_block
        else:
            quantize_block = self._quantize_block

        if pbar is None:
            pbar = tqdm(range(0, len(block_names), nblocks))

        for i in range(0, len(block_names), nblocks):
            if i != 0:
                pbar.update(1)
            if nblocks == 1:
                n = block_names[i]
                pbar.set_description(f"Quantizing {n}")
                m = get_module(model, n)
            else:
                names = block_names[i : min(i + nblocks, len(block_names))]
                pbar.set_description(f"Quantizing [{i + 1}-{min(i + nblocks, len(block_names))}]/{len(block_names)}")
                modules = [get_module(model, n) for n in names]
                m = WrapperMultiblock(modules)

            m.config = model.config if hasattr(model, "config") else None
            q_input, input_ids = quantize_block(
                m,
                input_ids,
                input_others,
                q_input=q_input,
                device=device,
            )
            if hasattr(model, "config"):
                del m.config
            if self.immediate_packing:
                for _, tmp_m in m.named_modules():
                    if not (hasattr(tmp_m, "bits") and check_to_quantized(tmp_m)):
                        continue
                    self._immediate_pack(tmp_m.tmp_name)

            if self.immediate_saving:
                last_group = (i + nblocks) >= len(block_names)
                immediate_saving(self, m, last_group=last_group)
        if pbar is not None:
            pbar.update(1)

        if not self.immediate_saving:
            self.model = mv_module_from_gpu(self.model)
        for n, m in self.model.named_modules():
            if hasattr(m, "name"):
                delattr(m, "name")

        del q_input
        del input_ids
        del input_others
        del inputs

        clear_memory(device_list=self.device_list)

    def save_quantized(
        self, output_dir: str = None, format: str = "auto_round", inplace: bool = True, **kwargs
    ) -> torch.nn.Module:
        """Save the quantized model to the specified output directory in the specified format.

        Args:
            output_dir (str, optional): The directory to save the quantized model. Defaults to None.
            format (str, optional): The format in which to save the model. Defaults to "auto_round".
            inplace (bool, optional): Whether to modify the model in place. Defaults to True.
            **kwargs: Additional keyword arguments specific to the export format.

        Returns:
            object: The compressed model object.
        """
        format = self._check_supported_format(format)

        if not self.quantized:
            logger.warning("please run autoround.quantize first")
            return
        if format == "fake" or format == "qdq":  # TODO fix act quantization later
            self.model = self.model.to("cpu")
            self.model.save_pretrained(output_dir)
            if self.tokenizer is not None:
                self.tokenizer.save_pretrained(output_dir)
            processor = kwargs.get("processor", None)
            if processor is not None:
                processor.save_pretrained(output_dir)
            try:
                copy_python_files_from_model_cache(self.model, output_dir)
            except Exception as e:
                logger.warning("Skipping source model Python file copy due to error: %s", e)
            return
        if self.act_bits <= 8 and format == "qdq":
            logger.warning(
                "Support for exporting activation quantization is limited. "
                "Please ensure that your configuration is supported."
            )
        # if format == "llm_compressor" and (is_nv_fp(self.data_type) or is_mx_fp(self.data_type)):
        #     format = format.replace("llm_compressor", f"llm_compressor:{self.data_type}")
        if format == "llm_compressor" and (is_nv_fp(self.data_type) or is_mx_fp(self.data_type)):
            format = format.replace("llm_compressor", f"llm_compressor:{self.data_type}")
        if format == "llm_compressor" and is_static_wfp8afp8(self):
            format = format.replace("llm_compressor", "llm_compressor:{AutoRoundFormat.FP8_STATIC.value}")

        from auto_round.export import EXPORT_FORMAT

        backend = format
        format = format.split(":")[0]
        if format not in EXPORT_FORMAT:
            logger.error(f"export format only supports {EXPORT_FORMAT.keys()}")
            raise ValueError(f"export format only supports {EXPORT_FORMAT.keys()}, but got {format}")
        save_quantized_as_format = EXPORT_FORMAT.get(format)
        if "gptq" in format and not self.sym:
            logger.warning(
                "the asymmetrical kernel of the GPTQ format may result in a noticeable accuracy drop,"
                " particularly for 2-bit quantization and smaller models."
                " We recommend exporting to either the AutoAWQ format ( only 4 bits) or "
                "the AutoRound format(2/3/4/8 bits)."
            )
        if "awq" in format and not self.bits == 4:
            raise ValueError("The AWQ format only supports W4 quantization ")
        serialization_keys = [
            "bits",
            "group_size",
            "sym",
            "data_type",
            "enable_quanted_input",
            "enable_minmax_tuning",
            "seqlen",
            "batch_size",
            "scale_dtype",
            "lr",
            "minmax_lr",
            "gradient_accumulate_steps",
            "iters",
            "amp",
            "nsamples",
            "low_gpu_mem_usage",
            "to_quant_block_names",
            "enable_norm_bias_tuning",
            "act_bits",
            "act_group_size",
            "act_sym",
            "act_dynamic",
            "act_data_type",
            "super_bits",
            "super_group_size",
            "regex_config",
        ]
        if isinstance(self.dataset, str):
            serialization_keys.append("dataset")
        serialization_dict = {}
        for key in serialization_keys:
            serialization_dict[key] = getattr(self, key)
        from auto_round.version import __version__

        serialization_dict["autoround_version"] = __version__
        if "scale_dtype" in serialization_dict.keys():
            serialization_dict["scale_dtype"] = str(serialization_dict["scale_dtype"])

        compressed_model = save_quantized_as_format(  # TODO refine the code
            output_dir,
            model=self.model,
            layer_config=self.layer_config,
            inplace=inplace,
            bits=self.bits,
            act_bits=self.act_bits,
            group_size=self.group_size,
            sym=self.sym,
            iters=self.iters,
            lr=self.lr,
            minmax_lr=self.minmax_lr,
            enable_minmax_tuning=self.enable_minmax_tuning,
            enable_quanted_input=self.enable_quanted_input,
            scale_dtype=self.scale_dtype,
            tokenizer=self.tokenizer,
            supported_types=self.supported_types,
            data_type=self.data_type,
            act_data_type=self.act_data_type,
            serialization_dict=serialization_dict,
            backend=backend,
            to_quant_block_names=self.to_quant_block_names,
            quant_block_list=self.quant_block_list,
            device=self.device,
            **kwargs,
        )
        return compressed_model

    def _get_quantized_layer_names_outside_blocks(self) -> list:
        """Gets the names of quantized layers outside blocks in the model.

        Returns:
            list: List of layer names outside blocks.
        """
        if self.layer_config is None or len(self.layer_config) == 0:
            return []

        layer_names = []
        all_layers_in_block = get_layer_names_in_block(self.model, self.supported_types, self.quant_block_list)

        for key in self.layer_config.keys():
            if key in all_layers_in_block:
                continue
            layer = get_module(self.model, key)
            if layer is None:
                logger.error(f"could not find layer {key} in the model, exit...")
                exit(-1)
            if type(layer) in self.supported_types and check_to_quantized(self.layer_config[key]):
                layer_names.append(key)

        return layer_names

    def _set_amp_dtype(self) -> None:
        """Sets the automatic mixed precision (AMP) data type for the model based on the device and configuration."""
        self.amp_dtype = torch.bfloat16
        if self.model.dtype != torch.float32:
            self.amp_dtype = self.model.dtype
        if self.device == "cpu" or "hpu" in self.device:
            self.amp_dtype = torch.bfloat16
        if self.amp:
            if self.device == "cpu" and not CpuInfo().bf16:
                self.amp = False
                self.amp_dtype = torch.float32
                self.model = self.model.to(torch.float32)
                logger.warning(
                    f"amp is set to FALSE as the current {self.device} device does not support the 'bf16' data type."
                )
            else:
                if self.model.dtype != self.amp_dtype:
                    self.model = self.model.to(self.amp_dtype)
        else:
            self.amp_dtype = torch.float32
            self.model = self.model.to(torch.float32)

    def _get_optimizer(self, optimizer: Any):
        """Returns the specified optimizer. In SignRound, we fix the optimizer.

        Args:
        optimizer: The optimizer to be used.

        Returns:
        The specified optimizer.
        """
        return SignSGD

    def _get_scaler(self):
        """Returns scaler, in SignRound, no need to use scaler."""
        return None

    def _scale_loss_and_backward(self, scaler: Any, loss: torch.Tensor) -> torch.Tensor:
        """Scales the loss and performs backward pass.

        Args:
        scaler: The scaler to be used.
        loss: The loss to be scaled.

        Returns:
        The scaled loss.
        """
        scale_loss = loss * 1000
        scale_loss.backward()
        if is_hpex_available():
            htcore.mark_step()
        return scale_loss

    def _step(self, scaler: Any, optimizer: Any, lr_schedule: Any):
        """Performs a step in the optimization process.

        Args:
        scaler: The scaler to be used.
        optimizer: The optimizer for the step.
        lr_schedule: The learning rate schedule.

        Returns:
        None
        """
        optimizer.step()
        # for hpu
        if is_hpex_available():
            htcore.mark_step()
        optimizer.zero_grad()
        lr_schedule.step()

    @classmethod
    @torch.no_grad()
    def _sampling_inputs(
        cls,
        input_ids: Union[list[torch.Tensor], dict],
        input_others: dict,
        indices: list[int],
        seqlen: int,
        batch_dim: int = 0,
        share_cache_keys: tuple = (),
    ):
        """Samples inputs based on the given indices and sequence length.

        Args:
        input_ids: The list of input tensor containing  input_ids.
        input_others: A dictionary containing other input data.
        indices: The indices to sample from the input.
        seqlen: The sequence length.

        Returns:
        current_input_ids: The sampled input IDs.
        current_input_others: The sampled other input data.
        """
        if isinstance(input_ids, list):
            current_input_ids = [input_ids[i] for i in indices]
            current_input_ids = torch.cat(current_input_ids, dim=batch_dim)
        elif isinstance(input_ids, dict):
            current_input_ids = defaultdict(list)
            for k in input_ids.keys():
                current_input_ids[k].extend([input_ids[k][i] for i in indices])
                current_input_ids[k] = torch.cat(current_input_ids[k], dim=batch_dim)

        current_input_others = {"positional_inputs": input_others["positional_inputs"]}
        for key in input_others.keys():
            if "positional_inputs" in key:
                continue
            if (key not in share_cache_keys or len(indices) == 1) and not isinstance(
                input_others[key], (str, bool, type(None))
            ):
                current_input_others[key] = None
                if input_others[key] is not None:
                    current_input_others[key] = [input_others[key][i] for i in indices]
                    if len(indices) == 1:
                        current_input_others[key] = current_input_others[key][0]
                    else:
                        try:
                            current_input_others[key] = torch.cat(current_input_others[key], dim=0)
                        except TypeError as err:
                            logger.warning_once("Please check the model cache inputs or try setting batch_size to 1.")
            else:
                current_input_others[key] = input_others[key]

        return current_input_ids, current_input_others


class LLMCompressor(BaseCompressor):
    pass<|MERGE_RESOLUTION|>--- conflicted
+++ resolved
@@ -2523,7 +2523,7 @@
                 if is_fp8_linear(m):
                     new_layer = convert_fp8_layer_to_linear(m, self.amp_dtype, self.device).to(device)
                     set_module(block, n, new_layer)
-<<<<<<< HEAD
+
         if auto_offload:
             # card_0_in_high_risk indicates that card_0 memory is already in high usage (90%) w/o any weights
             # loss_device is used to calculate loss on the second device if available and card_0_in_high_risk
@@ -2534,14 +2534,6 @@
             else:
                 block = block.to(device)
                 card_0_in_high_risk, loss_device = False, device
-=======
-        # card_0_in_high_risk indicates that card_0 memory is already in high usage (90%) w/o any weights
-        # loss_device is used to calculate loss on the second device if available and card_0_in_high_risk
-        if is_auto_device_mapping(self.device_map) and len(self.device_list) > 1:
-            card_0_in_high_risk, loss_device = set_auto_device_map_for_block_with_tuning(
-                block, self.device_map, input_ids, self.low_gpu_mem_usage, self.batch_size, device
-            )
->>>>>>> 1d02da16
         else:
             card_0_in_high_risk, loss_device = False, device
 
@@ -2760,28 +2752,20 @@
 
             if len(self.device_list) > 1 and auto_offload:
                 accelerate.hooks.remove_hook_from_submodules(block)
-<<<<<<< HEAD
             if auto_offload:
                 mv_module_from_gpu(block)
 
             clear_memory(input_ids)
-=======
-            mv_module_from_gpu(block)
-            clear_memory(input_ids, self.device_list)
->>>>>>> 1d02da16
+
 
             return q_outputs, output
         else:
             if len(self.device_list) > 1 and auto_offload:
                 accelerate.hooks.remove_hook_from_submodules(block)
-<<<<<<< HEAD
             if auto_offload:
                 mv_module_from_gpu(block)
             clear_memory(input_ids)
-=======
-            mv_module_from_gpu(block)
-            clear_memory(input_ids, self.device_list)
->>>>>>> 1d02da16
+
             return None, output
 
     def _split_inputs(self, inputs: dict) -> tuple[torch.Tensor, dict]:
