--- conflicted
+++ resolved
@@ -2801,13 +2801,7 @@
         global_batch_size = self.batch_size * self.gradient_accumulate_steps
         global_batch_size = min(nsamples, global_batch_size)
         # We assume the block input and output shape is same
-<<<<<<< HEAD
         if self.gradient_accumulate_steps != 1 and not self.attention_mask :
-=======
-        if self.gradient_accumulate_steps != 1 and not self.attention_mask:
-            global_batch_size = self.batch_size * self.gradient_accumulate_steps
-            global_batch_size = min(nsamples, global_batch_size)
->>>>>>> eed78e2d
             whole_indices = torch.arange(global_batch_size)
             num_elm = self._get_current_num_elm(input_ids, whole_indices)
 
