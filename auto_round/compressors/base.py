# Copyright (c) 2023 Intel Corporation
#
# Licensed under the Apache License, Version 2.0 (the "License");
# you may not use this file except in compliance with the License.
# You may obtain a copy of the License at
#
#    http://www.apache.org/licenses/LICENSE-2.0
#
# Unless required by applicable law or agreed to in writing, software
# distributed under the License is distributed on an "AS IS" BASIS,
# WITHOUT WARRANTIES OR CONDITIONS OF ANY KIND, either express or implied.
# See the License for the specific language governing permissions and
# limitations under the License.

import copy
import os
import re
import sys
import time
import traceback
from collections import defaultdict
from dataclasses import asdict, fields
from typing import Any, Callable, Union

import accelerate
import torch
from accelerate.big_modeling import dispatch_model, infer_auto_device_map
from accelerate.utils import get_balanced_memory
from torch import autocast
from tqdm import tqdm
from transformers import set_seed

from auto_round.auto_scheme.gen_auto_scheme import AutoScheme
from auto_round.compressors.utils import (
    block_forward,
    check_need_act_calibration,
    check_skippable_keywords,
    collect_best_params,
    get_shared_keys,
    gguf_args_check,
    infer_bits_by_data_type,
    init_cache,
    is_mx_fp,
    is_nv_fp,
    is_standard_fp,
    is_static_wfp8afp8,
    is_wfp8afp8,
    reset_params,
    set_layer_config,
)
from auto_round.data_type import QUANT_FUNC_WITH_DTYPE
from auto_round.data_type.utils import reshape_pad_tensor_by_group_size
from auto_round.export.export_to_autoround import AutoRoundFormat
from auto_round.export.export_to_gguf.config import GGUF_INNER_CONFIG, ModelType
from auto_round.logger import logger
from auto_round.schemes import QuantizationScheme, get_gguf_scheme, preset_name_to_scheme
from auto_round.sign_sgd import SignSGD
from auto_round.special_model_handler import _handle_moe_model
from auto_round.utils import (
    INNER_SUPPORTED_LAYER_TYPES,
    SUPPORTED_DTYPES,
    SUPPORTED_FORMATS,
    SUPPORTED_LAYER_TYPES,
    TORCH_VERSION_AT_LEAST_2_6,
    CpuInfo,
    check_and_mark_fp8_model,
    check_seqlen_compatible,
    check_to_quantized,
    clear_memory,
    compile_func,
    convert_dtype_str2torch,
    convert_fp8_layer_to_linear,
    convert_fp8_model_to_16b_model,
    copy_python_files_from_model_cache,
    detect_device,
    find_matching_blocks,
    flatten_list,
    get_block_names,
    get_layer_names_in_block,
    get_module,
    htcore,
    is_debug_mode,
    is_fp8_linear,
    is_fp8_model,
    is_hpex_available,
    llm_load_model,
    mv_module_from_gpu,
    set_amax_for_all_moe_layers,
    set_module,
    to_device,
    to_dtype,
    unsupported_meta_device,
)
from auto_round.utils.device import (
    get_major_device,
    set_auto_device_map_for_block_with_tuning,
    set_non_auto_device_map,
)
from auto_round.wrapper import WrapperLinear, WrapperMultiblock, unwrapper_block, unwrapper_layer, wrapper_block


class BaseCompressor(object):
    """Base compressor for LLM quantization

    Attributes:
        model (torch.nn.Module): The loaded PyTorch model in eval mode.
        tokenizer: Tokenizer used to prepare input text for calibration/tuning.
        bits (int): Weight quantization bits.
        group_size (int): Per-group size for weight quantization.
        sym (bool): Whether to use symmetric weight quantization.
        layer_config (dict): Per-layer quantization configuration.
        nsamples (int): Number of calibration samples.
        enable_torch_compile (bool): Whether to enable compile_func for quant blocks/layers.
    """

    bits: int | None
    group_size: int | None
    sym: bool | None
    data_type: str | None
    act_bits: int | None
    act_group_size: int | None
    act_sym: bool | None
    act_data_type: str | None
    act_dynamic: bool | None
    super_bits: int | None
    super_group_size: int | None

    def __init__(
        self,
        model: Union[torch.nn.Module, str],
        tokenizer=None,
        scheme: Union[str, dict, QuantizationScheme, AutoScheme] = "W4A16",
        layer_config: dict[str, Union[str, dict, QuantizationScheme]] = None,
        dataset: Union[str, list, tuple, torch.utils.data.DataLoader] = "NeelNanda/pile-10k",
        iters: int = 200,
        seqlen: int = 2048,
        nsamples: int = 128,
        batch_size: int = 8,
        gradient_accumulate_steps: int = 1,
        low_gpu_mem_usage: bool = False,
        device_map: Union[str, torch.device, int, dict] = 0,
        enable_torch_compile: bool = False,
        enable_alg_ext: bool = False,
        disable_opt_rtn: bool = False,
        seed: int = 42,
        **kwargs,
    ):
        """Initialize AutoRound with quantization and tuning configuration.

        Args:
            model (torch.nn.Module | str): Model object or model name to load.
            tokenizer: Tokenizer for text processing. Required if `model` is not a string and `iters > 0`.
            scheme (str| dict | QuantizationScheme ): A preset scheme that defines the quantization configurations
            bits (int, optional): Weight quantization bits. Defaults to 4.
            group_size (int, optional): Weight quantization group size. Defaults to 128.
            sym (bool, optional): Symmetric weight quantization. Defaults to True.
            layer_config (dict, optional): Layer-wise quantization config. Defaults to None.
            batch_size (int, optional): Calibration batch size. Defaults to 8.
            amp (bool, optional): Use AMP for tuning. Defaults to True.
            device (str | torch.device | int, optional): Compute device. Defaults to 0.
            dataset (str | list | tuple | DataLoader, optional): Calibration data. Defaults to "NeelNanda/pile-10k".
            enable_minmax_tuning (bool, optional): Enable weight min-max tuning. Defaults to True.
            lr (float, optional): Learning rate; if None, set to 1.0 / iters except when iters==0.
            minmax_lr (float, optional): Learning rate for min-max tuning; defaults to `lr`.
            low_gpu_mem_usage (bool, optional): Lower GPU memory mode. Defaults to False.
            iters (int, optional): Optimization iterations. Defaults to 200.
            seqlen (int, optional): Calibration sequence length. Defaults to 2048.
            nsamples (int, optional): Number of calibration samples. Defaults to 128.
            seed (int, optional): Random seed. Defaults to 42.
            gradient_accumulate_steps (int, optional): Gradient accumulation steps. Defaults to 1.
            data_type (str, optional): Weight data type string, e.g., "int". Defaults to "int".
            act_bits (int, optional): Activation quantization bits. Defaults to 16.
            act_group_size (int, optional): Activation group size. Defaults to None.
            act_sym (bool, optional): Symmetric activation quantization. Defaults to None.
            act_data_type (str, optional): Activation data type; inherits weight dtype if None and act_bits < 16.
            act_dynamic (bool, optional): Dynamic activation quantization. Defaults to True.
            enable_torch_compile (bool, optional): Enable torch.compile for quant blocks/layers. Defaults to False.
            device_map (str | dict, optional): Device placement map. Defaults to None.
            disable_opt_rtn (bool, optional): Disable RTN-mode optimization (iters=0). Defaults to False.
            enable_alg_ext (bool, optional): Enable algorithm extension (primarily for INT2). Defaults to False.
            **kwargs: Backward compatible options:
                - enable_alg_ext, quant_lm_head, lr, lr_scheduler, sampler, not_use_best_mse, dynamic_max_gap,
                  super_group_size, super_bits, scale_dtype ("fp16" etc.),
                  nblocks, to_quant_block_names,
                  enable_norm_bias_tuning, enable_quanted_input,
                  disable_deterministic_algorithms, mllm, static_kv_dtype
        Raises:
            ValueError: If invalid device is provided or tokenizer is missing for non-str model with iters > 0.
            RuntimeError: If model parameters are on meta device.
        Example:
            Layer-wise configuration structure:

            >>> layer_config = {
            ...     "layer1": {
            ...         "bits": 3,
            ...         "group_size": 128,
            ...         "sym": True,
            ...     },
            ...     "layer2": {
            ...         "W8A16"
            ...      }
            ...     # ...
            ... }
        """

        self.scheme, self.is_auto_scheme = self._parse_and_set_scheme(scheme, kwargs)

        gguf_scheme_name = get_gguf_scheme(self.scheme)
        # GGUF uses fp32 scale dtype as default
        scale_dtype = kwargs.pop("scale_dtype", "fp32") if gguf_scheme_name else kwargs.pop("scale_dtype", "fp16")
        # Extra/legacy kwargs for backward compatibility
        # Major version releases may pack them with extra configuration options
        amp = kwargs.pop("amp", True)
        lr = kwargs.pop("lr", None)
        enable_minmax_tuning = kwargs.pop("enable_minmax_tuning", True)
        minmax_lr = kwargs.pop("minmax_lr", None)
        lr_scheduler = kwargs.pop("lr_scheduler", None)
        sampler = kwargs.pop("sampler", "rand")
        not_use_best_mse = kwargs.pop("not_use_best_mse", False)
        dynamic_max_gap = kwargs.pop("dynamic_max_gap", -1)
        nblocks = kwargs.pop("nblocks", 1)
        to_quant_block_names: Union[str, list, None] = kwargs.pop("to_quant_block_names", None)
        enable_norm_bias_tuning: bool = kwargs.pop("enable_norm_bias_tuning", False)
        enable_quanted_input: bool = kwargs.pop("enable_quanted_input", True)
        disable_deterministic_algorithms = kwargs.pop("disable_deterministic_algorithms", True)
        enable_deterministic_algorithms = kwargs.pop("enable_deterministic_algorithms", False)
        static_kv_dtype = kwargs.pop("static_kv_dtype", None)
        device = kwargs.pop("device", None)
        # Scale factor for RAM usage per parameter.
        mem_per_param_scale = kwargs.pop("mem_per_param_scale", None)
        self.quant_lm_head = kwargs.pop("quant_lm_head", False)
        self.mllm = kwargs.pop("mllm") if "mllm" in kwargs else False
        self.diffusion = kwargs.pop("diffusion") if "diffusion" in kwargs else False

        self.fp_layers = kwargs.pop("fp_layers", "")
        self.layer_config = layer_config
        self.supported_types = SUPPORTED_LAYER_TYPES
        self.inner_supported_types = INNER_SUPPORTED_LAYER_TYPES
        self.scale_dtype = convert_dtype_str2torch(scale_dtype)

        if kwargs:
            logger.warning(f"unrecognized keys {list(kwargs.keys())} were passed. Please check them.")
        if "CUBLAS_WORKSPACE_CONFIG" not in os.environ:
            os.environ["CUBLAS_WORKSPACE_CONFIG"] = ":4096:8"
        # Deprecated, default not to use torch.use_deterministic_algorithms
        if not disable_deterministic_algorithms or enable_deterministic_algorithms:
            if not disable_deterministic_algorithms:
                logger.warning(
                    "default not use deterministic_algorithms. disable_deterministic_algorithms is deprecated,"
                    " please use enable_deterministic_algorithms instead. "
                )

            torch.use_deterministic_algorithms(True, warn_only=False)
        else:
            torch.use_deterministic_algorithms(True, warn_only=True)

        # Model related
        self.quantized = False
        if isinstance(model, str):
            model, tokenizer = llm_load_model(
                model,
                device="cpu",  # always load cpu first
            )
        elif tokenizer is None and not self.diffusion and iters > 0:
            raise ValueError("A tokenizer must be set for non-str model input")
        if unsupported_meta_device(model):
            raise RuntimeError(
                "AutoRound does not support parameters on meta device. "
                "Please use more GPUs by setting `--device 0,1,2,3` or just place the model on CPU."
            )
        check_and_mark_fp8_model(model)
        self.model = model.eval()
        self.tokenizer = tokenizer
        self.shared_cache_keys = get_shared_keys(self.model)

        self.to_quant_block_names = to_quant_block_names
        if not hasattr(self, "quant_block_list"):
            all_blocks = get_block_names(model)
            self.quant_block_list = find_matching_blocks(model, all_blocks, self.to_quant_block_names)

        if device is not None:
            logger.warning("`device` is deprecated, please use `device_map` instead")

        if device_map is None:
            device_map = 0

        self.enable_torch_compile = enable_torch_compile
        self._adjust_torch_compile(enable_torch_compile)

        self.device_map = device_map
        if isinstance(self.device_map, str):
            self.device_map = self.device_map.replace(" ", "")

        if isinstance(scheme, AutoScheme):
            self.layer_config = self._gen_auto_scheme(model, scheme, dataset, self.device_map)

        # Set device, must place after model loading
        self.device = get_major_device(device_map)
        set_non_auto_device_map(self.model, self.device_map)

        # Tuning hyperparameters
        self.seed = seed
        set_seed(self.seed)
        self.amp = amp
        self.enable_quanted_input = enable_quanted_input
        self.enable_minmax_tuning = enable_minmax_tuning
        self.nsamples = nsamples
        self.enable_norm_bias_tuning = enable_norm_bias_tuning
        self.low_gpu_mem_usage = low_gpu_mem_usage
        self.seqlen = seqlen
        self.batch_size, self.gradient_accumulate_steps = batch_size, gradient_accumulate_steps
        self.nblocks = nblocks
        self.dataset = dataset
        self.iters = iters
        if self.iters < 0:
            logger.warning("`iters` must be non-negative, reset it to 200")
            self.iters = 200
        if self.iters == 0:
            self.lr = 5e-3
        else:
            self.lr = lr or (1.0 / self.iters)  # must place after iter setting
        self.minmax_lr = minmax_lr or self.lr
        self.enable_alg_ext = enable_alg_ext
        self.sampler = sampler
        self.not_use_best_mse = not_use_best_mse
        self.dynamic_max_gap = dynamic_max_gap
        self.lr_scheduler = lr_scheduler
        self.optimizer = self._get_optimizer(None)
        self.disable_opt_rtn = disable_opt_rtn
<<<<<<< HEAD
        self.is_packing_immediate = True  # whether to pack the layer immediately after tuning
        self.save_block_immediate = True
=======
        self.is_packing_immediate = False  # whether to pack the layer immediately after tuning
        if mem_per_param_scale is None:
            self.mem_per_param_scale = 13 if self.iters != 0 else 1
        else:
            self.mem_per_param_scale = mem_per_param_scale
>>>>>>> 282aab66

        # KV cache, this one does not affect tuning but will collect some infos during tuning
        self.static_kv_dtype = static_kv_dtype
        if self.static_kv_dtype is not None:
            logger.warning("The static kv is experimental and currently has limited support.")

        self._set_amp_dtype()
        self.cache_device = torch.device("cpu") if self.low_gpu_mem_usage else self.device
        if self.act_bits <= 8 and self.amp_dtype == torch.float16:
            logger.warning("force to use bf16 to for quantization tuning when enabling activation quantization")
            self.amp_dtype = torch.bfloat16
            if self.model.dtype != torch.bfloat16:  # keep the model's buffer dtype unchanged
                self.model = self.model.to(torch.bfloat16)
        else:
            logger.info(f"using {self.model.dtype} for quantization tuning")

        # Some helpers
        if "hpu" in str(self.device):
            self.inner_supported_types = tuple(x for x in INNER_SUPPORTED_LAYER_TYPES if x != "FP8Linear")
        self.batch_dim = None
        self.infer_bs_coeff = 1

        self.block_forward = compile_func(block_forward, self.device) if self.enable_torch_compile else block_forward
        self._check_configs()
        torch.set_printoptions(precision=3, sci_mode=True)

        if is_hpex_available():
            logger.info("habana_frameworks is available, import htcore explicitly.")
            import habana_frameworks.torch.core as htcore  # pylint: disable=E0401
            import habana_frameworks.torch.hpu as hthpu  # pylint: disable=E0401]

        self.attention_mask = []

    def _gen_auto_scheme(
        self, model: torch.nn.Module, scheme: AutoScheme, dataset: str, device_map: Union[str, int, dict, torch.device]
    ) -> dict[str, dict]:
        if self.mllm:
            logger.info("AutoScheme is not yet supported for multimodal LLMs.")
            sys.exit(-1)

        if getattr(model, "is_fp8", False):
            logger.info("AutoScheme does not currently support FP8 models.")
            sys.exit(-1)

        all_dtypes = []
        for option in scheme.options:
            # Skip pure BF16 option
            if option == "BF16":
                continue

            # Resolve the quantization scheme or data type
            dtype = "int"
            if isinstance(option, str):
                option = preset_name_to_scheme(option)

            if isinstance(option, QuantizationScheme):
                dtype = option.data_type
            elif isinstance(option, dict):
                dtype = option.get("data_type", "int")

            all_dtypes.append(dtype)

        # Check for mixed data types
        unique_dtypes = set(all_dtypes)
        if len(unique_dtypes) > 1:
            logger.warning(
                "Models with mixed data_types "
                "cannot yet be exported to real formats except GGUF. "
                "Please save the model using the `fake` format for now."
            )

        layer_config, self.has_qlayer_outside_block, self.regex_config = set_layer_config(
            self.model,
            self.layer_config,
            self.scheme,
            self.scale_dtype,
            self.supported_types,
            self.inner_supported_types,
            self.quant_block_list,
            self.fp_layers,
            self.quant_lm_head,
            enable_gguf_official_mixed=False,
            is_mllm=self.mllm,
        )
        quant_layer_names = layer_config.keys()
        scheme_keys = {f.name for f in fields(QuantizationScheme)}
        fixed_layer_scheme_new = {
            k: {key: v[key] for key in scheme_keys & v.keys()}
            for k, v in layer_config.items()
            if v.get("fixed_by_user", False)
        }

        # mainly using quant_layers and fixed by users
        from auto_round.auto_scheme.gen_auto_scheme import GenScheme

        if not self.enable_torch_compile and self.super_bits is None and not scheme.low_gpu_mem_usage:
            logger.warning("we strongly recommend to set `enable_torch_compile` to True for AutoScheme to save VRAM")
        self.scheme_generator = GenScheme(
            scheme,
            self.model,
            quant_layer_names,
            fixed_layer_scheme_new,
            dataset,
            device_map=device_map,
            tokenizer=self.tokenizer,
            enable_torch_compile=self.enable_torch_compile,
        )
        layer_config = self.scheme_generator.get_layer_config()
        return layer_config

    def _set_device(self, device_map: Union[str, torch.device, int, dict]) -> None:
        if hasattr(self, "device") and self.device is not None:
            return
        if isinstance(device_map, (str, torch.device, int)):
            self.device = detect_device(device_map)

        elif isinstance(device_map, dict) and device_map:
            tmp_devices = []
            for val in device_map.values():
                if isinstance(val, (str, torch.device, int)):  # could optimize
                    tmp_device = detect_device(val)
                    tmp_device = tmp_device.split(":")[0]
                    tmp_devices.append(tmp_device)
            tmp_devices = list(set(tmp_devices))
            if len(tmp_devices) > 1:
                logger.warning(
                    f"there are multiple device types in the device_map, "
                    f"please make sure they are correct,use the first device {tmp_devices[0]} as the core device "
                )

            self.device = tmp_devices[0]
        else:
            raise TypeError(f"device_map should be [str, torch.device, int, dict], but got {type(device_map)}")

    def _parse_and_set_scheme(self, scheme: Union[str, dict, QuantizationScheme], kwargs) -> QuantizationScheme:
        """Parse and set the quantization scheme."""

        def _parse_and_set(scheme, kwargs):
            res = ""
            if isinstance(scheme, QuantizationScheme):
                scheme = asdict(scheme)
            elif isinstance(scheme, dict):
                scheme = scheme
            elif isinstance(scheme, str):
                # We’d better keep the string scheme instead of the dict config,
                # since GGUF uses different mixed-bit strategies for q4_k_s and q4_k_m
                # even though they share the same scheme dict.
                res = scheme
                scheme = scheme.upper()
                scheme = asdict(preset_name_to_scheme(scheme))
            scheme_keys = [f.name for f in fields(QuantizationScheme)]
            for key in scheme_keys:
                if key in kwargs and kwargs[key] is not None:
                    setattr(self, key, kwargs[key])
                else:
                    setattr(self, key, scheme.get(key, None))
                # kwargs.pop(key, None)
            if self.act_dynamic is None:
                self.act_dynamic = True

            tmp_bits = infer_bits_by_data_type(self.data_type)
            if tmp_bits is not None and tmp_bits < 16 and tmp_bits != self.bits:
                logger.warning(
                    f"'data_type' do not match the specified 'bits' setting. Resetting 'bits' to {tmp_bits}."
                )
                self.bits = tmp_bits
            if tmp_bits is not None and tmp_bits < 16:
                for (
                    supported_dtype
                ) in SUPPORTED_DTYPES:  # to easily handle dtype mx_fp4 and layer_config={xxx:{bits:8}}
                    if self.data_type.startswith(supported_dtype):
                        if supported_dtype + str(tmp_bits) == self.data_type:  # could not replace FP8_e4m3
                            self.data_type = supported_dtype
                        break

            self.act_group_size = self.act_group_size if self.act_group_size is not None else self.group_size
            self.act_bits = self.act_bits if self.act_bits is not None else 16
            self.act_sym = self.act_sym if self.act_sym is not None else self.sym

            if self.act_data_type is None:
                if self.data_type in SUPPORTED_DTYPES and self.act_bits < 16:
                    self.act_data_type = self.data_type
                    logger.info(f"activation adopts {self.data_type}")
                else:
                    self.act_data_type = "float"
            tmp_act_bits = infer_bits_by_data_type(self.act_data_type)
            if tmp_act_bits is not None and tmp_act_bits < 16 and tmp_act_bits != self.act_bits:
                self.act_bits = tmp_act_bits
                logger.warning(
                    f"`act_data_type` do not"
                    f" match the specified 'act_bits' setting. Resetting 'act_bits' to {tmp_act_bits}."
                )
            if tmp_act_bits is not None and tmp_act_bits < 16:
                for (
                    supported_dtype
                ) in SUPPORTED_DTYPES:  # To easily handle dtype mx_fp4 and layer_config={xxx:{bits:8}}
                    if self.act_data_type.startswith(supported_dtype):
                        if supported_dtype + str(tmp_act_bits) == self.act_data_type:  # Could not replace FP8_e4m3
                            self.act_data_type = supported_dtype
                        break
            for key in scheme_keys:
                scheme[key] = getattr(self, key)
            if res and QuantizationScheme.from_dict(scheme) == preset_name_to_scheme(res):
                return res
            else:
                return QuantizationScheme.from_dict(scheme)

        if isinstance(scheme, AutoScheme):
            if len(scheme.options) <= 0:
                raise ValueError("options of AutoScheme must not be empty")
            options = []
            for option in scheme.options:
                new_option = _parse_and_set(option, kwargs)
                options.append(new_option)
            scheme.options = options
            for opt in options:
                if isinstance(opt, str) and opt == "BF16":
                    continue
                if isinstance(opt, QuantizationScheme):
                    if opt.bits >= 16 and (opt.act_bits is None or opt.act_bits >= 16):
                        continue
                self.scheme = opt  # Choose the first one that not 16 bits
                break
            # apply scheme to set default bits
            scheme = _parse_and_set(self.scheme, kwargs)
            is_auto_scheme = True
        else:
            scheme = _parse_and_set(scheme, kwargs)
            is_auto_scheme = False

        scheme_keys = [f.name for f in fields(QuantizationScheme)]
        for key in scheme_keys:
            kwargs.pop(key, None)

        return scheme, is_auto_scheme

    def _adjust_torch_compile(self, enable_torch_compile: bool) -> None:
        """Sets the torch compile configuration for the tuning."""
        self.enable_torch_compile = enable_torch_compile
        if (
            not self.enable_torch_compile
            and TORCH_VERSION_AT_LEAST_2_6
            and self.act_bits > 8
            and not is_debug_mode()
            and "fp8" not in self.data_type
            and "fp8" not in self.act_data_type
        ):
            logger.info(
                "'enable_torch_compile' is set to `False` by default. "
                "Enabling it can reduce tuning cost by 20%, but it might throw an exception."
            )

        if (self.data_type.startswith("fp") or self.act_data_type.startswith("fp")) and self.enable_torch_compile:
            self.enable_torch_compile = False
            logger.warning("reset enable_torch_compile to `False` as fp8 is enabled")

    def _dq_check(self) -> None:
        """Reset the default value of super_bits and super_group_size"""
        if self.data_type.endswith("_dq"):
            gguf_config = GGUF_INNER_CONFIG[f"gguf:q{self.bits}_k"]
            self.super_bits = gguf_config["super_bits"] if self.super_bits is None else self.super_bits
            self.super_group_size = (
                gguf_config["super_group_size"] if self.super_group_size is None else self.super_group_size
            )

    def _check_configs(self) -> None:
        """Checks if the configurations are valid.

        Raises:
        ValueError, TypeError: If any of the configurations are invalid.
        """
        if not isinstance(self.model, torch.nn.Module):
            raise TypeError("model must be an instance of torch.nn.Module")
        if self.bits <= 0:
            raise ValueError("`bits` must be positive")
        if self.act_bits <= 0:
            raise ValueError("`act_bits` must be positive")
        if not (self.group_size == -1 or self.group_size >= 0):
            raise ValueError("`group_size` must be -1 (per channel) or 0 (per-tensor) or a positive integer")
        if not (self.act_group_size == -1 or self.act_group_size >= 0):
            raise ValueError("`act_group_size` must be -1 (per channel) or 0 (per-tensor) or a positive integer")
        if self.batch_size <= 0:
            raise ValueError("`batch_size` must be positive")
        if self.iters < 0:
            raise ValueError("`iters` must be non-negative")
        if self.seqlen <= 0:
            raise ValueError("`seqlen` must be positive")
        if self.nblocks <= 0:
            raise ValueError("`nblocks` must be positive")
        if self.gradient_accumulate_steps <= 0:
            raise ValueError("`gradient_accumulate_steps` must be positive")

        if (
            self.act_bits <= 8
            and (not is_nv_fp(self.act_data_type) or "static_gs" not in self.act_data_type)
            and not is_mx_fp(self.act_data_type)
        ):
            logger.warning(
                "activation quantization is an experimental feature with limited support and a complex API. "
                "And please save the quantized model to fake format as real deployment is not supported currently"
            )

        if is_mx_fp(self.data_type) and self.group_size != 32:
            logger.warning("dtype mx_fp should only support group_size of 32 in real deployment")

        if is_nv_fp(self.data_type) and (self.group_size != 16):
            logger.warning("dtype nv_fp should only support group_size of 16 in real deployment")

        if self.nsamples < self.gradient_accumulate_steps * self.batch_size:
            if self.batch_size > self.nsamples:
                if self.iters > 0:  # GGUF should log this warning, but we don't know the format here
                    logger.warning(
                        f"reset `batch_size` to {self.nsamples} as `nsamples`({self.nsamples})"
                        f" is smaller than batch_size({self.batch_size})"
                    )
                self.batch_size = self.nsamples
            if self.gradient_accumulate_steps > self.nsamples // self.batch_size:
                self.gradient_accumulate_steps = self.nsamples // self.batch_size
                logger.warning(
                    f"reset `gradient_accumulate_steps` to {self.gradient_accumulate_steps}"
                    f" as nsamples must equal or greater"
                    f" than gradient_accumulate_steps * batch_size"
                )

        if self.enable_norm_bias_tuning:
            logger.warning("the `enable_norm_bias_tuning` feature is experimental and currently has limited support.")

        self._dq_check()

    def _check_compatibility(self) -> None:
        """Checks compatibility of the configurations and model."""
        # Check gguf and others
        has_gguf = False
        if hasattr(self, "formats"):
            has_besides_gguf = False
            for format_ in self.formats:
                if "gguf" in format_:
                    has_gguf = True
                elif format_ != "fake":
                    has_besides_gguf = True
            if has_gguf and has_besides_gguf:
                raise ValueError("Gguf format is not compatible with other formats, please choose only one of them")
            if has_gguf and self.iters != 0 and self.bits != 3:
                logger.warning(
                    "`iters=0` is recommended when exporting to GGUF format except for bits 3,"
                    " as we have optimized the RTN method for this case."
                    " We are likely to release new algorithm for certain configurations in the future."
                )

        if (
            self.seqlen is not None
            and hasattr(self.model, "config")
            and hasattr(self.model.config, "max_position_embeddings")
        ):
            if self.model.config.max_position_embeddings < self.seqlen:
                logger.warning(
                    f"Change sequence length to {self.model.config.max_position_embeddings} "
                    "due to the limitation of max_position_embeddings"
                )
                self.seqlen = min(self.seqlen, self.model.config.max_position_embeddings)

        if self.seqlen is not None and hasattr(self.tokenizer, "model_max_length"):
            if self.tokenizer.model_max_length < self.seqlen:
                logger.warning(
                    f"Change sequence length to {self.tokenizer.model_max_length} "
                    "due to the limitation of model_max_length. "
                    "You can also try to increase the model_max_length to avoid this issue."
                )
                self.seqlen = min(self.seqlen, self.tokenizer.model_max_length)

        if self.group_size == 0 and "fp8" not in self.data_type:
            logger.warning("`group_size==0` is not supported for data_type other than fp8 ")

    def _parse_format_to_list(self, format: str) -> list:
        """Parses the format string into a list of formats.

        This method checks the requested format(s) against the model's
        quantization settings and adjusts them if necessary. It ensures that
        the formats are compatible with the model's data type, bit width,
        and activation quantization settings.

        Args:
            format (str): The requested format(s) for quantization, separated by commas.

        Returns:
            list: A list of validated and updated formats.
        """

        # Remove duplicates from formats list
        def remove_duplicates(lst):
            seen = set()
            return [x for x in lst if not (x in seen or seen.add(x))]

        formats = format.replace("q*_", f"q{self.bits}_").replace(" ", "").split(",")
        formats = remove_duplicates(formats)  # need the keep origin order

        gguf_format_name = get_gguf_scheme(self.scheme)

        if gguf_format_name:
            for i in range(len(formats)):
                if formats[i] != "fake" and formats[i] != gguf_format_name.lower():
                    logger.warning(
                        f"reset format {formats[i]} to {gguf_format_name.lower()} "
                        f"since scheme {gguf_format_name} can only be exported to format {gguf_format_name.lower()}"
                    )
                    formats[i] = gguf_format_name.lower()

        gguf_args_check(self, formats, model_type=ModelType.TEXT)
        if self.mllm:
            gguf_args_check(self, formats, model_type=ModelType.MMPROJ)

        for f in formats:
            if f.startswith("gguf"):
                self.scheme = f.upper()
                break

        for format_ in formats:
            if format_ not in SUPPORTED_FORMATS:
                logger.error(f"Unsupported format {format_}, please choose from {SUPPORTED_FORMATS}")
                exit(-1)
        if self.scale_dtype != torch.float32:
            only_gguf = True
            for format_ in formats:
                if not ("gguf" in format_ or "fake" in format_):
                    only_gguf = False
                    break
            if len(formats) == 1 and "fake" == formats[0]:
                only_gguf = False
            if only_gguf:
                self.scale_dtype = torch.float32
                logger.info("change `scale_dtype` to `torch.float32`")

        # Adjust format settings based on compatibility
        for index in range(len(formats)):
            format = formats[index]
            if format == "auto_round":
                if self.sym and "int" in self.data_type:
                    format = "auto_round:auto_gptq"
                elif self.bits == 4 and not self.sym and "int" in self.data_type:
                    enable_awq = all(
                        config["bits"] == self.bits or config["bits"] >= 16 for config in self.layer_config.values()
                    )
                    if enable_awq:
                        format = "auto_round:auto_awq"
                elif is_nv_fp(self.data_type) or is_mx_fp(self.data_type):
                    format = f"auto_round:{self.data_type}"
                elif is_static_wfp8afp8(self):  # static wfp8afp8
                    format = f"auto_round:{AutoRoundFormat.FP8_STATIC.value}"
                elif self.data_type.startswith("fp") and self.bits == 8 and self.act_bits >= 16:  # woq fp8
                    format = f"auto_round:{AutoRoundFormat.FP8.value}"
                elif self.act_bits < 16:
                    raise ValueError(
                        "AutoRound format does not support exporting "
                        "for the current quantization configuration, "
                        "please change to `fake` format for research purpose"
                    )
                formats[index] = format
            elif format == "llm_compressor":
                from auto_round.export.export_to_llmcompressor import check_compressed_tensors_supported

                if is_nv_fp(self.data_type) or is_mx_fp(self.data_type):
                    check_compressed_tensors_supported()
                    format = format.replace("llm_compressor", f"llm_compressor:{self.data_type}")
                    formats[index] = format
                elif is_static_wfp8afp8(self):
                    format = f"llm_compressor:{AutoRoundFormat.FP8_STATIC.value}"
                    formats[index] = format
                    if self.act_group_size != 0:
                        logger.warning(
                            f"scheme FP8_STATIC export to llm_compressor format only support for act_group_size 0,"
                            f" ,but got act_group_size={self.act_group_size}, reset = 0"
                        )
                        self.act_group_size = 0
                    if self.group_size > 0:
                        logger.warning(
                            f"please note that group_size={self.group_size}"
                            " may not be supported for llm_compressor format, and cannot be loaded in llm_compressor"
                        )
                elif not is_wfp8afp8(self):
                    logger.error(
                        "Currently, the llm_compressor format only supports MXFP/NVFP/FP8. "
                        "Please change format to fake or auto_round etc."
                    )
            elif "auto_awq" in format:
                from auto_round.compressors.utils import check_awq_gemm_compatibility

                awq_supported, info = check_awq_gemm_compatibility(
                    self.model, self.bits, self.group_size, self.sym, self.layer_config
                )
                if not awq_supported:
                    logger.warning(f"The AutoAWQ format may not be supported due to {info}")
            else:
                if (is_nv_fp(self.data_type) or is_mx_fp(self.data_type)) and format != "fake":
                    logger.warning(f"nv_fp and mx_fp dtypes are not supported for export format: {format}")

        formats = remove_duplicates(formats)
        for i in range(len(formats)):
            formats[i] = self._check_supported_format(formats[i])
        formats = remove_duplicates(formats)
        return formats

    def _check_supported_format(self, format: str) -> bool:
        """Checks if the specified format is supported.

        This method validates the requested format against the model's bit width,
        group size, symmetry, and activation quantization settings. It raises an
        error if the format is incompatible with the current model configuration.

        Args:
            format (str): The requested format for quantization.

        Returns:
            bool: True if the format is supported, False otherwise.
        """
        if format == "fake":
            return format
        format = format.replace("q*_", f"q{self.bits}_")

        # format check for fp8
        w_fp8 = self.data_type.startswith("fp") and self.bits == 8
        act_fp8 = self.act_data_type.startswith("fp") and self.act_bits == 8
        if (w_fp8 or act_fp8) and re.search("^auto_round|^llm_compressor", format) is None:
            error_msg = (
                f"is only supported to export auto_round or llm_compressor format," f" but got {format}, please check."
            )
            error_msg = ("act_data_type<fp8> " + error_msg) if act_fp8 else error_msg
            error_msg = ("data_type<fp8> " + error_msg) if w_fp8 else error_msg
            logger.error(error_msg)
            sys.exit(-1)

        # Only support to export afp8/nv_fp/mx_fp
        if self.act_bits <= 8:
            if not is_standard_fp(self.act_data_type) or self.act_dynamic:
                if "llm_compressor" in format:
                    if (is_nv_fp(self.act_data_type) and "static_gs" in self.act_data_type) or (
                        is_mx_fp(self.act_data_type)
                    ):
                        return format
                    bits, group_size, sym, act_bits = 8, -1, True, 8
                    assert (
                        self.bits == bits
                        and self.group_size == group_size
                        and self.sym == sym
                        and self.act_bits == act_bits
                        and self.act_dynamic
                    ), (
                        f"Currently only support to export llm_compressor format for sym dynamic quantized"
                        f" W{self.bits}A{self.act_bits} model with group_size={group_size},"
                        f" but got bits={self.bits}, group_size={self.group_size}, sym={self.sym},"
                        f" act_bits={self.act_bits}"
                    )
                elif "auto_round" in format and (
                    is_mx_fp(self.act_data_type) or (is_nv_fp(self.act_data_type) and "static_gs" in self.act_data_type)
                ):
                    pass
                elif format != "fake":
                    logger.warning(
                        "Currently only support to export auto_round format quantized model"
                        " with fp8, mx_fp and nv_fp4 dtype activation for activation quantization."
                        " Change format to fake and save."
                    )
                    format = "fake"
            else:
                if format not in [
                    "auto_round",
                    f"auto_round:{AutoRoundFormat.FP8_STATIC.value}",
                    f"llm_compressor:{AutoRoundFormat.FP8_STATIC.value}",
                    "auto_round:llm_compressor",
                ]:
                    logger.warning(
                        f"Currently only support to export auto_round or fake format for static W{self.bits}AFP8 model,"
                        f" change format {format} to auto_round"
                    )
                    if is_static_wfp8afp8(self):
                        format = f"auto_round:{AutoRoundFormat.FP8_STATIC.value}"
                    else:
                        format = f"auto_round:{AutoRoundFormat.FP8.value}"
            if (
                self.act_group_size != 0
                and not self.act_dynamic
                and format == f"auto_round:{AutoRoundFormat.FP8.value}"
            ):
                logger.warning(
                    f"Please note that quantize activation with act_group_size={self.act_group_size}"
                    " may result in failure to export or import normally."
                )
        if re.search(r"q\d_k", format) and not self.data_type.endswith("_dq"):
            logger.error(
                f"datatype<{self.data_type}> not support to export {format} format."
                " Please change export format or `data_type`."
            )
            sys.exit(-1)

        return format

    def quantize_and_save(
        self, output_dir: str = "tmp_autoround", format: str = "auto_round", inplace: bool = True, **kwargs
    ) -> tuple[torch.nn.Module, dict[str, Any]]:
        """Quantizes the model and saves it in the specified format(s).

        This function checks the validity of the requested format(s), quantizes
        the model accordingly, and saves it to the specified output directory.
        If multiple formats are provided, the model is saved separately for each format.

        Args:
            output_dir (str, optional): The directory where the quantized model
                will be saved. Defaults to "tmp_autoround".
            format (str, optional): The quantization format(s) to use, separated
                by commas if multiple. Defaults to "auto_round".
            inplace (bool, optional): Whether to modify the model in place if only
                one format is used. Defaults to True.
            **kwargs: Additional arguments for the quantization and saving process.

        Returns:
            model: A qdq model or packed model based on the configurations
            folders: The folder paths where the quantized models are saved.

        Raises:
            ValueError: If an unsupported format is specified.
        """
        # Validate and process the specified formats
        self.orig_output_dir = output_dir

        # check and update the format based on the current configuration
        format_list = self._parse_format_to_list(format)
        self.formats = format_list

        # If multiple formats are specified, enforce inplace=False
        if len(format_list) > 1:
            inplace = False
        self.inplace = kwargs.get("inplace", inplace)
        kwargs.pop("inplace", None)

        # Perform model quantization
        if self.static_kv_dtype is not None:
            from auto_round.experimental.kv_cache import kvcache_quant_context

            with kvcache_quant_context(self.model, static_kv_dtype=self.static_kv_dtype):
                model, _ = self.quantize()
        else:
            model, _ = self.quantize()
        # Save the quantized model in the specified format_list
        folders = []
        for format in format_list:
            if "gptq" in format and not self.sym:
                logger.warning(
                    "The asymmetrical kernel of the GPTQ format may result in a noticeable accuracy drop,"
                    " particularly for 2-bit quantization and smaller models."
                    " We recommend exporting to either the AutoAWQ format ( only 4 bits) or "
                    "the AutoRound format(2/3/4/8 bits)."
                )
            save_folder = self._get_save_folder_name(format)
            self.save_quantized(save_folder, format=format, inplace=inplace, **kwargs)

            folders.append(save_folder)

        return model, folders

    def _get_save_folder_name(self, format_str: str) -> str:
        """Generates the save folder name based on the provided format string.

        If there are multiple formats to handle, the function creates a subfolder
        named after the format string with special characters replaced. If there's
        only one format, it returns the original output directory directly.

        Args:
            format_str (str): The format identifier (e.g., 'gguf:q2_k_s').

        Returns:
            str: The path to the folder where results should be saved.
        """
        # Replace special characters to make the folder name filesystem-safe
        sanitized_format = format_str.replace(":", "-").replace("_", "-")

        # Use a subfolder only if there are multiple formats
        if len(self.formats) > 1:
            return os.path.join(self.orig_output_dir, sanitized_format)

        return self.orig_output_dir

    @torch.inference_mode()
    def _quantize_embedding_layer(self):
        """Quantizes embedding layers in the model according to the configuration.

        This method iterates through all modules in the model, identifies embedding
        layers specified in `self.layer_config`, and applies the appropriate quantization
        function based on bit precision, grouping strategy, and dtype.

        Returns:
            bool: True if the quantization process completes without critical errors.
        """
        is_quantized = False
        for name, module in self.model.named_modules():
            # Skip non-Embedding modules or layers not in config
            if not isinstance(module, torch.nn.Embedding) or name not in self.layer_config:
                continue

            config = self.layer_config[name]

            # Skip layers that are not marked for quantization
            if not check_to_quantized(config):
                continue
            is_quantized = True
            config["scale_dtype"] = self.scale_dtype
            dtype = config["data_type"]

            # Determine quantization function key with symmetry/asymmetry
            if dtype not in QUANT_FUNC_WITH_DTYPE:
                dtype = f"{dtype}_{'sym' if config['sym'] else 'asym'}"

            # Optionally use optimized rounding (RTN) variant
            if not self.disable_opt_rtn and f"rtn_{dtype}" in QUANT_FUNC_WITH_DTYPE:
                dtype = f"rtn_{dtype}"

            quant_func = QUANT_FUNC_WITH_DTYPE[dtype]

            # Attempt quantization on GPU, fall back to CPU if OOM
            try:
                weight, scale, zp = quant_func(
                    module.weight.to(self.device),
                    **{k: config[k] for k in ["bits", "group_size", "super_bits", "super_group_size", "scale_dtype"]},
                )
            except torch.OutOfMemoryError:
                cuda_error_msg = traceback.format_exc()
                try:
                    logger.error(cuda_error_msg)
                    logger.warning("falling back to CPU")
                    weight, scale, zp = quant_func(
                        module.weight.to("cpu"),
                        **{
                            k: config[k]
                            for k in ["bits", "group_size", "super_bits", "super_group_size", "scale_dtype"]
                        },
                    )
                except Exception as e:
                    raise

            # Overwrite the module's weights with the quantized version
            module.weight.data.copy_(weight.cpu())

            # Attach scale and zero point (zp) to the module
            for param_name, value in zip(["scale", "zp"], [scale, zp]):
                if isinstance(value, dict):
                    for k, v in value.items():
                        setattr(module, k if k == "scale" else f"w_{k}", v.cpu())
                elif isinstance(value, torch.Tensor):
                    setattr(module, param_name, value.cpu())
                else:
                    setattr(module, param_name, value)

            # Update config
            self.layer_config.setdefault(name, {}).update(config)

            # Release memory
            clear_memory()

        return is_quantized

    def _quant_rtn_with_imatrix(self, all_to_quantized_module_names: list[str]) -> None:
        """Performs RTN quantization using input activation statistics (imatrix).

        This method accumulates per-channel second-moment activation statistics (imatrix)
        via forward hooks and uses them to perform RTN quantization. If CUDA memory runs out,
        it falls back to CPU-based blockwise quantization.

        Args:
            all_to_quantized_module_names (list[str]):
                A list of module names (e.g., 'model.layers.0.self_attn.q_proj') to be quantized.

        Returns:
            None
        """
        logger.info("start to compute imatrix")

        # Load dataset
        from auto_round.calib_dataset import get_dataloader

        if isinstance(self.dataset, str):
            if self.tokenizer is None:
                raise ValueError("A tokenizer must be set for the model when using a dataset string.")
            dataset_name = self.dataset.replace(" ", "")
            self.dataloader = get_dataloader(
                self.tokenizer, self.seqlen, dataset_name, self.seed, self.batch_size, self.nsamples
            )
        else:
            self.dataloader = self.dataset

        model = self.model

        # Dispatch multi-GPU model if necessary
        if hasattr(model, "hf_device_map") and len(model.hf_device_map) > 1:
            dispatch_model(model, model.hf_device_map)

        def register_act_hook(model):
            """Registers hooks to accumulate activation squared norms into `imatrix`."""

            def get_imatrix_hook(module, input, output):
                input = input[0] if isinstance(input, (tuple, list)) else input
                flattened = input.reshape(-1, input.shape[-1]).to(torch.float32)
                squared = torch.sum(torch.pow(flattened, 2), dim=0).to(torch.float32)

                if not hasattr(module, "imatrix"):
                    module.imatrix = squared
                else:
                    module.imatrix += squared.to(module.imatrix.device)

            hook_handles = []
            for name, module in model.named_modules():
                if type(module) in self.supported_types and check_to_quantized(module):
                    hook = module.register_forward_hook(get_imatrix_hook)
                    hook_handles.append(hook)
            return hook_handles

        hooks = register_act_hook(model)

        try:
            if hasattr(model, "hf_device_map") and len(model.hf_device_map) > 1:
                import accelerate

                accelerate.hooks.remove_hook_from_submodules(model)
            model = model.to("cpu")
            clear_memory()
            self._quantize_via_rtn_blockwise(all_to_quantized_module_names)
        except torch.OutOfMemoryError:
            cuda_error_msg = traceback.format_exc()
            try:
                logger.error(cuda_error_msg)
                # Final fallback: warn and use CPU-only quantization
                logger.warning(
                    "Fallback to CPU. "
                    "Consider enabling `low_gpu_mem_usage` or using more GPUs via `--device 0,1,2,3`."
                )
                model = model.to("cpu")
                clear_memory()
                if hasattr(model, "hf_device_map") and len(model.hf_device_map) > 1:
                    import accelerate

                    accelerate.hooks.remove_hook_from_submodules(model)

                orig_device = self.device
                self.device = "cpu"
                self._quantize_via_rtn_blockwise(all_to_quantized_module_names)
                self.device = orig_device
            except Exception as e:
                raise
        finally:
            # Always remove hooks
            for hook in hooks:
                hook.remove()

    def _quantize_layer_via_rtn(self, name: str) -> None:
        """Quantizes a layer using RTN (Round-To-Nearest) if available.

        This function attempts to quantize a layer by switching its data type to a
        `rtn_*` version if supported, then wraps and unwraps the module to apply
        quantization. If GPU memory is insufficient, it falls back to CPU.

        If packing is enabled (`is_packing_immediate`), the function will also export
        the quantized layer to the appropriate backend format.

        Args:
            name (str): Name of the layer to quantize.

        Raises:
            RuntimeError: If quantization fails for reasons unrelated to memory.
        """
        m = get_module(self.model, name)

        if is_fp8_linear(m):
            m = convert_fp8_layer_to_linear(m, self.amp_dtype)
            set_module(self.model, name, m)

        # Step 1: Try quantization on GPU first, fall back to CPU if OOM
        # if only export gguf, using gguf-packing instead of rtn
        if self.is_packing_immediate and self.iters == 0 and "gguf" in self.formats[0] and not self.disable_opt_rtn:
            m.scale = None
            m.zp = None
        else:
            try:
                tuning_device = m.tuning_device if hasattr(m, "tuning_device") else self.device
                m = m.to(tuning_device)
                m = WrapperLinear(
                    m,
                    device=tuning_device,
                    enable_minmax_tuning=False,
                    enable_norm_bias_tuning=False,
                    enable_round_tuning=False,
                    enable_torch_compile=self.enable_torch_compile,
                    disable_opt_rtn=self.disable_opt_rtn,
                )
                m = m.unwrapper({})
                m.to("cpu")
            except torch.OutOfMemoryError:
                cuda_error_msg = traceback.format_exc()
                m = m.orig_layer if hasattr(m, "orig_layer") else m
                try:
                    logger.error(cuda_error_msg)
                    logger.warning("falling back to CPU.")
                    m.to("cpu")
                    m = WrapperLinear(
                        m,
                        enable_minmax_tuning=False,
                        enable_norm_bias_tuning=False,
                        enable_round_tuning=False,
                        enable_torch_compile=self.enable_torch_compile,
                    )
                    m = m.unwrapper({})
                except Exception as e:
                    raise

        # Step 2: Optional immediate packing/export
        if self.is_packing_immediate:
            from auto_round.export import PACKING_LAYER_WITH_FORMAT

            if check_to_quantized(m):
                target_backend = self.formats[0].split(":")[0] if ":" in self.formats[0] else self.formats[0]
                has_gguf = any("gguf" in fmt for fmt in self.formats)

                if has_gguf:
                    from auto_round.export.export_to_gguf.export import pack_gguf_layer

                    output_dir = self._get_save_folder_name(self.formats[0])
                    model_type = ModelType.MMPROJ if self.mllm else ModelType.TEXT
                    pack_gguf_layer(
                        name,
                        self.model,
                        self.formats[0],
                        output_dir,
                        self.layer_config,
                        self.tokenizer,
                        processor=self.processor if hasattr(self, "processor") else None,
                        image_processor=self.image_processor if hasattr(self, "image_processor") else None,
                        model_type=model_type,
                    )
                else:
                    PACKING_LAYER_WITH_FORMAT[target_backend](name, self.model, self.formats[0], device=self.device)
        else:
            set_module(self.model, name, m)

        if self.save_block_immediate:
            all_to_quantized_module_names = [n for n, m in self.model.named_modules() if check_to_quantized(m)]
            last_module = (len(all_to_quantized_module_names) == 0) or (name == all_to_quantized_module_names[-1])
            self._save_block_immediate(m, last_module)

    @torch.inference_mode()
    def _quantize_rtn(self) -> tuple[torch.nn.Module, dict[str, Any]]:
        """Quantize all modules in the model using RTN (Round-To-Nearest) strategy.

        If the target format includes GGUF with `k`, and optimized RTN is enabled,
        blockwise quantization with input caching and imatrix is used.

        Returns:
            tuple[nn.Module, Dict[str, Any]]: The quantized model and the layer configuration.
        """
        if self.amp and self.model.dtype != self.amp_dtype:
            self.model.to(self.amp_dtype)

        all_to_quantized_module_names: list[str] = [n for n, m in self.model.named_modules() if check_to_quantized(m)]
        if is_nv_fp(self.data_type):
            from auto_round.data_type.nvfp import calculate_gparam
            from auto_round.data_type.utils import update_fused_layer_global_scales

            pbar = tqdm(all_to_quantized_module_names)
            for name in pbar:
                pbar.set_description(f"Calculate weight global scale: {name}")
                m = get_module(self.model, name)
                weight_global_scale = calculate_gparam(m.weight, self.group_size)
                setattr(m, "weight_global_scale", weight_global_scale)

            modules = list(self.model.modules())
            for module in tqdm(modules, desc="Update weight global scale for fuse module"):
                update_fused_layer_global_scales(module)

        has_gguf_k = (
            any("gguf" in fmt and "k" in fmt for fmt in getattr(self, "formats", [])) or self.super_bits is not None
        )

        self._quantize_embedding_layer()

        self.model.to("cpu")

        enable_imatrix = False
        if has_gguf_k and not self.disable_opt_rtn:
            enable_imatrix = True
        if self.data_type == "int" and self.sym:
            enable_imatrix = True

        if enable_imatrix:
            self._quant_rtn_with_imatrix(all_to_quantized_module_names)
        elif self.act_bits <= 8 and check_need_act_calibration(
            self.act_dynamic, self.act_data_type, self.act_bits
        ):  # TODO, mixed datatype has bug
            hook_handles = self._register_act_max_hook(self.model)
            try:
                self._quantize_via_rtn_blockwise(all_to_quantized_module_names)
            except torch.OutOfMemoryError:
                logger.warning("Fallback to CPU. Consider using more GPUs via `--device 0,1,2,3`.")
                self.model = self.model.to("cpu")
                clear_memory()
                if hasattr(self.model, "hf_device_map") and len(self.model.hf_device_map) > 1:
                    import accelerate

                    accelerate.hooks.remove_hook_from_submodules(self.model)
                orig_device = self.device
                self.device = "cpu"
                self._quantize_via_rtn_blockwise(all_to_quantized_module_names)
                self.device = orig_device
            for handle in hook_handles:
                handle.remove()
        else:
            block_names_cnt = len(flatten_list(get_block_names(self.model, True)))
            clear_mem_freq = len(all_to_quantized_module_names) // block_names_cnt
            if clear_mem_freq == 0:
                clear_mem_freq = 1
            pbar = tqdm(all_to_quantized_module_names)
            cnt = 1
            for name in pbar:
                pbar.set_description(f"Quantizing {name}")
                self._quantize_layer_via_rtn(name)
                if cnt % clear_mem_freq == 0:
                    clear_memory()
                    cnt = 1
                cnt += 1
        # Convert remaining fp8
        if is_fp8_model(self.model):
            convert_fp8_model_to_16b_model(self.model, self.amp_dtype)
        self.quantized = True
        return self.model, self.layer_config

    def _quantize_via_rtn_blockwise(self, all_to_quantized_module_names: list[str]) -> None:
        """Quantize model layers block by block using cached inputs and imatrix.

        Args:
            all_to_quantized_module_names (list[str]): Names of layers to be quantized.
        """
        all_to_quantized_module_names = list(set(all_to_quantized_module_names))

        all_blocks = self.quant_block_list if self.quant_block_list else get_block_names(self.model)
        if not all_blocks:
            raise ValueError("Could not find any blocks. Check the model or quant_block_list.")

        all_first_block_names = [block[0] for block in all_blocks]
        if self.act_bits < 16 and not self.act_dynamic:
            layer_names = self._get_quantized_layer_names_outside_blocks()
            if len(layer_names) > 0:
                logger.warning(
                    "quantize layers outside blocks for static activation quantizaiton"
                    " will significantly increase calibration time"
                )
            all_inputs = self.try_cache_inter_data_gpucpu(all_first_block_names, self.nsamples, layer_names)
        else:
            all_inputs = self.cache_inter_data(all_first_block_names, self.nsamples)

        # Clear hooks for multi-GPU setups
        if hasattr(self.model, "hf_device_map") and len(self.model.hf_device_map) > 1:
            accelerate.hooks.remove_hook_from_submodules(self.model)

        pbar = tqdm(range(sum(len(block) for block in all_blocks)))

        for block_names in all_blocks:
            first_block = block_names[0]
            inputs = all_inputs.pop(first_block)
            input_keys = [k for k in inputs if k.startswith("hidden_state")]
            if len(input_keys) != 1:
                raise RuntimeError(
                    "hidden_states arg mismatch. Please file an issue at https://github.com/intel/auto-round/issues"
                )
            inputs["input_ids"] = inputs.pop(input_keys[0])

            clear_memory(self.inputs)

            total_samples = len(inputs["input_ids"])
            if total_samples < self.batch_size:
                self.batch_size = total_samples
                logger.warning(f"Forcing batch size to {total_samples}")

            input_ids = to_device(inputs.pop("input_ids"), self.cache_device)
            input_others = to_device(inputs, self.cache_device)

            tmp_dtype = self.amp_dtype if self.amp else torch.float32
            input_ids = [id_.to(tmp_dtype) for id_ in input_ids]

            for key, val in input_others.items():
                if isinstance(val, torch.Tensor) and val.dtype in (torch.float16, torch.bfloat16):
                    input_others[key] = val.to(tmp_dtype)
                elif isinstance(val, list):
                    input_others[key] = [to_dtype(v, tmp_dtype) for v in val]

            for block_name in block_names:
                pbar.set_description(f"Quantizing {block_name}")
                block = get_module(self.model, block_name)
                block = block.to(self.device)
                if is_fp8_model(self.model):
                    convert_fp8_model_to_16b_model(block, dtype=self.amp_dtype)

                if self.device_map == "auto" or (isinstance(self.device_map, str) and "," in self.device_map):
                    set_auto_device_map_for_block_with_tuning(
                        block, self.device_map, input_ids, self.low_gpu_mem_usage, self.mem_per_param_scale
                    )
                # Dispatch model if needed
                if self.device_map is not None:
                    from accelerate.hooks import AlignDevicesHook, add_hook_to_module

                    for _, m in block.named_modules():
                        if len(list(m.children())) != 0 or not hasattr(m, "tuning_device"):
                            continue
                        hook = AlignDevicesHook(m.tuning_device, io_same_device=True)
                        add_hook_to_module(m, hook, True)
                else:
                    block = block.to(self.device)
                input_ids = self._get_block_outputs(
                    block,
                    input_ids,
                    input_others,
                    self.batch_size * self.infer_bs_coeff,
                    self.device,
                    self.cache_device,
                )
                if self.device_map is not None:
                    accelerate.hooks.remove_hook_from_submodules(block)

                if is_nv_fp(self.act_data_type) or is_static_wfp8afp8(self):
                    # enable moe experts act_max automatic generation for Linear
                    set_amax_for_all_moe_layers(block, attr_name="act_max")
                # Normalize imatrix and quantize layers
                for _, m in block.named_modules():
                    if hasattr(m, "tmp_name") and m.tmp_name in all_to_quantized_module_names:
                        self._quantize_layer_via_rtn(m.tmp_name)
                        all_to_quantized_module_names.remove(m.tmp_name)

                mv_module_from_gpu(block)
                pbar.update(1)

        pbar.close()
        cnt = 1
        block_names_cnt = len(flatten_list(get_block_names(self.model, True)))
        clear_mem_freq = len(all_to_quantized_module_names) // block_names_cnt
        if clear_mem_freq == 0:
            clear_mem_freq = 1
        # Process remaining layers not in blocks
        for name in all_to_quantized_module_names:
            self._quantize_layer_via_rtn(name)
            if cnt % clear_mem_freq == 0:
                clear_memory()
                cnt = 1
            cnt += 1

    def _update_inputs(self, inputs: dict, q_inputs: dict) -> tuple[dict, torch.Tensor]:
        keys = inputs.keys()
        input_id_str = [key for key in keys if key.startswith("hidden_state")]
        if len(input_id_str) != 1:
            raise RuntimeError(
                "hidden_states arg mismatch error,"
                "please raise an issue in https://github.com/intel/auto-round/issues"
            )
        inputs["input_ids"] = inputs.pop(input_id_str[0], None)
        if q_inputs is not None:
            q_inputs = q_inputs.pop(input_id_str[0], None)
        return inputs, q_inputs

    def quantize(self) -> tuple[torch.nn.Module, dict[str, Any]]:
        """Quantize the model and return the quantized model along with layer configurations.The entry of AutoRound.
        Returns:
        The quantized model and layer configurations.
        """
        for n, m in self.model.named_modules():  # TODO check if could removed
            m.tmp_name = n
        self._check_compatibility()
        formats = self.formats if hasattr(self, "formats") else None
        # It is best to modify the model structure in the quantize function and check the format,
        # because it may cause the gguf format to not be exported normally.
        self.model = _handle_moe_model(self.model, formats=formats)

        # TODO check scale_dtype
        if not self.is_auto_scheme:
            enable_gguf_official_mixed = True
        else:
            enable_gguf_official_mixed = False
        self.layer_config, self.has_qlayer_outside_block, self.regex_config = set_layer_config(
            self.model,
            self.layer_config,
            self.scheme,
            self.scale_dtype,
            self.supported_types,
            self.inner_supported_types,
            self.quant_block_list,
            self.fp_layers,
            self.quant_lm_head,
            enable_gguf_official_mixed=enable_gguf_official_mixed,
            is_mllm=self.mllm,
        )

        if not hasattr(self, "formats"):
            logger.warning("this API is deprecated, please use `quantize_and_save` instead")
        else:
            # Determine if immediate packing is required
            formats = self.formats
            if (
                len(formats) == 1
                and (
                    "awq" in formats[0]
                    or "gptq" in formats[0]
                    or "auto_round" in formats[0]
                    or "gguf" in formats[0]
                    or "llm_compressor" in formats[0]
                )
                and self.inplace
            ):
                self.is_packing_immediate = True
        if self.iters == 0:
            return self._quantize_rtn()

        if bool(self.quant_block_list):
            all_blocks = self.quant_block_list
        else:
            all_blocks = get_block_names(self.model)

        if len(all_blocks) == 0:
            logger.warning("could not find blocks, exit with original model")
            return self.model, self.layer_config

        if self.amp and self.model.dtype != self.amp_dtype:
            self.model = self.model.to(self.amp_dtype)

        layer_names = self._get_quantized_layer_names_outside_blocks()
        self.start_time = time.time()
        all_first_block_names = [block[0] for block in all_blocks]
        if len(layer_names) > 0:
            logger.info(
                "Starting to cache block inputs. This may be slow due to external block layers: %s", layer_names
            )
        else:
            logger.info("start to cache block inputs")
        all_inputs = self.try_cache_inter_data_gpucpu(all_first_block_names, self.nsamples, layer_names=layer_names)
        is_quantized_embedding = self._quantize_embedding_layer()
        all_q_inputs = None
        if is_quantized_embedding:
            all_inputs = copy.deepcopy(self.inputs)
            clear_memory(self.inputs)
            all_q_inputs = self.try_cache_inter_data_gpucpu(
                all_first_block_names, self.nsamples, layer_names=layer_names
            )
        self.model = mv_module_from_gpu(self.model)
        clear_memory()
        if hasattr(self.model, "hf_device_map") and len(self.model.hf_device_map) > 1:
            accelerate.hooks.remove_hook_from_submodules(self.model)  # self.model.hf_device_map has not been changed
        self.model = mv_module_from_gpu(self.model)
        logger.info("caching done")
        if len(all_blocks) > 1:
            pbar = tqdm(range(0, sum([len(i) for i in all_blocks]), self.nblocks))
        else:
            pbar = tqdm(range(0, len(all_blocks[0]), self.nblocks))  # move the alg warning outside pbar

        for block_names in all_blocks:
            inputs = all_inputs[block_names[0]]
            all_inputs.pop(block_names[0])
            q_inputs = None
            if all_q_inputs is not None:
                q_inputs = all_q_inputs[block_names[0]]
                all_q_inputs.pop(block_names[0])

            inputs, q_inputs = self._update_inputs(inputs, q_inputs)

            clear_memory(self.inputs)

            if "input_ids" in inputs.keys():
                total_samples = len(inputs["input_ids"])
                if total_samples < self.batch_size:
                    self.batch_size = total_samples
                    logger.warning(f"force the train batch size to {total_samples}")

            self._quantize_blocks(
                self.model,
                inputs,
                block_names,
                q_input=q_inputs if q_inputs is not None else None,
                nblocks=self.nblocks,
                device=self.device,
                pbar=pbar,
            )
            if self.is_packing_immediate and len(self.formats) != 1:
                raise ValueError(
                    f"Expected exactly one packing format when 'is_packing_immediate' is True, "
                    f"but got {len(self.formats)} formats."
                )
        pbar.set_description("Quantizing done")
        pbar.close()

        self._quantize_layers(layer_names, all_inputs)  ##TODO pack layer immediately

        if is_fp8_model(self.model):
            for n, m in self.model.named_modules():
                if is_fp8_linear(m):
                    new_layer = convert_fp8_layer_to_linear(m, self.amp_dtype).to("cpu")
                    set_module(self.model, n, new_layer)

        end_time = time.time()
        cost_time = end_time - self.start_time
        logger.info(f"quantization tuning time {cost_time}")

        # Dump a summary
        quantized_layers = []
        unquantized_layers = []
        for n, m in self.model.named_modules():
            if isinstance(m, tuple(self.supported_types)):
                if check_to_quantized(m):
                    quantized_layers.append(n)
                else:
                    unquantized_layers.append(n)
            elif hasattr(m, "scales") or hasattr(m, "scale"):  ##packing_immediately
                quantized_layers.append(n)
        summary_info = (
            f"Summary: quantized {len(quantized_layers)}/{len(quantized_layers) + len(unquantized_layers)} in the model"
        )
        if len(unquantized_layers) > 0:
            summary_info += f",  {unquantized_layers} have not been quantized"
        logger.info(summary_info)

        self.quantized = True
        return self.model, self.layer_config

    def _quantize_layers(self, layer_names: list, layer_inputs: dict) -> None:
        """Quantizes specified layers based on inputs and configuration.

        Args:
            layer_names (list): list of layer names to quantize.
            layer_inputs (dict): Dictionary mapping layer names to input data.

        Returns:
            None
        """
        # TODO currently we take all the layers outside blocks as post block layers which is not optimal
        # if there is no input for layer, we use rtn

        for layer_name in copy.deepcopy(layer_names):
            if layer_name not in layer_inputs:
                logger.info(f"using rtn to quantize {layer_name}")
                from auto_round.data_type import QUANT_FUNC_WITH_DTYPE

                layer = get_module(self.model, layer_name)
                layer = layer.to(self.device)
                if is_fp8_model(self.model):
                    new_layer = convert_fp8_layer_to_linear(layer, self.amp_dtype).to(self.device)
                    set_module(self.model, layer_name, new_layer)
                    layer = new_layer

                wrapper_layer = WrapperLinear(
                    layer,
                    enable_round_tuning=False,
                    enable_minmax_tuning=False,
                    enable_norm_bias_tuning=False,
                    enable_torch_compile=self.enable_torch_compile,
                    device=self.device,
                    disable_opt_rtn=self.disable_opt_rtn,
                )
                new_layer = wrapper_layer.unwrapper({})
                set_module(self.model, layer_name, new_layer)
                layer.cpu()
                layer_names.remove(layer_name)
        if len(layer_names) == 0:
            return
        q_layer_inputs = None
        enable_quanted_input = self.enable_quanted_input
        has_gguf = False
        if hasattr(self, "formats"):
            has_gguf = any("gguf" in format_ for format_ in self.formats)
        if has_gguf and self.is_packing_immediate:
            enable_quanted_input = False

        if hasattr(self.model, "hf_device_map") and len(self.model.hf_device_map) > 1 and enable_quanted_input:
            dispatch_model(self.model, self.model.hf_device_map)

        if enable_quanted_input:
            logger.info("starting to cache layer inputs for %s, this may be quite slow ", layer_names)
            q_layer_inputs = self.try_cache_inter_data_gpucpu([], self.nsamples, layer_names=layer_names)
            if hasattr(self.model, "hf_device_map") and len(self.model.hf_device_map) > 1:
                accelerate.hooks.remove_hook_from_submodules(
                    self.model
                )  ##self.model.hf_device_map has not been changed

        self.model = mv_module_from_gpu(self.model)
        clear_memory()
        quant_layer = self._quantize_layer
        for layer_name in layer_names:
            layer_input = layer_inputs[layer_name]
            layer_input = to_device(layer_input, self.cache_device)
            q_layer_input = q_layer_inputs.get(layer_name, None) if q_layer_inputs is not None else None
            q_layer_input = to_device(q_layer_input, self.cache_device)
            quant_layer(layer_name, layer_input, q_layer_input, device=self.device)
            del layer_input
            clear_memory(q_layer_input)

    @torch.no_grad()
    def _get_block_outputs(
        self,
        block: torch.nn.Module,
        input_ids: torch.Tensor,
        input_others: torch.Tensor,
        bs: int,
        device: Union[str, torch.device],
        cache_device: Union[str, torch.device],
        save_output: bool = True,
    ):
        """Compute the output of a given block of the model for a given input.

        Args:
        block: The block of the model.
        input_ids: The input tensor containing tokenized input ids.
        input_others: A dictionary containing additional input data.
        bs: The batch size for computing the output.
        device: The device for computation.
        cache_device: The device for storing the output.
        batch_dim: The batch dimension of the output tensor.

        Returns:
        The output tensor of the block.
        """

        output = []
        nsamples = len(input_ids)
        for i in range(0, nsamples, bs):
            end_index = min(nsamples, i + bs)
            indices = torch.arange(i, end_index).to(torch.long)
            tmp_input_ids, tmp_input_others = self._sampling_inputs(
                input_ids, input_others, indices, self.seqlen, self.batch_dim, share_cache_keys=self.shared_cache_keys
            )
            tmp_output = self.block_forward(
                block, tmp_input_ids, tmp_input_others, self.amp, self.amp_dtype, device
            ).to(cache_device)
            if save_output:
                if self.batch_size == 1:
                    output.append(tmp_output)
                else:
                    output.extend(list(torch.split(tmp_output, 1, dim=self.batch_dim)))
        if self.low_gpu_mem_usage:
            clear_memory()

        return output

    @torch.no_grad()
    def calib(self, nsamples, bs):
        """Perform calibration for quantization.

        This method calibrates the model for quantization by processing a specified
        number of samples from the calibration dataset. It ensures that the data is
        properly formatted and feeds it to the model. If the number of samples processed
        is less than the specified number, it logs a warning. If no samples are processed,
        it logs an error and exits.
        Args:
            nsamples (int): The number of samples to use for calibration.
            bs (int): The number of samples to use for calibration
        """
        from auto_round.calib_dataset import get_dataloader

        need_attention_mask = True
        if isinstance(self.dataset, str):
            need_attention_mask = False  # all supported datasets does not use pad
            dataset = self.dataset.replace(" ", "")  ##remove all whitespaces

            # slow here
            self.dataloader = get_dataloader(
                self.tokenizer,
                self.seqlen,
                dataset,
                self.seed,
                bs,
                self.nsamples,
            )
        else:
            self.dataloader = self.dataset
        total_cnt = 0

        for data in self.dataloader:
            if data is None:
                continue
            if isinstance(data, torch.Tensor):
                input_ids = data.to(self.model.device)
                data_new = input_ids
            elif isinstance(data, str):
                if self.tokenizer is None:
                    logger.error("please provide tokenizer for string input")
                    exit(-1)
                data = self.tokenizer(data, truncation=True, max_length=self.seqlen, return_tensors="pt").data
                data_new = {}
                for key in data.keys():
                    data_new[key] = data[key].to(self.model.device)
                input_ids = data_new["input_ids"]
            elif isinstance(data, tuple) or isinstance(data, list):
                data_new = to_device(data)
                input_ids = data_new[0]
            else:
                data_new = {}
                for key in data.keys():
                    data_new[key] = to_device(data[key], self.model.device)
                    if key == "images":
                        data_new[key] = to_dtype(data_new[key], self.model.dtype)
                input_ids = data_new["input_ids"]
            if input_ids.shape[-1] < self.seqlen:
                continue
            try:
                if isinstance(data_new, torch.Tensor):
                    self.model(data_new, use_cache=False)
                elif isinstance(data_new, tuple) or isinstance(data_new, list):
                    self.model(*data_new, use_cache=False)
                else:
                    self.model(**data_new, use_cache=False)
            except NotImplementedError:
                pass
            except RuntimeError as error:
                error_msg = str(error)
                if "The expanded size of the tensor" in str(error_msg) and "must match the existing size" in error_msg:
                    check_seqlen_compatible(self.seqlen, self.tokenizer, self.model)
                logger.warning(
                    "When quantization encounters tensor shape mismatch error, "
                    "you can try to avoid it with batch_size=1"
                )
                raise error
            except Exception as error:
                raise error
            if need_attention_mask:
                if (
                    isinstance(data_new, dict)
                    and "attention_mask" in data_new
                    and data_new["attention_mask"] is not None
                ):
                    new_attention_mask = data_new["attention_mask"]
                elif (
                    self.tokenizer is not None
                    and hasattr(self.tokenizer, "pad_token")
                    and self.tokenizer.pad_token is not None
                ):
                    new_attention_mask = (input_ids != self.tokenizer.pad_token_id).to(torch.long)
                else:
                    # Default all ones
                    new_attention_mask = torch.ones_like(input_ids, dtype=torch.long)

                    # For each sample, check if there are trailing repeated tokens
                    # If so, set the mask of the last token to 0
                    batch_size, seq_len = input_ids.shape
                    for i in range(batch_size):
                        last_token = input_ids[i, -1]
                        # Check for trailing repeats
                        j = seq_len - 2
                        repeated = False
                        while j >= 0 and input_ids[i, j] == last_token:
                            repeated = True
                            new_attention_mask[i, j] = 0
                            j -= 1
                        # If there was at least one repeat, set last token mask to 0
                        if repeated:
                            new_attention_mask[i, -1] = 0

                self.attention_mask.extend(list(torch.split(new_attention_mask, 1, dim=0)))

            total_cnt += input_ids.shape[0] if len(input_ids.shape) > 1 else 1
            if total_cnt >= nsamples:
                break
        if total_cnt == 0:
            logger.error(
                f"no data has been cached, please provide more data with sequence length >={self.seqlen} in the "
                f"dataset or decease the sequence length"
            )
            exit(-1)
        elif total_cnt < nsamples:
            logger.warning(
                f"An insufficient number of samples likely reduces the accuracy of the quantized model. "
                f"Target samples count is {nsamples}, while valid samples count is {total_cnt}"
            )

    @torch.no_grad()
    def try_cache_inter_data_gpucpu(self, block_names, nsamples, layer_names=None, last_cache_name=None):
        """Attempts to cache intermediate data on GPU, if failed, then using CPU.

        Args:
            block_names (list): List of block names to cache data for.
            nsamples (int): Number of samples to use for caching.
            layer_names (list, optional): List of layer names to cache data for. Defaults to [].
            last_cache_name (str, optional): Name of the last cache. Defaults to None.

        Returns:
            all_inputs: Cached intermediate data.

        Raises:
            Exception: If caching on GPU fails, switches to CPU and caches there.
        """
        if is_fp8_model(self.model):
            layer_names = []
        if layer_names is None:
            layer_names = []

        if self.low_gpu_mem_usage or (
            len(block_names) == 1
            and len(layer_names) == 0
            and not self.has_qlayer_outside_block
            and (last_cache_name is None or last_cache_name in block_names)
            and getattr(self, "mllm", False) is False
        ):
            # low_gpu_mem_usage or calibrate only the embedding layer, which is also very fast on CPU
            all_inputs = self.cache_inter_data(block_names, nsamples, layer_names=[], last_cache_name=last_cache_name)
        else:
            try:
                if not self.model.device.type == "meta":
                    if hasattr(self.model, "hf_device_map") and len(self.model.hf_device_map) > 1:
                        self.model = dispatch_model(self.model, device_map=self.model.hf_device_map)
                    else:
                        # Change this if new device is supported
                        if str(self.model.device) == "cpu" and (
                            self.device.startswith("xpu") or self.device.startswith("cuda")
                        ):
                            no_split_modules = getattr(self.model, "_no_split_modules", [])
                            max_memory = get_balanced_memory(
                                self.model,
                                max_memory=None,
                                no_split_module_classes=no_split_modules,
                            )
                            device_map = infer_auto_device_map(
                                self.model, max_memory=max_memory, no_split_module_classes=no_split_modules
                            )

                            self.model = dispatch_model(self.model, device_map=device_map)
                        else:
                            self.model = self.model.to(self.device)

                all_inputs = self.cache_inter_data(
                    block_names, nsamples, layer_names=layer_names, last_cache_name=last_cache_name
                )
                if hasattr(self.model, "hf_device_map") and len(self.model.hf_device_map) > 1:
                    accelerate.hooks.remove_hook_from_submodules(self.model)

            except torch.OutOfMemoryError:
                cuda_error_msg = traceback.format_exc()
                try:
                    logger.info("switch to cpu to cache block inputs")
                    if self.has_qlayer_outside_block or self.__class__.__name__ == "AutoRoundMLLM":
                        logger.warning(
                            "we recommend using more GPUs in calibration."
                            " Otherwise, some layers may fall back to `rtn` mode, which can affect accuracy."
                        )
                    if hasattr(self.model, "hf_device_map") and len(self.model.hf_device_map) > 1:
                        accelerate.hooks.remove_hook_from_submodules(
                            self.model
                        )  # self.model.hf_device_map has not been changed
                    self.model = mv_module_from_gpu(self.model)
                    clear_memory()
                    # Important change after v0.51, on cpu, we use rtn mode for layers in layer_names
                    all_inputs = self.cache_inter_data(
                        block_names, nsamples, layer_names=[], last_cache_name=last_cache_name
                    )
                except Exception as e:
                    logger.error(cuda_error_msg)
                    raise
        return all_inputs

    @torch.no_grad()
    def cache_inter_data(self, block_names, nsamples, layer_names=None, last_cache_name=None):
        """Save the inputs of block_name for calibration.

        This method temporarily replaces the forward method of the model to capture
        the inputs passing through the specified block. It then calibrates the model
        using a specified number of samples. Finally, it restores the original forward
        method and returns the inputs for the specified block.
        Args:
            block_names (list): The names of the blocks for which inputs are to be saved.
            layer_names (list):The names of the layers for which inputs are to be saved.
            nsamples (int): The number of samples to use for calibration.
            last_cache_name (str, optional): The name of the last layer to be cached,
                                       we could break the forward in this layer to save time

        Returns:
            dict: A dictionary containing the inputs for the specified block.
        """
        if layer_names is None:
            layer_names = []
        self.inputs = {}
        self.to_cached_layers = block_names + layer_names

        tmp_dtype = None  # TODO delete this as most model is not fp32 now
        ## have bug if block name is not the first block
        if (len(block_names) > 1 or len(layer_names) > 0) and self.low_gpu_mem_usage:
            tmp_dtype = self.model.dtype
            if self.amp:
                if self.model.dtype != self.model.dtype:
                    self.model = self.model.to(torch.bfloat16)
            else:
                self.model = self.model.to(torch.float32)  ##model on cpu

        self.last_cache_name = last_cache_name
        if last_cache_name is None and len(block_names) + len(layer_names) == 1:
            self.last_cache_name = block_names[0] if len(block_names) == 1 else layer_names[0]
        # do not set last_cache_name for multimodal models
        calib_bs = self.batch_size
        self.hook_handles = []
        self._replace_forward()
        self.calib(nsamples, calib_bs)
        self._recover_forward()
        res = self.inputs
        del self.last_cache_name
        del self.to_cached_layers
        if tmp_dtype is not None:
            self.model = self.model.to(tmp_dtype)

        return res

    @torch.no_grad()
    def _get_block_forward_func(self, name: str) -> Callable:
        """Gets the forward function.

        Args:
            name (str): The name of the function.
        Returns:
            function: The forward function.
        """

        def post_process_cache_data(batch_size, data, data_name):
            """
            Processes store data for batch handling, reshaping if necessary.

            Args:
                batch_size (int): The size of the batch.
                data: The data value to store, potentially for caching.
                data_name (str): Name of the data.

            Returns:
                Processed data or None
            """
            new_data = data
            if batch_size <= 1:
                return new_data
            if data_name in self.shared_cache_keys:
                return None
            if "alibi" in data_name:
                if isinstance(data, torch.Tensor):
                    alibi = data
                    alibi = alibi.reshape(batch_size, -1, alibi.shape[1], alibi.shape[2])
                    new_data = alibi
            return new_data

        def forward(m, hidden_states=None, *positional_inputs, **kwargs):
            """Rewrite forward function, process and collect input data.

            Args:
                hidden_states (torch.Tensor): The hidden states tensor.
                *positional_inputs: Variable number of positional arguments.
                **kwargs: Variable number of keyword arguments.

            Returns:
                NotImplementedError: Getting the first layer inputs and then raise the error to save runtime.
            """
            if name not in self.inputs:
                self.inputs[name] = {}
                init_cache(positional_inputs, self.inputs[name])

            if self.batch_dim is None:
                self.batch_dim = 0
                if hidden_states is not None and self.batch_size > 1:
                    if hidden_states.shape[0] > self.batch_size:
                        self.batch_dim = 1
                        if len(hidden_states.shape) > 1 and hidden_states.shape[1] > self.batch_size:
                            logger.error(
                                "this model has not been supported, "
                                "please raise an issue in https://github.com/intel/auto-round/issues"
                                " or try to set the `batch_size` to 1 and "
                                "`gradient_accumulate_steps` to your current batch size."
                            )
                            exit(-1)

            if hidden_states is not None:
                kwargs["hidden_states"] = hidden_states

            for key in kwargs.keys():
                if (
                    isinstance(kwargs[key], torch.Tensor)
                    or isinstance(kwargs[key], list)
                    or isinstance(kwargs[key], tuple)
                ):
                    if key not in self.inputs[name].keys():  # initialization
                        data = to_device(kwargs[key], device=torch.device("cpu"))
                        if data is None or (self.batch_size > 1 and key in self.shared_cache_keys):
                            self.inputs[name][key] = data
                            continue
                        if self.batch_size <= 1:
                            self.inputs[name][key] = [data]
                        else:
                            data = post_process_cache_data(self.batch_size, data, key)
                            self.inputs[name][key] = list(torch.split(data, 1, dim=self.batch_dim))
                    else:  # append cache inputs
                        new_data = post_process_cache_data(self.batch_size, kwargs[key], key)
                        if new_data is None:  # shareable args or NoneType
                            continue
                        new_data = to_device(new_data, device=torch.device("cpu"))
                        if self.batch_size <= 1:
                            self.inputs[name][key].append(new_data)
                        else:
                            self.inputs[name][key].extend(list(torch.split(new_data, 1, dim=self.batch_dim)))
                elif isinstance(kwargs[key], (str, bool, type(None))):
                    if key not in self.inputs[name].keys():
                        self.inputs[name][key] = kwargs[key]
                else:
                    # Parameters not to be cached
                    if check_skippable_keywords(key):
                        logger.warning_once(
                            f"Please note that '{key}' key" " is not currently used in quantization fine-tuning."
                        )
            reset_params(self.inputs[name])
            if name == self.last_cache_name:
                raise NotImplementedError
            else:
                if hidden_states is not None:
                    kwargs.pop("hidden_states")
                    return m.orig_forward(hidden_states, *positional_inputs, **kwargs)
                else:
                    # Currently only for Llama-3.2-Vision-Instruct Series
                    return m.orig_forward(*positional_inputs, **kwargs)

        return forward

    @torch.no_grad()
    def _get_cache_data_hook_for_layer(self, name):
        """A forward hook to save input max of a module
        :param name: the module name
        :return: A hook function."""

        def cache_input_hook(module, inputs, outputs):
            input = inputs
            if isinstance(inputs, tuple) or isinstance(input, list):
                input = inputs[0]
            if name in self.inputs:
                self.inputs[name].extend(list(torch.split(input.to("cpu"), 1, dim=0)))
            else:
                self.inputs[name] = list(torch.split(input.to("cpu"), 1, dim=0))

        return cache_input_hook

    def _recover_forward(self):
        """Recovers the forward function."""
        for n, m in self.model.named_modules():
            if hasattr(m, "orig_forward"):
                m.forward = m.orig_forward
                delattr(m, "orig_forward")
        for hook_handle in self.hook_handles:
            hook_handle.remove()
        self.hook_handles = []

    def _replace_forward(self):
        """Replaces the forward function."""
        from functools import partial

        for n, m in self.model.named_modules():
            if n in self.to_cached_layers and type(m) not in self.supported_types:  ##block
                m.orig_forward = m.forward
                m.forward = partial(self._get_block_forward_func(n), m)
            elif n in self.to_cached_layers:  ##linear layer or conv1d layer
                hook_func = self._get_cache_data_hook_for_layer(n)
                hook_handle = m.register_forward_hook(hook_func)
                self.hook_handles.append(hook_handle)

    def _quantize_layer(
        self, layer_name: str, inputs: torch.Tensor, q_inputs: torch.Tensor = None, device: str = "cpu"
    ):
        """Quantize a specific layer of the model using the provided inputs.

        Args:
            layer_name (str): The name of the layer to quantize.
            inputs (torch.Tensor): Input data for quantization.
            q_inputs (torch.Tensor, optional): Quantized input data. Defaults to None.
            device (torch.device, optional): The device to use for quantization. Defaults to torch.device("cpu").

        Returns:
            None
        """
        logger.info(f"quantizing layer {layer_name}")
        layer = get_module(self.model, layer_name)
        if hasattr(layer, "tuning_device"):
            device = layer.tuning_device

        layer = layer.to(device)
        for i in range(len(inputs)):
            inputs[i] = inputs[i].to(layer.weight.dtype)
            if q_inputs is not None:
                q_inputs[i] = q_inputs[i].to(layer.weight.dtype)

        wrapper_linear = WrapperLinear(
            layer,
            enable_minmax_tuning=self.enable_minmax_tuning,
            enable_torch_compile=self.enable_torch_compile,
            device=device,
        ).to(device)
        round_params = []
        minmax_params = []
        for key in wrapper_linear.params.keys():
            if "min" in key or "max" in key:
                minmax_params.append(wrapper_linear.params[key])
            else:
                round_params.append(wrapper_linear.value)
        if len(round_params) + len(minmax_params) <= 0:
            dump_info = f"quantized {layer_name}"
            logger.info(dump_info)
            with torch.no_grad():
                unwrapper_layer(self.model, wrapper_linear, layer_name, {})
            mv_module_from_gpu(layer)

        lr = torch.tensor(self.lr)
        minmax_lr = torch.tensor(self.minmax_lr)
        if self.enable_minmax_tuning:
            optimizer = self.optimizer(
                [{"params": round_params}, {"params": minmax_params, "lr": minmax_lr}], lr=lr, weight_decay=0
            )
        else:
            optimizer = self.optimizer(round_params, lr=lr, weight_decay=0)

        if self.lr_scheduler is None:
            lr_schedule = torch.optim.lr_scheduler.LinearLR(
                optimizer, start_factor=1.0, end_factor=0.0, total_iters=self.iters
            )
        else:
            lr_schedule = copy.deepcopy(self.lr_scheduler)
        nsamples = len(inputs)
        last_best_iter = 0
        best_loss = torch.finfo(torch.float).max
        scaler = self._get_scaler()  # pylint: disable=assignment-from-none
        init_loss = None
        gradient_accumulate_steps = self.batch_size  # Force to low gpu
        batch_size = 1  # Force to low gpu
        pick_samples = batch_size * gradient_accumulate_steps
        pick_samples = min(nsamples, pick_samples)
        if self.sampler != "rand":
            whole_indices = torch.randperm(nsamples)[:pick_samples]
        total_loss = 0
        num_elm = 1
        mse_reduction = "mean"
        if gradient_accumulate_steps != 1:
            mse_reduction = "sum"
        mse_loss = torch.nn.MSELoss(reduction=mse_reduction).to(device)

        for i in range(self.iters):
            total_loss = 0
            if self.sampler == "rand":
                whole_indices = torch.randperm(nsamples)[:pick_samples]
                if gradient_accumulate_steps != 1:
                    if q_inputs is not None:
                        num_elm = self._get_current_num_elm(q_inputs, whole_indices)
                    else:
                        num_elm = self._get_current_num_elm(inputs, whole_indices)
            for tmp_step in range(gradient_accumulate_steps):
                indices = whole_indices[tmp_step * batch_size : (tmp_step + 1) * batch_size]
                if q_inputs is not None:
                    current_input = [q_inputs[i] for i in indices]
                    current_input = torch.cat(current_input, dim=0).to(device)
                    org_input = [inputs[i] for i in indices]
                    org_input = torch.cat(org_input, dim=0).to(device)
                else:
                    current_input = [inputs[i] for i in indices]
                    current_input = torch.cat(current_input, dim=0).to(device)
                    org_input = current_input
                with torch.no_grad():
                    current_output = layer(org_input)
                if self.attention_mask:
                    tmp_attention_mask = [self.attention_mask[i] for i in indices]
                    tmp_attention_mask = torch.cat(tmp_attention_mask, dim=0).to(device)
                    tmp_attention_mask.unsqueeze_(-1)
                else:
                    tmp_attention_mask = 1.0

                if self.amp:
                    with autocast(device_type=device.split(":")[0], dtype=self.amp_dtype):
                        output_q = wrapper_linear(current_input)  # pylint: disable=not-callable
                        loss = mse_loss(  # pylint: disable=not-callable
                            output_q * tmp_attention_mask, current_output * tmp_attention_mask
                        )
                else:
                    output_q = wrapper_linear(current_input)  # pylint: disable=not-callable
                    loss = mse_loss(  # pylint: disable=not-callable
                        output_q.to(torch.float32) * tmp_attention_mask,
                        current_output.to(torch.float32) * tmp_attention_mask,
                    )
                total_loss += loss.item() / num_elm

                self._scale_loss_and_backward(scaler, loss)
            if i == 0:
                init_loss = total_loss

            if total_loss < best_loss:
                best_loss = total_loss
                if not self.not_use_best_mse:
                    best_params = collect_best_params(wrapper_linear)
                    last_best_iter = i
            if self.not_use_best_mse and i == self.iters - 1:
                best_params = collect_best_params(wrapper_linear)

            if not self.not_use_best_mse:
                if 0 < self.dynamic_max_gap <= i - last_best_iter:
                    break
            self._step(scaler, optimizer, lr_schedule)

        last_loss = total_loss
        best_iter = self.iters
        if not self.not_use_best_mse:
            last_loss = best_loss
            best_iter = last_best_iter
        with torch.no_grad():
            unwrapper_layer(self.model, wrapper_linear, layer_name, best_params)
        mv_module_from_gpu(layer)
        dump_info = f"quantized {layer_name},  loss iter 0: {init_loss:.6f} -> iter {best_iter}: {last_loss:.6f}"
        logger.info(dump_info)

    def _register_act_max_hook(self, model):

        def get_act_max_hook(module, input, output):
            if isinstance(input, (tuple, list)):
                input = input[0]
            if input.numel() == 0:
                return  # as no needs for act_max update
            input, _, _ = reshape_pad_tensor_by_group_size(input, self.act_group_size)
            act_max = torch.max(torch.abs(input), dim=-1).values
            if not hasattr(module, "act_max") or module.act_max.numel() == 0:
                module.act_max = act_max
            else:
                act_max = act_max.to(module.act_max.device)
                if is_nv_fp(self.act_data_type):  ## for nvfp per-tensor input_global_scale calculation usage
                    module.act_max = torch.max(
                        torch.tensor([act_max.max(), module.act_max.max()], device=act_max.device)
                    )
                else:
                    module.act_max = torch.max(act_max, module.act_max)

        hook_handles = []

        for n, m in model.named_modules():
            if (
                hasattr(m, "act_dynamic")
                and check_need_act_calibration(m.act_dynamic, m.act_data_type, m.act_bits)
                and check_to_quantized(m)
            ):
                hook = m.register_forward_hook(get_act_max_hook)
                hook_handles.append(hook)
                continue

            # for whole model, RTN
            if n in self.layer_config:
                config = self.layer_config[n]
                act_dynamic = config.get("act_dynamic", True)
                act_data_type = config.get("act_data_type", None)
                act_bits = config.get("act_bits", 16)
                if (
                    config["bits"] <= 8
                    and check_need_act_calibration(act_dynamic, act_data_type, act_bits)
                    and check_to_quantized(config)
                ):
                    hook = m.register_forward_hook(get_act_max_hook)
                    hook_handles.append(hook)
                    continue
        return hook_handles

    def _get_current_output(self, output: list[torch.Tensor], indices: list[int]) -> torch.Tensor:
        current_output = [output[x] for x in indices]
        current_output = torch.cat(current_output, dim=self.batch_dim)
        return current_output

    def _get_current_q_output(
        self,
        block: torch.nn.Module,
        input_ids: list[torch.Tensor],
        input_others: dict,
        indices: list[int],
        device: str,
    ) -> torch.Tensor:
        current_input_ids, current_input_others = self._sampling_inputs(
            input_ids,
            input_others,
            indices,
            seqlen=self.seqlen,
            batch_dim=self.batch_dim,
            share_cache_keys=self.shared_cache_keys,
        )
        output_q = self.block_forward(block, current_input_ids, current_input_others, self.amp, self.amp_dtype, device)
        return output_q

    def _get_current_num_elm(
        self,
        input_ids: list[torch.Tensor],
        indices: list[int],
    ) -> int:
        current_input_ids = [input_ids[i] for i in indices]
        return sum(id.numel() for id in current_input_ids)

    def _quantize_block(
        self,
        block: torch.nn.Module,
        input_ids: Union[list[torch.Tensor], dict],
        input_others: dict,
        q_input: Union[torch.Tensor, dict, None] = None,
        device: Union[str, torch.device] = "cpu",
    ):
        """Quantize the weights of a given block of the model.

        Args:
        block: The block of the model to be quantized.
        input_ids: The input tensor containing tokenized input ids.
        input_others: A dictionary containing additional input data.
        q_input: The quantized input tensor.
        device: The device for quantization.

        Returns:
        Tuple: (q_outputs, output) if self.enable_quanted_input is True, else (None, output)
        """
        if is_fp8_model(self.model):
            for n, m in block.named_modules():
                if is_fp8_linear(m):
                    new_layer = convert_fp8_layer_to_linear(m, self.amp_dtype).to(device)
                    set_module(block, n, new_layer)

        if self.device_map == "auto" or (isinstance(self.device_map, str) and "," in self.device_map):
            set_auto_device_map_for_block_with_tuning(
                block, self.device_map, input_ids, self.low_gpu_mem_usage, self.mem_per_param_scale
            )

        if self.device_map is not None:
            for n, m in block.named_modules():
                if len(list(m.children())) != 0 or not hasattr(m, "tuning_device"):
                    continue
                from accelerate.hooks import AlignDevicesHook, add_hook_to_module

                hook = AlignDevicesHook(m.tuning_device, io_same_device=True)
                add_hook_to_module(m, hook, True)

        if q_input is None:
            hook_handles = self._register_act_max_hook(block)

            output = self._get_block_outputs(
                block, input_ids, input_others, self.batch_size * self.infer_bs_coeff, device, self.cache_device
            )

            for handle in hook_handles:
                handle.remove()
        else:
            output = self._get_block_outputs(
                block, input_ids, input_others, self.batch_size * self.infer_bs_coeff, device, self.cache_device
            )
            hook_handles = self._register_act_max_hook(block)
            if hook_handles:
                self._get_block_outputs(
                    block,
                    q_input,
                    input_others,
                    self.batch_size * self.infer_bs_coeff,
                    device,
                    self.cache_device,
                    save_output=False,
                )

            for handle in hook_handles:
                handle.remove()

        if q_input is not None:
            if input_ids is not q_input:
                clear_memory(input_ids)
            else:
                clear_memory()
            input_ids = q_input

        quantized_layer_names, unquantized_layer_names = wrapper_block(
            block,
            self.enable_minmax_tuning,
            self.enable_norm_bias_tuning,
            enable_torch_compile=self.enable_torch_compile,
            device=self.device,
        )
        if is_nv_fp(self.data_type):  # enable qkv and moe structure global_scale fuse
            from auto_round.data_type.utils import update_fused_layer_global_scales

            modules = block.modules()
            for module in modules:
                update_fused_layer_global_scales(module)
        round_params = []
        minmax_params = []
        for n, m in block.named_modules():
            if hasattr(m, "orig_layer"):
                for key in m.params.keys():
                    if "min" in key or "max" in key:
                        minmax_params.append(m.params[key])
                    else:
                        round_params.append(m.params[key])

        lr = torch.tensor(self.lr)
        minmax_lr = torch.tensor(self.minmax_lr)
        if self.enable_minmax_tuning:
            optimizer = self.optimizer(
                [{"params": round_params}, {"params": minmax_params, "lr": minmax_lr}], lr=lr, weight_decay=0
            )
        else:
            optimizer = self.optimizer(round_params, lr=lr, weight_decay=0)

        if len(round_params) + len(minmax_params) <= 0:
            dump_info = (
                f"quantized {len(quantized_layer_names)}/{(len(quantized_layer_names) + len(unquantized_layer_names))} "
                f"layers in the block"
            )
            logger.info(dump_info)
            unwrapper_block(block, {})  # TODO Quant layer should change
            mv_module_from_gpu(block)
            return output, output

        if self.lr_scheduler is None:
            lr_schedule = torch.optim.lr_scheduler.LinearLR(
                optimizer, start_factor=1.0, end_factor=0.0, total_iters=self.iters
            )
        else:
            lr_schedule = copy.deepcopy(self.lr_scheduler)

        if isinstance(input_ids, dict):  # input_ids of Flux is dict
            nsamples = len(input_ids["hidden_states"])
        else:
            nsamples = len(input_ids)

        pick_samples = self.batch_size * self.gradient_accumulate_steps
        pick_samples = min(nsamples, pick_samples)
        if self.sampler != "rand":
            whole_indices = torch.randperm(nsamples)[:pick_samples]
        last_best_iter = 0
        best_loss = torch.finfo(torch.float).max
        num_elm = 1
        mse_reduction = "mean"
        if self.gradient_accumulate_steps != 1:
            mse_reduction = "sum"
        mse_loss = torch.nn.MSELoss(reduction=mse_reduction).to(device)
        scaler = self._get_scaler()  # pylint: disable=assignment-from-none
        init_loss = None
        best_params = {}
        total_loss = 0
        for i in range(self.iters):
            total_loss = 0
            if self.sampler == "rand":
                whole_indices = torch.randperm(nsamples)[:pick_samples]
                # We assume the block input and output shape is same
                if self.gradient_accumulate_steps != 1:
                    num_elm = self._get_current_num_elm(input_ids, whole_indices)

            for tmp_step in range(self.gradient_accumulate_steps):
                indices = whole_indices[tmp_step * self.batch_size : (tmp_step + 1) * self.batch_size]

                current_output = self._get_current_output(output, indices)

                current_output = to_device(current_output, device)

                output_q = self._get_current_q_output(block, input_ids, input_others, indices, device)
                if self.attention_mask:
                    tmp_attention_mask = [self.attention_mask[i] for i in indices]
                    tmp_attention_mask = torch.cat(tmp_attention_mask, dim=0).to(device)
                    tmp_attention_mask.unsqueeze_(-1)
                else:
                    tmp_attention_mask = 1.0
                if self.amp:
                    with autocast(device_type=device.split(":")[0], dtype=self.amp_dtype):
                        loss = mse_loss(  # pylint: disable=not-callable
                            output_q * tmp_attention_mask, current_output * tmp_attention_mask
                        )
                else:
                    loss = mse_loss(  # pylint: disable=not-callable
                        output_q.to(torch.float32) * tmp_attention_mask,
                        current_output.to(torch.float32) * tmp_attention_mask,
                    )

                total_loss += loss.item() / num_elm
                self._scale_loss_and_backward(scaler, loss)

            if i == 0:
                init_loss = total_loss

            if total_loss < best_loss:
                best_loss = total_loss
                if not self.not_use_best_mse:
                    best_params = collect_best_params(block)
                    # print(f"get better result at iter {i}, the loss is {total_loss}", flush=True)

                    last_best_iter = i
            if self.not_use_best_mse and i == self.iters - 1:
                best_params = collect_best_params(block)

            if not self.not_use_best_mse:
                if 0 < self.dynamic_max_gap <= i - last_best_iter:
                    break
            self._step(scaler, optimizer, lr_schedule)

        last_loss = total_loss
        best_iter = self.iters
        if not self.not_use_best_mse:
            last_loss = best_loss
            best_iter = last_best_iter
        dump_info = (
            f"quantized {len(quantized_layer_names)}/{(len(quantized_layer_names) + len(unquantized_layer_names))} "
            f"layers in the block, loss iter 0: {init_loss:.6f} -> iter {best_iter}: {last_loss:.6f}"
        )
        logger.info(dump_info)
        if len(unquantized_layer_names) != 0:
            logger.info(f"{unquantized_layer_names} have not been quantized")
        with torch.no_grad():
            unwrapper_block(block, best_params)

        if is_nv_fp(self.act_data_type):
            # enable moe experts act_max automatic generation for WrapperWALayer
            set_amax_for_all_moe_layers(block, attr_name="orig_layer.act_max")

        if self.enable_quanted_input:
            clear_memory()
            q_outputs = self._get_block_outputs(
                block,
                input_ids,
                input_others,
                self.batch_size * self.infer_bs_coeff,
                device,
                cache_device=self.cache_device,
            )
            if self.device_map is not None:
                accelerate.hooks.remove_hook_from_submodules(block)
            mv_module_from_gpu(block)
            clear_memory(input_ids)

            return q_outputs, output

        else:
            if self.device_map is not None:
                accelerate.hooks.remove_hook_from_submodules(block)
            mv_module_from_gpu(block)
            clear_memory(input_ids)
            return None, output

    def _split_inputs(self, inputs: dict) -> tuple[torch.Tensor, dict]:
        input_ids = inputs["input_ids"]
        inputs.pop("input_ids", None)
        input_others = inputs
        return input_ids, input_others

    def _quantize_blocks(
        self,
        model: torch.nn.Module,
        inputs: dict,
        block_names: list,
        q_input: torch.Tensor = None,
        nblocks: int = 1,
        device: str = "cpu",
        pbar: tqdm = None,
    ):
        """Quantize and dequantize the weights of the specified blocks in the model.

        Args:
        model: The PyTorch model to be quantized.
        inputs: The input data for quantization.
        block_names: The names of the blocks to be quantized and dequantized.
        nblocks: The number of blocks to quantize and dequantize.
        device: The device for quantization and dequantization.

        Returns:
        None
        """
        clear_memory()
        for n, m in model.named_parameters():
            m.requires_grad_(False)

        input_ids, input_others = self._split_inputs(inputs)
        clear_memory()
        input_ids = to_device(input_ids, self.cache_device)
        input_others = to_device(input_others, self.cache_device)
        # As in calibration phase, we may use bf16 for calibration due to low_gpu_memory usage
        import torch
        tmp_dtype = self.amp_dtype if self.amp else torch.float32
        input_ids = to_dtype(input_ids, tmp_dtype)

        for key in input_others.keys():
            if isinstance(input_others[key], torch.Tensor) and (
                input_others[key].dtype == torch.float16 or input_others[key].dtype == torch.bfloat16
            ):
                input_others[key] = input_others[key].to(tmp_dtype)
            elif isinstance(input_others[key], list):
                for i in range(len(input_others[key])):
                    to_dtype(input_others[key][i], tmp_dtype)

        if (
            self.sym
            and self.enable_alg_ext
            and self.super_group_size is None
            and (
                (self.data_type.startswith("int") and self.act_bits >= 8)
                or self.data_type.startswith("mx")
                or self.data_type.startswith("nv")
            )
        ):
            try:
                from auto_round.alg_ext import quantize_block_ext

                BaseCompressor.quantize_block_ext = quantize_block_ext
                quantize_block = self.quantize_block_ext  # must use self.quantize_block_ext
                if self.bits > 2 and (not self.data_type.startswith("mx") or not self.data_type.startswith("nv")):
                    logger.warning(
                        "algorithm extension has only undergone limited validation on "
                        "INT2,mxfp4 and nvfp4; use with caution."
                    )
                else:
                    logger.info("using algorithm extension for quantization.")
            except (ImportError, ModuleNotFoundError):
                quantize_block = self._quantize_block
        else:
            quantize_block = self._quantize_block

        if pbar is None:
            pbar = tqdm(range(0, len(block_names), nblocks))

        for i in range(0, len(block_names), nblocks):
            if i != 0:
                pbar.update(1)
            if nblocks == 1:
                n = block_names[i]
                pbar.set_description(f"Quantizing {n}")
                m = get_module(model, n)
            else:
                names = block_names[i : min(i + nblocks, len(block_names))]
                pbar.set_description(f"Quantizing [{i + 1}-{min(i + nblocks, len(block_names))}]/{len(block_names)}")
                modules = [get_module(model, n) for n in names]
                m = WrapperMultiblock(modules)

            m = m.to(device)
            q_input, input_ids = quantize_block(
                m,
                input_ids,
                input_others,
                q_input=q_input,
                device=device,
            )
            if self.is_packing_immediate:
                from auto_round.export import PACKING_LAYER_WITH_FORMAT

                for _, tmp_m in m.named_modules():
                    if not (hasattr(tmp_m, "bits") and check_to_quantized(tmp_m)):
                        continue
                    target_backend = self.formats[0].split(":")[0] if ":" in self.formats[0] else self.formats[0]
                    has_gguf = any("gguf" in format_ for format_ in self.formats)
                    if has_gguf:
                        from auto_round.export.export_to_gguf.export import pack_gguf_layer

                        output_dir = self._get_save_folder_name(self.formats[0])
                        model_type = ModelType.MMPROJ if self.mllm else ModelType.TEXT
                        pack_gguf_layer(
                            tmp_m.tmp_name,
                            self.model,
                            self.formats[0],
                            output_dir,
                            self.layer_config,
                            self.tokenizer,
                            processor=self.processor if hasattr(self, "processor") else None,
                            image_processor=self.image_processor if hasattr(self, "image_processor") else None,
                            model_type=model_type,
                        )
                    else:
                        PACKING_LAYER_WITH_FORMAT[target_backend](
                            tmp_m.tmp_name, self.model, self.formats[0], device=self.device
                        )

            if self.save_block_immediate:
                last_group = (i + nblocks) >= len(block_names)
                self._save_block_immediate(m, last_group=last_group)
        if pbar is not None:
            pbar.update(1)

<<<<<<< HEAD
        if not self.save_block_immediate:
            self.model = mv_module_from_gpu(self.model, self.low_cpu_mem_usage)
=======
        self.model = mv_module_from_gpu(self.model)
>>>>>>> 282aab66
        for n, m in self.model.named_modules():
            if hasattr(m, "name"):
                delattr(m, "name")

        del q_input
        del input_ids
        del input_others
        del inputs

        clear_memory()

    def _save_block_immediate(self, m, last_group=False):
        import os, json, torch
        from collections import OrderedDict

        # User configurable (can be preset on self)
        max_shard_size = getattr(self, "max_shard_size", "5GB")
        safe_serialization = getattr(self, "safe_serialization", True)

        def _parse_size(size_str: str) -> int:
            s = size_str.strip().upper()
            if s.endswith("GB"):
                return int(s[:-2]) * (1024 ** 3)
            if s.endswith("MB"):
                return int(s[:-2]) * (1024 ** 2)
            if s.endswith("KB"):
                return int(s[:-2]) * 1024
            return int(s)

        # Init global accumulators (once)
        if not hasattr(self, "_shard_init_done"):
            self._shard_init_done = True
            self._max_shard_bytes = _parse_size(str(max_shard_size))
            self._use_safetensors = False
            if safe_serialization:
                try:
                    from safetensors.torch import save_file as _sf  # noqa
                    self._use_safetensors = True
                except ImportError:
                    logger.warning("safe_serialization=True but safetensors not installed; fallback to torch.save.")
            self._current_shard_tensors = OrderedDict()
            self._current_shard_size = 0
            self._shard_meta = []         # list of dicts: {file, params}
            self._global_weight_map = {}  # param_name -> final shard file (filled after finalize)
            self._shard_counter = 0
            self._shard_suffix = "safetensors" if self._use_safetensors else "bin"
            # new global counters
            self._total_param_elems = 0
            self._total_param_size_bytes = 0
            # Directory
            self._packed_blocks_root = os.path.join(
                self._get_save_folder_name(self.formats[0]), ""
            )
            os.makedirs(self._packed_blocks_root, exist_ok=True)

        # Collect tensors directly from current (multi)block `m`
        flat_tensors = OrderedDict()
        for k, v in m.state_dict().items():
            if isinstance(v, torch.Tensor):
                flat_tensors[f"{m.tmp_name}.{k}"] = v.detach().cpu()
        # Append tensors into the running shard(s)
        def _flush_current_shard():
            if len(self._current_shard_tensors) == 0:
                return
            self._shard_counter += 1
            tmp_name = f"model-shard-{self._shard_counter:05d}.{self._shard_suffix}"  # temporary name
            tmp_path = os.path.join(self._packed_blocks_root, tmp_name)
            if self._use_safetensors:
                from safetensors.torch import save_file
                save_file(self._current_shard_tensors, tmp_path)
            else:
                torch.save(self._current_shard_tensors, tmp_path)
            params = list(self._current_shard_tensors.keys())
            self._shard_meta.append({"tmp_file": tmp_name, "params": params})
            for param in params:
                free_module_name = param.rsplit(".", 1)[0]
                free_module = get_module(self.model, free_module_name)
                
                # free module only when all its parameters have been saved
                free_flag = True
                free_module_state_dict = free_module.state_dict()
                for free_module_key in free_module_state_dict:
                    free_module_key_full_name = f"{free_module_name}.{free_module_key}"
                    if free_module_key_full_name not in params:
                        free_flag = False
                if free_flag:
                    mv_module_from_gpu(free_module, low_cpu_mem_usage=True)
            self._current_shard_tensors = OrderedDict()
            self._current_shard_size = 0
            clear_memory()

        for pname, tensor in flat_tensors.items():
            t_elems = tensor.numel()
            t_size = t_elems * tensor.element_size()
            # accumulate global stats
            self._total_param_elems += t_elems
            self._total_param_size_bytes += t_size
            if t_size > self._max_shard_bytes:
                _flush_current_shard()
                self._current_shard_tensors[pname] = tensor
                self._current_shard_size = t_size
                _flush_current_shard()
                continue
            if self._current_shard_size + t_size > self._max_shard_bytes and self._current_shard_size > 0:
                _flush_current_shard()
            self._current_shard_tensors[pname] = tensor
            self._current_shard_size += t_size

        if last_group:

            # 1) Add the remaining (unsaved) model weights into new shard(s),
            # do not overwrite the already saved weights.
            try:
                full_sd = self.model.state_dict()
            except Exception as e:
                logger.warning(f"failed to obtain full state_dict for remaining weights: {e}")
                full_sd = {}
            tie_word_embeddings: bool = getattr(getattr(self.model, "config", None), "tie_word_embeddings", True)
            for pname, tensor in full_sd.items():
                if "lm_head" in pname and tie_word_embeddings:
                    continue
                if not isinstance(tensor, torch.Tensor):
                    continue
                # Check whether pname already stored in previous shards via _shard_meta
                already_saved = False
                for _meta in self._shard_meta:
                    if pname in _meta.get("params", []):
                        already_saved = True
                        break
                if already_saved:
                    continue  # skip weights already saved
                # Size accounting
                t_elems = tensor.numel()
                t_size = t_elems * tensor.element_size()

                # Update global stats (these counters may already include earlier packed weights)
                self._total_param_elems += t_elems
                self._total_param_size_bytes += t_size

                # If this tensor alone exceeds shard size -> dedicated shard
                if t_size > self._max_shard_bytes:
                    _flush_current_shard()
                    self._current_shard_tensors[pname] = tensor.detach().cpu()
                    self._current_shard_size = t_size
                    _flush_current_shard()
                    continue

                # If adding this tensor would overflow current shard -> flush current first
                if (
                    self._current_shard_size + t_size > self._max_shard_bytes
                    and self._current_shard_size > 0
                ):
                    _flush_current_shard()

                # Add to current shard
                self._current_shard_tensors[pname] = tensor.detach().cpu()
                self._current_shard_size += t_size

            # 2) Flush any remaining unsaved leftover tensors
            _flush_current_shard()

            # 3) Finalize: rename temp shard files to HF-style names and build index
            total_shards = self._shard_counter
            if total_shards == 0:
                logger.warning("no tensors saved across all blocks")
            else:
                final_names = []
                for idx, meta in enumerate(self._shard_meta, start=1):
                    old_tmp = meta["tmp_file"]
                    old_path = os.path.join(self._packed_blocks_root, old_tmp)
                    if total_shards == 1:
                        new_name = f"model.{self._shard_suffix}"
                    else:
                        new_name = f"model-{idx:05d}-of-{total_shards:05d}.{self._shard_suffix}"
                    new_path = os.path.join(self._packed_blocks_root, new_name)
                    os.rename(old_path, new_path)
                    final_names.append(new_name)
                    for p in meta["params"]:
                        self._global_weight_map[p] = new_name

                index_fname = (
                    "model.safetensors.index.json"
                    if self._use_safetensors
                    else "model.bin.index.json"
                )
                index_path = os.path.join(self._packed_blocks_root, index_fname)
                index_data = {
                    "metadata": {
                        "format": "safetensors" if self._use_safetensors else "pytorch",
                        "total_shards": total_shards,
                        "total_parameters": int(getattr(self, "_total_param_elems", 0)),
                        "total_size": int(getattr(self, "_total_param_size_bytes", 0)),
                    },
                    "weight_map": self._global_weight_map,
                }
                if total_shards > 1:
                    with open(index_path, "w", encoding="utf-8") as f:
                        json.dump(index_data, f, indent=2)
                logger.info(
                    f"saved {total_shards} shard(s) (HF-style, including remaining unsaved weights) to "
                    f"{self._packed_blocks_root} (index: {index_fname})"
                )
                
                try:
                    copy_python_files_from_model_cache(self.model, self._get_save_folder_name(self.formats[0]))
                except Exception as e:
                    logger.warning("Skipping source model Python file copy due to error: %s", e)
            
            # 4) Cleanup attributes to release memory after final shard is written
            try:
                attrs_to_cleanup = [
                    "_current_shard_tensors",
                    "_current_shard_size",
                    "_shard_counter",
                    "_max_shard_bytes",
                    "_use_safetensors",
                    "_shard_suffix",
                    "_packed_blocks_root",
                    "_total_param_elems",
                    "_total_param_size_bytes",
                    "_shard_init_done",
                    "_shard_meta",
                    "_global_weight_map",
                ]
                for _attr in attrs_to_cleanup:
                    if hasattr(self, _attr):
                        delattr(self, _attr)
                clear_memory()
            except Exception as _cleanup_err:
                logger.warning(f"shard cleanup warning: {_cleanup_err}")
    
    def save_quantized(
        self, output_dir: str = None, format: str = "auto_round", inplace: bool = True, **kwargs
    ) -> torch.nn.Module:
        """Save the quantized model to the specified output directory in the specified format.

        Args:
            output_dir (str, optional): The directory to save the quantized model. Defaults to None.
            format (str, optional): The format in which to save the model. Defaults to "auto_round".
            inplace (bool, optional): Whether to modify the model in place. Defaults to True.
            **kwargs: Additional keyword arguments specific to the export format.

        Returns:
            object: The compressed model object.
        """
        format = self._check_supported_format(format)

        if not self.quantized:
            logger.warning("please run autoround.quantize first")
            return
        if format == "fake" or format == "qdq":  # TODO fix act quantization later
            self.model = self.model.to("cpu")
            self.model.save_pretrained(output_dir)
            if self.tokenizer is not None:
                self.tokenizer.save_pretrained(output_dir)
            processor = kwargs.get("processor", None)
            if processor is not None:
                processor.save_pretrained(output_dir)
            try:
                copy_python_files_from_model_cache(self.model, output_dir)
            except Exception as e:
                logger.warning("Skipping source model Python file copy due to error: %s", e)
            return
        if self.act_bits <= 8 and format == "qdq":
            logger.warning(
                "Support for exporting activation quantization is limited. "
                "Please ensure that your configuration is supported."
            )
        # if format == "llm_compressor" and (is_nv_fp(self.data_type) or is_mx_fp(self.data_type)):
        #     format = format.replace("llm_compressor", f"llm_compressor:{self.data_type}")
        if format == "llm_compressor" and (is_nv_fp(self.data_type) or is_mx_fp(self.data_type)):
            format = format.replace("llm_compressor", f"llm_compressor:{self.data_type}")
        if format == "llm_compressor" and is_static_wfp8afp8(self):
            format = format.replace("llm_compressor", "llm_compressor:{AutoRoundFormat.FP8_STATIC.value}")

        from auto_round.export import EXPORT_FORMAT

        backend = format
        format = format.split(":")[0]
        if format not in EXPORT_FORMAT:
            logger.error(f"export format only supports {EXPORT_FORMAT.keys()}")
            raise ValueError(f"export format only supports {EXPORT_FORMAT.keys()}, but got {format}")
        save_quantized_as_format = EXPORT_FORMAT.get(format)
        if "gptq" in format and not self.sym:
            logger.warning(
                "the asymmetrical kernel of the GPTQ format may result in a noticeable accuracy drop,"
                " particularly for 2-bit quantization and smaller models."
                " We recommend exporting to either the AutoAWQ format ( only 4 bits) or "
                "the AutoRound format(2/3/4/8 bits)."
            )
        if "awq" in format and not self.bits == 4:
            raise ValueError("The AWQ format only supports W4 quantization ")
        serialization_keys = [
            "bits",
            "group_size",
            "sym",
            "data_type",
            "enable_quanted_input",
            "enable_minmax_tuning",
            "seqlen",
            "batch_size",
            "scale_dtype",
            "lr",
            "minmax_lr",
            "gradient_accumulate_steps",
            "iters",
            "amp",
            "nsamples",
            "low_gpu_mem_usage",
            "to_quant_block_names",
            "enable_norm_bias_tuning",
            "act_bits",
            "act_group_size",
            "act_sym",
            "act_dynamic",
            "act_data_type",
            "super_bits",
            "super_group_size",
            "regex_config",
        ]
        if isinstance(self.dataset, str):
            serialization_keys.append("dataset")
        serialization_dict = {}
        for key in serialization_keys:
            serialization_dict[key] = getattr(self, key)
        from auto_round.version import __version__

        serialization_dict["autoround_version"] = __version__
        if "scale_dtype" in serialization_dict.keys():
            serialization_dict["scale_dtype"] = str(serialization_dict["scale_dtype"])

        compressed_model = save_quantized_as_format(  # TODO refine the code
            output_dir,
            model=self.model,
            layer_config=self.layer_config,
            inplace=inplace,
            bits=self.bits,
            act_bits=self.act_bits,
            group_size=self.group_size,
            sym=self.sym,
            iters=self.iters,
            lr=self.lr,
            minmax_lr=self.minmax_lr,
            enable_minmax_tuning=self.enable_minmax_tuning,
            enable_quanted_input=self.enable_quanted_input,
            scale_dtype=self.scale_dtype,
            tokenizer=self.tokenizer,
            supported_types=self.supported_types,
            data_type=self.data_type,
            act_data_type=self.act_data_type,
            serialization_dict=serialization_dict,
            backend=backend,
            to_quant_block_names=self.to_quant_block_names,
            quant_block_list=self.quant_block_list,
            device=self.device,
            **kwargs,
        )
        return compressed_model

    def _get_quantized_layer_names_outside_blocks(self) -> list:
        """Gets the names of quantized layers outside blocks in the model.

        Returns:
            list: List of layer names outside blocks.
        """
        if self.layer_config is None or len(self.layer_config) == 0:
            return []

        layer_names = []
        all_layers_in_block = get_layer_names_in_block(self.model, self.supported_types, self.quant_block_list)

        for key in self.layer_config.keys():
            if key in all_layers_in_block:
                continue
            layer = get_module(self.model, key)
            if layer is None:
                logger.error(f"could not find layer {key} in the model, exit...")
                exit(-1)
            if type(layer) in self.supported_types and check_to_quantized(self.layer_config[key]):
                layer_names.append(key)

        return layer_names

    def _set_amp_dtype(self) -> None:
        """Sets the automatic mixed precision (AMP) data type for the model based on the device and configuration."""
        self.amp_dtype = torch.bfloat16
        if self.model.dtype != torch.float32:
            self.amp_dtype = self.model.dtype
        if self.device == "cpu" or "hpu" in self.device:
            self.amp_dtype = torch.bfloat16
        if self.amp:
            if self.device == "cpu" and not CpuInfo().bf16:
                self.amp = False
                self.amp_dtype = torch.float32
                self.model = self.model.to(torch.float32)
                logger.warning(
                    f"amp is set to FALSE as the current {self.device} device does not support the 'bf16' data type."
                )
            else:
                if self.model.dtype != self.amp_dtype:
                    self.model = self.model.to(self.amp_dtype)
        else:
            self.amp_dtype = torch.float32
            self.model = self.model.to(torch.float32)

    def _get_optimizer(self, optimizer: Any):
        """Returns the specified optimizer. In SignRound, we fix the optimizer.

        Args:
        optimizer: The optimizer to be used.

        Returns:
        The specified optimizer.
        """
        return SignSGD

    def _get_scaler(self):
        """Returns scaler, in SignRound, no need to use scaler."""
        return None

    def _scale_loss_and_backward(self, scaler: Any, loss: torch.Tensor) -> torch.Tensor:
        """Scales the loss and performs backward pass.

        Args:
        scaler: The scaler to be used.
        loss: The loss to be scaled.

        Returns:
        The scaled loss.
        """
        scale_loss = loss * 1000
        scale_loss.backward()
        if is_hpex_available():
            htcore.mark_step()
        return scale_loss

    def _step(self, scaler: Any, optimizer: Any, lr_schedule: Any):
        """Performs a step in the optimization process.

        Args:
        scaler: The scaler to be used.
        optimizer: The optimizer for the step.
        lr_schedule: The learning rate schedule.

        Returns:
        None
        """
        optimizer.step()
        # for hpu
        if is_hpex_available():
            htcore.mark_step()
        optimizer.zero_grad()
        lr_schedule.step()

    @classmethod
    @torch.no_grad()
    def _sampling_inputs(
        cls,
        input_ids: Union[list[torch.Tensor], dict],
        input_others: dict,
        indices: list[int],
        seqlen: int,
        batch_dim: int = 0,
        share_cache_keys: tuple = (),
    ):
        """Samples inputs based on the given indices and sequence length.

        Args:
        input_ids: The list of input tensor containing  input_ids.
        input_others: A dictionary containing other input data.
        indices: The indices to sample from the input.
        seqlen: The sequence length.

        Returns:
        current_input_ids: The sampled input IDs.
        current_input_others: The sampled other input data.
        """
        if isinstance(input_ids, list):
            current_input_ids = [input_ids[i] for i in indices]
            current_input_ids = torch.cat(current_input_ids, dim=batch_dim)
        elif isinstance(input_ids, dict):
            current_input_ids = defaultdict(list)
            for k in input_ids.keys():
                current_input_ids[k].extend([input_ids[k][i] for i in indices])
                current_input_ids[k] = torch.cat(current_input_ids[k], dim=batch_dim)

        current_input_others = {"positional_inputs": input_others["positional_inputs"]}
        for key in input_others.keys():
            if "positional_inputs" in key:
                continue
            if (key not in share_cache_keys or len(indices) == 1) and not isinstance(
                input_others[key], (str, bool, type(None))
            ):
                current_input_others[key] = None
                if input_others[key] is not None:
                    current_input_others[key] = [input_others[key][i] for i in indices]
                    if len(indices) == 1:
                        current_input_others[key] = current_input_others[key][0]
                    else:
                        try:
                            current_input_others[key] = torch.cat(current_input_others[key], dim=0)
                        except TypeError as err:
                            logger.warning_once("Please check the model cache inputs or try setting batch_size to 1.")
            else:
                current_input_others[key] = input_others[key]

        return current_input_ids, current_input_others<|MERGE_RESOLUTION|>--- conflicted
+++ resolved
@@ -327,16 +327,13 @@
         self.lr_scheduler = lr_scheduler
         self.optimizer = self._get_optimizer(None)
         self.disable_opt_rtn = disable_opt_rtn
-<<<<<<< HEAD
+
         self.is_packing_immediate = True  # whether to pack the layer immediately after tuning
         self.save_block_immediate = True
-=======
-        self.is_packing_immediate = False  # whether to pack the layer immediately after tuning
         if mem_per_param_scale is None:
             self.mem_per_param_scale = 13 if self.iters != 0 else 1
         else:
             self.mem_per_param_scale = mem_per_param_scale
->>>>>>> 282aab66
 
         # KV cache, this one does not affect tuning but will collect some infos during tuning
         self.static_kv_dtype = static_kv_dtype
@@ -2799,12 +2796,8 @@
         if pbar is not None:
             pbar.update(1)
 
-<<<<<<< HEAD
         if not self.save_block_immediate:
             self.model = mv_module_from_gpu(self.model, self.low_cpu_mem_usage)
-=======
-        self.model = mv_module_from_gpu(self.model)
->>>>>>> 282aab66
         for n, m in self.model.named_modules():
             if hasattr(m, "name"):
                 delattr(m, "name")
@@ -2891,7 +2884,7 @@
                     if free_module_key_full_name not in params:
                         free_flag = False
                 if free_flag:
-                    mv_module_from_gpu(free_module, low_cpu_mem_usage=True)
+                    free_module.to("meta")
             self._current_shard_tensors = OrderedDict()
             self._current_shard_size = 0
             clear_memory()
