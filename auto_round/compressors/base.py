# Copyright (c) 2023 Intel Corporation
#
# Licensed under the Apache License, Version 2.0 (the "License");
# you may not use this file except in compliance with the License.
# You may obtain a copy of the License at
#
#    http://www.apache.org/licenses/LICENSE-2.0
#
# Unless required by applicable law or agreed to in writing, software
# distributed under the License is distributed on an "AS IS" BASIS,
# WITHOUT WARRANTIES OR CONDITIONS OF ANY KIND, either express or implied.
# See the License for the specific language governing permissions and
# limitations under the License.

import copy
import os
import re
import sys
import time
import traceback
from collections import defaultdict
from dataclasses import asdict, fields
from typing import Any, Callable, Union

import accelerate
import torch
from accelerate.big_modeling import dispatch_model, infer_auto_device_map
from accelerate.utils import get_balanced_memory
from torch import autocast
from tqdm import tqdm
from transformers import set_seed

from auto_round import envs
from auto_round.auto_scheme.gen_auto_scheme import AutoScheme
from auto_round.compressors.utils import (
    block_forward,
    check_need_act_calibration,
    check_skippable_keywords,
    collect_best_params,
    get_shared_keys,
    gguf_args_check,
    infer_bits_by_data_type,
    init_cache,
    is_mx_fp,
    is_nv_fp,
    is_standard_fp,
    is_static_wfp8afp8,
    is_wfp8afp8,
    reset_params,
    set_layer_config,
)
from auto_round.data_type import QUANT_FUNC_WITH_DTYPE
from auto_round.data_type.utils import reshape_pad_tensor_by_group_size
from auto_round.export.export_to_autoround import AutoRoundFormat
from auto_round.export.export_to_gguf.config import GGUF_INNER_CONFIG, ModelType
from auto_round.logger import logger
from auto_round.schemes import QuantizationScheme, get_gguf_scheme, preset_name_to_scheme
from auto_round.sign_sgd import SignSGD
from auto_round.special_model_handler import _handle_moe_model
from auto_round.utils import (
    INNER_SUPPORTED_LAYER_TYPES,
    SUPPORTED_DTYPES,
    SUPPORTED_FORMATS,
    SUPPORTED_LAYER_TYPES,
    TORCH_VERSION_AT_LEAST_2_6,
    CpuInfo,
    check_and_mark_fp8_model,
    check_seqlen_compatible,
    check_to_quantized,
    clear_memory,
    compile_func,
    convert_dtype_str2torch,
    convert_fp8_layer_to_linear,
    convert_fp8_model_to_16b_model,
    copy_python_files_from_model_cache,
    detect_device,
    find_matching_blocks,
    flatten_list,
    get_block_names,
    get_layer_names_in_block,
    get_module,
    htcore,
    is_debug_mode,
    is_fp8_linear,
    is_fp8_model,
    is_hpex_available,
    llm_load_model,
    mv_module_from_gpu,
    set_amax_for_all_moe_layers,
    set_module,
    to_device,
    to_dtype,
    unsupported_meta_device,
)
from auto_round.utils.device import (
    clear_memory_if_reached_threshold,
    get_major_device,
    set_auto_device_map_for_block_with_tuning,
    set_non_auto_device_map,
)
from auto_round.wrapper import WrapperLinear, WrapperMultiblock, unwrapper_block, unwrapper_layer, wrapper_block


class BaseCompressor(object):
    """Base compressor for LLM quantization

    Attributes:
        model (torch.nn.Module): The loaded PyTorch model in eval mode.
        tokenizer: Tokenizer used to prepare input text for calibration/tuning.
        platform (str): The platform to load pretrained moded, options: ["hf", "model_scope"]
        bits (int): Weight quantization bits.
        group_size (int): Per-group size for weight quantization.
        sym (bool): Whether to use symmetric weight quantization.
        layer_config (dict): Per-layer quantization configuration.
        nsamples (int): Number of calibration samples.
        enable_torch_compile (bool): Whether to enable compile_func for quant blocks/layers.
    """

    bits: int | None
    group_size: int | None
    sym: bool | None
    data_type: str | None
    act_bits: int | None
    act_group_size: int | None
    act_sym: bool | None
    act_data_type: str | None
    act_dynamic: bool | None
    super_bits: int | None
    super_group_size: int | None

    def __init__(
        self,
        model: Union[torch.nn.Module, str],
        tokenizer=None,
        platform="hf",
        scheme: Union[str, dict, QuantizationScheme, AutoScheme] = "W4A16",
        layer_config: dict[str, Union[str, dict, QuantizationScheme]] = None,
        dataset: Union[str, list, tuple, torch.utils.data.DataLoader] = "NeelNanda/pile-10k",
        iters: int = 200,
        seqlen: int = 2048,
        nsamples: int = 128,
        batch_size: int = 8,
        gradient_accumulate_steps: int = 1,
        low_gpu_mem_usage: bool = False,
        device_map: Union[str, torch.device, int, dict] = 0,
        enable_torch_compile: bool = False,
        enable_alg_ext: bool = False,
        disable_opt_rtn: bool = False,
        seed: int = 42,
        **kwargs,
    ):
        """Initialize AutoRound with quantization and tuning configuration.

        Args:
            model (torch.nn.Module | str): Model object or model name to load.
            tokenizer: Tokenizer for text processing. Required if `model` is not a string and `iters > 0`.
            scheme (str| dict | QuantizationScheme ): A preset scheme that defines the quantization configurations
            bits (int, optional): Weight quantization bits. Defaults to 4.
            group_size (int, optional): Weight quantization group size. Defaults to 128.
            sym (bool, optional): Symmetric weight quantization. Defaults to True.
            layer_config (dict, optional): Layer-wise quantization config. Defaults to None.
            batch_size (int, optional): Calibration batch size. Defaults to 8.
            amp (bool, optional): Use AMP for tuning. Defaults to True.
            device (str | torch.device | int, optional): Compute device. Defaults to 0.
            dataset (str | list | tuple | DataLoader, optional): Calibration data. Defaults to "NeelNanda/pile-10k".
            enable_minmax_tuning (bool, optional): Enable weight min-max tuning. Defaults to True.
            lr (float, optional): Learning rate; if None, set to 1.0 / iters except when iters==0.
            minmax_lr (float, optional): Learning rate for min-max tuning; defaults to `lr`.
            low_gpu_mem_usage (bool, optional): Lower GPU memory mode. Defaults to False.
            iters (int, optional): Optimization iterations. Defaults to 200.
            seqlen (int, optional): Calibration sequence length. Defaults to 2048.
            nsamples (int, optional): Number of calibration samples. Defaults to 128.
            seed (int, optional): Random seed. Defaults to 42.
            gradient_accumulate_steps (int, optional): Gradient accumulation steps. Defaults to 1.
            data_type (str, optional): Weight data type string, e.g., "int". Defaults to "int".
            act_bits (int, optional): Activation quantization bits. Defaults to 16.
            act_group_size (int, optional): Activation group size. Defaults to None.
            act_sym (bool, optional): Symmetric activation quantization. Defaults to None.
            act_data_type (str, optional): Activation data type; inherits weight dtype if None and act_bits < 16.
            act_dynamic (bool, optional): Dynamic activation quantization. Defaults to True.
            enable_torch_compile (bool, optional): Enable torch.compile for quant blocks/layers. Defaults to False.
            device_map (str | dict, optional): Device placement map. Defaults to None.
            disable_opt_rtn (bool, optional): Disable RTN-mode optimization (iters=0). Defaults to False.
            enable_alg_ext (bool, optional): Enable algorithm extension (primarily for INT2). Defaults to False.
            **kwargs: Backward compatible options:
                - enable_alg_ext, quant_lm_head, lr, lr_scheduler, sampler, not_use_best_mse, dynamic_max_gap,
                  super_group_size, super_bits, scale_dtype ("fp16" etc.),
                  nblocks, to_quant_block_names,
                  enable_norm_bias_tuning, enable_quanted_input,
                  disable_deterministic_algorithms, mllm, static_kv_dtype,enable_deterministic_algorithms
        Raises:
            ValueError: If invalid device is provided or tokenizer is missing for non-str model with iters > 0.
            RuntimeError: If model parameters are on meta device.
        Example:
            Layer-wise configuration structure:

            >>> layer_config = {
            ...     "layer1": {
            ...         "bits": 3,
            ...         "group_size": 128,
            ...         "sym": True,
            ...     },
            ...     "layer2": {
            ...         "W8A16"
            ...      }
            ...     # ...
            ... }
        """

        self.scheme, self.is_auto_scheme = self._parse_and_set_scheme(scheme, kwargs)

        gguf_scheme_name = get_gguf_scheme(self.scheme)
        # GGUF uses fp32 scale dtype as default
        scale_dtype = kwargs.pop("scale_dtype", "fp32") if gguf_scheme_name else kwargs.pop("scale_dtype", "fp16")
        # Extra/legacy kwargs for backward compatibility
        # Major version releases may pack them with extra configuration options
        amp = kwargs.pop("amp", True)
        lr = kwargs.pop("lr", None)
        enable_minmax_tuning = kwargs.pop("enable_minmax_tuning", True)
        minmax_lr = kwargs.pop("minmax_lr", None)
        lr_scheduler = kwargs.pop("lr_scheduler", None)
        sampler = kwargs.pop("sampler", "rand")
        not_use_best_mse = kwargs.pop("not_use_best_mse", False)
        dynamic_max_gap = kwargs.pop("dynamic_max_gap", -1)
        nblocks = kwargs.pop("nblocks", 1)
        to_quant_block_names: Union[str, list, None] = kwargs.pop("to_quant_block_names", None)
        enable_norm_bias_tuning: bool = kwargs.pop("enable_norm_bias_tuning", False)
        enable_quanted_input: bool = kwargs.pop("enable_quanted_input", True)
        disable_deterministic_algorithms = kwargs.pop("disable_deterministic_algorithms", True)
        enable_deterministic_algorithms = kwargs.pop("enable_deterministic_algorithms", False)
        static_kv_dtype = kwargs.pop("static_kv_dtype", None)
        device = kwargs.pop("device", None)
        if envs.AR_USE_MODELSCOPE:
            platform = "model_scope"
        self.platform = platform
        self.quant_lm_head = kwargs.pop("quant_lm_head", False)
        self.mllm = kwargs.pop("mllm") if "mllm" in kwargs else False
        self.diffusion = kwargs.pop("diffusion") if "diffusion" in kwargs else False

        self.fp_layers = kwargs.pop("fp_layers", "")
        self.layer_config = layer_config
        self.supported_types = SUPPORTED_LAYER_TYPES
        self.inner_supported_types = INNER_SUPPORTED_LAYER_TYPES
        self.scale_dtype = convert_dtype_str2torch(scale_dtype)

        if kwargs:
            logger.warning(f"unrecognized keys {list(kwargs.keys())} were passed. Please check them.")
        if "CUBLAS_WORKSPACE_CONFIG" not in os.environ:
            os.environ["CUBLAS_WORKSPACE_CONFIG"] = ":4096:8"
        # Deprecated, default not to use torch.use_deterministic_algorithms
        if not disable_deterministic_algorithms or enable_deterministic_algorithms:
            if not disable_deterministic_algorithms:
                logger.warning(
                    "default not use deterministic_algorithms. disable_deterministic_algorithms is deprecated,"
                    " please use enable_deterministic_algorithms instead. "
                )

            torch.use_deterministic_algorithms(True, warn_only=False)
        else:
            torch.use_deterministic_algorithms(True, warn_only=True)

        # Model related
        self.quantized = False
        if isinstance(model, str):
            model, tokenizer = llm_load_model(
                model,
                platform=platform,
                device="cpu",  # always load cpu first
            )
        elif tokenizer is None and not self.diffusion and iters > 0:
            raise ValueError("A tokenizer must be set for non-str model input")
        if unsupported_meta_device(model):
            raise RuntimeError(
                "AutoRound does not support parameters on meta device. "
                "Please use more GPUs by setting `--device 0,1,2,3` or just place the model on CPU."
            )
        check_and_mark_fp8_model(model)
        self.model = model.eval()
        self.tokenizer = tokenizer
        self.shared_cache_keys = get_shared_keys(self.model)

        self.to_quant_block_names = to_quant_block_names
        if not hasattr(self, "quant_block_list"):
            all_blocks = get_block_names(model)
            self.quant_block_list = find_matching_blocks(model, all_blocks, self.to_quant_block_names)

        if device is not None:
            logger.warning("`device` is deprecated, please use `device_map` instead")

        if device_map is None:
            device_map = 0

        self.enable_torch_compile = enable_torch_compile
        self._adjust_torch_compile(enable_torch_compile)

        self.device_map = device_map
        if isinstance(self.device_map, str):
            self.device_map = self.device_map.replace(" ", "")

        if isinstance(scheme, AutoScheme):
            self.layer_config = self._gen_auto_scheme(model, scheme, dataset, self.device_map)

        # Set device, must place after model loading
        self.device = get_major_device(device_map)
        set_non_auto_device_map(self.model, self.device_map)

        # Tuning hyperparameters
        self.seed = seed
        set_seed(self.seed)
        self.amp = amp
        self.enable_quanted_input = enable_quanted_input
        self.enable_minmax_tuning = enable_minmax_tuning
        self.nsamples = nsamples
        self.enable_norm_bias_tuning = enable_norm_bias_tuning
        self.low_gpu_mem_usage = low_gpu_mem_usage
        self.seqlen = seqlen
        self.batch_size, self.gradient_accumulate_steps = batch_size, gradient_accumulate_steps
        self.nblocks = nblocks
        self.dataset = dataset
        self.iters = iters
        if self.iters < 0:
            logger.warning("`iters` must be non-negative, reset it to 200")
            self.iters = 200
        if self.iters == 0:
            self.lr = 5e-3
        else:
            self.lr = lr or (1.0 / self.iters)  # must place after iter setting
        self.minmax_lr = minmax_lr or self.lr
        self.enable_alg_ext = enable_alg_ext
        self.sampler = sampler
        self.not_use_best_mse = not_use_best_mse
        self.dynamic_max_gap = dynamic_max_gap
        self.lr_scheduler = lr_scheduler
        self.optimizer = self._get_optimizer(None)
        self.disable_opt_rtn = disable_opt_rtn
        self.is_packing_immediate = False  # whether to pack the layer immediately after tuning

        # KV cache, this one does not affect tuning but will collect some infos during tuning
        self.static_kv_dtype = static_kv_dtype
        if self.static_kv_dtype is not None:
            logger.warning("The static kv is experimental and currently has limited support.")

        self._set_amp_dtype()
        self.cache_device = torch.device("cpu") if self.low_gpu_mem_usage else self.device
        if self.act_bits <= 8 and self.amp_dtype == torch.float16:
            logger.warning("force to use bf16 to for quantization tuning when enabling activation quantization")
            self.amp_dtype = torch.bfloat16
            if self.model.dtype != torch.bfloat16:  # keep the model's buffer dtype unchanged
                self.model = self.model.to(torch.bfloat16)
        else:
            logger.info(f"using {self.model.dtype} for quantization tuning")

        # Some helpers
        if "hpu" in str(self.device):
            self.inner_supported_types = tuple(x for x in INNER_SUPPORTED_LAYER_TYPES if x != "FP8Linear")
        self.batch_dim = None
        self.infer_bs_coeff = 1

        self.block_forward = compile_func(block_forward, self.device) if self.enable_torch_compile else block_forward
        self._check_configs()
        torch.set_printoptions(precision=3, sci_mode=True)

        if is_hpex_available():
            logger.info("habana_frameworks is available, import htcore explicitly.")
            import habana_frameworks.torch.core as htcore  # pylint: disable=E0401
            import habana_frameworks.torch.hpu as hthpu  # pylint: disable=E0401]

        self.attention_mask = []

    def _gen_auto_scheme(
        self, model: torch.nn.Module, scheme: AutoScheme, dataset: str, device_map: Union[str, int, dict, torch.device]
    ) -> dict[str, dict]:
        if self.mllm:
            logger.info("AutoScheme is not yet supported for multimodal LLMs.")
            sys.exit(-1)

        if getattr(model, "is_fp8", False):
            logger.info("AutoScheme does not currently support FP8 models.")
            sys.exit(-1)

        all_dtypes = []
        for option in scheme.options:
            # Skip pure BF16 option
            if option == "BF16":
                continue

            # Resolve the quantization scheme or data type
            dtype = "int"
            if isinstance(option, str):
                option = preset_name_to_scheme(option)

            if isinstance(option, QuantizationScheme):
                dtype = option.data_type
            elif isinstance(option, dict):
                dtype = option.get("data_type", "int")

            all_dtypes.append(dtype)

        # Check for mixed data types
        unique_dtypes = set(all_dtypes)
        if len(unique_dtypes) > 1:
            logger.warning(
                "Models with mixed data_types "
                "cannot yet be exported to real formats except GGUF. "
                "Please save the model using the `fake` format for now."
            )

        layer_config, self.has_qlayer_outside_block, self.regex_config = set_layer_config(
            self.model,
            self.layer_config,
            self.scheme,
            self.scale_dtype,
            self.supported_types,
            self.inner_supported_types,
            self.quant_block_list,
            self.fp_layers,
            self.quant_lm_head,
            enable_gguf_official_mixed=False,
            is_mllm=self.mllm,
        )
        quant_layer_names = layer_config.keys()
        scheme_keys = {f.name for f in fields(QuantizationScheme)}
        fixed_layer_scheme_new = {
            k: {key: v[key] for key in scheme_keys & v.keys()}
            for k, v in layer_config.items()
            if v.get("fixed_by_user", False)
        }

        # mainly using quant_layers and fixed by users
        from auto_round.auto_scheme.gen_auto_scheme import GenScheme

        if not self.enable_torch_compile and self.super_bits is None and not scheme.low_gpu_mem_usage:
            logger.warning("we strongly recommend to set `enable_torch_compile` to True for AutoScheme to save VRAM")
        self.scheme_generator = GenScheme(
            scheme,
            self.model,
            quant_layer_names,
            fixed_layer_scheme_new,
            dataset,
            device_map=device_map,
            tokenizer=self.tokenizer,
            enable_torch_compile=self.enable_torch_compile,
        )
        layer_config = self.scheme_generator.get_layer_config()
        return layer_config

    def _set_device(self, device_map: Union[str, torch.device, int, dict]) -> None:
        if hasattr(self, "device") and self.device is not None:
            return
        if isinstance(device_map, (str, torch.device, int)):
            self.device = detect_device(device_map)

        elif isinstance(device_map, dict) and device_map:
            tmp_devices = []
            for val in device_map.values():
                if isinstance(val, (str, torch.device, int)):  # could optimize
                    tmp_device = detect_device(val)
                    tmp_device = tmp_device.split(":")[0]
                    tmp_devices.append(tmp_device)
            tmp_devices = list(set(tmp_devices))
            if len(tmp_devices) > 1:
                logger.warning(
                    f"there are multiple device types in the device_map, "
                    f"please make sure they are correct,use the first device {tmp_devices[0]} as the core device "
                )

            self.device = tmp_devices[0]
        else:
            raise TypeError(f"device_map should be [str, torch.device, int, dict], but got {type(device_map)}")

    def _parse_and_set_scheme(self, scheme: Union[str, dict, QuantizationScheme], kwargs) -> QuantizationScheme:
        """Parse and set the quantization scheme."""

        def _parse_and_set(scheme, kwargs):
            res = ""
            if isinstance(scheme, QuantizationScheme):
                scheme = asdict(scheme)
            elif isinstance(scheme, dict):
                scheme = scheme
            elif isinstance(scheme, str):
                # We’d better keep the string scheme instead of the dict config,
                # since GGUF uses different mixed-bit strategies for q4_k_s and q4_k_m
                # even though they share the same scheme dict.
                res = scheme
                scheme = scheme.upper()
                scheme = asdict(preset_name_to_scheme(scheme))
            scheme_keys = [f.name for f in fields(QuantizationScheme)]
            for key in scheme_keys:
                if key in kwargs and kwargs[key] is not None:
                    setattr(self, key, kwargs[key])
                else:
                    setattr(self, key, scheme.get(key, None))
                # kwargs.pop(key, None)
            if self.act_dynamic is None:
                self.act_dynamic = True

            tmp_bits = infer_bits_by_data_type(self.data_type)
            if tmp_bits is not None and tmp_bits < 16 and tmp_bits != self.bits:
                logger.warning(
                    f"'data_type' do not match the specified 'bits' setting. Resetting 'bits' to {tmp_bits}."
                )
                self.bits = tmp_bits
            if tmp_bits is not None and tmp_bits < 16:
                for (
                    supported_dtype
                ) in SUPPORTED_DTYPES:  # to easily handle dtype mx_fp4 and layer_config={xxx:{bits:8}}
                    if self.data_type.startswith(supported_dtype):
                        if supported_dtype + str(tmp_bits) == self.data_type:  # could not replace FP8_e4m3
                            self.data_type = supported_dtype
                        break

            self.act_group_size = self.act_group_size if self.act_group_size is not None else self.group_size
            self.act_bits = self.act_bits if self.act_bits is not None else 16
            self.act_sym = self.act_sym if self.act_sym is not None else self.sym

            if self.act_data_type is None:
                if self.data_type in SUPPORTED_DTYPES and self.act_bits < 16:
                    self.act_data_type = self.data_type
                    logger.info(f"activation adopts {self.data_type}")
                else:
                    self.act_data_type = "float"
            tmp_act_bits = infer_bits_by_data_type(self.act_data_type)
            if tmp_act_bits is not None and tmp_act_bits < 16 and tmp_act_bits != self.act_bits:
                self.act_bits = tmp_act_bits
                logger.warning(
                    f"`act_data_type` do not"
                    f" match the specified 'act_bits' setting. Resetting 'act_bits' to {tmp_act_bits}."
                )
            if tmp_act_bits is not None and tmp_act_bits < 16:
                for (
                    supported_dtype
                ) in SUPPORTED_DTYPES:  # To easily handle dtype mx_fp4 and layer_config={xxx:{bits:8}}
                    if self.act_data_type.startswith(supported_dtype):
                        if supported_dtype + str(tmp_act_bits) == self.act_data_type:  # Could not replace FP8_e4m3
                            self.act_data_type = supported_dtype
                        break
            for key in scheme_keys:
                scheme[key] = getattr(self, key)
            if res and QuantizationScheme.from_dict(scheme) == preset_name_to_scheme(res):
                return res
            else:
                return QuantizationScheme.from_dict(scheme)

        if isinstance(scheme, AutoScheme):
            if len(scheme.options) <= 0:
                raise ValueError("options of AutoScheme must not be empty")
            options = []
            for option in scheme.options:
                new_option = _parse_and_set(option, kwargs)
                options.append(new_option)
            scheme.options = options
            for opt in options:
                if isinstance(opt, str) and opt == "BF16":
                    continue
                if isinstance(opt, QuantizationScheme):
                    if opt.bits >= 16 and (opt.act_bits is None or opt.act_bits >= 16):
                        continue
                self.scheme = opt  # Choose the first one that not 16 bits
                break
            # apply scheme to set default bits
            scheme = _parse_and_set(self.scheme, kwargs)
            is_auto_scheme = True
        else:
            scheme = _parse_and_set(scheme, kwargs)
            is_auto_scheme = False

        scheme_keys = [f.name for f in fields(QuantizationScheme)]
        for key in scheme_keys:
            kwargs.pop(key, None)

        return scheme, is_auto_scheme

    def _adjust_torch_compile(self, enable_torch_compile: bool) -> None:
        """Sets the torch compile configuration for the tuning."""
        self.enable_torch_compile = enable_torch_compile
        if (
            not self.enable_torch_compile
            and TORCH_VERSION_AT_LEAST_2_6
            and self.act_bits > 8
            and not is_debug_mode()
            and "fp8" not in self.data_type
            and "fp8" not in self.act_data_type
        ):
            logger.info(
                "'enable_torch_compile' is set to `False` by default. "
                "Enabling it can reduce tuning cost by 20%, but it might throw an exception."
            )

        if (self.data_type.startswith("fp") or self.act_data_type.startswith("fp")) and self.enable_torch_compile:
            self.enable_torch_compile = False
            logger.warning("reset enable_torch_compile to `False` as fp8 is enabled")

    def _dq_check(self) -> None:
        """Reset the default value of super_bits and super_group_size"""
        if self.data_type.endswith("_dq"):
            gguf_config = GGUF_INNER_CONFIG[f"gguf:q{self.bits}_k"]
            self.super_bits = gguf_config["super_bits"] if self.super_bits is None else self.super_bits
            self.super_group_size = (
                gguf_config["super_group_size"] if self.super_group_size is None else self.super_group_size
            )

    def _check_configs(self) -> None:
        """Checks if the configurations are valid.

        Raises:
        ValueError, TypeError: If any of the configurations are invalid.
        """
        if not isinstance(self.model, torch.nn.Module):
            raise TypeError("model must be an instance of torch.nn.Module")
        if self.bits <= 0:
            raise ValueError("`bits` must be positive")
        if self.act_bits <= 0:
            raise ValueError("`act_bits` must be positive")
        if not (self.group_size == -1 or self.group_size >= 0):
            raise ValueError("`group_size` must be -1 (per channel) or 0 (per-tensor) or a positive integer")
        if not (self.act_group_size == -1 or self.act_group_size >= 0):
            raise ValueError("`act_group_size` must be -1 (per channel) or 0 (per-tensor) or a positive integer")
        if self.batch_size <= 0:
            raise ValueError("`batch_size` must be positive")
        if self.iters < 0:
            raise ValueError("`iters` must be non-negative")
        if self.seqlen <= 0:
            raise ValueError("`seqlen` must be positive")
        if self.nblocks <= 0:
            raise ValueError("`nblocks` must be positive")
        if self.gradient_accumulate_steps <= 0:
            raise ValueError("`gradient_accumulate_steps` must be positive")

        if (
            self.act_bits <= 8
            and (not is_nv_fp(self.act_data_type) or "static_gs" not in self.act_data_type)
            and not is_mx_fp(self.act_data_type)
        ):
            logger.warning(
                "activation quantization is an experimental feature with limited support and a complex API. "
                "And please save the quantized model to fake format as real deployment is not supported currently"
            )

        if is_mx_fp(self.data_type) and self.group_size != 32:
            logger.warning("dtype mx_fp should only support group_size of 32 in real deployment")

        if is_nv_fp(self.data_type) and (self.group_size != 16):
            logger.warning("dtype nv_fp should only support group_size of 16 in real deployment")

        if self.nsamples < self.gradient_accumulate_steps * self.batch_size:
            if self.batch_size > self.nsamples:
                if self.iters > 0:  # GGUF should log this warning, but we don't know the format here
                    logger.warning(
                        f"reset `batch_size` to {self.nsamples} as `nsamples`({self.nsamples})"
                        f" is smaller than batch_size({self.batch_size})"
                    )
                self.batch_size = self.nsamples
            if self.gradient_accumulate_steps > self.nsamples // self.batch_size:
                self.gradient_accumulate_steps = self.nsamples // self.batch_size
                logger.warning(
                    f"reset `gradient_accumulate_steps` to {self.gradient_accumulate_steps}"
                    f" as nsamples must equal or greater"
                    f" than gradient_accumulate_steps * batch_size"
                )

        if self.enable_norm_bias_tuning:
            logger.warning("the `enable_norm_bias_tuning` feature is experimental and currently has limited support.")

        self._dq_check()

    def _check_compatibility(self) -> None:
        """Checks compatibility of the configurations and model."""
        # Check gguf and others
        has_gguf = False
        if hasattr(self, "formats"):
            has_besides_gguf = False
            for format_ in self.formats:
                if "gguf" in format_:
                    has_gguf = True
                elif format_ != "fake":
                    has_besides_gguf = True
            if has_gguf and has_besides_gguf:
                raise ValueError("Gguf format is not compatible with other formats, please choose only one of them")
            if has_gguf and self.iters != 0 and self.bits != 3:
                logger.warning(
                    "`iters=0` is recommended when exporting to GGUF format except for bits 3,"
                    " as we have optimized the RTN method for this case."
                    " We are likely to release new algorithm for certain configurations in the future."
                )

        if (
            self.seqlen is not None
            and hasattr(self.model, "config")
            and hasattr(self.model.config, "max_position_embeddings")
        ):
            if self.model.config.max_position_embeddings < self.seqlen:
                logger.warning(
                    f"Change sequence length to {self.model.config.max_position_embeddings} "
                    "due to the limitation of max_position_embeddings"
                )
                self.seqlen = min(self.seqlen, self.model.config.max_position_embeddings)

        if self.seqlen is not None and hasattr(self.tokenizer, "model_max_length"):
            if self.tokenizer.model_max_length < self.seqlen:
                logger.warning(
                    f"Change sequence length to {self.tokenizer.model_max_length} "
                    "due to the limitation of model_max_length. "
                    "You can also try to increase the model_max_length to avoid this issue."
                )
                self.seqlen = min(self.seqlen, self.tokenizer.model_max_length)

        if self.group_size == 0 and "fp8" not in self.data_type:
            logger.warning("`group_size==0` is not supported for data_type other than fp8 ")

    def _parse_format_to_list(self, format: str) -> list:
        """Parses the format string into a list of formats.

        This method checks the requested format(s) against the model's
        quantization settings and adjusts them if necessary. It ensures that
        the formats are compatible with the model's data type, bit width,
        and activation quantization settings.

        Args:
            format (str): The requested format(s) for quantization, separated by commas.

        Returns:
            list: A list of validated and updated formats.
        """

        # Remove duplicates from formats list
        def remove_duplicates(lst):
            seen = set()
            return [x for x in lst if not (x in seen or seen.add(x))]

        formats = format.replace("q*_", f"q{self.bits}_").replace(" ", "").split(",")
        formats = remove_duplicates(formats)  # need the keep origin order

        gguf_format_name = get_gguf_scheme(self.scheme)

        if gguf_format_name:
            for i in range(len(formats)):
                if formats[i] != "fake" and formats[i] != gguf_format_name.lower():
                    logger.warning(
                        f"reset format {formats[i]} to {gguf_format_name.lower()} "
                        f"since scheme {gguf_format_name} can only be exported to format {gguf_format_name.lower()}"
                    )
                    formats[i] = gguf_format_name.lower()

        gguf_args_check(self, formats, model_type=ModelType.TEXT)
        if self.mllm:
            gguf_args_check(self, formats, model_type=ModelType.MMPROJ)

        for f in formats:
            if f.startswith("gguf"):
                self.scheme = f.upper()
                break

        for format_ in formats:
            if format_ not in SUPPORTED_FORMATS:
                logger.error(f"Unsupported format {format_}, please choose from {SUPPORTED_FORMATS}")
                exit(-1)
        if self.scale_dtype != torch.float32:
            only_gguf = True
            for format_ in formats:
                if not ("gguf" in format_ or "fake" in format_):
                    only_gguf = False
                    break
            if len(formats) == 1 and "fake" == formats[0]:
                only_gguf = False
            if only_gguf:
                self.scale_dtype = torch.float32
                logger.info("change `scale_dtype` to `torch.float32`")

        # Adjust format settings based on compatibility
        for index in range(len(formats)):
            format = formats[index]
            if format == "auto_round":
                if self.sym and "int" in self.data_type:
                    format = "auto_round:auto_gptq"
                elif self.bits == 4 and not self.sym and "int" in self.data_type:
                    enable_awq = all(
                        config["bits"] == self.bits or config["bits"] >= 16 for config in self.layer_config.values()
                    )
                    if enable_awq:
                        format = "auto_round:auto_awq"
                elif is_nv_fp(self.data_type) or is_mx_fp(self.data_type):
                    format = f"auto_round:{self.data_type}"
                elif is_static_wfp8afp8(self):  # static wfp8afp8
                    format = f"auto_round:{AutoRoundFormat.FP8_STATIC.value}"
                elif self.data_type.startswith("fp") and self.bits == 8 and self.act_bits >= 16:  # woq fp8
                    format = f"auto_round:{AutoRoundFormat.FP8.value}"
                elif self.act_bits < 16:
                    raise ValueError(
                        "AutoRound format does not support exporting "
                        "for the current quantization configuration, "
                        "please change to `fake` format for research purpose"
                    )
                formats[index] = format
            elif format == "llm_compressor":
                from auto_round.export.export_to_llmcompressor import check_compressed_tensors_supported

                if is_nv_fp(self.data_type) or is_mx_fp(self.data_type):
                    check_compressed_tensors_supported()
                    format = format.replace("llm_compressor", f"llm_compressor:{self.data_type}")
                    formats[index] = format
                elif is_static_wfp8afp8(self):
                    format = f"llm_compressor:{AutoRoundFormat.FP8_STATIC.value}"
                    formats[index] = format
                    if self.act_group_size != 0:
                        logger.warning(
                            f"scheme FP8_STATIC export to llm_compressor format only support for act_group_size 0,"
                            f" ,but got act_group_size={self.act_group_size}, reset = 0"
                        )
                        self.act_group_size = 0
                    if self.group_size > 0:
                        logger.warning(
                            f"please note that group_size={self.group_size}"
                            " may not be supported for llm_compressor format, and cannot be loaded in llm_compressor"
                        )
                elif not is_wfp8afp8(self):
                    logger.error(
                        "Currently, the llm_compressor format only supports MXFP/NVFP/FP8. "
                        "Please change format to fake or auto_round etc."
                    )
            elif "auto_awq" in format:
                from auto_round.compressors.utils import check_awq_gemm_compatibility

                awq_supported, info = check_awq_gemm_compatibility(
                    self.model, self.bits, self.group_size, self.sym, self.layer_config
                )
                if not awq_supported:
                    logger.warning(f"The AutoAWQ format may not be supported due to {info}")
            else:
                if (is_nv_fp(self.data_type) or is_mx_fp(self.data_type)) and format != "fake":
                    logger.warning(f"nv_fp and mx_fp dtypes are not supported for export format: {format}")

        formats = remove_duplicates(formats)
        for i in range(len(formats)):
            formats[i] = self._check_supported_format(formats[i])
        formats = remove_duplicates(formats)
        return formats

    def _check_supported_format(self, format: str) -> bool:
        """Checks if the specified format is supported.

        This method validates the requested format against the model's bit width,
        group size, symmetry, and activation quantization settings. It raises an
        error if the format is incompatible with the current model configuration.

        Args:
            format (str): The requested format for quantization.

        Returns:
            bool: True if the format is supported, False otherwise.
        """
        if format == "fake":
            return format
        format = format.replace("q*_", f"q{self.bits}_")

        # format check for fp8
        w_fp8 = self.data_type.startswith("fp") and self.bits == 8
        act_fp8 = self.act_data_type.startswith("fp") and self.act_bits == 8
        if (w_fp8 or act_fp8) and re.search("^auto_round|^llm_compressor", format) is None:
            error_msg = (
                f"is only supported to export auto_round or llm_compressor format," f" but got {format}, please check."
            )
            error_msg = ("act_data_type<fp8> " + error_msg) if act_fp8 else error_msg
            error_msg = ("data_type<fp8> " + error_msg) if w_fp8 else error_msg
            logger.error(error_msg)
            sys.exit(-1)

        # Only support to export afp8/nv_fp/mx_fp
        if self.act_bits <= 8:
            if not is_standard_fp(self.act_data_type) or self.act_dynamic:
                if "llm_compressor" in format:
                    if (is_nv_fp(self.act_data_type) and "static_gs" in self.act_data_type) or (
                        is_mx_fp(self.act_data_type)
                    ):
                        return format
                    bits, group_size, sym, act_bits = 8, -1, True, 8
                    assert (
                        self.bits == bits
                        and self.group_size == group_size
                        and self.sym == sym
                        and self.act_bits == act_bits
                        and self.act_dynamic
                    ), (
                        f"Currently only support to export llm_compressor format for sym dynamic quantized"
                        f" W{self.bits}A{self.act_bits} model with group_size={group_size},"
                        f" but got bits={self.bits}, group_size={self.group_size}, sym={self.sym},"
                        f" act_bits={self.act_bits}"
                    )
                elif "auto_round" in format and (
                    is_mx_fp(self.act_data_type) or (is_nv_fp(self.act_data_type) and "static_gs" in self.act_data_type)
                ):
                    pass
                elif format != "fake":
                    logger.warning(
                        "Currently only support to export auto_round format quantized model"
                        " with fp8, mx_fp and nv_fp4 dtype activation for activation quantization."
                        " Change format to fake and save."
                    )
                    format = "fake"
            else:
                if format not in [
                    "auto_round",
                    f"auto_round:{AutoRoundFormat.FP8_STATIC.value}",
                    f"llm_compressor:{AutoRoundFormat.FP8_STATIC.value}",
                    "auto_round:llm_compressor",
                ]:
                    logger.warning(
                        f"Currently only support to export auto_round or fake format for static W{self.bits}AFP8 model,"
                        f" change format {format} to auto_round"
                    )
                    if is_static_wfp8afp8(self):
                        format = f"auto_round:{AutoRoundFormat.FP8_STATIC.value}"
                    else:
                        format = f"auto_round:{AutoRoundFormat.FP8.value}"
            if (
                self.act_group_size != 0
                and not self.act_dynamic
                and format == f"auto_round:{AutoRoundFormat.FP8.value}"
            ):
                logger.warning(
                    f"Please note that quantize activation with act_group_size={self.act_group_size}"
                    " may result in failure to export or import normally."
                )
        if re.search(r"q\d_k", format) and not self.data_type.endswith("_dq"):
            logger.error(
                f"datatype<{self.data_type}> not support to export {format} format."
                " Please change export format or `data_type`."
            )
            sys.exit(-1)

        return format

    def quantize_and_save(
        self, output_dir: str = "tmp_autoround", format: str = "auto_round", inplace: bool = True, **kwargs
    ) -> tuple[torch.nn.Module, dict[str, Any]]:
        """Quantizes the model and saves it in the specified format(s).

        This function checks the validity of the requested format(s), quantizes
        the model accordingly, and saves it to the specified output directory.
        If multiple formats are provided, the model is saved separately for each format.

        Args:
            output_dir (str, optional): The directory where the quantized model
                will be saved. Defaults to "tmp_autoround".
            format (str, optional): The quantization format(s) to use, separated
                by commas if multiple. Defaults to "auto_round".
            inplace (bool, optional): Whether to modify the model in place if only
                one format is used. Defaults to True.
            **kwargs: Additional arguments for the quantization and saving process.

        Returns:
            model: A qdq model or packed model based on the configurations
            folders: The folder paths where the quantized models are saved.

        Raises:
            ValueError: If an unsupported format is specified.
        """
        # Validate and process the specified formats
        self.orig_output_dir = output_dir

        # check and update the format based on the current configuration
        format_list = self._parse_format_to_list(format)
        self.formats = format_list

        # If multiple formats are specified, enforce inplace=False
        if len(format_list) > 1:
            inplace = False
        self.inplace = kwargs.get("inplace", inplace)
        kwargs.pop("inplace", None)

        # Perform model quantization
        if self.static_kv_dtype is not None:
            from auto_round.experimental.kv_cache import kvcache_quant_context

            with kvcache_quant_context(self.model, static_kv_dtype=self.static_kv_dtype):
                model, _ = self.quantize()
        else:
            model, _ = self.quantize()
        # Save the quantized model in the specified format_list
        folders = []
        for format in format_list:
            if "gptq" in format and not self.sym:
                logger.warning(
                    "The asymmetrical kernel of the GPTQ format may result in a noticeable accuracy drop,"
                    " particularly for 2-bit quantization and smaller models."
                    " We recommend exporting to either the AutoAWQ format ( only 4 bits) or "
                    "the AutoRound format(2/3/4/8 bits)."
                )
            save_folder = self._get_save_folder_name(format)
            self.save_quantized(save_folder, format=format, inplace=inplace, **kwargs)

            folders.append(save_folder)

        return model, folders

    def _get_save_folder_name(self, format_str: str) -> str:
        """Generates the save folder name based on the provided format string.

        If there are multiple formats to handle, the function creates a subfolder
        named after the format string with special characters replaced. If there's
        only one format, it returns the original output directory directly.

        Args:
            format_str (str): The format identifier (e.g., 'gguf:q2_k_s').

        Returns:
            str: The path to the folder where results should be saved.
        """
        # Replace special characters to make the folder name filesystem-safe
        sanitized_format = format_str.replace(":", "-").replace("_", "-")

        # Use a subfolder only if there are multiple formats
        if len(self.formats) > 1:
            return os.path.join(self.orig_output_dir, sanitized_format)

        return self.orig_output_dir

    @torch.inference_mode()
    def _quantize_embedding_layer(self):
        """Quantizes embedding layers in the model according to the configuration.

        This method iterates through all modules in the model, identifies embedding
        layers specified in `self.layer_config`, and applies the appropriate quantization
        function based on bit precision, grouping strategy, and dtype.

        Returns:
            bool: True if the quantization process completes without critical errors.
        """
        is_quantized = False
        for name, module in self.model.named_modules():
            # Skip non-Embedding modules or layers not in config
            if not isinstance(module, torch.nn.Embedding) or name not in self.layer_config:
                continue

            config = self.layer_config[name]

            # Skip layers that are not marked for quantization
            if not check_to_quantized(config):
                continue
            is_quantized = True
            config["scale_dtype"] = self.scale_dtype
            dtype = config["data_type"]

            # Determine quantization function key with symmetry/asymmetry
            if dtype not in QUANT_FUNC_WITH_DTYPE:
                dtype = f"{dtype}_{'sym' if config['sym'] else 'asym'}"

            # Optionally use optimized rounding (RTN) variant
            if not self.disable_opt_rtn and f"rtn_{dtype}" in QUANT_FUNC_WITH_DTYPE:
                dtype = f"rtn_{dtype}"

            quant_func = QUANT_FUNC_WITH_DTYPE[dtype]

            # Attempt quantization on GPU, fall back to CPU if OOM
            try:
                weight, scale, zp = quant_func(
                    module.weight.to(self.device),
                    **{k: config[k] for k in ["bits", "group_size", "super_bits", "super_group_size", "scale_dtype"]},
                )
            except torch.OutOfMemoryError:
                cuda_error_msg = traceback.format_exc()
                try:
                    logger.error(cuda_error_msg)
                    logger.warning("falling back to CPU")
                    weight, scale, zp = quant_func(
                        module.weight.to("cpu"),
                        **{
                            k: config[k]
                            for k in ["bits", "group_size", "super_bits", "super_group_size", "scale_dtype"]
                        },
                    )
                except Exception as e:
                    raise

            # Overwrite the module's weights with the quantized version
            module.weight.data.copy_(weight.cpu())

            # Attach scale and zero point (zp) to the module
            for param_name, value in zip(["scale", "zp"], [scale, zp]):
                if isinstance(value, dict):
                    for k, v in value.items():
                        setattr(module, k if k == "scale" else f"w_{k}", v.cpu())
                elif isinstance(value, torch.Tensor):
                    setattr(module, param_name, value.cpu())
                else:
                    setattr(module, param_name, value)

            # Update config
            self.layer_config.setdefault(name, {}).update(config)

            # Release memory
            clear_memory()

        return is_quantized

    def _quant_rtn_with_imatrix(self, all_to_quantized_module_names: list[str]) -> None:
        """Performs RTN quantization using input activation statistics (imatrix).

        This method accumulates per-channel second-moment activation statistics (imatrix)
        via forward hooks and uses them to perform RTN quantization. If CUDA memory runs out,
        it falls back to CPU-based blockwise quantization.

        Args:
            all_to_quantized_module_names (list[str]):
                A list of module names (e.g., 'model.layers.0.self_attn.q_proj') to be quantized.

        Returns:
            None
        """
        logger.info("start to compute imatrix")

        # Load dataset
        from auto_round.calib_dataset import get_dataloader

        if isinstance(self.dataset, str):
            if self.tokenizer is None:
                raise ValueError("A tokenizer must be set for the model when using a dataset string.")
            dataset_name = self.dataset.replace(" ", "")
            self.dataloader = get_dataloader(
                self.tokenizer, self.seqlen, dataset_name, self.seed, self.batch_size, self.nsamples
            )
        else:
            self.dataloader = self.dataset

        model = self.model

        # Dispatch multi-GPU model if necessary
        if hasattr(model, "hf_device_map") and len(model.hf_device_map) > 1:
            dispatch_model(model, model.hf_device_map)

        def register_act_hook(model):
            """Registers hooks to accumulate activation squared norms into `imatrix`."""

            def get_imatrix_hook(module, input, output):
                input = input[0] if isinstance(input, (tuple, list)) else input
                flattened = input.reshape(-1, input.shape[-1]).to(torch.float32)
                squared = torch.sum(torch.pow(flattened, 2), dim=0).to(torch.float32)

                if not hasattr(module, "imatrix"):
                    module.imatrix = squared
                    module.imatrix_cnt = input.shape[0]
                else:
                    module.imatrix += squared.to(module.imatrix.device)
                    module.imatrix_cnt += input.shape[0]

            hook_handles = []
            for name, module in model.named_modules():
                if type(module) in self.supported_types and check_to_quantized(module):
                    hook = module.register_forward_hook(get_imatrix_hook)
                    hook_handles.append(hook)
            return hook_handles

        hooks = register_act_hook(model)

        try:
            if hasattr(model, "hf_device_map") and len(model.hf_device_map) > 1:
                import accelerate

                accelerate.hooks.remove_hook_from_submodules(model)
            model = model.to("cpu")
            clear_memory()
            self._quantize_via_rtn_blockwise(all_to_quantized_module_names)
        except torch.OutOfMemoryError:
            cuda_error_msg = traceback.format_exc()
            try:
                logger.error(cuda_error_msg)
                # Final fallback: warn and use CPU-only quantization
                logger.warning(
                    "Fallback to CPU. "
                    "Consider enabling `low_gpu_mem_usage` or using more GPUs via `--device 0,1,2,3`."
                )
                model = model.to("cpu")
                clear_memory()
                if hasattr(model, "hf_device_map") and len(model.hf_device_map) > 1:
                    import accelerate

                    accelerate.hooks.remove_hook_from_submodules(model)

                orig_device = self.device
                self.device = "cpu"
                self._quantize_via_rtn_blockwise(all_to_quantized_module_names)
                self.device = orig_device
            except Exception as e:
                raise
        finally:
            # Always remove hooks
            for hook in hooks:
                hook.remove()

    def _quantize_layer_via_rtn(self, name: str) -> None:
        """Quantizes a layer using RTN (Round-To-Nearest) if available.

        This function attempts to quantize a layer by switching its data type to a
        `rtn_*` version if supported, then wraps and unwraps the module to apply
        quantization. If GPU memory is insufficient, it falls back to CPU.

        If packing is enabled (`is_packing_immediate`), the function will also export
        the quantized layer to the appropriate backend format.

        Args:
            name (str): Name of the layer to quantize.

        Raises:
            RuntimeError: If quantization fails for reasons unrelated to memory.
        """
        m = get_module(self.model, name)

        if is_fp8_linear(m):
            m = convert_fp8_layer_to_linear(m, self.amp_dtype)
            set_module(self.model, name, m)

        # Step 1: Try quantization on GPU first, fall back to CPU if OOM
        # if only export gguf, using gguf-packing instead of rtn
        if self.is_packing_immediate and self.iters == 0 and "gguf" in self.formats[0] and not self.disable_opt_rtn:
            m.scale = None
            m.zp = None
        else:
            try:
                tuning_device = m.tuning_device if hasattr(m, "tuning_device") else self.device
                m = m.to(tuning_device)
                m = WrapperLinear(
                    m,
                    device=tuning_device,
                    enable_minmax_tuning=False,
                    enable_norm_bias_tuning=False,
                    enable_round_tuning=False,
                    enable_torch_compile=self.enable_torch_compile,
                    disable_opt_rtn=self.disable_opt_rtn,
                )
                m = m.unwrapper({})
                m.to("cpu")
            except torch.OutOfMemoryError:
                cuda_error_msg = traceback.format_exc()
                m = m.orig_layer if hasattr(m, "orig_layer") else m
                try:
                    logger.error(cuda_error_msg)
                    logger.warning("falling back to CPU.")
                    m.to("cpu")
                    m = WrapperLinear(
                        m,
                        enable_minmax_tuning=False,
                        enable_norm_bias_tuning=False,
                        enable_round_tuning=False,
                        enable_torch_compile=self.enable_torch_compile,
                    )
                    m = m.unwrapper({})
                except Exception as e:
                    raise

        # Step 2: Optional immediate packing/export
        if self.is_packing_immediate:
            from auto_round.export import PACKING_LAYER_WITH_FORMAT

            if check_to_quantized(m):
                target_backend = self.formats[0].split(":")[0] if ":" in self.formats[0] else self.formats[0]
                has_gguf = any("gguf" in fmt for fmt in self.formats)

                if has_gguf:
                    from auto_round.export.export_to_gguf.export import pack_gguf_layer

                    output_dir = self._get_save_folder_name(self.formats[0])
                    model_type = ModelType.MMPROJ if self.mllm else ModelType.TEXT
                    pack_gguf_layer(
                        name,
                        self.model,
                        self.formats[0],
                        output_dir,
                        self.layer_config,
                        self.tokenizer,
                        processor=self.processor if hasattr(self, "processor") else None,
                        image_processor=self.image_processor if hasattr(self, "image_processor") else None,
                        model_type=model_type,
                    )
                else:
                    PACKING_LAYER_WITH_FORMAT[target_backend](name, self.model, self.formats[0], device=self.device)
        else:
            set_module(self.model, name, m)

    @torch.inference_mode()
    def _quantize_rtn(self) -> tuple[torch.nn.Module, dict[str, Any]]:
        """Quantize all modules in the model using RTN (Round-To-Nearest) strategy.

        If the target format includes GGUF with `k`, and optimized RTN is enabled,
        blockwise quantization with input caching and imatrix is used.

        Returns:
            tuple[nn.Module, Dict[str, Any]]: The quantized model and the layer configuration.
        """
        if self.amp and self.model.dtype != self.amp_dtype:
            self.model.to(self.amp_dtype)

        all_to_quantized_module_names: list[str] = [n for n, m in self.model.named_modules() if check_to_quantized(m)]

        if is_nv_fp(self.data_type):
            from auto_round.data_type.nvfp import calculate_gparam
            from auto_round.data_type.utils import update_fused_layer_global_scales

            pbar = tqdm(all_to_quantized_module_names)
            for name in pbar:
                pbar.set_description(f"Calculate weight global scale: {name}")
                m = get_module(self.model, name)
                weight_global_scale = calculate_gparam(m.weight, self.group_size)
                setattr(m, "weight_global_scale", weight_global_scale)

            modules = list(self.model.modules())
            for module in tqdm(modules, desc="Update weight global scale for fuse module"):
                update_fused_layer_global_scales(module)

        has_gguf_k = (
            any("gguf" in fmt and "k" in fmt for fmt in getattr(self, "formats", [])) or self.super_bits is not None
        )

        self._quantize_embedding_layer()

        self.model.to("cpu")

        enable_imatrix = False
        if not self.disable_opt_rtn:
            if has_gguf_k:
                enable_imatrix = True
            elif self.data_type == "int" and self.sym:
                enable_imatrix = True

        if enable_imatrix:
            self._quant_rtn_with_imatrix(all_to_quantized_module_names)
        elif self.act_bits <= 8 and check_need_act_calibration(
            self.act_dynamic, self.act_data_type, self.act_bits
        ):  # TODO, mixed datatype has bug
            hook_handles = self._register_act_max_hook(self.model)
            try:
                self._quantize_via_rtn_blockwise(all_to_quantized_module_names)
            except torch.OutOfMemoryError:
                logger.warning("Fallback to CPU. Consider using more GPUs via `--device 0,1,2,3`.")
                self.model = self.model.to("cpu")
                clear_memory()
                if hasattr(self.model, "hf_device_map") and len(self.model.hf_device_map) > 1:
                    import accelerate

                    accelerate.hooks.remove_hook_from_submodules(self.model)
                orig_device = self.device
                self.device = "cpu"
                self._quantize_via_rtn_blockwise(all_to_quantized_module_names)
                self.device = orig_device
            for handle in hook_handles:
                handle.remove()
        else:
            block_names_cnt = len(flatten_list(get_block_names(self.model, True)))
            clear_mem_freq = len(all_to_quantized_module_names) // block_names_cnt
            if clear_mem_freq == 0:
                clear_mem_freq = 1
            pbar = tqdm(all_to_quantized_module_names)
            cnt = 1
            for name in pbar:
                pbar.set_description(f"Quantizing {name}")
                self._quantize_layer_via_rtn(name)
                if cnt % clear_mem_freq == 0:
                    clear_memory()
                    cnt = 1
                cnt += 1
        # Convert remaining fp8
        if is_fp8_model(self.model):
            convert_fp8_model_to_16b_model(self.model, self.amp_dtype)
        self.quantized = True
        return self.model, self.layer_config

    def _quantize_via_rtn_blockwise(self, all_to_quantized_module_names: list[str]) -> None:
        """Quantize model layers block by block using cached inputs and imatrix.

        Args:
            all_to_quantized_module_names (list[str]): Names of layers to be quantized.
        """
        all_to_quantized_module_names = list(set(all_to_quantized_module_names))

        all_blocks = self.quant_block_list if self.quant_block_list else get_block_names(self.model)
        if not all_blocks:
            raise ValueError("Could not find any blocks. Check the model or quant_block_list.")

        all_first_block_names = [block[0] for block in all_blocks]
        if self.act_bits < 16 and not self.act_dynamic:
            layer_names = self._get_quantized_layer_names_outside_blocks()
            if len(layer_names) > 0:
                logger.warning(
                    "quantize layers outside blocks for static activation quantizaiton"
                    " will significantly increase calibration time"
                )
            all_inputs = self.try_cache_inter_data_gpucpu(all_first_block_names, self.nsamples, layer_names)
        else:
            all_inputs = self.cache_inter_data(all_first_block_names, self.nsamples)

        # Clear hooks for multi-GPU setups
        if hasattr(self.model, "hf_device_map") and len(self.model.hf_device_map) > 1:
            accelerate.hooks.remove_hook_from_submodules(self.model)

        pbar = tqdm(range(sum(len(block) for block in all_blocks)))

        for block_names in all_blocks:
            first_block = block_names[0]
            inputs = all_inputs.pop(first_block)
            input_keys = [k for k in inputs if k.startswith("hidden_state")]
            if len(input_keys) != 1:
                raise RuntimeError(
                    "hidden_states arg mismatch. Please file an issue at https://github.com/intel/auto-round/issues"
                )
            inputs["input_ids"] = inputs.pop(input_keys[0])

            clear_memory(self.inputs)

            total_samples = len(inputs["input_ids"])
            if total_samples < self.batch_size:
                self.batch_size = total_samples
                logger.warning(f"Forcing batch size to {total_samples}")

            input_ids = to_device(inputs.pop("input_ids"), self.cache_device)
            input_others = to_device(inputs, self.cache_device)

            tmp_dtype = self.amp_dtype if self.amp else torch.float32
            input_ids = [id_.to(tmp_dtype) for id_ in input_ids]

            for key, val in input_others.items():
                if isinstance(val, torch.Tensor) and val.dtype in (torch.float16, torch.bfloat16):
                    input_others[key] = val.to(tmp_dtype)
                elif isinstance(val, list):
                    input_others[key] = [to_dtype(v, tmp_dtype) for v in val]

            for block_name in block_names:
                pbar.set_description(f"Quantizing {block_name}")
                block = get_module(self.model, block_name)
                block = block.to(self.device)
                if is_fp8_model(self.model):
                    convert_fp8_model_to_16b_model(block, dtype=self.amp_dtype)

                if self.device_map == "auto" or (isinstance(self.device_map, str) and "," in self.device_map):
                    set_auto_device_map_for_block_with_tuning(
                        block, self.device_map, input_ids, self.low_gpu_mem_usage, self.batch_size
                    )
                # Dispatch model if needed
                if self.device_map == "auto" or ((isinstance(self.device_map, str) and "," in self.device_map)):
                    from accelerate.hooks import AlignDevicesHook, add_hook_to_module

                    for _, m in block.named_modules():
                        if len(list(m.children())) != 0 or not hasattr(m, "tuning_device"):
                            continue
                        hook = AlignDevicesHook(m.tuning_device, io_same_device=True)
                        add_hook_to_module(m, hook, True)
                else:
                    block = block.to(self.device)
                input_ids = self._get_block_outputs(
                    block,
                    input_ids,
                    input_others,
                    self.batch_size * self.infer_bs_coeff,
                    self.device,
                    self.cache_device,
                )
                if self.device_map == "auto" or ((isinstance(self.device_map, str) and "," in self.device_map)):
                    accelerate.hooks.remove_hook_from_submodules(block)

                if is_nv_fp(self.act_data_type) or is_static_wfp8afp8(self):
                    # enable moe experts act_max automatic generation for Linear
                    set_amax_for_all_moe_layers(block, attr_name="act_max")
                # Normalize imatrix and quantize layers
                for _, m in block.named_modules():
                    # fix issue: Ling-flash-2.0-q2_k_s fail infer on cuda but well on cpu
                    # https://huggingface.co/Intel/Ling-flash-2.0-gguf-q2ks-mixed-AutoRound/discussions/1
                    if hasattr(m, "imatrix"):
                        m.imatrix /= m.imatrix_cnt
                    if hasattr(m, "tmp_name") and m.tmp_name in all_to_quantized_module_names:
                        self._quantize_layer_via_rtn(m.tmp_name)
                        all_to_quantized_module_names.remove(m.tmp_name)

                mv_module_from_gpu(block)
                pbar.update(1)

        pbar.close()
        cnt = 1
        block_names_cnt = len(flatten_list(get_block_names(self.model, True)))
        clear_mem_freq = len(all_to_quantized_module_names) // block_names_cnt
        if clear_mem_freq == 0:
            clear_mem_freq = 1
        # Process remaining layers not in blocks
        for name in all_to_quantized_module_names:
            self._quantize_layer_via_rtn(name)
            if cnt % clear_mem_freq == 0:
                clear_memory()
                cnt = 1
            cnt += 1

    def _update_inputs(self, inputs: dict, q_inputs: dict) -> tuple[dict, torch.Tensor]:
        keys = inputs.keys()
        input_id_str = [key for key in keys if key.startswith("hidden_state")]
        if len(input_id_str) != 1:
            raise RuntimeError(
                "hidden_states arg mismatch error,"
                "please raise an issue in https://github.com/intel/auto-round/issues"
            )
        inputs["input_ids"] = inputs.pop(input_id_str[0], None)
        if q_inputs is not None:
            q_inputs = q_inputs.pop(input_id_str[0], None)
        return inputs, q_inputs

    def quantize(self) -> tuple[torch.nn.Module, dict[str, Any]]:
        """Quantize the model and return the quantized model along with layer configurations.The entry of AutoRound.
        Returns:
        The quantized model and layer configurations.
        """
        for n, m in self.model.named_modules():  # TODO check if could removed
            m.tmp_name = n
        self._check_compatibility()
        formats = self.formats if hasattr(self, "formats") else None
        # It is best to modify the model structure in the quantize function and check the format,
        # because it may cause the gguf format to not be exported normally.
        self.model = _handle_moe_model(self.model, formats=formats)

        # TODO check scale_dtype
        if not self.is_auto_scheme:
            enable_gguf_official_mixed = True
        else:
            enable_gguf_official_mixed = False
        self.layer_config, self.has_qlayer_outside_block, self.regex_config = set_layer_config(
            self.model,
            self.layer_config,
            self.scheme,
            self.scale_dtype,
            self.supported_types,
            self.inner_supported_types,
            self.quant_block_list,
            self.fp_layers,
            self.quant_lm_head,
            enable_gguf_official_mixed=enable_gguf_official_mixed,
            is_mllm=self.mllm,
        )

        if not hasattr(self, "formats"):
            logger.warning("this API is deprecated, please use `quantize_and_save` instead")
        else:
            # Determine if immediate packing is required
            formats = self.formats
            if (
                len(formats) == 1
                and (
                    "awq" in formats[0]
                    or "gptq" in formats[0]
                    or "auto_round" in formats[0]
                    or "gguf" in formats[0]
                    or "llm_compressor" in formats[0]
                )
                and self.inplace
            ):
                self.is_packing_immediate = True
        if self.iters == 0:
            return self._quantize_rtn()

        if bool(self.quant_block_list):
            all_blocks = self.quant_block_list
        else:
            all_blocks = get_block_names(self.model)

        if len(all_blocks) == 0:
            logger.warning("could not find blocks, exit with original model")
            return self.model, self.layer_config

        if self.amp and self.model.dtype != self.amp_dtype:
            self.model = self.model.to(self.amp_dtype)

        layer_names = self._get_quantized_layer_names_outside_blocks()
        self.start_time = time.time()
        all_first_block_names = [block[0] for block in all_blocks]
        if len(layer_names) > 0:
            logger.info(
                "Starting to cache block inputs. This may be slow due to external block layers: %s", layer_names
            )
        else:
            logger.info("start to cache block inputs")
        all_inputs = self.try_cache_inter_data_gpucpu(all_first_block_names, self.nsamples, layer_names=layer_names)
        is_quantized_embedding = self._quantize_embedding_layer()
        all_q_inputs = None
        if is_quantized_embedding:
            all_inputs = copy.deepcopy(self.inputs)
            clear_memory(self.inputs)
            all_q_inputs = self.try_cache_inter_data_gpucpu(
                all_first_block_names, self.nsamples, layer_names=layer_names
            )
        self.model = mv_module_from_gpu(self.model)
        clear_memory()
        if hasattr(self.model, "hf_device_map") and len(self.model.hf_device_map) > 1:
            accelerate.hooks.remove_hook_from_submodules(self.model)  # self.model.hf_device_map has not been changed
        self.model = mv_module_from_gpu(self.model)
        logger.info("caching done")
        if len(all_blocks) > 1:
            pbar = tqdm(range(0, sum([len(i) for i in all_blocks]), self.nblocks))
        else:
            pbar = tqdm(range(0, len(all_blocks[0]), self.nblocks))  # move the alg warning outside pbar

        for block_names in all_blocks:
            inputs = all_inputs[block_names[0]]
            all_inputs.pop(block_names[0])
            q_inputs = None
            if all_q_inputs is not None:
                q_inputs = all_q_inputs[block_names[0]]
                all_q_inputs.pop(block_names[0])

            inputs, q_inputs = self._update_inputs(inputs, q_inputs)

            clear_memory(self.inputs)

            if "input_ids" in inputs.keys():
                total_samples = len(inputs["input_ids"])
                if total_samples < self.batch_size:
                    self.batch_size = total_samples
                    logger.warning(f"force the train batch size to {total_samples}")

            self._quantize_blocks(
                self.model,
                inputs,
                block_names,
                q_input=q_inputs if q_inputs is not None else None,
                nblocks=self.nblocks,
                device=self.device,
                pbar=pbar,
            )
            if self.is_packing_immediate and len(self.formats) != 1:
                raise ValueError(
                    f"Expected exactly one packing format when 'is_packing_immediate' is True, "
                    f"but got {len(self.formats)} formats."
                )
        pbar.set_description("Quantizing done")
        pbar.close()

        self._quantize_layers(layer_names, all_inputs)  ##TODO pack layer immediately

        if is_fp8_model(self.model):
            for n, m in self.model.named_modules():
                if is_fp8_linear(m):
                    new_layer = convert_fp8_layer_to_linear(m, self.amp_dtype).to("cpu")
                    set_module(self.model, n, new_layer)

        end_time = time.time()
        cost_time = end_time - self.start_time
        logger.info(f"quantization tuning time {cost_time}")

        # Dump a summary
        quantized_layers = []
        unquantized_layers = []
        for n, m in self.model.named_modules():
            if isinstance(m, tuple(self.supported_types)):
                if check_to_quantized(m):
                    quantized_layers.append(n)
                else:
                    unquantized_layers.append(n)
            elif hasattr(m, "scales") or hasattr(m, "scale"):  ##packing_immediately
                quantized_layers.append(n)
        summary_info = (
            f"Summary: quantized {len(quantized_layers)}/{len(quantized_layers) + len(unquantized_layers)} in the model"
        )
        if len(unquantized_layers) > 0:
            summary_info += f",  {unquantized_layers} have not been quantized"
        logger.info(summary_info)

        self.quantized = True
        return self.model, self.layer_config

    def _quantize_layers(self, layer_names: list, layer_inputs: dict) -> None:
        """Quantizes specified layers based on inputs and configuration.

        Args:
            layer_names (list): list of layer names to quantize.
            layer_inputs (dict): Dictionary mapping layer names to input data.

        Returns:
            None
        """
        # TODO currently we take all the layers outside blocks as post block layers which is not optimal
        # if there is no input for layer, we use rtn

        for layer_name in copy.deepcopy(layer_names):
            if layer_name not in layer_inputs:
                logger.info(f"using rtn to quantize {layer_name}")
                from auto_round.data_type import QUANT_FUNC_WITH_DTYPE

                layer = get_module(self.model, layer_name)
                layer = layer.to(self.device)
                if is_fp8_model(self.model):
                    new_layer = convert_fp8_layer_to_linear(layer, self.amp_dtype).to(self.device)
                    set_module(self.model, layer_name, new_layer)
                    layer = new_layer

                wrapper_layer = WrapperLinear(
                    layer,
                    enable_round_tuning=False,
                    enable_minmax_tuning=False,
                    enable_norm_bias_tuning=False,
                    enable_torch_compile=self.enable_torch_compile,
                    device=self.device,
                    disable_opt_rtn=self.disable_opt_rtn,
                )
                new_layer = wrapper_layer.unwrapper({})
                set_module(self.model, layer_name, new_layer)
                layer.cpu()
                layer_names.remove(layer_name)
        if len(layer_names) == 0:
            return
        q_layer_inputs = None
        enable_quanted_input = self.enable_quanted_input
        has_gguf = False
        if hasattr(self, "formats"):
            has_gguf = any("gguf" in format_ for format_ in self.formats)
        if has_gguf and self.is_packing_immediate:
            enable_quanted_input = False

        if hasattr(self.model, "hf_device_map") and len(self.model.hf_device_map) > 1 and enable_quanted_input:
            dispatch_model(self.model, self.model.hf_device_map)

        if enable_quanted_input:
            logger.info("starting to cache layer inputs for %s, this may be quite slow ", layer_names)
            q_layer_inputs = self.try_cache_inter_data_gpucpu([], self.nsamples, layer_names=layer_names)
            if hasattr(self.model, "hf_device_map") and len(self.model.hf_device_map) > 1:
                accelerate.hooks.remove_hook_from_submodules(
                    self.model
                )  ##self.model.hf_device_map has not been changed

        self.model = mv_module_from_gpu(self.model)
        clear_memory()
        quant_layer = self._quantize_layer
        for layer_name in layer_names:
            layer_input = layer_inputs[layer_name]
            layer_input = to_device(layer_input, self.cache_device)
            q_layer_input = q_layer_inputs.get(layer_name, None) if q_layer_inputs is not None else None
            q_layer_input = to_device(q_layer_input, self.cache_device)
            quant_layer(layer_name, layer_input, q_layer_input, device=self.device)
            del layer_input
            clear_memory(q_layer_input)

    @torch.inference_mode()
    def _get_block_outputs(
        self,
        block: torch.nn.Module,
        input_ids: torch.Tensor,
        input_others: torch.Tensor,
        bs: int,
        device: Union[str, torch.device],
        cache_device: Union[str, torch.device],
        save_output: bool = True,
    ):
        """Compute the output of a given block of the model for a given input.

        Args:
        block: The block of the model.
        input_ids: The input tensor containing tokenized input ids.
        input_others: A dictionary containing additional input data.
        bs: The batch size for computing the output.
        device: The device for computation.
        cache_device: The device for storing the output.
        batch_dim: The batch dimension of the output tensor.

        Returns:
        The output tensor of the block.
        """

        output = []
        nsamples = len(input_ids)
        for i in range(0, nsamples, bs):
            end_index = min(nsamples, i + bs)
            indices = torch.arange(i, end_index).to(torch.long)
            tmp_input_ids, tmp_input_others = self._sampling_inputs(
                input_ids, input_others, indices, self.seqlen, self.batch_dim, share_cache_keys=self.shared_cache_keys
            )
            tmp_output = self.block_forward(
                block, tmp_input_ids, tmp_input_others, self.amp, self.amp_dtype, device
            ).to(cache_device)
            if save_output:
                if self.batch_size == 1:
                    output.append(tmp_output)
                else:
                    output.extend(list(torch.split(tmp_output, 1, dim=self.batch_dim)))
        if self.low_gpu_mem_usage:
            clear_memory()

        return output

    @torch.no_grad()
    def calib(self, nsamples, bs):
        """Perform calibration for quantization.

        This method calibrates the model for quantization by processing a specified
        number of samples from the calibration dataset. It ensures that the data is
        properly formatted and feeds it to the model. If the number of samples processed
        is less than the specified number, it logs a warning. If no samples are processed,
        it logs an error and exits.
        Args:
            nsamples (int): The number of samples to use for calibration.
            bs (int): The number of samples to use for calibration
        """
        from auto_round.calib_dataset import get_dataloader

        need_attention_mask = True
        if isinstance(self.dataset, str):
            need_attention_mask = False  # all supported datasets does not use pad
            dataset = self.dataset.replace(" ", "")  ##remove all whitespaces

            # slow here
            self.dataloader = get_dataloader(
                self.tokenizer,
                self.seqlen,
                dataset,
                self.seed,
                bs,
                self.nsamples,
            )
        else:
            self.dataloader = self.dataset
        total_cnt = 0

        for data in self.dataloader:
            if data is None:
                continue
            if isinstance(data, torch.Tensor):
                input_ids = data.to(self.model.device)
                data_new = input_ids
            elif isinstance(data, str):
                if self.tokenizer is None:
                    logger.error("please provide tokenizer for string input")
                    exit(-1)
                data = self.tokenizer(data, truncation=True, max_length=self.seqlen, return_tensors="pt").data
                data_new = {}
                for key in data.keys():
                    data_new[key] = data[key].to(self.model.device)
                input_ids = data_new["input_ids"]
            elif isinstance(data, tuple) or isinstance(data, list):
                data_new = to_device(data)
                input_ids = data_new[0]
            else:
                data_new = {}
                for key in data.keys():
                    data_new[key] = to_device(data[key], self.model.device)
                    if key == "images":
                        data_new[key] = to_dtype(data_new[key], self.model.dtype)
                input_ids = data_new["input_ids"]
            if input_ids.shape[-1] < self.seqlen:
                continue
            try:
                if isinstance(data_new, torch.Tensor):
                    self.model(data_new, use_cache=False)
                elif isinstance(data_new, tuple) or isinstance(data_new, list):
                    self.model(*data_new, use_cache=False)
                else:
                    self.model(**data_new, use_cache=False)
            except NotImplementedError:
                pass
            except RuntimeError as error:
                error_msg = str(error)
                if "The expanded size of the tensor" in str(error_msg) and "must match the existing size" in error_msg:
                    check_seqlen_compatible(self.seqlen, self.tokenizer, self.model)
                logger.warning(
                    "When quantization encounters tensor shape mismatch error, "
                    "you can try to avoid it with batch_size=1"
                )
                raise error
            except Exception as error:
                raise error
            if need_attention_mask:
                if (
                    isinstance(data_new, dict)
                    and "attention_mask" in data_new
                    and data_new["attention_mask"] is not None
                ):
                    new_attention_mask = data_new["attention_mask"]
                elif (
                    self.tokenizer is not None
                    and hasattr(self.tokenizer, "pad_token")
                    and self.tokenizer.pad_token is not None
                ):
                    new_attention_mask = (input_ids != self.tokenizer.pad_token_id).to(torch.long)
                else:
                    # Default all ones
                    new_attention_mask = torch.ones_like(input_ids, dtype=torch.long)

                    # For each sample, check if there are trailing repeated tokens
                    # If so, set the mask of the last token to 0
                    batch_size, seq_len = input_ids.shape
                    for i in range(batch_size):
                        last_token = input_ids[i, -1]
                        # Check for trailing repeats
                        j = seq_len - 2
                        repeated = False
                        while j >= 0 and input_ids[i, j] == last_token:
                            repeated = True
                            new_attention_mask[i, j] = 0
                            j -= 1
                        # If there was at least one repeat, set last token mask to 0
                        if repeated:
                            new_attention_mask[i, -1] = 0

                self.attention_mask.extend(list(torch.split(new_attention_mask, 1, dim=0)))

            total_cnt += input_ids.shape[0] if len(input_ids.shape) > 1 else 1
            if total_cnt >= nsamples:
                break
        if total_cnt == 0:
            logger.error(
                f"no data has been cached, please provide more data with sequence length >={self.seqlen} in the "
                f"dataset or decease the sequence length"
            )
            exit(-1)
        elif total_cnt < nsamples:
            logger.warning(
                f"An insufficient number of samples likely reduces the accuracy of the quantized model. "
                f"Target samples count is {nsamples}, while valid samples count is {total_cnt}"
            )

    @torch.no_grad()
    def try_cache_inter_data_gpucpu(self, block_names, nsamples, layer_names=None, last_cache_name=None):
        """Attempts to cache intermediate data on GPU, if failed, then using CPU.

        Args:
            block_names (list): List of block names to cache data for.
            nsamples (int): Number of samples to use for caching.
            layer_names (list, optional): List of layer names to cache data for. Defaults to [].
            last_cache_name (str, optional): Name of the last cache. Defaults to None.

        Returns:
            all_inputs: Cached intermediate data.

        Raises:
            Exception: If caching on GPU fails, switches to CPU and caches there.
        """
        if is_fp8_model(self.model):
            layer_names = []
        if layer_names is None:
            layer_names = []

        if self.low_gpu_mem_usage or (
            len(block_names) == 1
            and len(layer_names) == 0
            and not self.has_qlayer_outside_block
            and (last_cache_name is None or last_cache_name in block_names)
            and getattr(self, "mllm", False) is False
        ):
            # low_gpu_mem_usage or calibrate only the embedding layer, which is also very fast on CPU
            all_inputs = self.cache_inter_data(block_names, nsamples, layer_names=[], last_cache_name=last_cache_name)
        else:
            try:
                if not self.model.device.type == "meta":
                    if hasattr(self.model, "hf_device_map") and len(self.model.hf_device_map) > 1:
                        self.model = dispatch_model(self.model, device_map=self.model.hf_device_map)
                    else:
                        # Change this if new device is supported
                        if str(self.model.device) == "cpu" and (
                            self.device.startswith("xpu") or self.device.startswith("cuda")
                        ):
                            no_split_modules = getattr(self.model, "_no_split_modules", [])
                            max_memory = get_balanced_memory(
                                self.model,
                                max_memory=None,
                                no_split_module_classes=no_split_modules,
                            )
                            device_map = infer_auto_device_map(
                                self.model, max_memory=max_memory, no_split_module_classes=no_split_modules
                            )

                            self.model = dispatch_model(self.model, device_map=device_map)
                        else:
                            self.model = self.model.to(self.device)

                all_inputs = self.cache_inter_data(
                    block_names, nsamples, layer_names=layer_names, last_cache_name=last_cache_name
                )
                if hasattr(self.model, "hf_device_map") and len(self.model.hf_device_map) > 1:
                    accelerate.hooks.remove_hook_from_submodules(self.model)

            except torch.OutOfMemoryError:
                cuda_error_msg = traceback.format_exc()
                try:
                    logger.info("switch to cpu to cache block inputs")
                    if self.has_qlayer_outside_block or self.__class__.__name__ == "AutoRoundMLLM":
                        logger.warning(
                            "we recommend using more GPUs in calibration."
                            " Otherwise, some layers may fall back to `rtn` mode, which can affect accuracy."
                        )
                    if hasattr(self.model, "hf_device_map") and len(self.model.hf_device_map) > 1:
                        accelerate.hooks.remove_hook_from_submodules(
                            self.model
                        )  # self.model.hf_device_map has not been changed
                    self.model = mv_module_from_gpu(self.model)
                    clear_memory()
                    # Important change after v0.51, on cpu, we use rtn mode for layers in layer_names
                    all_inputs = self.cache_inter_data(
                        block_names, nsamples, layer_names=[], last_cache_name=last_cache_name
                    )
                except Exception as e:
                    logger.error(cuda_error_msg)
                    raise
        return all_inputs

    @torch.no_grad()
    def cache_inter_data(self, block_names, nsamples, layer_names=None, last_cache_name=None):
        """Save the inputs of block_name for calibration.

        This method temporarily replaces the forward method of the model to capture
        the inputs passing through the specified block. It then calibrates the model
        using a specified number of samples. Finally, it restores the original forward
        method and returns the inputs for the specified block.
        Args:
            block_names (list): The names of the blocks for which inputs are to be saved.
            layer_names (list):The names of the layers for which inputs are to be saved.
            nsamples (int): The number of samples to use for calibration.
            last_cache_name (str, optional): The name of the last layer to be cached,
                                       we could break the forward in this layer to save time

        Returns:
            dict: A dictionary containing the inputs for the specified block.
        """
        if layer_names is None:
            layer_names = []
        self.inputs = {}
        self.to_cached_layers = block_names + layer_names

        tmp_dtype = None  # TODO delete this as most model is not fp32 now
        ## have bug if block name is not the first block
        if (len(block_names) > 1 or len(layer_names) > 0) and self.low_gpu_mem_usage:
            tmp_dtype = self.model.dtype
            if self.amp:
                if self.model.dtype != self.model.dtype:
                    self.model = self.model.to(torch.bfloat16)
            else:
                self.model = self.model.to(torch.float32)  ##model on cpu

        self.last_cache_name = last_cache_name
        if last_cache_name is None and len(block_names) + len(layer_names) == 1:
            self.last_cache_name = block_names[0] if len(block_names) == 1 else layer_names[0]
        # do not set last_cache_name for multimodal models
        calib_bs = self.batch_size
        self.hook_handles = []
        self._replace_forward()
        self.calib(nsamples, calib_bs)
        self._recover_forward()
        res = self.inputs
        del self.last_cache_name
        del self.to_cached_layers
        if tmp_dtype is not None:
            self.model = self.model.to(tmp_dtype)

        return res

    @torch.no_grad()
    def _get_block_forward_func(self, name: str) -> Callable:
        """Gets the forward function.

        Args:
            name (str): The name of the function.
        Returns:
            function: The forward function.
        """

        def post_process_cache_data(batch_size, data, data_name):
            """
            Processes store data for batch handling, reshaping if necessary.

            Args:
                batch_size (int): The size of the batch.
                data: The data value to store, potentially for caching.
                data_name (str): Name of the data.

            Returns:
                Processed data or None
            """
            new_data = data
            if batch_size <= 1:
                return new_data
            if data_name in self.shared_cache_keys:
                return None
            if "alibi" in data_name:
                if isinstance(data, torch.Tensor):
                    alibi = data
                    alibi = alibi.reshape(batch_size, -1, alibi.shape[1], alibi.shape[2])
                    new_data = alibi
            return new_data

        def forward(m, hidden_states=None, *positional_inputs, **kwargs):
            """Rewrite forward function, process and collect input data.

            Args:
                hidden_states (torch.Tensor): The hidden states tensor.
                *positional_inputs: Variable number of positional arguments.
                **kwargs: Variable number of keyword arguments.

            Returns:
                NotImplementedError: Getting the first layer inputs and then raise the error to save runtime.
            """
            if name not in self.inputs:
                self.inputs[name] = {}
                init_cache(positional_inputs, self.inputs[name])

            if self.batch_dim is None:
                self.batch_dim = 0
                if hidden_states is not None and self.batch_size > 1:
                    if hidden_states.shape[0] > self.batch_size:
                        self.batch_dim = 1
                        if len(hidden_states.shape) > 1 and hidden_states.shape[1] > self.batch_size:
                            logger.error(
                                "this model has not been supported, "
                                "please raise an issue in https://github.com/intel/auto-round/issues"
                                " or try to set the `batch_size` to 1 and "
                                "`gradient_accumulate_steps` to your current batch size."
                            )
                            exit(-1)

            if hidden_states is not None:
                kwargs["hidden_states"] = hidden_states

            for key in kwargs.keys():
                if (
                    isinstance(kwargs[key], torch.Tensor)
                    or isinstance(kwargs[key], list)
                    or isinstance(kwargs[key], tuple)
                ):
                    if key not in self.inputs[name].keys():  # initialization
                        data = to_device(kwargs[key], device=torch.device("cpu"))
                        if data is None or (self.batch_size > 1 and key in self.shared_cache_keys):
                            self.inputs[name][key] = data
                            continue
                        if self.batch_size <= 1:
                            self.inputs[name][key] = [data]
                        else:
                            data = post_process_cache_data(self.batch_size, data, key)
                            self.inputs[name][key] = list(torch.split(data, 1, dim=self.batch_dim))
                    else:  # append cache inputs
                        new_data = post_process_cache_data(self.batch_size, kwargs[key], key)
                        if new_data is None:  # shareable args or NoneType
                            continue
                        new_data = to_device(new_data, device=torch.device("cpu"))
                        if self.batch_size <= 1:
                            self.inputs[name][key].append(new_data)
                        else:
                            self.inputs[name][key].extend(list(torch.split(new_data, 1, dim=self.batch_dim)))
                elif isinstance(kwargs[key], (str, bool, type(None))):
                    if key not in self.inputs[name].keys():
                        self.inputs[name][key] = kwargs[key]
                else:
                    # Parameters not to be cached
                    if check_skippable_keywords(key):
                        logger.warning_once(
                            f"Please note that '{key}' key" " is not currently used in quantization fine-tuning."
                        )
            reset_params(self.inputs[name])
            if name == self.last_cache_name:
                raise NotImplementedError
            else:
                if hidden_states is not None:
                    kwargs.pop("hidden_states")
                    return m.orig_forward(hidden_states, *positional_inputs, **kwargs)
                else:
                    # Currently only for Llama-3.2-Vision-Instruct Series
                    return m.orig_forward(*positional_inputs, **kwargs)

        return forward

    @torch.no_grad()
    def _get_cache_data_hook_for_layer(self, name):
        """A forward hook to save input max of a module
        :param name: the module name
        :return: A hook function."""

        def cache_input_hook(module, inputs, outputs):
            input = inputs
            if isinstance(inputs, tuple) or isinstance(input, list):
                input = inputs[0]
            if name in self.inputs:
                self.inputs[name].extend(list(torch.split(input.to("cpu"), 1, dim=0)))
            else:
                self.inputs[name] = list(torch.split(input.to("cpu"), 1, dim=0))

        return cache_input_hook

    def _recover_forward(self):
        """Recovers the forward function."""
        for n, m in self.model.named_modules():
            if hasattr(m, "orig_forward"):
                m.forward = m.orig_forward
                delattr(m, "orig_forward")
        for hook_handle in self.hook_handles:
            hook_handle.remove()
        self.hook_handles = []

    def _replace_forward(self):
        """Replaces the forward function."""
        from functools import partial

        for n, m in self.model.named_modules():
            if n in self.to_cached_layers and type(m) not in self.supported_types:  ##block
                m.orig_forward = m.forward
                m.forward = partial(self._get_block_forward_func(n), m)
            elif n in self.to_cached_layers:  ##linear layer or conv1d layer
                hook_func = self._get_cache_data_hook_for_layer(n)
                hook_handle = m.register_forward_hook(hook_func)
                self.hook_handles.append(hook_handle)

    def _quantize_layer(
        self, layer_name: str, inputs: torch.Tensor, q_inputs: torch.Tensor = None, device: str = "cpu"
    ):
        """Quantize a specific layer of the model using the provided inputs.

        Args:
            layer_name (str): The name of the layer to quantize.
            inputs (torch.Tensor): Input data for quantization.
            q_inputs (torch.Tensor, optional): Quantized input data. Defaults to None.
            device (torch.device, optional): The device to use for quantization. Defaults to torch.device("cpu").

        Returns:
            None
        """
        logger.info(f"quantizing layer {layer_name}")
        layer = get_module(self.model, layer_name)
        if hasattr(layer, "tuning_device"):
            device = layer.tuning_device

        layer = layer.to(device)
        for i in range(len(inputs)):
            inputs[i] = inputs[i].to(layer.weight.dtype)
            if q_inputs is not None:
                q_inputs[i] = q_inputs[i].to(layer.weight.dtype)

        wrapper_linear = WrapperLinear(
            layer,
            enable_minmax_tuning=self.enable_minmax_tuning,
            enable_torch_compile=self.enable_torch_compile,
            device=device,
        ).to(device)
        round_params = []
        minmax_params = []
        for key in wrapper_linear.params.keys():
            if "min" in key or "max" in key:
                minmax_params.append(wrapper_linear.params[key])
            else:
                round_params.append(wrapper_linear.value)
        if len(round_params) + len(minmax_params) <= 0:
            dump_info = f"quantized {layer_name}"
            logger.info(dump_info)
            with torch.no_grad():
                unwrapper_layer(self.model, wrapper_linear, layer_name, {})
            mv_module_from_gpu(layer)

        lr = torch.tensor(self.lr)
        minmax_lr = torch.tensor(self.minmax_lr)
        if self.enable_minmax_tuning:
            optimizer = self.optimizer(
                [{"params": round_params}, {"params": minmax_params, "lr": minmax_lr}], lr=lr, weight_decay=0
            )
        else:
            optimizer = self.optimizer(round_params, lr=lr, weight_decay=0)

        if self.lr_scheduler is None:
            lr_schedule = torch.optim.lr_scheduler.LinearLR(
                optimizer, start_factor=1.0, end_factor=0.0, total_iters=self.iters
            )
        else:
            lr_schedule = copy.deepcopy(self.lr_scheduler)
        nsamples = len(inputs)
        last_best_iter = 0
        best_loss = torch.finfo(torch.float).max
        scaler = self._get_scaler()  # pylint: disable=assignment-from-none
        init_loss = None
        gradient_accumulate_steps = self.batch_size  # Force to low gpu
        batch_size = 1  # Force to low gpu
        pick_samples = batch_size * gradient_accumulate_steps
        pick_samples = min(nsamples, pick_samples)
        if self.sampler != "rand":
            whole_indices = torch.randperm(nsamples)[:pick_samples]
        total_loss = 0
        num_elm = 1
        mse_reduction = "mean"
        if gradient_accumulate_steps != 1:
            mse_reduction = "sum"
        mse_loss = torch.nn.MSELoss(reduction=mse_reduction).to(device)

        for i in range(self.iters):
            total_loss = 0
            if self.sampler == "rand":
                whole_indices = torch.randperm(nsamples)[:pick_samples]
                if gradient_accumulate_steps != 1:
                    if q_inputs is not None:
                        num_elm = self._get_current_num_elm(q_inputs, whole_indices)
                    else:
                        num_elm = self._get_current_num_elm(inputs, whole_indices)
            for tmp_step in range(gradient_accumulate_steps):
                indices = whole_indices[tmp_step * batch_size : (tmp_step + 1) * batch_size]
                if q_inputs is not None:
                    current_input = [q_inputs[i] for i in indices]
                    current_input = torch.cat(current_input, dim=0).to(device)
                    org_input = [inputs[i] for i in indices]
                    org_input = torch.cat(org_input, dim=0).to(device)
                else:
                    current_input = [inputs[i] for i in indices]
                    current_input = torch.cat(current_input, dim=0).to(device)
                    org_input = current_input
                with torch.no_grad():
                    current_output = layer(org_input)
                if self.attention_mask:
                    tmp_attention_mask = [self.attention_mask[i] for i in indices]
                    tmp_attention_mask = torch.cat(tmp_attention_mask, dim=0).to(device)
                    tmp_attention_mask.unsqueeze_(-1)
                else:
                    tmp_attention_mask = 1.0

                if self.amp:
                    with autocast(device_type=device.split(":")[0], dtype=self.amp_dtype):
                        output_q = wrapper_linear(current_input)  # pylint: disable=not-callable
                        loss = mse_loss(  # pylint: disable=not-callable
                            output_q * tmp_attention_mask, current_output * tmp_attention_mask
                        )
                else:
                    output_q = wrapper_linear(current_input)  # pylint: disable=not-callable
                    loss = mse_loss(  # pylint: disable=not-callable
                        output_q.to(torch.float32) * tmp_attention_mask,
                        current_output.to(torch.float32) * tmp_attention_mask,
                    )
                total_loss += loss.item() / num_elm

                self._scale_loss_and_backward(scaler, loss)
            if i == 0:
                init_loss = total_loss

            if total_loss < best_loss:
                best_loss = total_loss
                if not self.not_use_best_mse:
                    best_params = collect_best_params(wrapper_linear)
                    last_best_iter = i
            if self.not_use_best_mse and i == self.iters - 1:
                best_params = collect_best_params(wrapper_linear)

            if not self.not_use_best_mse:
                if 0 < self.dynamic_max_gap <= i - last_best_iter:
                    break
            self._step(scaler, optimizer, lr_schedule)

        last_loss = total_loss
        best_iter = self.iters
        if not self.not_use_best_mse:
            last_loss = best_loss
            best_iter = last_best_iter
        with torch.no_grad():
            unwrapper_layer(self.model, wrapper_linear, layer_name, best_params)
        mv_module_from_gpu(layer)
        dump_info = f"quantized {layer_name},  loss iter 0: {init_loss:.6f} -> iter {best_iter}: {last_loss:.6f}"
        logger.info(dump_info)

    def _register_act_max_hook(self, model):

        def get_act_max_hook(module, input, output):
            if isinstance(input, (tuple, list)):
                input = input[0]
            if input.numel() == 0:
                return  # as no needs for act_max update
            input, _, _ = reshape_pad_tensor_by_group_size(input, self.act_group_size)
            act_max = torch.max(torch.abs(input), dim=-1).values
            if not hasattr(module, "act_max") or module.act_max.numel() == 0:
                module.act_max = act_max
            else:
                act_max = act_max.to(module.act_max.device)
                if is_nv_fp(self.act_data_type):  ## for nvfp per-tensor input_global_scale calculation usage
                    module.act_max = torch.max(
                        torch.tensor([act_max.max(), module.act_max.max()], device=act_max.device)
                    )
                else:
                    module.act_max = torch.max(act_max, module.act_max)

        hook_handles = []

        for n, m in model.named_modules():
            if (
                hasattr(m, "act_dynamic")
                and check_need_act_calibration(m.act_dynamic, m.act_data_type, m.act_bits)
                and check_to_quantized(m)
            ):
                hook = m.register_forward_hook(get_act_max_hook)
                hook_handles.append(hook)
                continue

            # for whole model, RTN
            if n in self.layer_config:
                config = self.layer_config[n]
                act_dynamic = config.get("act_dynamic", True)
                act_data_type = config.get("act_data_type", None)
                act_bits = config.get("act_bits", 16)
                if (
                    config["bits"] <= 8
                    and check_need_act_calibration(act_dynamic, act_data_type, act_bits)
                    and check_to_quantized(config)
                ):
                    hook = m.register_forward_hook(get_act_max_hook)
                    hook_handles.append(hook)
                    continue
        return hook_handles

    def _get_current_output(self, output: list[torch.Tensor], indices: list[int]) -> torch.Tensor:
        current_output = [output[x] for x in indices]
        current_output = torch.cat(current_output, dim=self.batch_dim)
        return current_output

    def _get_current_q_output(
        self,
        block: torch.nn.Module,
        input_ids: list[torch.Tensor],
        input_others: dict,
        indices: list[int],
        device: str,
    ) -> torch.Tensor:
        current_input_ids, current_input_others = self._sampling_inputs(
            input_ids,
            input_others,
            indices,
            seqlen=self.seqlen,
            batch_dim=self.batch_dim,
            share_cache_keys=self.shared_cache_keys,
        )
        output_q = self.block_forward(block, current_input_ids, current_input_others, self.amp, self.amp_dtype, device)
        return output_q

    def _get_current_num_elm(
        self,
        input_ids: list[torch.Tensor],
        indices: list[int],
    ) -> int:
        current_input_ids = [input_ids[i] for i in indices]
        return sum(id.numel() for id in current_input_ids)

    @torch.compile()
    def _quantize_block(
        self,
        block: torch.nn.Module,
        input_ids: Union[list[torch.Tensor], dict],
        input_others: dict,
        q_input: Union[torch.Tensor, dict, None] = None,
        device: Union[str, torch.device] = "cpu",
    ):
        """Quantize the weights of a given block of the model.

        Args:
        block: The block of the model to be quantized.
        input_ids: The input tensor containing tokenized input ids.
        input_others: A dictionary containing additional input data.
        q_input: The quantized input tensor.
        device: The device for quantization.

        Returns:
        Tuple: (q_outputs, output) if self.enable_quanted_input is True, else (None, output)
        """

        if is_fp8_model(self.model):
            for n, m in block.named_modules():
                if is_fp8_linear(m):
                    new_layer = convert_fp8_layer_to_linear(m, self.amp_dtype).to(device)
                    set_module(block, n, new_layer)

        if self.device_map == "auto" or ((isinstance(self.device_map, str) and "," in self.device_map)):
            set_auto_device_map_for_block_with_tuning(
                block, self.device_map, input_ids, self.low_gpu_mem_usage, self.batch_size, device
            )
        else:
            block = block.to(device)

        @torch._dynamo.disable()
        def register_act_max_hook():
            hook_handles = self._register_act_max_hook(block)
            return hook_handles

        if self.device_map == "auto" or ((isinstance(self.device_map, str) and "," in self.device_map)):
            for n, m in block.named_modules():
                if len(list(m.children())) != 0 or not hasattr(m, "tuning_device"):
                    continue
                from accelerate.hooks import AlignDevicesHook, add_hook_to_module

                hook = AlignDevicesHook(m.tuning_device, io_same_device=True)
                add_hook_to_module(m, hook, True)

        if q_input is None:
            hook_handles = register_act_max_hook()

            output = self._get_block_outputs(
                block, input_ids, input_others, self.batch_size * self.infer_bs_coeff, device, self.cache_device
            )

            for handle in hook_handles:
                handle.remove()
        else:
            output = self._get_block_outputs(
                block, input_ids, input_others, self.batch_size * self.infer_bs_coeff, device, self.cache_device
            )
            hook_handles = register_act_max_hook()
            if hook_handles:
                self._get_block_outputs(
                    block,
                    q_input,
                    input_others,
                    self.batch_size * self.infer_bs_coeff,
                    device,
                    self.cache_device,
                    save_output=False,
                )

            for handle in hook_handles:
                handle.remove()

        if q_input is not None:
            if input_ids is not q_input:
                clear_memory(input_ids)
            else:
                clear_memory()
            input_ids = q_input

        quantized_layer_names, unquantized_layer_names = wrapper_block(
            block,
            self.enable_minmax_tuning,
            self.enable_norm_bias_tuning,
            enable_torch_compile=self.enable_torch_compile,
            device=device,
        )
        if is_nv_fp(self.data_type):  # enable qkv and moe structure global_scale fuse
            from auto_round.data_type.utils import update_fused_layer_global_scales

            modules = block.modules()
            for module in modules:
                update_fused_layer_global_scales(module)
        round_params = []
        minmax_params = []
        for n, m in block.named_modules():
            if hasattr(m, "orig_layer"):
                for key in m.params.keys():
                    if "min" in key or "max" in key:
                        minmax_params.append(m.params[key])
                    else:
                        round_params.append(m.params[key])

<<<<<<< HEAD
=======
        # if self.enable_minmax_tuning:
        #     optimizer = self.optimizer(
        #         [{"params": round_params}, {"params": minmax_params, "lr": minmax_lr}], lr=lr, weight_decay=0
        #     )
        # else:
        #     optimizer = self.optimizer(round_params, lr=lr, weight_decay=0)
>>>>>>> 8fd55be8

        @torch._dynamo.disable()
        def get_optimizer():
            lr = torch.tensor(self.lr)
            minmax_lr = torch.tensor(self.minmax_lr)
            if self.enable_minmax_tuning:
                optimizer = self.optimizer(
                    [{"params": round_params}, {"params": minmax_params, "lr": minmax_lr}], lr=lr, weight_decay=0
                )
            else:
                optimizer = self.optimizer(round_params, lr=lr, weight_decay=0)

            if self.lr_scheduler is None:
                lr_schedule = torch.optim.lr_scheduler.LinearLR(
                    optimizer, start_factor=1.0, end_factor=0.0, total_iters=self.iters
                )
            else:
                lr_schedule = copy.deepcopy(self.lr_scheduler)
            return optimizer, lr_schedule

        optimizer, lr_schedule = get_optimizer()

        if len(round_params) + len(minmax_params) <= 0:
            dump_info = (
                f"quantized {len(quantized_layer_names)}/{(len(quantized_layer_names) + len(unquantized_layer_names))} "
                f"layers in the block"
            )
            logger.info(dump_info)
            unwrapper_block(block, {})  # TODO Quant layer should change
            mv_module_from_gpu(block)
            clear_memory()
            return output, output

        if isinstance(input_ids, dict):  # input_ids of Flux is dict
            nsamples = len(input_ids["hidden_states"])
        else:
            nsamples = len(input_ids)

        pick_samples = self.batch_size * self.gradient_accumulate_steps
        pick_samples = min(nsamples, pick_samples)
        if self.sampler != "rand":
            whole_indices = torch.randperm(nsamples)[:pick_samples]
        last_best_iter = 0
        best_loss = torch.finfo(torch.float).max
        num_elm = 1
        # We assume the block input and output shape is same
        if self.gradient_accumulate_steps != 1:
            whole_indices = torch.arange(pick_samples)
            num_elm = self._get_current_num_elm(input_ids, whole_indices)
        mse_reduction = "mean"
        if self.gradient_accumulate_steps != 1:
            mse_reduction = "sum"
        mse_loss = torch.nn.MSELoss(reduction=mse_reduction).to(self.device)
        scaler = self._get_scaler()  # pylint: disable=assignment-from-none
        init_loss = None
        best_params = {}
        total_loss = 0
        for i in range(self.iters):
            total_loss = 0
            if self.sampler == "rand":
                whole_indices = torch.randperm(nsamples)[:pick_samples]

            for tmp_step in range(self.gradient_accumulate_steps):
                indices = whole_indices[tmp_step * self.batch_size : (tmp_step + 1) * self.batch_size]

                current_output = self._get_current_output(output, indices)

                current_output = to_device(current_output, device)

                output_q = self._get_current_q_output(block, input_ids, input_others, indices, device)

                if self.attention_mask:
                    tmp_attention_mask = [self.attention_mask[i] for i in indices]
                    tmp_attention_mask = torch.cat(tmp_attention_mask, dim=0).to(device)
                    tmp_attention_mask.unsqueeze_(-1)
                else:
                    tmp_attention_mask = 1.0
                if self.amp:
                    with autocast(device_type=device.split(":")[0], dtype=self.amp_dtype):

                        loss = mse_loss(  # pylint: disable=not-callable
                            output_q * tmp_attention_mask , current_output*tmp_attention_mask
                        )
                else:
                    loss = mse_loss(  # pylint: disable=not-callable
                        output_q.to(torch.float32) * tmp_attention_mask ,
                        current_output.to(torch.float32) * tmp_attention_mask,
                    )

                total_loss += loss.item() / num_elm
                self._scale_loss_and_backward(scaler, loss)
                # clear_memory_if_reached_threshold(threshold=0.85)

            if i == 0:
                init_loss = total_loss

            if total_loss < best_loss:
                best_loss = total_loss
                if not self.not_use_best_mse:
                    best_params = collect_best_params(block)

                    last_best_iter = i
            if self.not_use_best_mse and i == self.iters - 1:
                best_params = collect_best_params(block)

            if not self.not_use_best_mse:
                if 0 < self.dynamic_max_gap <= i - last_best_iter:
                    break
            self._step(scaler, optimizer, lr_schedule)

        last_loss = total_loss
        best_iter = self.iters
        if not self.not_use_best_mse:
            last_loss = best_loss
            best_iter = last_best_iter
        dump_info = (
            f"quantized {len(quantized_layer_names)}/{(len(quantized_layer_names) + len(unquantized_layer_names))} "
            f"layers in the block, loss iter 0: {init_loss:.6f} -> iter {best_iter}: {last_loss:.6f}"
        )
        logger.info(dump_info)
        if len(unquantized_layer_names) != 0:
            logger.info(f"{unquantized_layer_names} have not been quantized")
        with torch.no_grad():
            unwrapper_block(block, best_params)

        if is_nv_fp(self.act_data_type):
            # enable moe experts act_max automatic generation for WrapperWALayer
            set_amax_for_all_moe_layers(block, attr_name="orig_layer.act_max")

        if self.enable_quanted_input:
            # clear_memory()
            q_outputs = self._get_block_outputs(
                block,
                input_ids,
                input_others,
                self.batch_size * self.infer_bs_coeff,
                device,
                cache_device=self.cache_device,
            )
            if self.device_map == "auto" or (isinstance(self.device_map, str) and "," in self.device_map):
                accelerate.hooks.remove_hook_from_submodules(block)
            mv_module_from_gpu(block)
            clear_memory(input_ids)

            return q_outputs, output

        else:
            if self.device_map == "auto" or (isinstance(self.device_map, str) and "," in self.device_map):
                accelerate.hooks.remove_hook_from_submodules(block)
            mv_module_from_gpu(block)
            clear_memory(input_ids)
            return None, output

    def _split_inputs(self, inputs: dict) -> tuple[torch.Tensor, dict]:
        input_ids = inputs["input_ids"]
        inputs.pop("input_ids", None)
        input_others = inputs
        return input_ids, input_others

    def _quantize_blocks(
        self,
        model: torch.nn.Module,
        inputs: dict,
        block_names: list,
        q_input: torch.Tensor = None,
        nblocks: int = 1,
        device: str = "cpu",
        pbar: tqdm = None,
    ):
        """Quantize and dequantize the weights of the specified blocks in the model.

        Args:
        model: The PyTorch model to be quantized.
        inputs: The input data for quantization.
        block_names: The names of the blocks to be quantized and dequantized.
        nblocks: The number of blocks to quantize and dequantize.
        device: The device for quantization and dequantization.

        Returns:
        None
        """
        clear_memory()
        for n, m in model.named_parameters():
            m.requires_grad_(False)

        input_ids, input_others = self._split_inputs(inputs)
        input_ids = to_device(input_ids, self.cache_device)
        input_others = to_device(input_others, self.cache_device)
        # As in calibration phase, we may use bf16 for calibration due to low_gpu_memory usage
        tmp_dtype = self.amp_dtype if self.amp else torch.float32
        input_ids = to_dtype(input_ids, tmp_dtype)

        for key in input_others.keys():
            if isinstance(input_others[key], torch.Tensor) and (
                input_others[key].dtype == torch.float16 or input_others[key].dtype == torch.bfloat16
            ):
                input_others[key] = input_others[key].to(tmp_dtype)
            elif isinstance(input_others[key], list):
                for i in range(len(input_others[key])):
                    to_dtype(input_others[key][i], tmp_dtype)

        if (
            self.sym
            and self.enable_alg_ext
            and self.super_group_size is None
            and (
                (self.data_type.startswith("int") and self.act_bits >= 8)
                or self.data_type.startswith("mx")
                or self.data_type.startswith("nv")
            )
        ):
            try:
                from auto_round.alg_ext import quantize_block_ext

                BaseCompressor.quantize_block_ext = quantize_block_ext
                quantize_block = self.quantize_block_ext  # must use self.quantize_block_ext
                if self.bits > 2 and (not self.data_type.startswith("mx") or not self.data_type.startswith("nv")):
                    logger.warning(
                        "algorithm extension has only undergone limited validation on "
                        "INT2,mxfp4 and nvfp4; use with caution."
                    )
                else:
                    logger.info("using algorithm extension for quantization.")
            except (ImportError, ModuleNotFoundError):
                logger.error("algorithm extension import error, fallback to default mode")
                quantize_block = self._quantize_block
        else:
            quantize_block = self._quantize_block

        if pbar is None:
            pbar = tqdm(range(0, len(block_names), nblocks))

        for i in range(0, len(block_names), nblocks):
            if i != 0:
                pbar.update(1)
            if nblocks == 1:
                n = block_names[i]
                pbar.set_description(f"Quantizing {n}")
                m = get_module(model, n)
            else:
                names = block_names[i : min(i + nblocks, len(block_names))]
                pbar.set_description(f"Quantizing [{i + 1}-{min(i + nblocks, len(block_names))}]/{len(block_names)}")
                modules = [get_module(model, n) for n in names]
                m = WrapperMultiblock(modules)

            q_input, input_ids = quantize_block(
                m,
                input_ids,
                input_others,
                q_input=q_input,
                device=device,
            )
            if self.is_packing_immediate:
                from auto_round.export import PACKING_LAYER_WITH_FORMAT

                for _, tmp_m in m.named_modules():
                    if not (hasattr(tmp_m, "bits") and check_to_quantized(tmp_m)):
                        continue
                    target_backend = self.formats[0].split(":")[0] if ":" in self.formats[0] else self.formats[0]
                    has_gguf = any("gguf" in format_ for format_ in self.formats)
                    if has_gguf:
                        from auto_round.export.export_to_gguf.export import pack_gguf_layer

                        output_dir = self._get_save_folder_name(self.formats[0])
                        model_type = ModelType.MMPROJ if self.mllm else ModelType.TEXT
                        pack_gguf_layer(
                            tmp_m.tmp_name,
                            self.model,
                            self.formats[0],
                            output_dir,
                            self.layer_config,
                            self.tokenizer,
                            processor=self.processor if hasattr(self, "processor") else None,
                            image_processor=self.image_processor if hasattr(self, "image_processor") else None,
                            model_type=model_type,
                        )
                    else:
                        PACKING_LAYER_WITH_FORMAT[target_backend](
                            tmp_m.tmp_name, self.model, self.formats[0], device=self.device
                        )
        if pbar is not None:
            pbar.update(1)

        self.model = mv_module_from_gpu(self.model)
        for n, m in self.model.named_modules():
            if hasattr(m, "name"):
                delattr(m, "name")

        del q_input
        del input_ids
        del input_others
        del inputs

        clear_memory()

    def save_quantized(
        self, output_dir: str = None, format: str = "auto_round", inplace: bool = True, **kwargs
    ) -> torch.nn.Module:
        """Save the quantized model to the specified output directory in the specified format.

        Args:
            output_dir (str, optional): The directory to save the quantized model. Defaults to None.
            format (str, optional): The format in which to save the model. Defaults to "auto_round".
            inplace (bool, optional): Whether to modify the model in place. Defaults to True.
            **kwargs: Additional keyword arguments specific to the export format.

        Returns:
            object: The compressed model object.
        """
        format = self._check_supported_format(format)

        if not self.quantized:
            logger.warning("please run autoround.quantize first")
            return
        if format == "fake" or format == "qdq":  # TODO fix act quantization later
            self.model = self.model.to("cpu")
            self.model.save_pretrained(output_dir)
            if self.tokenizer is not None:
                self.tokenizer.save_pretrained(output_dir)
            processor = kwargs.get("processor", None)
            if processor is not None:
                processor.save_pretrained(output_dir)
            try:
                copy_python_files_from_model_cache(self.model, output_dir)
            except Exception as e:
                logger.warning("Skipping source model Python file copy due to error: %s", e)
            return
        if self.act_bits <= 8 and format == "qdq":
            logger.warning(
                "Support for exporting activation quantization is limited. "
                "Please ensure that your configuration is supported."
            )
        # if format == "llm_compressor" and (is_nv_fp(self.data_type) or is_mx_fp(self.data_type)):
        #     format = format.replace("llm_compressor", f"llm_compressor:{self.data_type}")
        if format == "llm_compressor" and (is_nv_fp(self.data_type) or is_mx_fp(self.data_type)):
            format = format.replace("llm_compressor", f"llm_compressor:{self.data_type}")
        if format == "llm_compressor" and is_static_wfp8afp8(self):
            format = format.replace("llm_compressor", "llm_compressor:{AutoRoundFormat.FP8_STATIC.value}")

        from auto_round.export import EXPORT_FORMAT

        backend = format
        format = format.split(":")[0]
        if format not in EXPORT_FORMAT:
            logger.error(f"export format only supports {EXPORT_FORMAT.keys()}")
            raise ValueError(f"export format only supports {EXPORT_FORMAT.keys()}, but got {format}")
        save_quantized_as_format = EXPORT_FORMAT.get(format)
        if "gptq" in format and not self.sym:
            logger.warning(
                "the asymmetrical kernel of the GPTQ format may result in a noticeable accuracy drop,"
                " particularly for 2-bit quantization and smaller models."
                " We recommend exporting to either the AutoAWQ format ( only 4 bits) or "
                "the AutoRound format(2/3/4/8 bits)."
            )
        if "awq" in format and not self.bits == 4:
            raise ValueError("The AWQ format only supports W4 quantization ")
        serialization_keys = [
            "bits",
            "group_size",
            "sym",
            "data_type",
            "enable_quanted_input",
            "enable_minmax_tuning",
            "seqlen",
            "batch_size",
            "scale_dtype",
            "lr",
            "minmax_lr",
            "gradient_accumulate_steps",
            "iters",
            "amp",
            "nsamples",
            "low_gpu_mem_usage",
            "to_quant_block_names",
            "enable_norm_bias_tuning",
            "act_bits",
            "act_group_size",
            "act_sym",
            "act_dynamic",
            "act_data_type",
            "super_bits",
            "super_group_size",
            "regex_config",
        ]
        if isinstance(self.dataset, str):
            serialization_keys.append("dataset")
        serialization_dict = {}
        for key in serialization_keys:
            serialization_dict[key] = getattr(self, key)
        from auto_round.version import __version__

        serialization_dict["autoround_version"] = __version__
        if "scale_dtype" in serialization_dict.keys():
            serialization_dict["scale_dtype"] = str(serialization_dict["scale_dtype"])

        compressed_model = save_quantized_as_format(  # TODO refine the code
            output_dir,
            model=self.model,
            layer_config=self.layer_config,
            inplace=inplace,
            bits=self.bits,
            act_bits=self.act_bits,
            group_size=self.group_size,
            sym=self.sym,
            iters=self.iters,
            lr=self.lr,
            minmax_lr=self.minmax_lr,
            enable_minmax_tuning=self.enable_minmax_tuning,
            enable_quanted_input=self.enable_quanted_input,
            scale_dtype=self.scale_dtype,
            tokenizer=self.tokenizer,
            supported_types=self.supported_types,
            data_type=self.data_type,
            act_data_type=self.act_data_type,
            serialization_dict=serialization_dict,
            backend=backend,
            to_quant_block_names=self.to_quant_block_names,
            quant_block_list=self.quant_block_list,
            device=self.device,
            **kwargs,
        )
        return compressed_model

    def _get_quantized_layer_names_outside_blocks(self) -> list:
        """Gets the names of quantized layers outside blocks in the model.

        Returns:
            list: List of layer names outside blocks.
        """
        if self.layer_config is None or len(self.layer_config) == 0:
            return []

        layer_names = []
        all_layers_in_block = get_layer_names_in_block(self.model, self.supported_types, self.quant_block_list)

        for key in self.layer_config.keys():
            if key in all_layers_in_block:
                continue
            layer = get_module(self.model, key)
            if layer is None:
                logger.error(f"could not find layer {key} in the model, exit...")
                exit(-1)
            if type(layer) in self.supported_types and check_to_quantized(self.layer_config[key]):
                layer_names.append(key)

        return layer_names

    def _set_amp_dtype(self) -> None:
        """Sets the automatic mixed precision (AMP) data type for the model based on the device and configuration."""
        self.amp_dtype = torch.bfloat16
        if self.model.dtype != torch.float32:
            self.amp_dtype = self.model.dtype
        if self.device == "cpu" or "hpu" in self.device:
            self.amp_dtype = torch.bfloat16
        if self.amp:
            if self.device == "cpu" and not CpuInfo().bf16:
                self.amp = False
                self.amp_dtype = torch.float32
                self.model = self.model.to(torch.float32)
                logger.warning(
                    f"amp is set to FALSE as the current {self.device} device does not support the 'bf16' data type."
                )
            else:
                if self.model.dtype != self.amp_dtype:
                    self.model = self.model.to(self.amp_dtype)
        else:
            self.amp_dtype = torch.float32
            self.model = self.model.to(torch.float32)

    def _get_optimizer(self, optimizer: Any):
        """Returns the specified optimizer. In SignRound, we fix the optimizer.

        Args:
        optimizer: The optimizer to be used.

        Returns:
        The specified optimizer.
        """
        return SignSGD

    def _get_scaler(self):
        """Returns scaler, in SignRound, no need to use scaler."""
        return None

    @torch.compile()
    def _scale_loss_and_backward(self, scaler: Any, loss: torch.Tensor) -> torch.Tensor:
        """Scales the loss and performs backward pass.

        Args:
        scaler: The scaler to be used.
        loss: The loss to be scaled.

        Returns:
        The scaled loss.
        """
        scale_loss = loss * 1000
        scale_loss.backward()
        if is_hpex_available():
            htcore.mark_step()
        return scale_loss

    def _step(self, scaler: Any, optimizer: Any, lr_schedule: Any):
        """Performs a step in the optimization process.

        Args:
        scaler: The scaler to be used.
        optimizer: The optimizer for the step.
        lr_schedule: The learning rate schedule.

        Returns:
        None
        """
        optimizer.step()
        # for hpu
        if is_hpex_available():
            htcore.mark_step()
        optimizer.zero_grad()
        lr_schedule.step()

    @classmethod
    @torch.no_grad()
    def _sampling_inputs(
        cls,
        input_ids: Union[list[torch.Tensor], dict],
        input_others: dict,
        indices: list[int],
        seqlen: int,
        batch_dim: int = 0,
        share_cache_keys: tuple = (),
    ):
        """Samples inputs based on the given indices and sequence length.

        Args:
        input_ids: The list of input tensor containing  input_ids.
        input_others: A dictionary containing other input data.
        indices: The indices to sample from the input.
        seqlen: The sequence length.

        Returns:
        current_input_ids: The sampled input IDs.
        current_input_others: The sampled other input data.
        """
        if isinstance(input_ids, list):
            current_input_ids = [input_ids[i] for i in indices]
            current_input_ids = torch.cat(current_input_ids, dim=batch_dim)
        elif isinstance(input_ids, dict):
            current_input_ids = defaultdict(list)
            for k in input_ids.keys():
                current_input_ids[k].extend([input_ids[k][i] for i in indices])
                current_input_ids[k] = torch.cat(current_input_ids[k], dim=batch_dim)

        current_input_others = {"positional_inputs": input_others["positional_inputs"]}
        for key in input_others.keys():
            if "positional_inputs" in key:
                continue
            if (key not in share_cache_keys or len(indices) == 1) and not isinstance(
                input_others[key], (str, bool, type(None))
            ):
                current_input_others[key] = None
                if input_others[key] is not None:
                    current_input_others[key] = [input_others[key][i] for i in indices]
                    if len(indices) == 1:
                        current_input_others[key] = current_input_others[key][0]
                    else:
                        try:
                            current_input_others[key] = torch.cat(current_input_others[key], dim=0)
                        except TypeError as err:
                            logger.warning_once("Please check the model cache inputs or try setting batch_size to 1.")
            else:
                current_input_others[key] = input_others[key]

        return current_input_ids, current_input_others<|MERGE_RESOLUTION|>--- conflicted
+++ resolved
@@ -2529,16 +2529,6 @@
                     else:
                         round_params.append(m.params[key])
 
-<<<<<<< HEAD
-=======
-        # if self.enable_minmax_tuning:
-        #     optimizer = self.optimizer(
-        #         [{"params": round_params}, {"params": minmax_params, "lr": minmax_lr}], lr=lr, weight_decay=0
-        #     )
-        # else:
-        #     optimizer = self.optimizer(round_params, lr=lr, weight_decay=0)
->>>>>>> 8fd55be8
-
         @torch._dynamo.disable()
         def get_optimizer():
             lr = torch.tensor(self.lr)
