--- conflicted
+++ resolved
@@ -65,11 +65,8 @@
     TORCH_VERSION_AT_LEAST_2_6,
     CpuInfo,
     check_and_mark_fp8_model,
-<<<<<<< HEAD
     check_need_act_calibration,
-=======
     check_is_cpu,
->>>>>>> f1b5c72b
     check_seqlen_compatible,
     check_to_quantized,
     clear_memory,
@@ -82,11 +79,8 @@
     find_matching_blocks,
     flatten_list,
     get_block_names,
-<<<<<<< HEAD
-=======
     get_device_memory,
     get_layer_features,
->>>>>>> f1b5c72b
     get_layer_names_in_block,
     get_module,
     htcore,
