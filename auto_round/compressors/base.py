--- conflicted
+++ resolved
@@ -230,15 +230,9 @@
         enable_deterministic_algorithms = kwargs.pop("enable_deterministic_algorithms", False)
         static_kv_dtype = kwargs.pop("static_kv_dtype", None)
         device = kwargs.pop("device", None)
-<<<<<<< HEAD
-=======
-        # Scale factor for RAM usage per parameter.
-        mem_per_param_scale = kwargs.pop("mem_per_param_scale", None)
-
         if envs.AR_USE_MODELSCOPE:
             platform = "model_scope"
         self.platform = platform
->>>>>>> 9ecfaa5d
         self.quant_lm_head = kwargs.pop("quant_lm_head", False)
         self.mllm = kwargs.pop("mllm") if "mllm" in kwargs else False
         self.diffusion = kwargs.pop("diffusion") if "diffusion" in kwargs else False
