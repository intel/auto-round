--- conflicted
+++ resolved
@@ -3309,8 +3309,66 @@
     <td>-</td> <! lm-eval wikitext ppl  -->
   </tr>
 
-<<<<<<< HEAD
-<tr>
+  <tr>
+    <td rowspan="3">Meta/LLaMA-2-13B </td>
+    <th>fp16</th>
+    <td>61.42 </td>
+    <td>52.86 </td>
+    <td>76.77 </td>
+    <td>60.04 </td>
+    <td>72.14 </td>
+    <td>79.05 </td>
+    <td>25.95 </td>
+    <td>35.20 </td>
+    <td>80.55 </td>
+    <td>65.34 </td>
+    <td>79.38 </td>
+    <td>48.38 </td>
+    <td>4.88 </td>
+    <td>50.93 </td>
+    <td>6.73 </td>
+    <td>7.90 </td>
+ 
+  </tr>
+  <tr>
+    <th>Ours iters=2K,minmax_lr=0.001</th>
+    <td>57.53 </td>
+    <td>44.42 </td>
+    <td>71.63 </td>
+    <td>55.23 </td>
+    <td>68.03 </td>
+    <td>76.66 </td>
+    <td>24.48 </td>
+    <td>32.00 </td>
+    <td>76.91 </td>
+    <td>65.70 </td>
+    <td>76.09 </td>
+    <td>41.64 </td>
+    <td>6.27 </td>
+    <td>75.40 </td>
+    <td>8.70 </td>
+    <td>11.22 </td>
+  </tr>
+  <tr>
+    <th>Ours iters=1K,minmax_lr=0.002</th>
+    <td>56.95 </td>
+    <td>42.39 </td>
+    <td>70.87 </td>
+    <td>55.15 </td>
+    <td>68.03 </td>
+    <td>77.37 </td>
+    <td>24.11 </td>
+    <td>30.80 </td>
+    <td>77.58 </td>
+    <td>64.62 </td>
+    <td>75.63 </td>
+    <td>39.93 </td>
+    <td>6.26 </td>
+    <td>78.83 </td>
+    <td>8.70 </td>
+    <td>11.25 </td>
+  </tr>
+ <tr>
     <td rowspan="3">Meta/LLaMA-2-7B </td>
     <th>FP16</th>
     <td>57.98 </td>
@@ -3370,67 +3428,5 @@
     <td>10.06 </td>
     <td>12.80 </td>
   </tr>
-
-=======
->>>>>>> 23d35e32
-  <tr>
-    <td rowspan="3">Meta/LLaMA-2-13B </td>
-    <th>fp16</th>
-    <td>61.42 </td>
-    <td>52.86 </td>
-    <td>76.77 </td>
-    <td>60.04 </td>
-    <td>72.14 </td>
-    <td>79.05 </td>
-    <td>25.95 </td>
-    <td>35.20 </td>
-    <td>80.55 </td>
-    <td>65.34 </td>
-    <td>79.38 </td>
-    <td>48.38 </td>
-    <td>4.88 </td>
-    <td>50.93 </td>
-    <td>6.73 </td>
-    <td>7.90 </td>
- 
-  </tr>
-  <tr>
-    <th>Ours iters=2K,minmax_lr=0.001</th>
-    <td>57.53 </td>
-    <td>44.42 </td>
-    <td>71.63 </td>
-    <td>55.23 </td>
-    <td>68.03 </td>
-    <td>76.66 </td>
-    <td>24.48 </td>
-    <td>32.00 </td>
-    <td>76.91 </td>
-    <td>65.70 </td>
-    <td>76.09 </td>
-    <td>41.64 </td>
-    <td>6.27 </td>
-    <td>75.40 </td>
-    <td>8.70 </td>
-    <td>11.22 </td>
-  </tr>
-  <tr>
-    <th>Ours iters=1K,minmax_lr=0.002</th>
-    <td>56.95 </td>
-    <td>42.39 </td>
-    <td>70.87 </td>
-    <td>55.15 </td>
-    <td>68.03 </td>
-    <td>77.37 </td>
-    <td>24.11 </td>
-    <td>30.80 </td>
-    <td>77.58 </td>
-    <td>64.62 </td>
-    <td>75.63 </td>
-    <td>39.93 </td>
-    <td>6.26 </td>
-    <td>78.83 </td>
-    <td>8.70 </td>
-    <td>11.25 </td>
-  </tr>
 </table>
 </table>